--- conflicted
+++ resolved
@@ -29,12 +29,8 @@
 }
 
 dependencies {
-<<<<<<< HEAD
-    implementation("androidx.annotation:annotation:1.1.0")
-=======
     api(libs.jspecify)
     implementation("androidx.annotation:annotation:1.8.1")
->>>>>>> 46295bc0
 }
 
 androidx {
@@ -42,5 +38,4 @@
     type = LibraryType.PUBLISHED_LIBRARY
     inceptionYear = "2021"
     description = "Annotation processors for Android resource and layout inspection"
-    metalavaK2UastEnabled = true
 }