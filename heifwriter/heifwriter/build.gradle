--- conflicted
+++ resolved
@@ -20,18 +20,14 @@
 }
 
 dependencies {
-<<<<<<< HEAD
-    api("androidx.annotation:annotation:1.1.0")
-=======
     api(libs.jspecify)
     api("androidx.annotation:annotation:1.8.1")
->>>>>>> 46295bc0
 
     androidTestImplementation(libs.testExtJunit)
     androidTestImplementation(libs.testCore)
     androidTestImplementation(libs.testRunner)
     androidTestImplementation(libs.testRules)
-    androidTestImplementation(libs.espressoCore, excludes.espresso)
+    androidTestImplementation(libs.espressoCore)
 }
 
 androidx {
@@ -39,5 +35,4 @@
     type = LibraryType.PUBLISHED_LIBRARY
     inceptionYear = "2018"
     description = "Android Support HeifWriter for writing HEIF still images"
-    metalavaK2UastEnabled = true
 }