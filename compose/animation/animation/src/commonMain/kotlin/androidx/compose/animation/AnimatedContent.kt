--- conflicted
+++ resolved
@@ -16,22 +16,12 @@
  */
 @file:OptIn(InternalAnimationApi::class)
 package androidx.compose.animation
-<<<<<<< HEAD
-
-import androidx.compose.animation.AnimatedContentScope.SlideDirection.Companion.Down
-import androidx.compose.animation.AnimatedContentScope.SlideDirection.Companion.End
-import androidx.compose.animation.AnimatedContentScope.SlideDirection.Companion.Left
-import androidx.compose.animation.AnimatedContentScope.SlideDirection.Companion.Right
-import androidx.compose.animation.AnimatedContentScope.SlideDirection.Companion.Start
-import androidx.compose.animation.AnimatedContentScope.SlideDirection.Companion.Up
-=======
 import androidx.compose.animation.AnimatedContentTransitionScope.SlideDirection.Companion.Down
 import androidx.compose.animation.AnimatedContentTransitionScope.SlideDirection.Companion.End
 import androidx.compose.animation.AnimatedContentTransitionScope.SlideDirection.Companion.Left
 import androidx.compose.animation.AnimatedContentTransitionScope.SlideDirection.Companion.Right
 import androidx.compose.animation.AnimatedContentTransitionScope.SlideDirection.Companion.Start
 import androidx.compose.animation.AnimatedContentTransitionScope.SlideDirection.Companion.Up
->>>>>>> fdff00cc
 import androidx.compose.animation.core.AnimationVector2D
 import androidx.compose.animation.core.FiniteAnimationSpec
 import androidx.compose.animation.core.InternalAnimationApi
@@ -102,7 +92,7 @@
  * By default, the key will be the same as the targetState object.
  *
  * By default, the [ContentTransform] will be a delayed [fadeIn] of the target content and a delayed
- * [scaleIn] [with] a [fadeOut] of the initial content, using a [SizeTransform] to
+ * [scaleIn] [togetherWith] a [fadeOut] of the initial content, using a [SizeTransform] to
  * animate any size change of the content. This behavior can be customized using [transitionSpec].
  * If desired, different [ContentTransform]s can be defined for different pairs of initial content
  * and target content.
@@ -117,8 +107,8 @@
  * on top of all the other content unless zIndex is specified.
  *
  * Different content in [AnimatedContent] will have access to their own
- * [AnimatedVisibilityScope]. This allows content to define more local enter/exit transitions
- * via [AnimatedVisibilityScope.animateEnterExit] and [AnimatedVisibilityScope.transition]. These
+ * [AnimatedContentScope]. This allows content to define more local enter/exit transitions
+ * via [AnimatedContentScope.animateEnterExit] and [AnimatedContentScope.transition]. These
  * custom enter/exit animations will be triggered as the content enters/leaves the container.
  *
  * [label] is an optional parameter to differentiate from other animations in Android Studio.
@@ -131,26 +121,21 @@
  * @sample androidx.compose.animation.samples.AnimateIncrementDecrementSample
  *
  * @see ContentTransform
- * @see AnimatedVisibilityScope
- */
-@ExperimentalAnimationApi
+ * @see AnimatedContentScope
+ */
 @Composable
 fun <S> AnimatedContent(
     targetState: S,
     modifier: Modifier = Modifier,
-    transitionSpec: AnimatedContentScope<S>.() -> ContentTransform = {
-        fadeIn(animationSpec = tween(220, delayMillis = 90)) +
-            scaleIn(initialScale = 0.92f, animationSpec = tween(220, delayMillis = 90)) with
-            fadeOut(animationSpec = tween(90))
+    transitionSpec: AnimatedContentTransitionScope<S>.() -> ContentTransform = {
+        (fadeIn(animationSpec = tween(220, delayMillis = 90)) +
+            scaleIn(initialScale = 0.92f, animationSpec = tween(220, delayMillis = 90)))
+            .togetherWith(fadeOut(animationSpec = tween(90)))
     },
     contentAlignment: Alignment = Alignment.TopStart,
     label: String = "AnimatedContent",
-<<<<<<< HEAD
-    content: @Composable() AnimatedVisibilityScope.(targetState: S) -> Unit
-=======
     contentKey: (targetState: S) -> Any? = { it },
     content: @Composable() AnimatedContentScope.(targetState: S) -> Unit
->>>>>>> fdff00cc
 ) {
     val transition = updateTransition(targetState = targetState, label = label)
     transition.AnimatedContent(
@@ -161,49 +146,18 @@
         content = content
     )
 }
-<<<<<<< HEAD
-
-@Deprecated(
-    "AnimatedContent API now has a new label parameter added.",
-    level = DeprecationLevel.HIDDEN
-)
-
-@ExperimentalAnimationApi
-@Composable
-fun <S> AnimatedContent(
-    targetState: S,
-    modifier: Modifier = Modifier,
-    transitionSpec: AnimatedContentScope<S>.() -> ContentTransform = {
-        fadeIn(animationSpec = tween(220, delayMillis = 90)) +
-            scaleIn(initialScale = 0.92f, animationSpec = tween(220, delayMillis = 90)) with
-            fadeOut(animationSpec = tween(90))
-    },
-    contentAlignment: Alignment = Alignment.TopStart,
-    content: @Composable() AnimatedVisibilityScope.(targetState: S) -> Unit
-) {
-    AnimatedContent(
-        targetState,
-        modifier,
-        transitionSpec,
-        contentAlignment,
-        "AnimatedContent",
-        content
-    )
-}
-
-=======
->>>>>>> fdff00cc
 /**
  * [ContentTransform] defines how the target content (i.e. content associated with target state)
  * enters [AnimatedContent] and how the initial content disappears.
  *
  * [targetContentEnter] defines the enter transition for the content associated with the new
  * target state. It can be a combination of [fadeIn], [slideIn]/[slideInHorizontally]
- * /[slideInVertically]/[AnimatedContentScope.slideIntoContainer], and expand. Similarly,
+ * /[slideInVertically]/[AnimatedContentTransitionScope.slideIntoContainer], and expand. Similarly,
  * [initialContentExit] supports a combination of [ExitTransition] for animating out the initial
  * content (i.e. outgoing content). If the initial content and target content are of different
  * size, the [sizeTransform] will be triggered unless it's explicitly set to `null`.
- * [AnimatedContentScope.slideIntoContainer] and [AnimatedContentScope.slideOutOfContainer] can
+ * [AnimatedContentTransitionScope.slideIntoContainer] and
+ * [AnimatedContentTransitionScope.slideOutOfContainer] can
  * provide container-size-aware sliding in from the edge of the container, or sliding out to the
  * edge of the container.
  *
@@ -230,7 +184,6 @@
  * @see ExitTransition
  * @see AnimatedContent
  */
-@ExperimentalAnimationApi
 class ContentTransform(
     val targetContentEnter: EnterTransition,
     val initialContentExit: ExitTransition,
@@ -260,7 +213,6 @@
  *
  * @sample androidx.compose.animation.samples.AnimatedContentTransitionSpecSample
  */
-@ExperimentalAnimationApi
 fun SizeTransform(
     clip: Boolean = true,
     sizeAnimationSpec: (initialSize: IntSize, targetSize: IntSize) -> FiniteAnimationSpec<IntSize> =
@@ -279,7 +231,6 @@
  *
  * @sample androidx.compose.animation.samples.AnimatedContentTransitionSpecSample
  */
-@ExperimentalAnimationApi
 interface SizeTransform {
     /**
      * Whether the content should be clipped using the animated size.
@@ -294,7 +245,6 @@
 /**
  * Private implementation of SizeTransform interface.
  */
-@ExperimentalAnimationApi
 private class SizeTransformImpl(
     override val clip: Boolean = true,
     val sizeAnimationSpec:
@@ -312,55 +262,24 @@
  *
  * @sample androidx.compose.animation.samples.AnimatedContentTransitionSpecSample
  */
-<<<<<<< HEAD
-=======
 infix fun EnterTransition.togetherWith(exit: ExitTransition) = ContentTransform(this, exit)
->>>>>>> fdff00cc
 @ExperimentalAnimationApi
+@Deprecated(
+    "Infix fun EnterTransition.with(ExitTransition) has been renamed to" +
+        " togetherWith", ReplaceWith("togetherWith(exit)")
+)
 infix fun EnterTransition.with(exit: ExitTransition) = ContentTransform(this, exit)
 /**
- * [AnimatedContentScope] provides functions that are convenient and only applicable in the
+ * [AnimatedContentTransitionScope] provides functions that are convenient and only applicable in the
  * context of [AnimatedContent], such as [slideIntoContainer] and [slideOutOfContainer].
  */
-<<<<<<< HEAD
-@ExperimentalAnimationApi
-// TODO: Consider making AnimatedContentScope an interface before graduating it from experimental
-class AnimatedContentScope<S> internal constructor(
-    internal val transition: Transition<S>,
-    internal var contentAlignment: Alignment,
-    internal var layoutDirection: LayoutDirection
-) : Transition.Segment<S> {
-    /**
-     * Initial state of a Transition Segment. This is the state that transition starts from.
-     */
-    override val initialState: S
-        @Suppress("UnknownNullness")
-        get() = transition.segment.initialState
-
-    /**
-     * Target state of a Transition Segment. This is the state that transition will end on.
-     */
-    override val targetState: S
-        @Suppress("UnknownNullness")
-        get() = transition.segment.targetState
-
-=======
 sealed interface AnimatedContentTransitionScope<S> : Transition.Segment<S> {
->>>>>>> fdff00cc
     /**
      * Customizes the [SizeTransform] of a given [ContentTransform]. For example:
      *
      * @sample androidx.compose.animation.samples.AnimatedContentTransitionSpecSample
      */
-<<<<<<< HEAD
-    @ExperimentalAnimationApi
-    infix fun ContentTransform.using(sizeTransform: SizeTransform?) = this.apply {
-        this.sizeTransform = sizeTransform
-    }
-
-=======
     infix fun ContentTransform.using(sizeTransform: SizeTransform?): ContentTransform
->>>>>>> fdff00cc
     /**
      * [SlideDirection] defines the direction of the slide in/out for [slideIntoContainer] and
      * [slideOutOfContainer]. The supported directions are: [Left], [Right], [Up] and [Down].
@@ -416,8 +335,6 @@
             visibilityThreshold = IntOffset.VisibilityThreshold
         ),
         initialOffset: (offsetForFullSlide: Int) -> Int = { it }
-<<<<<<< HEAD
-=======
     ): EnterTransition
     /**
      * This defines a horizontal/vertical exit transition to completely slide out of the
@@ -521,7 +438,6 @@
         towards: AnimatedContentTransitionScope.SlideDirection,
         animationSpec: FiniteAnimationSpec<IntOffset>,
         initialOffset: (offsetForFullSlide: Int) -> Int
->>>>>>> fdff00cc
     ): EnterTransition =
         when {
             towards.isLeft -> slideInHorizontally(animationSpec) {
@@ -542,22 +458,12 @@
             }
             else -> EnterTransition.None
         }
-<<<<<<< HEAD
-
-    private val SlideDirection.isLeft: Boolean
-=======
     private val AnimatedContentTransitionScope.SlideDirection.isLeft: Boolean
->>>>>>> fdff00cc
         get() {
             return this == Left || this == Start && layoutDirection == LayoutDirection.Ltr ||
                 this == End && layoutDirection == LayoutDirection.Rtl
         }
-<<<<<<< HEAD
-
-    private val SlideDirection.isRight: Boolean
-=======
     private val AnimatedContentTransitionScope.SlideDirection.isRight: Boolean
->>>>>>> fdff00cc
         get() {
             return this == Right || this == Start && layoutDirection == LayoutDirection.Rtl ||
                 this == End && layoutDirection == LayoutDirection.Ltr
@@ -576,7 +482,10 @@
      * [slideOutHorizontally] and [slideOutVertically] with an offset of the full width/height.
      *
      * [towards] specifies the slide direction. Content can be slided out of the container towards
-     * [SlideDirection.Left], [SlideDirection.Right], [SlideDirection.Up] and [SlideDirection.Down].
+     * [AnimatedContentTransitionScope.SlideDirection.Left],
+     * [AnimatedContentTransitionScope.SlideDirection.Right],
+     * [AnimatedContentTransitionScope.SlideDirection.Up]
+     * and [AnimatedContentTransitionScope.SlideDirection.Down].
      *
      * [animationSpec] defines the animation that will be used to animate the slide-out.
      *
@@ -586,12 +495,10 @@
      * @see slideOutHorizontally
      * @see slideOutVertically
      */
-    fun slideOutOfContainer(
-        towards: SlideDirection,
-        animationSpec: FiniteAnimationSpec<IntOffset> = spring(
-            visibilityThreshold = IntOffset.VisibilityThreshold
-        ),
-        targetOffset: (offsetForFullSlide: Int) -> Int = { it }
+    override fun slideOutOfContainer(
+        towards: AnimatedContentTransitionScope.SlideDirection,
+        animationSpec: FiniteAnimationSpec<IntOffset>,
+        targetOffset: (offsetForFullSlide: Int) -> Int
     ): ExitTransition {
         return when {
             // Note: targetSize could be 0 for empty composables
@@ -625,11 +532,6 @@
     // read from the animation value, otherwise we'll use the current
     private val currentSize: IntSize
         get() = animatedSize?.value ?: measuredSize
-<<<<<<< HEAD
-
-    @OptIn(ExperimentalAnimationApi::class)
-=======
->>>>>>> fdff00cc
     @Suppress("ComposableModifierFactory", "ModifierFactoryExtensionFunction")
     @Composable
     internal fun createSizeAnimationModifier(
@@ -663,11 +565,6 @@
             return this@ChildData
         }
     }
-<<<<<<< HEAD
-
-    @ExperimentalAnimationApi
-=======
->>>>>>> fdff00cc
     private inner class SizeModifier(
         val sizeAnimation: Transition<S>.DeferredAnimation<IntSize, AnimationVector2D>,
         val sizeTransform: State<SizeTransform?>,
@@ -697,8 +594,6 @@
     }
 }
 /**
-<<<<<<< HEAD
-=======
  * Receiver scope for content lambda for AnimatedContent. In this scope,
  * [transition][AnimatedVisibilityScope.transition] can be used to observe the state of the
  * transition, or to add more enter/exit transition for the content.
@@ -708,7 +603,6 @@
     animatedVisibilityScope: AnimatedVisibilityScope
 ) : AnimatedContentScope, AnimatedVisibilityScope by animatedVisibilityScope
 /**
->>>>>>> fdff00cc
  * [AnimatedContent] is a container that automatically animates its content when
  * [Transition.targetState] changes. Its [content] for different target states is defined in a
  * mapping between a target state and a composable function.
@@ -733,7 +627,7 @@
  * the targetState object.
  *
  * By default, the [ContentTransform] will be a delayed [fadeIn] of the target content and a delayed
- * [scaleIn] [with] a [fadeOut] of the initial content, using a [SizeTransform] to
+ * [scaleIn] [togetherWith] a [fadeOut] of the initial content, using a [SizeTransform] to
  * animate any size change of the content. This behavior can be customized using [transitionSpec].
  * If desired, different [ContentTransform]s can be defined for different pairs of initial content
  * and target content.
@@ -748,31 +642,31 @@
  * on top of all the other content unless zIndex is specified.
  *
  * Different content in [AnimatedContent] will have access to their own
- * [AnimatedVisibilityScope]. This allows content to define more local enter/exit transitions
- * via [AnimatedVisibilityScope.animateEnterExit] and [AnimatedVisibilityScope.transition]. These
+ * [AnimatedContentScope]. This allows content to define more local enter/exit transitions
+ * via [AnimatedContentScope.animateEnterExit] and [AnimatedContentScope.transition]. These
  * custom enter/exit animations will be triggered as the content enters/leaves the container.
  *
  * @sample androidx.compose.animation.samples.TransitionExtensionAnimatedContentSample
  *
  * @see ContentTransform
- * @see AnimatedVisibilityScope
- */
-@ExperimentalAnimationApi
+ * @see AnimatedContentScope
+ */
+@OptIn(ExperimentalAnimationApi::class)
 @Composable
 fun <S> Transition<S>.AnimatedContent(
     modifier: Modifier = Modifier,
-    transitionSpec: AnimatedContentScope<S>.() -> ContentTransform = {
-        fadeIn(animationSpec = tween(220, delayMillis = 90)) +
-            scaleIn(initialScale = 0.92f, animationSpec = tween(220, delayMillis = 90)) with
-            fadeOut(animationSpec = tween(90))
+    transitionSpec: AnimatedContentTransitionScope<S>.() -> ContentTransform = {
+        (fadeIn(animationSpec = tween(220, delayMillis = 90)) +
+            scaleIn(initialScale = 0.92f, animationSpec = tween(220, delayMillis = 90)))
+            .togetherWith(fadeOut(animationSpec = tween(90)))
     },
     contentAlignment: Alignment = Alignment.TopStart,
     contentKey: (targetState: S) -> Any? = { it },
-    content: @Composable() AnimatedVisibilityScope.(targetState: S) -> Unit
+    content: @Composable() AnimatedContentScope.(targetState: S) -> Unit
 ) {
     val layoutDirection = LocalLayoutDirection.current
     val rootScope = remember(this) {
-        AnimatedContentScope(this, contentAlignment, layoutDirection)
+        AnimatedContentTransitionScopeImpl(this, contentAlignment, layoutDirection)
     }
     // TODO: remove screen as soon as they are animated out
     val currentlyVisible = remember(this) { mutableStateListOf(currentState) }
@@ -825,7 +719,7 @@
                         }
                     }
                 val childData = remember {
-                    AnimatedContentScope.ChildData(stateForContent == targetState)
+                    AnimatedContentTransitionScopeImpl.ChildData(stateForContent == targetState)
                 }
                 // TODO: Will need a custom impl of this to: 1) get the signal for when
                 // the animation is finished, 2) get the target size properly
@@ -834,21 +728,19 @@
                     { it == stateForContent },
                     enter = specOnEnter.targetContentEnter,
                     exit = exit,
-                    modifier = Modifier.layout { measurable, constraints ->
-                        val placeable = measurable.measure(constraints)
-                        layout(placeable.width, placeable.height) {
-                            placeable.place(0, 0, zIndex = specOnEnter.targetContentZIndex)
+                    modifier = Modifier
+                        .layout { measurable, constraints ->
+                            val placeable = measurable.measure(constraints)
+                            layout(placeable.width, placeable.height) {
+                                placeable.place(0, 0, zIndex = specOnEnter.targetContentZIndex)
+                            }
                         }
-<<<<<<< HEAD
-                    }.then(childData.apply { isTarget = stateForContent == targetState })
-=======
                         .then(childData.apply { isTarget = stateForContent == targetState }),
                     shouldDisposeBlock = { currentState, targetState ->
                         currentState == EnterExitState.PostExit &&
                             targetState == EnterExitState.PostExit &&
                             !exit.data.hold
                     }
->>>>>>> fdff00cc
                 ) {
                     // TODO: Should Transition.AnimatedVisibility have an end listener?
                     DisposableEffect(this) {
@@ -859,7 +751,9 @@
                     }
                     rootScope.targetSizeMap[stateForContent] =
                         (this as AnimatedVisibilityScopeImpl).targetSize
-                    content(stateForContent)
+                    with(remember { AnimatedContentScopeImpl(this) }) {
+                        content(stateForContent)
+                    }
                 }
             }
         }
@@ -878,14 +772,8 @@
         measurePolicy = remember { AnimatedContentMeasurePolicy(rootScope) }
     )
 }
-<<<<<<< HEAD
-
-@OptIn(ExperimentalAnimationApi::class)
-private class AnimatedContentMeasurePolicy(val rootScope: AnimatedContentScope<*>) : MeasurePolicy {
-=======
 private class AnimatedContentMeasurePolicy(val rootScope: AnimatedContentTransitionScopeImpl<*>) :
     MeasurePolicy {
->>>>>>> fdff00cc
     override fun MeasureScope.measure(
         measurables: List<Measurable>,
         constraints: Constraints
@@ -893,7 +781,9 @@
         val placeables = arrayOfNulls<Placeable>(measurables.size)
         // Measure the target composable first (but place it on top unless zIndex is specified)
         measurables.fastForEachIndexed { index, measurable ->
-            if ((measurable.parentData as? AnimatedContentScope.ChildData)?.isTarget == true) {
+            if ((measurable.parentData as? AnimatedContentTransitionScopeImpl.ChildData)
+                    ?.isTarget == true
+            ) {
                 placeables[index] = measurable.measure(constraints)
             }
         }
