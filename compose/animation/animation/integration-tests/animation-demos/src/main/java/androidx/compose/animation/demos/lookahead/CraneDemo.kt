/*
 * Copyright 2022 The Android Open Source Project
 *
 * Licensed under the Apache License, Version 2.0 (the "License");
 * you may not use this file except in compliance with the License.
 * You may obtain a copy of the License at
 *
 *      http://www.apache.org/licenses/LICENSE-2.0
 *
 * Unless required by applicable law or agreed to in writing, software
 * distributed under the License is distributed on an "AS IS" BASIS,
 * WITHOUT WARRANTIES OR CONDITIONS OF ANY KIND, either express or implied.
 * See the License for the specific language governing permissions and
 * limitations under the License.
 */

package androidx.compose.animation.demos.lookahead

import androidx.compose.animation.animateContentSize
import androidx.compose.animation.core.animate
import androidx.compose.animation.core.tween
import androidx.compose.foundation.background
import androidx.compose.foundation.clickable
import androidx.compose.foundation.layout.Box
import androidx.compose.foundation.layout.Column
import androidx.compose.foundation.layout.fillMaxSize
import androidx.compose.foundation.layout.fillMaxWidth
import androidx.compose.foundation.layout.height
import androidx.compose.foundation.layout.offset
import androidx.compose.foundation.layout.padding
import androidx.compose.foundation.layout.size
import androidx.compose.foundation.layout.wrapContentSize
import androidx.compose.foundation.shape.RoundedCornerShape
import androidx.compose.material.Surface
import androidx.compose.runtime.Composable
import androidx.compose.runtime.getValue
import androidx.compose.runtime.movableContentWithReceiverOf
import androidx.compose.runtime.mutableFloatStateOf
import androidx.compose.runtime.mutableStateOf
import androidx.compose.runtime.produceState
import androidx.compose.runtime.remember
import androidx.compose.runtime.setValue
import androidx.compose.ui.Alignment
import androidx.compose.ui.Modifier
import androidx.compose.ui.graphics.Color
import androidx.compose.ui.graphics.graphicsLayer
import androidx.compose.ui.unit.dp

@Composable
fun CraneDemo() {
    val avatar = remember {
        movableContentWithReceiverOf<SceneScope> {
            Box(
                Modifier
                    .sharedElement()
                    .background(Color(0xffff6f69), RoundedCornerShape(20))
                    .fillMaxSize()
            )
        }
    }

    val parent = remember {
        movableContentWithReceiverOf<SceneScope, @Composable () -> Unit> { child ->
            Surface(
                modifier = Modifier
                    .sharedElement()
                    .background(Color(0xfffdedac)),
                color = Color(0xfffdedac),
                shape = RoundedCornerShape(10.dp)
            ) {
                child()
            }
        }
    }

    var fullScreen by remember { mutableStateOf(false) }
    Box(
        Modifier
            .fillMaxSize()
            .padding(10.dp)
            .clickable { fullScreen = !fullScreen },
        contentAlignment = Alignment.Center
    ) {
        SceneHost(Modifier.fillMaxSize()) {
            if (fullScreen) {
                Box(Modifier.offset(100.dp, 150.dp)) {
                    parent {
                        Box(
                            Modifier
                                .padding(10.dp)
                                .wrapContentSize(Alignment.Center)
                                .size(50.dp)
                        ) {
                            avatar()
                        }
                    }
                }
            } else {
                parent {
                    Column(Modifier.fillMaxSize()) {
                        val alpha = produceState(0f) {
                            animate(0f, 1f, animationSpec = tween(200)) { value, _ ->
                                this.value = value
                            }
                        }
                        Box(
                            Modifier
                                .fillMaxWidth()
                                .height(300.dp)
                                .graphicsLayer {
                                    this.alpha = alpha.value
                                }
                                .background(Color.DarkGray)
                                .animateContentSize())
                        Box(
                            Modifier
                                .padding(10.dp)
                                .size(60.dp)
                        ) {
                            avatar()
                        }
                    }
                }
            }
        }
<<<<<<< HEAD
=======
        Box(
            Modifier
                .fillMaxHeight()
                .width(96.dp)
                .background(Color(0x88CCCCCC))
                .align(Alignment.CenterEnd)
                .draggable(
                    rememberDraggableState(onDelta = {
                        progressProvider.progress =
                            (-it / 300f + progressProvider.progress).coerceIn(0f, 1f)
                    }),
                    onDragStarted = {
                        progressProvider.targetState = !progressProvider.targetState
                        progressProvider.progress = 0f
                    },
                    onDragStopped = {
                        with(progressProvider) {
                            if (progress < 0.5f) {
                                targetState = initialState
                            } else {
                                initialState = targetState
                            }
                            progressProvider.progress = 1f
                        }
                    },
                    orientation = Orientation.Horizontal
                )
        )
    }
}

class ProgressProviderImpl<T>(initialState: T) : ProgressProvider<T> {
    override var initialState: T by mutableStateOf(initialState)
    override var targetState: T by mutableStateOf(initialState)
    override var progress: Float by mutableFloatStateOf(0f)
}

interface ProgressProvider<T> {
    val initialState: T
    val targetState: T
    val progress: Float
}

@OptIn(ExperimentalComposeUiApi::class)
fun <T> Modifier.sharedElementBasedOnProgress(provider: ProgressProvider<T>) = composed {
    val sizeMap = remember { mutableMapOf<T, IntSize>() }
    val offsetMap = remember { mutableMapOf<T, Offset>() }
    val calculateSize: (IntSize) -> IntSize =
        {
            sizeMap[provider.targetState] = it
            val (width, height) = lerp(
                sizeMap[provider.initialState]!!.toSize(),
                sizeMap[provider.targetState]!!.toSize(), provider.progress
            )
            IntSize(width.roundToInt(), height.roundToInt())
        }

    val calculateOffset: Placeable.PlacementScope.(IntermediateMeasureScope) -> IntOffset = {
        with(it) {
            coordinates?.let {
                offsetMap[provider.targetState] =
                    lookaheadScopeCoordinates.localLookaheadPositionOf(
                        it
                    )
                val lerpedOffset = lerp(
                    offsetMap[provider.initialState]!!,
                    offsetMap[provider.targetState]!!,
                    provider.progress
                )
                val currentOffset = lookaheadScopeCoordinates.localPositionOf(it, Offset.Zero)
                (lerpedOffset - currentOffset).round()
            } ?: IntOffset(0, 0)
        }
    }
    this.intermediateLayout { measurable, _ ->
        val (width, height) = calculateSize(lookaheadSize)
        val animatedConstraints = Constraints.fixed(width, height)
        val placeable = measurable.measure(animatedConstraints)
        layout(placeable.width, placeable.height) {
            placeable.place(calculateOffset(this@intermediateLayout))
        }
>>>>>>> fdff00cc
    }
}<|MERGE_RESOLUTION|>--- conflicted
+++ resolved
@@ -20,15 +20,19 @@
 import androidx.compose.animation.core.animate
 import androidx.compose.animation.core.tween
 import androidx.compose.foundation.background
-import androidx.compose.foundation.clickable
+import androidx.compose.foundation.gestures.Orientation
+import androidx.compose.foundation.gestures.draggable
+import androidx.compose.foundation.gestures.rememberDraggableState
 import androidx.compose.foundation.layout.Box
 import androidx.compose.foundation.layout.Column
+import androidx.compose.foundation.layout.fillMaxHeight
 import androidx.compose.foundation.layout.fillMaxSize
 import androidx.compose.foundation.layout.fillMaxWidth
 import androidx.compose.foundation.layout.height
 import androidx.compose.foundation.layout.offset
 import androidx.compose.foundation.layout.padding
 import androidx.compose.foundation.layout.size
+import androidx.compose.foundation.layout.width
 import androidx.compose.foundation.layout.wrapContentSize
 import androidx.compose.foundation.shape.RoundedCornerShape
 import androidx.compose.material.Surface
@@ -41,18 +45,32 @@
 import androidx.compose.runtime.remember
 import androidx.compose.runtime.setValue
 import androidx.compose.ui.Alignment
+import androidx.compose.ui.ExperimentalComposeUiApi
 import androidx.compose.ui.Modifier
+import androidx.compose.ui.composed
+import androidx.compose.ui.geometry.Offset
+import androidx.compose.ui.geometry.lerp
 import androidx.compose.ui.graphics.Color
 import androidx.compose.ui.graphics.graphicsLayer
+import androidx.compose.ui.layout.IntermediateMeasureScope
+import androidx.compose.ui.layout.Placeable
+import androidx.compose.ui.layout.intermediateLayout
+import androidx.compose.ui.unit.Constraints
+import androidx.compose.ui.unit.IntOffset
+import androidx.compose.ui.unit.IntSize
 import androidx.compose.ui.unit.dp
+import androidx.compose.ui.unit.round
+import androidx.compose.ui.unit.toSize
+import kotlin.math.roundToInt
 
 @Composable
 fun CraneDemo() {
+    val progressProvider = remember { ProgressProviderImpl(false) }
     val avatar = remember {
         movableContentWithReceiverOf<SceneScope> {
             Box(
                 Modifier
-                    .sharedElement()
+                    .sharedElementBasedOnProgress(progressProvider)
                     .background(Color(0xffff6f69), RoundedCornerShape(20))
                     .fillMaxSize()
             )
@@ -63,7 +81,7 @@
         movableContentWithReceiverOf<SceneScope, @Composable () -> Unit> { child ->
             Surface(
                 modifier = Modifier
-                    .sharedElement()
+                    .sharedElementBasedOnProgress(progressProvider)
                     .background(Color(0xfffdedac)),
                 color = Color(0xfffdedac),
                 shape = RoundedCornerShape(10.dp)
@@ -73,16 +91,14 @@
         }
     }
 
-    var fullScreen by remember { mutableStateOf(false) }
     Box(
         Modifier
             .fillMaxSize()
-            .padding(10.dp)
-            .clickable { fullScreen = !fullScreen },
+            .padding(10.dp),
         contentAlignment = Alignment.Center
     ) {
         SceneHost(Modifier.fillMaxSize()) {
-            if (fullScreen) {
+            if (progressProvider.targetState) {
                 Box(Modifier.offset(100.dp, 150.dp)) {
                     parent {
                         Box(
@@ -99,7 +115,7 @@
                 parent {
                     Column(Modifier.fillMaxSize()) {
                         val alpha = produceState(0f) {
-                            animate(0f, 1f, animationSpec = tween(200)) { value, _ ->
+                            animate(0f, 1f, animationSpec = tween(2000)) { value, _ ->
                                 this.value = value
                             }
                         }
@@ -123,8 +139,6 @@
                 }
             }
         }
-<<<<<<< HEAD
-=======
         Box(
             Modifier
                 .fillMaxHeight()
@@ -206,6 +220,5 @@
         layout(placeable.width, placeable.height) {
             placeable.place(calculateOffset(this@intermediateLayout))
         }
->>>>>>> fdff00cc
     }
 }