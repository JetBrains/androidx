/*
 * Copyright 2022 The Android Open Source Project
 *
 * Licensed under the Apache License, Version 2.0 (the "License");
 * you may not use this file except in compliance with the License.
 * You may obtain a copy of the License at
 *
 *      http://www.apache.org/licenses/LICENSE-2.0
 *
 * Unless required by applicable law or agreed to in writing, software
 * distributed under the License is distributed on an "AS IS" BASIS,
 * WITHOUT WARRANTIES OR CONDITIONS OF ANY KIND, either express or implied.
 * See the License for the specific language governing permissions and
 * limitations under the License.
 */

package androidx.compose.animation.demos.lookahead

import androidx.compose.animation.core.animateDpAsState
import androidx.compose.animation.core.animateFloatAsState
import androidx.compose.foundation.background
import androidx.compose.foundation.clickable
import androidx.compose.foundation.layout.Arrangement
import androidx.compose.foundation.layout.Box
import androidx.compose.foundation.layout.Column
import androidx.compose.foundation.layout.ExperimentalLayoutApi
import androidx.compose.foundation.layout.FlowColumn
import androidx.compose.foundation.layout.FlowRow
import androidx.compose.foundation.layout.Spacer
import androidx.compose.foundation.layout.fillMaxSize
import androidx.compose.foundation.layout.fillMaxWidth
import androidx.compose.foundation.layout.height
import androidx.compose.foundation.layout.heightIn
import androidx.compose.foundation.layout.padding
import androidx.compose.foundation.layout.size
import androidx.compose.foundation.layout.widthIn
import androidx.compose.foundation.layout.wrapContentSize
import androidx.compose.foundation.layout.wrapContentWidth
import androidx.compose.foundation.shape.RoundedCornerShape
import androidx.compose.material.Button
import androidx.compose.material.Text
import androidx.compose.runtime.Composable
import androidx.compose.runtime.getValue
import androidx.compose.runtime.mutableStateOf
import androidx.compose.runtime.remember
import androidx.compose.runtime.setValue
import androidx.compose.ui.Alignment
import androidx.compose.ui.ExperimentalComposeUiApi
import androidx.compose.ui.Modifier
import androidx.compose.ui.graphics.Color
<<<<<<< HEAD
import androidx.compose.ui.layout.Layout
import androidx.compose.ui.layout.LookaheadLayout
import androidx.compose.ui.layout.Placeable
import androidx.compose.ui.unit.Dp
import androidx.compose.ui.unit.LayoutDirection
=======
import androidx.compose.ui.layout.LookaheadScope
import androidx.compose.ui.layout.layout
import androidx.compose.ui.tooling.preview.Preview
>>>>>>> fdff00cc
import androidx.compose.ui.unit.dp

@OptIn(ExperimentalComposeUiApi::class, ExperimentalLayoutApi::class)
@Composable
fun LookaheadWithFlowRowDemo() {
    Column(
        modifier = Modifier.padding(10.dp),
        horizontalAlignment = Alignment.CenterHorizontally
    ) {
        var isHorizontal by remember { mutableStateOf(true) }
        Column(
            Modifier
                .background(Color(0xfffdedac), RoundedCornerShape(10))
                .padding(10.dp)
        ) {
<<<<<<< HEAD
            Text("LookaheadLayout + Modifier.animateBounds")
            LookaheadLayout(
                measurePolicy = lookaheadMeasurePolicy,
                content = {
                    MyFlowRow(
                        modifier = Modifier
                            .height(200.dp)
                            .fillMaxWidth()
                            .wrapContentSize(Alignment.CenterStart)
                    ) {
                        Box(
                            Modifier
                                .height(50.dp)
                                .animateBounds(
                                    Modifier.fillMaxWidth(if (isHorizontal) 0.4f else 1f)
                                )
                                .background(colors[0], RoundedCornerShape(10))
                        )
                        Box(
                            Modifier
                                .height(50.dp)
                                .animateBounds(
                                    Modifier.fillMaxWidth(if (isHorizontal) 0.2f else 0.4f)
                                )
                                .background(colors[1], RoundedCornerShape(10))
                        )
                        Box(
                            Modifier
                                .height(50.dp)
                                .animateBounds(
                                    Modifier.fillMaxWidth(if (isHorizontal) 0.2f else 0.4f)
                                )
                                .background(colors[2], RoundedCornerShape(10))
                        )
                    }
                    Box(Modifier.size(if (isHorizontal) 200.dp else 100.dp))
                })
=======
            Text("LookaheadScope + Modifier.animateBounds")
            LookaheadScope {
                FlowRow(
                    modifier = Modifier
                        .height(200.dp)
                        .fillMaxWidth()
                        .wrapContentSize(Alignment.CenterStart)
                ) {
                    Box(
                        Modifier
                            .height(50.dp)
                            .animateBounds(
                                Modifier.fillMaxWidth(if (isHorizontal) 0.4f else 1f)
                            )
                            .background(colors[0], RoundedCornerShape(10))
                    )
                    Box(
                        Modifier
                            .height(50.dp)
                            .animateBounds(
                                Modifier.fillMaxWidth(if (isHorizontal) 0.2f else 0.4f)
                            )
                            .background(colors[1], RoundedCornerShape(10))
                    )
                    Box(
                        Modifier
                            .height(50.dp)
                            .animateBounds(
                                Modifier.fillMaxWidth(if (isHorizontal) 0.2f else 0.4f)
                            )
                            .background(colors[2], RoundedCornerShape(10))
                    )
                }
                Box(Modifier.size(if (isHorizontal) 100.dp else 60.dp))
            }
>>>>>>> fdff00cc
        }

        Spacer(Modifier.size(50.dp))

        Column(
            Modifier
                .background(Color(0xfffdedac), RoundedCornerShape(10))
                .padding(10.dp)
        ) {
            Text("Animating Width")
            FlowRow(
                modifier = Modifier
                    .height(200.dp)
                    .fillMaxWidth()
                    .wrapContentSize(Alignment.CenterStart)
            ) {
                Box(
                    Modifier
                        .height(50.dp)
                        .fillMaxWidth(animateFloatAsState(if (isHorizontal) 0.4f else 1f).value)
                        .background(colors[0], RoundedCornerShape(10))
                )
                Box(
                    Modifier
                        .height(50.dp)
                        .fillMaxWidth(animateFloatAsState(if (isHorizontal) 0.2f else 0.4f).value)
                        .background(colors[1], RoundedCornerShape(10))
                )
                Box(
                    Modifier
                        .height(50.dp)
                        .fillMaxWidth(animateFloatAsState(if (isHorizontal) 0.2f else 0.4f).value)
                        .background(colors[2], RoundedCornerShape(10))
                )
            }
        }

        Button(modifier = Modifier.padding(top = 20.dp, bottom = 20.dp),
            onClick = { isHorizontal = !isHorizontal }) {
            Text("Toggle")
        }
    }
}

@OptIn(ExperimentalComposeUiApi::class, ExperimentalLayoutApi::class)
@Preview
@Composable
fun NestedFlowRowDemo() {
    LookaheadScope {
        FlowRow(
            modifier = Modifier.fillMaxSize(),
            horizontalArrangement = Arrangement.Center,
            verticalArrangement = Arrangement.Center,
            maxItemsInEachRow = 3
        ) {
            var expanded by remember {
                mutableStateOf(false)
            }
            Box(
                modifier = Modifier
                    .animateBounds(Modifier.widthIn(max = 600.dp))
                    .background(Color.Red)
            ) {
                val height = animateDpAsState(targetValue = if (expanded) 500.dp else 300.dp)
                Box(
                    modifier = Modifier
                        .animateBounds(
                            Modifier
                                .fillMaxWidth()
                                .height(height.value)
                        )
                        .clickable {
                            expanded = !expanded
                        })
            }

            FlowColumn(Modifier.layout { measurable, constraints ->
                measurable.measure(constraints).run {
                    layout(width, height) {
                        place(0, 0)
                    }
                }
            }) {
                Box(
                    modifier = Modifier
                        .size(200.dp)
                        .animateBounds(
                            Modifier
                                .wrapContentWidth()
                                .heightIn(min = 156.dp),
                            debug = true

                        )
                        .background(Color.Blue)
                ) {
                    Box(modifier = Modifier.size(200.dp))
                }
                Box(
                    modifier = Modifier
                        .size(200.dp)
                        .animateBounds(
                            Modifier
                                .wrapContentWidth()
                                .heightIn(min = 156.dp),
                            debug = true
                        )
                        .background(Color.Yellow)
                ) {
                    Box(modifier = Modifier.size(200.dp))
                }
            }
        }
    }
}

private val colors = listOf(
    Color(0xffff6f69),
    Color(0xffffcc5c),
    Color(0xff2a9d84),
    Color(0xff264653)
)<|MERGE_RESOLUTION|>--- conflicted
+++ resolved
@@ -48,17 +48,9 @@
 import androidx.compose.ui.ExperimentalComposeUiApi
 import androidx.compose.ui.Modifier
 import androidx.compose.ui.graphics.Color
-<<<<<<< HEAD
-import androidx.compose.ui.layout.Layout
-import androidx.compose.ui.layout.LookaheadLayout
-import androidx.compose.ui.layout.Placeable
-import androidx.compose.ui.unit.Dp
-import androidx.compose.ui.unit.LayoutDirection
-=======
 import androidx.compose.ui.layout.LookaheadScope
 import androidx.compose.ui.layout.layout
 import androidx.compose.ui.tooling.preview.Preview
->>>>>>> fdff00cc
 import androidx.compose.ui.unit.dp
 
 @OptIn(ExperimentalComposeUiApi::class, ExperimentalLayoutApi::class)
@@ -69,50 +61,16 @@
         horizontalAlignment = Alignment.CenterHorizontally
     ) {
         var isHorizontal by remember { mutableStateOf(true) }
+
+        Button(modifier = Modifier.padding(top = 20.dp, bottom = 20.dp),
+            onClick = { isHorizontal = !isHorizontal }) {
+            Text("Toggle")
+        }
         Column(
             Modifier
                 .background(Color(0xfffdedac), RoundedCornerShape(10))
                 .padding(10.dp)
         ) {
-<<<<<<< HEAD
-            Text("LookaheadLayout + Modifier.animateBounds")
-            LookaheadLayout(
-                measurePolicy = lookaheadMeasurePolicy,
-                content = {
-                    MyFlowRow(
-                        modifier = Modifier
-                            .height(200.dp)
-                            .fillMaxWidth()
-                            .wrapContentSize(Alignment.CenterStart)
-                    ) {
-                        Box(
-                            Modifier
-                                .height(50.dp)
-                                .animateBounds(
-                                    Modifier.fillMaxWidth(if (isHorizontal) 0.4f else 1f)
-                                )
-                                .background(colors[0], RoundedCornerShape(10))
-                        )
-                        Box(
-                            Modifier
-                                .height(50.dp)
-                                .animateBounds(
-                                    Modifier.fillMaxWidth(if (isHorizontal) 0.2f else 0.4f)
-                                )
-                                .background(colors[1], RoundedCornerShape(10))
-                        )
-                        Box(
-                            Modifier
-                                .height(50.dp)
-                                .animateBounds(
-                                    Modifier.fillMaxWidth(if (isHorizontal) 0.2f else 0.4f)
-                                )
-                                .background(colors[2], RoundedCornerShape(10))
-                        )
-                    }
-                    Box(Modifier.size(if (isHorizontal) 200.dp else 100.dp))
-                })
-=======
             Text("LookaheadScope + Modifier.animateBounds")
             LookaheadScope {
                 FlowRow(
@@ -148,7 +106,6 @@
                 }
                 Box(Modifier.size(if (isHorizontal) 100.dp else 60.dp))
             }
->>>>>>> fdff00cc
         }
 
         Spacer(Modifier.size(50.dp))
@@ -184,11 +141,6 @@
                         .background(colors[2], RoundedCornerShape(10))
                 )
             }
-        }
-
-        Button(modifier = Modifier.padding(top = 20.dp, bottom = 20.dp),
-            onClick = { isHorizontal = !isHorizontal }) {
-            Text("Toggle")
         }
     }
 }
