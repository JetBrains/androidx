--- conflicted
+++ resolved
@@ -523,13 +523,8 @@
      *  @return an instance of [E] so a custom [Easing] can be added by the [using] method
      */
     // needed as `open` to guarantee binary compatibility in KeyframesSpecConfig
-<<<<<<< HEAD
-    open infix fun T.atFraction(fraction: Float): E {
-        return at((durationMillis * fraction).roundToInt())
-=======
     open infix fun T.atFraction(@FloatRange(from = 0.0, to = 1.0) fraction: Float): E {
         return at((durationMillis * fraction).fastRoundToInt())
->>>>>>> c29f7383
     }
 
     /**
@@ -602,10 +597,7 @@
         // TODO: Need a IntRange equivalent annotation
         // overrides `at` for binary compatibility. It should explicitly return KeyframeEntity.
         override infix fun T.at(@IntRange(from = 0) timeStamp: Int): KeyframeEntity<T> {
-<<<<<<< HEAD
-=======
             @OptIn(ExperimentalAnimationSpecApi::class)
->>>>>>> c29f7383
             return KeyframeEntity(this).also {
                 keyframes[timeStamp] = it
             }
@@ -619,15 +611,10 @@
          *  @return an [KeyframeEntity] so a custom [Easing] can be added by [with] method
          */
         // overrides `atFraction` for binary compatibility. It should explicitly return KeyframeEntity.
-<<<<<<< HEAD
-        override infix fun T.atFraction(fraction: Float): KeyframeEntity<T> {
-            return at((durationMillis * fraction).roundToInt())
-=======
         override infix fun T.atFraction(
             @FloatRange(from = 0.0, to = 1.0) fraction: Float
         ): KeyframeEntity<T> {
             return at((durationMillis * fraction).fastRoundToInt())
->>>>>>> c29f7383
         }
 
         /**
