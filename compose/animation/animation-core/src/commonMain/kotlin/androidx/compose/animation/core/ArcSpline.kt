--- conflicted
+++ resolved
@@ -16,10 +16,7 @@
 
 package androidx.compose.animation.core
 
-<<<<<<< HEAD
 import androidx.compose.animation.core.internal.binarySearch
-=======
->>>>>>> 8b5ab348
 import kotlin.math.PI
 import kotlin.math.abs
 import kotlin.math.cos
@@ -313,11 +310,7 @@
             var ly = 0f
             var dist = 0f
             for (i in ourPercent.indices) {
-<<<<<<< HEAD
-                val angle = (90.0 * i / (ourPercent.size - 1)).toRadians().toFloat()
-=======
                 val angle = toRadians(90.0 * i / (ourPercent.size - 1)).toFloat()
->>>>>>> 8b5ab348
                 val s = sin(angle)
                 val c = cos(angle)
                 val px = a * s
@@ -335,7 +328,7 @@
             }
             for (i in lut.indices) {
                 val pos = i / (lut.size - 1).toFloat()
-                val index = binarySearch(ourPercent, pos)
+                val index = ourPercent.binarySearch(pos)
                 if (index >= 0) {
                     lut[i] = index / (ourPercent.size - 1).toFloat()
                 } else if (index == -1) {
@@ -381,11 +374,5 @@
     }
 }
 
-<<<<<<< HEAD
-@Suppress("NOTHING_TO_INLINE")
-private inline fun Double.toRadians(): Double = this / 180 * PI
-=======
-internal expect inline fun toRadians(value: Double): Double
-
-internal expect inline fun binarySearch(array: FloatArray, position: Float): Int
->>>>>>> 8b5ab348
+private inline fun toRadians(value: Double): Double =
+    value * (PI / 180.0)