--- conflicted
+++ resolved
@@ -16,12 +16,9 @@
 
 package androidx.compose.animation.core
 
-<<<<<<< HEAD
 import androidx.compose.animation.core.internal.JvmDefaultWithCompatibility
 import kotlin.math.roundToLong
 
-=======
->>>>>>> 216f103f
 /**
  * This interface provides a convenient way to query from an [VectorizedAnimationSpec] or
  * [FloatDecayAnimationSpec]: It spares the need to pass the starting conditions and in some cases
