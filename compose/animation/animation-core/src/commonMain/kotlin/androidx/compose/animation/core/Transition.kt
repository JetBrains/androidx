--- conflicted
+++ resolved
@@ -991,11 +991,7 @@
      * to [Transition]. It's strongly recommended to query this *after* all the animations in the
      * [Transition] are set up.
      */
-<<<<<<< HEAD
-    val totalDurationNanos: Long by derivedStateOf { calculateTotalDurationNanos() }
-=======
     public val totalDurationNanos: Long by derivedStateOf { calculateTotalDurationNanos() }
->>>>>>> 8b9e74df
 
     private fun calculateTotalDurationNanos(): Long {
         var maxDurationNanos = 0L
