/*
 * Copyright 2020 The Android Open Source Project
 *
 * Licensed under the Apache License, Version 2.0 (the "License");
 * you may not use this file except in compliance with the License.
 * You may obtain a copy of the License at
 *
 *      http://www.apache.org/licenses/LICENSE-2.0
 *
 * Unless required by applicable law or agreed to in writing, software
 * distributed under the License is distributed on an "AS IS" BASIS,
 * WITHOUT WARRANTIES OR CONDITIONS OF ANY KIND, either express or implied.
 * See the License for the specific language governing permissions and
 * limitations under the License.
 */

package androidx.compose.animation.core

import androidx.collection.mutableLongListOf
import androidx.compose.animation.AnimatedContent
import androidx.compose.animation.VectorConverter
import androidx.compose.animation.animateColor
import androidx.compose.runtime.Composable
import androidx.compose.runtime.LaunchedEffect
import androidx.compose.runtime.State
import androidx.compose.runtime.getValue
import androidx.compose.runtime.mutableStateOf
import androidx.compose.runtime.remember
import androidx.compose.runtime.rememberCoroutineScope
import androidx.compose.runtime.setValue
import androidx.compose.runtime.snapshotFlow
import androidx.compose.runtime.withFrameNanos
import androidx.compose.ui.graphics.Color
import androidx.compose.ui.test.junit4.createComposeRule
import androidx.test.ext.junit.runners.AndroidJUnit4
import androidx.test.filters.LargeTest
import com.google.common.truth.Truth.assertThat
import junit.framework.TestCase.assertEquals
import junit.framework.TestCase.assertFalse
import junit.framework.TestCase.assertTrue
import kotlinx.coroutines.CoroutineScope
import kotlinx.coroutines.delay
import kotlinx.coroutines.launch
import leakcanary.DetectLeaksAfterTestSuccess
import org.junit.Rule
import org.junit.Test
import org.junit.rules.RuleChain
import org.junit.runner.RunWith

@RunWith(AndroidJUnit4::class)
@LargeTest
class TransitionTest {
    private val rule = createComposeRule()

    // Detect leaks BEFORE and AFTER compose rule work
    @get:Rule
    val ruleChain: RuleChain = RuleChain.outerRule(DetectLeaksAfterTestSuccess()).around(rule)

    private enum class AnimStates {
        From,
        To
    }

    @OptIn(InternalAnimationApi::class)
    @Test
    fun transitionTest() {
        val target = mutableStateOf(AnimStates.From)
        val floatAnim1 =
            TargetBasedAnimation(
                spring(dampingRatio = Spring.DampingRatioHighBouncy),
                Float.VectorConverter,
                0f,
                1f
            )
        val floatAnim2 =
            TargetBasedAnimation(
                spring(
                    dampingRatio = Spring.DampingRatioLowBouncy,
                    stiffness = Spring.StiffnessLow
                ),
                Float.VectorConverter,
                1f,
                0f
            )

        val colorAnim1 =
            TargetBasedAnimation(
                tween(1000),
                Color.VectorConverter(Color.Red.colorSpace),
                Color.Red,
                Color.Green
            )
        val colorAnim2 =
            TargetBasedAnimation(
                tween(1000),
                Color.VectorConverter(Color.Red.colorSpace),
                Color.Green,
                Color.Red,
            )

        // Animate from 0f to 0f for 1000ms
        val keyframes1 =
            keyframes<Float> {
                durationMillis = 1000
                0f at 0
                200f at 400
                1000f at 1000
            }

        val keyframes2 =
            keyframes<Float> {
                durationMillis = 800
                0f at 0
                -500f at 400
                -1000f at 800
            }

        val keyframesAnim1 = TargetBasedAnimation(keyframes1, Float.VectorConverter, 0f, 0f)
        val keyframesAnim2 = TargetBasedAnimation(keyframes2, Float.VectorConverter, 0f, 0f)
        val animFloat = mutableStateOf(-1f)
        val animColor = mutableStateOf(Color.Gray)
        val animFloatWithKeyframes = mutableStateOf(-1f)
        rule.setContent {
            val transition = updateTransition(target.value)
            animFloat.value =
                transition
                    .animateFloat(
                        transitionSpec = {
                            if (AnimStates.From isTransitioningTo AnimStates.To) {
                                spring(dampingRatio = Spring.DampingRatioHighBouncy)
                            } else {
                                spring(
                                    dampingRatio = Spring.DampingRatioLowBouncy,
                                    stiffness = Spring.StiffnessLow
                                )
                            }
                        }
                    ) {
                        when (it) {
                            AnimStates.From -> 0f
                            AnimStates.To -> 1f
                        }
                    }
                    .value

            animColor.value =
                transition
                    .animateColor(transitionSpec = { tween(durationMillis = 1000) }) {
                        when (it) {
                            AnimStates.From -> Color.Red
                            AnimStates.To -> Color.Green
                        }
                    }
                    .value

            animFloatWithKeyframes.value =
                transition
                    .animateFloat(
                        transitionSpec = {
                            if (AnimStates.From isTransitioningTo AnimStates.To) {
                                keyframes1
                            } else {
                                keyframes2
                            }
                        }
                    ) {
                        // Same values for all states, but different transitions from state to
                        // state.
                        0f
                    }
                    .value

            if (transition.isRunning) {
                if (transition.targetState == AnimStates.To) {
                    assertEquals(
                        floatAnim1.getValueFromNanos(transition.playTimeNanos),
                        animFloat.value,
                        0.00001f
                    )
                    assertEquals(
                        colorAnim1.getValueFromNanos(transition.playTimeNanos),
                        animColor.value
                    )
                    assertEquals(
                        keyframesAnim1.getValueFromNanos(transition.playTimeNanos),
                        animFloatWithKeyframes.value,
                        0.00001f
                    )

                    assertEquals(AnimStates.To, transition.segment.targetState)
                    assertEquals(AnimStates.From, transition.segment.initialState)
                } else {
                    assertEquals(
                        floatAnim2.getValueFromNanos(transition.playTimeNanos),
                        animFloat.value,
                        0.00001f
                    )
                    assertEquals(
                        colorAnim2.getValueFromNanos(transition.playTimeNanos),
                        animColor.value
                    )
                    assertEquals(
                        keyframesAnim2.getValueFromNanos(transition.playTimeNanos),
                        animFloatWithKeyframes.value,
                        0.00001f
                    )
                    assertEquals(AnimStates.From, transition.segment.targetState)
                    assertEquals(AnimStates.To, transition.segment.initialState)
                }
            }
        }

        assertEquals(0f, animFloat.value)
        assertEquals(Color.Red, animColor.value)
        rule.runOnIdle { target.value = AnimStates.To }
        rule.waitForIdle()

        assertEquals(1f, animFloat.value)
        assertEquals(Color.Green, animColor.value)

        // Animate back to the `from` state
        rule.runOnIdle { target.value = AnimStates.From }
        rule.waitForIdle()

        assertEquals(0f, animFloat.value)
        assertEquals(Color.Red, animColor.value)
    }

    @Test
    fun startPulsingNextFrameTest() {
        val target = mutableStateOf(AnimStates.From)
        var playTime by mutableStateOf(0L)
        rule.setContent {
            val transition = updateTransition(target.value)
            val actual =
                transition.animateFloat(transitionSpec = { tween(200) }) {
                    if (it == AnimStates.From) 0f else 1000f
                }

            val anim = TargetBasedAnimation(tween(200), Float.VectorConverter, 0f, 1000f)

            if (target.value == AnimStates.To) {
                LaunchedEffect(transition) {
                    val startTime = withFrameNanos { it }

                    assertEquals(0f, actual.value)
                    do {
                        playTime = withFrameNanos { it } - startTime
                        assertEquals(anim.getValueFromNanos(playTime), actual.value)
                    } while (playTime <= 200 * MillisToNanos)
                }
            }
        }

        rule.runOnIdle { target.value = AnimStates.To }
        rule.waitForIdle()
        assertTrue(playTime > 200 * MillisToNanos)
    }

    @OptIn(InternalAnimationApi::class)
    @Test
    fun addNewAnimationInFlightTest() {
        val target = mutableStateOf(AnimStates.From)
        var playTime by mutableStateOf(0L)
        rule.setContent {
            val transition = updateTransition(target.value)

            transition.animateFloat(transitionSpec = { tween(1000) }) {
                if (it == AnimStates.From) -100f else 0f
            }

            if (transition.playTimeNanos > 0) {
                val startTime = remember { transition.playTimeNanos }
                val laterAdded =
                    transition.animateFloat(transitionSpec = { tween(800) }) {
                        if (it == AnimStates.From) 0f else 1000f
                    }
                val anim = TargetBasedAnimation(tween(800), Float.VectorConverter, 0f, 1000f)
                playTime = transition.playTimeNanos - startTime
                assertEquals(anim.getValueFromNanos(playTime), laterAdded.value)
            }
        }

        rule.runOnIdle { target.value = AnimStates.To }
        rule.waitForIdle()
        assertTrue(playTime > 800 * MillisToNanos)
    }

    @Test
    fun initialStateTest() {
        val target = MutableTransitionState(AnimStates.From)
        target.targetState = AnimStates.To
        var playTime by mutableStateOf(0L)
        var floatAnim: State<Float>? = null
        rule.setContent {
            val transition = rememberTransition(target)
            floatAnim =
                transition.animateFloat(transitionSpec = { tween(800) }) {
                    if (it == AnimStates.From) 0f else 1000f
                }
            // Verify that animation starts right away
            LaunchedEffect(transition) {
                val startTime = withFrameNanos { it }
                val anim = TargetBasedAnimation(tween(800), Float.VectorConverter, 0f, 1000f)
                while (!anim.isFinishedFromNanos(playTime)) {
                    playTime = withFrameNanos { it } - startTime
                    assertEquals(anim.getValueFromNanos(playTime), floatAnim?.value)
                }
            }
        }
        rule.waitForIdle()
        assertTrue(playTime >= 800 * MillisToNanos)
        assertEquals(1000f, floatAnim?.value)
    }

    @Test
    fun recreatingMutableStatesAmidTransition() {
        var playTime by mutableStateOf(0L)
        var targetRecreated by mutableStateOf(false)
        rule.setContent {
            var target by remember { mutableStateOf(MutableTransitionState(AnimStates.From)) }
            target.targetState = AnimStates.To
            val transition = rememberTransition(target)
            val floatAnim =
                transition.animateFloat(transitionSpec = { tween(800) }) {
                    if (it == AnimStates.From) 0f else 1000f
                }
            LaunchedEffect(Unit) {
                delay(100)
                target = MutableTransitionState(AnimStates.From)
                target.targetState = AnimStates.To
                targetRecreated = true
            }

            if (targetRecreated) {
                LaunchedEffect(transition) {
                    // Verify that animation restarted
                    assertEquals(0f, floatAnim.value)

                    val startTime = withFrameNanos { it }
                    val anim = TargetBasedAnimation(tween(800), Float.VectorConverter, 0f, 1000f)
                    while (!anim.isFinishedFromNanos(playTime)) {
                        playTime = withFrameNanos { it } - startTime
                        assertEquals(anim.getValueFromNanos(playTime), floatAnim.value)
                    }
                }
            }
        }

        rule.waitForIdle()
        assertTrue(targetRecreated)
        assertTrue(playTime >= 800 * MillisToNanos)
    }

    @OptIn(ExperimentalTransitionApi::class)
    @Test
    fun testMutableTransitionStateIsIdle() {
        val mutableTransitionState = MutableTransitionState(false)
        var transition: Transition<Boolean>? = null
        rule.setContent {
            transition =
                rememberTransition(mutableTransitionState).apply {
                    animateFloat { if (it) 1f else 0f }
                }
        }
        rule.mainClock.autoAdvance = false
        rule.runOnIdle {
            assertTrue(mutableTransitionState.isIdle)
            mutableTransitionState.targetState = true
            assertFalse(mutableTransitionState.isIdle)
        }

        while (transition?.currentState != true) {
            // Animation has not finished or even started from Transition's perspective
            assertFalse(mutableTransitionState.isIdle)
            rule.mainClock.advanceTimeByFrame()
        }
        assertTrue(mutableTransitionState.isIdle)

        // Now that transition false -> true finished, go back to false
        rule.runOnIdle {
            assertTrue(mutableTransitionState.isIdle)
            mutableTransitionState.targetState = false
            assertFalse(mutableTransitionState.isIdle)
        }

        while (transition?.currentState == true) {
            // Animation has not finished or even started from Transition's perspective
            assertFalse(mutableTransitionState.isIdle)
            rule.mainClock.advanceTimeByFrame()
        }
        assertTrue(mutableTransitionState.isIdle)
    }

    @OptIn(ExperimentalTransitionApi::class, InternalAnimationApi::class)
    @Test
    fun testCreateChildTransition() {
        val intState = mutableStateOf(1)
        val parentTransitionFloat = mutableStateOf(1f)
        val childTransitionFloat = mutableStateOf(1f)
        rule.setContent {
            val transition = updateTransition(intState.value)
            parentTransitionFloat.value =
                transition
                    .animateFloat({ tween(100) }) {
                        when (it) {
                            0 -> 0f
                            1 -> 1f
                            else -> 2f
                        }
                    }
                    .value
            val booleanTransition = transition.createChildTransition { it == 1 }
            childTransitionFloat.value =
                booleanTransition.animateFloat({ tween(500) }) { if (it) 1f else 0f }.value
            LaunchedEffect(intState.value) {
                while (true) {
                    if (transition.targetState == transition.currentState) {
                        break
                    }
                    withFrameNanos { it }
                    if (intState.value == 0) {
                        // 1 -> 0
                        if (
                            transition.playTimeNanos > 0 && transition.playTimeNanos <= 500_000_000L
                        ) {
                            assertTrue(transition.isRunning)
                            assertTrue(booleanTransition.isRunning)
                        }
                    } else if (intState.value == 2) {
                        // 0 -> 2
                        assertFalse(booleanTransition.isRunning)
                        if (transition.playTimeNanos > 120_000_000L) {
                            assertFalse(transition.isRunning)
                        } else if (transition.playTimeNanos > 0) {
                            assertTrue(transition.isRunning)
                        }
                    }
                }
            }
        }
        rule.runOnIdle {
            assertEquals(1f, parentTransitionFloat.value)
            assertEquals(1f, childTransitionFloat.value)
            intState.value = 0
        }
        rule.runOnIdle {
            assertEquals(0f, parentTransitionFloat.value)
            assertEquals(0f, childTransitionFloat.value)
            intState.value = 2
        }
        rule.runOnIdle {
            assertEquals(2f, parentTransitionFloat.value)
            assertEquals(0f, childTransitionFloat.value)
        }
    }

    @OptIn(ExperimentalTransitionApi::class)
    @Test
    fun addAnimationToCompletedChildTransition() {
        rule.mainClock.autoAdvance = false
        var value1 = 0f
        var value2 = 0f
        var value3 = 0f
        lateinit var coroutineScope: CoroutineScope
        val state = MutableTransitionState(false)

        rule.setContent {
            coroutineScope = rememberCoroutineScope()
            val parent = rememberTransition(state)
            value1 =
                parent
                    .animateFloat({ tween(1600, easing = LinearEasing) }) { if (it) 1000f else 0f }
                    .value

            val child = parent.createChildTransition { it }
            value2 =
                child
                    .animateFloat({ tween(160, easing = LinearEasing) }) { if (it) 1000f else 0f }
                    .value

            value3 =
                if (!parent.targetState) {
                    child
                        .animateFloat({ tween(160, easing = LinearEasing) }) {
                            if (it) 0f else 1000f
                        }
                        .value
                } else {
                    0f
                }
        }
        coroutineScope.launch { state.targetState = true }
        rule.mainClock.advanceTimeByFrame() // wait for composition
        rule.runOnIdle {
            assertEquals(0f, value1, 0f)
            assertEquals(0f, value2, 0f)
            assertEquals(0f, value3, 0f)
        }
        rule.mainClock.advanceTimeByFrame() // latch the animation start value
        rule.runOnIdle {
            assertEquals(0f, value1, 0f)
            assertEquals(0f, value2, 0f)
            assertEquals(0f, value3, 0f)
        }
        rule.mainClock.advanceTimeByFrame() // first frame of animation
        rule.runOnIdle {
            assertEquals(10f, value1, 0.1f)
            assertEquals(100f, value2, 0.1f)
            assertEquals(0f, value3, 0f) // hasn't started yet
        }
        rule.mainClock.advanceTimeBy(160)
        rule.runOnIdle {
            assertEquals(110f, value1, 0.1f)
            assertEquals(1000f, value2, 0f)
            assertEquals(0f, value3, 0f) // hasn't started yet
        }
        coroutineScope.launch { state.targetState = false }
        rule.mainClock.advanceTimeByFrame() // compose the change
        rule.runOnIdle {
            assertEquals(120f, value1, 0.1f)
            assertEquals(1000f, value2, 0f)
            assertEquals(0f, value3, 0f)
        }
        rule.mainClock.advanceTimeByFrame()
        var prevValue1 = 120f
        var prevValue2 = 1000f
        rule.runOnIdle {
            // value1 and value2 have spring interrupted values, so we can't
            // easily know their exact values
            assertTrue(value1 < prevValue1)
            prevValue1 = value1
            assertTrue(value2 < prevValue2)
            prevValue2 = value2
            assertEquals(100f, value3, 0.1f)
        }
        rule.mainClock.advanceTimeByFrame()
        rule.runOnIdle {
            assertTrue(value1 < prevValue1)
            assertTrue(value2 < prevValue2)
            assertEquals(200f, value3, 0.1f)
        }
    }

    @Test
    fun snapshotTotalDurationNanos() {
        val durations = mutableLongListOf()
        rule.mainClock.autoAdvance = false
        rule.setContent {
            var targetState by remember { mutableStateOf(false) }
            val transition = updateTransition(targetState, label = "")

            transition.AnimatedContent { _ -> }

            LaunchedEffect(Unit) {
                delay(200)
                targetState = true

                snapshotFlow { transition.totalDurationNanos }.collect { durations += it }
            }
        }

        rule.mainClock.advanceTimeByFrame()

        rule.runOnIdle { assertThat(durations.size).isEqualTo(0) }

        rule.mainClock.advanceTimeBy(200)
        rule.runOnIdle { assertThat(durations.size).isGreaterThan(0) }
    }
<<<<<<< HEAD
=======

    @Test
    fun animateFloatCallerRecompositionCount() {
        var recompositionCount = 0
        val transitionState = MutableTransitionState(false)
        rule.setContent {
            if (transitionState.targetState) {
                TestAnimatedContent(transitionState, { recompositionCount++ })
            }
        }

        rule.runOnIdle { transitionState.targetState = true }

        rule.runOnIdle {
            // TODO(b/381537138): Once the bug is fixed, there should only be a single recomposition
            assertEquals(2, recompositionCount)
        }
    }

    @Composable
    fun TestAnimatedContent(
        transitionState: MutableTransitionState<Boolean>,
        onRecomposition: () -> Unit
    ) {
        onRecomposition()
        val transition = rememberTransition(transitionState)
        transition.animateFloat { state -> if (state) 1f else 0f }
    }
>>>>>>> 8b9e74df
}<|MERGE_RESOLUTION|>--- conflicted
+++ resolved
@@ -567,8 +567,6 @@
         rule.mainClock.advanceTimeBy(200)
         rule.runOnIdle { assertThat(durations.size).isGreaterThan(0) }
     }
-<<<<<<< HEAD
-=======
 
     @Test
     fun animateFloatCallerRecompositionCount() {
@@ -597,5 +595,4 @@
         val transition = rememberTransition(transitionState)
         transition.animateFloat { state -> if (state) 1f else 0f }
     }
->>>>>>> 8b9e74df
 }