--- conflicted
+++ resolved
@@ -99,10 +99,6 @@
                 implementation(project(":compose:ui:ui-util"))
                 implementation(libs.kotlinStdlibCommon)
                 api(libs.kotlinCoroutinesCore)
-<<<<<<< HEAD
-                implementation(project(":annotation:annotation"))
-=======
->>>>>>> 7d269005
             }
 
             commonTest {
