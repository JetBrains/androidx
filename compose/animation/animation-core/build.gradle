--- conflicted
+++ resolved
@@ -70,10 +70,7 @@
         desktop()
         darwin()
         js()
-<<<<<<< HEAD
-=======
         wasm()
->>>>>>> fdff00cc
     }
 
     kotlin {
@@ -113,10 +110,6 @@
                 }
             }
             jsNativeMain.dependsOn(commonMain)
-<<<<<<< HEAD
-            jsMain.dependsOn(jsNativeMain)
-            nativeMain.dependsOn(jsNativeMain)
-=======
             nativeMain.dependsOn(jsNativeMain)
             jsWasmMain.dependsOn(jsNativeMain)
 
@@ -140,7 +133,6 @@
             }
 
 
->>>>>>> fdff00cc
 
             // TODO(b/214407011): These dependencies leak into instrumented tests as well. If you
             //  need to add Robolectric (which must be kept out of androidAndroidTest), use a top
