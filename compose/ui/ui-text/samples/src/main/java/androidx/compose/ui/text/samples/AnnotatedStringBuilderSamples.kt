--- conflicted
+++ resolved
@@ -210,13 +210,6 @@
     BasicText(
         buildAnnotatedString {
             append("Build better apps faster with ")
-<<<<<<< HEAD
-            val link = LinkAnnotation.Url(
-                "https://developer.android.com/jetpack/compose",
-                TextLinkStyles(
-                    style = SpanStyle(color = Color.Blue),
-                    hoveredStyle = SpanStyle(textDecoration = TextDecoration.Underline)
-=======
             val link =
                 LinkAnnotation.Url(
                     "https://developer.android.com/jetpack/compose",
@@ -224,7 +217,6 @@
                         style = SpanStyle(color = Color.Blue),
                         hoveredStyle = SpanStyle(textDecoration = TextDecoration.Underline)
                     )
->>>>>>> 8b9e74df
                 )
             withLink(link) { append("Jetpack Compose") }
         }
@@ -240,16 +232,6 @@
     BasicText(
         buildAnnotatedString {
             append("Build better apps faster with ")
-<<<<<<< HEAD
-            val link = LinkAnnotation.Url(
-                "https://developer.android.com/jetpack/compose",
-                TextLinkStyles(SpanStyle(color = Color.Blue))
-            ) {
-                val url = (it as LinkAnnotation.Url).url
-                // log some metrics
-                uriHandler.openUri(url)
-            }
-=======
             val link =
                 LinkAnnotation.Url(
                     "https://developer.android.com/jetpack/compose",
@@ -259,7 +241,6 @@
                     // log some metrics
                     uriHandler.openUri(url)
                 }
->>>>>>> 8b9e74df
             withLink(link) { append("Jetpack Compose") }
         }
     )
