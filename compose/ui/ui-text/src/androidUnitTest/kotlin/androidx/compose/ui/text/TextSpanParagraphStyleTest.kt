--- conflicted
+++ resolved
@@ -95,19 +95,6 @@
 
     @Test
     fun textStyle_covered_by_ParagraphStyle_and_SpanStyle() {
-<<<<<<< HEAD
-        val spanStyleParameters = allConstructorParams(SpanStyle::class).filter {
-            it.name != "platformStyle" && it.name != "textForegroundStyle"
-        }
-        val paragraphStyleParameters = allConstructorParams(ParagraphStyle::class).filter {
-            it.name != "platformStyle"
-        }
-        val allParameters = (spanStyleParameters + paragraphStyleParameters).toMutableSet()
-
-        val textStyleParameters = allConstructorParams(TextStyle::class).filter {
-            it.name != "platformStyle" && it.name != "spanStyle" && it.name != "paragraphStyle"
-        }
-=======
         val spanStyleParameters =
             allConstructorParams(SpanStyle::class).filter {
                 it.name != "platformStyle" && it.name != "textForegroundStyle"
@@ -120,7 +107,6 @@
             allConstructorParams(TextStyle::class).filter {
                 it.name != "platformStyle" && it.name != "spanStyle" && it.name != "paragraphStyle"
             }
->>>>>>> 8b9e74df
 
         // for every TextStyle parameter, expecting that parameter to be in either ParagraphStyle
         // or SpanStyle
@@ -131,18 +117,6 @@
 
     @Test
     fun testStyle_properties_is_covered_by_ParagraphStyle_and_SpanStyle() {
-<<<<<<< HEAD
-        val spanStyleProperties = memberProperties(SpanStyle::class).filter {
-            it.name != "platformStyle" && it.name != "textForegroundStyle"
-        }
-        val paragraphStyleProperties = memberProperties(ParagraphStyle::class).filter {
-            it.name != "platformStyle"
-        }
-        val allProperties = spanStyleProperties + paragraphStyleProperties
-        val textStyleProperties = memberProperties(TextStyle::class).filter {
-            it.name != "spanStyle" && it.name != "paragraphStyle" && it.name != "platformStyle"
-        }
-=======
         val spanStyleProperties =
             memberProperties(SpanStyle::class).filter {
                 it.name != "platformStyle" && it.name != "textForegroundStyle"
@@ -154,7 +128,6 @@
             memberProperties(TextStyle::class).filter {
                 it.name != "spanStyle" && it.name != "paragraphStyle" && it.name != "platformStyle"
             }
->>>>>>> 8b9e74df
         assertThat(allProperties).containsAtLeastElementsIn(textStyleProperties)
     }
 
