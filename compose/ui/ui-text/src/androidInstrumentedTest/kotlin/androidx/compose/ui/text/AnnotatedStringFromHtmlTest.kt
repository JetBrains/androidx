/*
 * Copyright 2024 The Android Open Source Project
 *
 * Licensed under the Apache License, Version 2.0 (the "License");
 * you may not use this file except in compliance with the License.
 * You may obtain a copy of the License at
 *
 *      http://www.apache.org/licenses/LICENSE-2.0
 *
 * Unless required by applicable law or agreed to in writing, software
 * distributed under the License is distributed on an "AS IS" BASIS,
 * WITHOUT WARRANTIES OR CONDITIONS OF ANY KIND, either express or implied.
 * See the License for the specific language governing permissions and
 * limitations under the License.
 */

package androidx.compose.ui.text

import android.graphics.Typeface
import android.os.Build
import android.text.Layout
import android.text.SpannableStringBuilder
import android.text.Spanned
import android.text.style.AlignmentSpan
import android.text.style.BackgroundColorSpan
import android.text.style.ForegroundColorSpan
import android.text.style.RelativeSizeSpan
import android.text.style.StrikethroughSpan
import android.text.style.StyleSpan
import android.text.style.SubscriptSpan
import android.text.style.SuperscriptSpan
import android.text.style.TypefaceSpan
import android.text.style.URLSpan
import android.text.style.UnderlineSpan
import androidx.compose.foundation.text.BasicText
import androidx.compose.testutils.assertContainsColor
import androidx.compose.testutils.assertDoesNotContainColor
import androidx.compose.ui.graphics.Color
import androidx.compose.ui.graphics.toArgb
import androidx.compose.ui.res.stringResource
import androidx.compose.ui.test.captureToImage
import androidx.compose.ui.test.hasClickAction
import androidx.compose.ui.test.junit4.createComposeRule
import androidx.compose.ui.test.onNodeWithText
import androidx.compose.ui.text.font.FontFamily
import androidx.compose.ui.text.font.FontStyle
import androidx.compose.ui.text.font.FontWeight
import androidx.compose.ui.text.style.BaselineShift
import androidx.compose.ui.text.style.TextAlign
import androidx.compose.ui.text.style.TextDecoration
import androidx.compose.ui.text.style.TextIndent
import androidx.compose.ui.unit.em
import androidx.compose.ui.util.fastFilter
import androidx.test.ext.junit.runners.AndroidJUnit4
import androidx.test.filters.SdkSuppress
import androidx.test.filters.SmallTest
import com.google.common.truth.Truth.assertThat
import org.junit.Rule
import org.junit.Test
import org.junit.runner.RunWith

@SmallTest
@RunWith(AndroidJUnit4::class)
class AnnotatedStringFromHtmlTest {

    @get:Rule val rule = createComposeRule()

    @Test
    // pre-N block-level elements were separated with two new lines
    @SdkSuppress(minSdkVersion = 24)
    fun buildAnnotatedString_fromHtml() {
        rule.setContent {
            val expected = buildAnnotatedString {
                fun add(block: () -> Unit) {
                    block()
                    append("a")
                    pop()
                    append(" ")
                }
                fun addStyle(style: SpanStyle) {
                    add { pushStyle(style) }
                }

                fun addBullet(level: Int) {
                    pushStyle(
                        ParagraphStyle(
                            textIndent =
                                TextIndent(
                                    DefaultBulletIndentation * level,
                                    DefaultBulletIndentation * level
                                )
                        )
                    )
                    pushBullet(DefaultBullet)
                    append("a")
                    pop()
                    pop()
                }

                add { pushLink(LinkAnnotation.Url("https://example.com")) }
                add { pushStringAnnotation("foo", "Bar") }
                addStyle(SpanStyle(fontWeight = FontWeight.Bold))
                addStyle(SpanStyle(fontSize = 1.25.em))
                append("\na\n") // <div>
                addStyle(SpanStyle(fontFamily = FontFamily.Serif))
                addStyle(SpanStyle(color = Color.Green))
                addStyle(SpanStyle(fontStyle = FontStyle.Italic))
                append("\na\n") // <p>
                addStyle(SpanStyle(textDecoration = TextDecoration.LineThrough))
                addStyle(SpanStyle(fontSize = 0.8.em))
                addStyle(SpanStyle(background = Color.Red))
                addStyle(SpanStyle(baselineShift = BaselineShift.Subscript))
                addStyle(SpanStyle(baselineShift = BaselineShift.Superscript))
                addStyle(SpanStyle(fontFamily = FontFamily.Monospace))
                addStyle(SpanStyle(textDecoration = TextDecoration.Underline))
                addBullet(level = 1)
                addBullet(level = 2)
                addBullet(level = 1)
                append(" ")
            }

            val actual =
                AnnotatedString.fromHtml(
                    stringResource(androidx.compose.ui.text.test.R.string.html)
                )

            assertThat(actual.text).isEqualTo(expected.text)
            assertThat(actual.spanStyles).containsExactlyElementsIn(expected.spanStyles).inOrder()
            assertThat(actual.paragraphStyles)
                .containsExactlyElementsIn(expected.paragraphStyles)
                .inOrder()
            assertThat(actual.getStringAnnotations(0, actual.length))
                .containsExactlyElementsIn(expected.getStringAnnotations(0, expected.length))
                .inOrder()
            assertThat(actual.getLinkAnnotations(0, actual.length))
                .containsExactlyElementsIn(expected.getLinkAnnotations(0, expected.length))
                .inOrder()
            assertThat(actual.annotations!!.fastFilter { it.item is Bullet })
                .containsExactlyElementsIn(expected.annotations!!.fastFilter { it.item is Bullet })
                .inOrder()
        }
    }

    @Test
    fun formattedString_withStyling() {
        rule.setContent {
<<<<<<< HEAD
            val actual = AnnotatedString.fromHtml(stringResource(
                androidx.compose.ui.text.test.R.string.formatting,
                "computer"
            ))
=======
            val actual =
                AnnotatedString.fromHtml(
                    stringResource(androidx.compose.ui.text.test.R.string.formatting, "computer")
                )
>>>>>>> 8b9e74df
            assertThat(actual.text).isEqualTo("Hello, computer!")
            assertThat(actual.spanStyles)
                .containsExactly(
                    AnnotatedString.Range(SpanStyle(fontWeight = FontWeight.Bold), 7, 15)
                )
        }
    }

    @Test
    fun annotationTag_withNoText_noStringAnnotation() {
        rule.setContent {
            val actual = AnnotatedString.fromHtml("a<annotation key1=value1></annotation>")

            assertThat(actual.text).isEqualTo("a")
            assertThat(actual.getStringAnnotations(0, actual.length)).isEmpty()
        }
    }

    @Test
    fun annotationTag_withNoAttributes_noStringAnnotation() {
        rule.setContent {
            val actual = AnnotatedString.fromHtml("<annotation>a</annotation>")

            assertThat(actual.text).isEqualTo("a")
            assertThat(actual.getStringAnnotations(0, actual.length)).isEmpty()
        }
    }

    @Test
    fun annotationTag_withOneAttribute_oneStringAnnotation() {
        rule.setContent {
            val actual = AnnotatedString.fromHtml("<annotation key1=value1>a</annotation>")

            assertThat(actual.text).isEqualTo("a")
            assertThat(actual.getStringAnnotations(0, actual.length))
                .containsExactly(AnnotatedString.Range("value1", 0, 1, "key1"))
        }
    }

    @Test
    fun annotationTag_withMultipleAttributes_multipleStringAnnotations() {
        rule.setContent {
<<<<<<< HEAD
            val actual = AnnotatedString.fromHtml("""
                <annotation key1="value1" key2=value2 keyThree="valueThree">a</annotation>
            """.trimIndent())
=======
            val actual =
                AnnotatedString.fromHtml(
                    """
                <annotation key1="value1" key2=value2 keyThree="valueThree">a</annotation>
            """
                        .trimIndent()
                )
>>>>>>> 8b9e74df

            assertThat(actual.text).isEqualTo("a")
            assertThat(actual.getStringAnnotations(0, actual.length))
                .containsExactly(
                    AnnotatedString.Range("value1", 0, 1, "key1"),
                    AnnotatedString.Range("value2", 0, 1, "key2"),
                    AnnotatedString.Range("valueThree", 0, 1, "keythree")
                )
        }
    }

    @Test
    fun annotationTag_withMultipleAnnotations_multipleStringAnnotations() {
        rule.setContent {
<<<<<<< HEAD
            val actual = AnnotatedString.fromHtml("""
                <annotation key1=val1>a</annotation>a<annotation key2="val2">a</annotation>
                """.trimIndent())
=======
            val actual =
                AnnotatedString.fromHtml(
                    """
                <annotation key1=val1>a</annotation>a<annotation key2="val2">a</annotation>
                """
                        .trimIndent()
                )
>>>>>>> 8b9e74df

            assertThat(actual.text).isEqualTo("aaa")
            assertThat(actual.getStringAnnotations(0, actual.length))
                .containsExactly(
                    AnnotatedString.Range("val1", 0, 1, "key1"),
                    AnnotatedString.Range("val2", 2, 3, "key2")
                )
        }
    }

    @Test
    fun annotationTag_withOtherTag() {
        rule.setContent {
            val actual =
                AnnotatedString.fromHtml("<annotation key1=\"value1\">a</annotation><b>a</b>")

            assertThat(actual.text).isEqualTo("aa")
            assertThat(actual.spanStyles)
                .containsExactly(
                    AnnotatedString.Range(SpanStyle(fontWeight = FontWeight.Bold), 1, 2),
                )
            assertThat(actual.getStringAnnotations(0, actual.length))
                .containsExactly(AnnotatedString.Range("value1", 0, 1, "key1"))
        }
    }

    @Test
    fun annotationTag_wrappedByOtherTag() {
        rule.setContent {
            val actual =
                AnnotatedString.fromHtml("<b><annotation key1=\"value1\">a</annotation></b>")

            assertThat(actual.text).isEqualTo("a")
            assertThat(actual.spanStyles)
                .containsExactly(
                    AnnotatedString.Range(SpanStyle(fontWeight = FontWeight.Bold), 0, 1)
                )
            assertThat(actual.getStringAnnotations(0, actual.length))
                .containsExactly(AnnotatedString.Range("value1", 0, 1, "key1"))
        }
    }

    fun verify_alignmentSpan() {
        val expected = buildAnnotatedString {
            withStyle(ParagraphStyle(textAlign = TextAlign.Center)) { append("a") }
        }
        val actual =
            buildSpannableString(AlignmentSpan.Standard(Layout.Alignment.ALIGN_CENTER))
                .toAnnotatedString()

        assertThat(actual.text).isEqualTo(expected.text)
        assertThat(actual.paragraphStyles).containsExactlyElementsIn(expected.paragraphStyles)
    }

    fun verify_backgroundColorSpan() {
        val expected = buildAnnotatedString {
            withStyle(SpanStyle(background = Color.Red)) { append("a") }
        }
        val actual =
            buildSpannableString(BackgroundColorSpan(Color.Red.toArgb())).toAnnotatedString()

        assertThat(actual.text).isEqualTo(expected.text)
        assertThat(actual.spanStyles).containsExactlyElementsIn(expected.spanStyles)
    }

    @Test
    fun verify_foregroundColorSpan() {
        val expected = buildAnnotatedString {
            withStyle(SpanStyle(color = Color.Blue)) { append("a") }
        }
        val actual =
            buildSpannableString(ForegroundColorSpan(Color.Blue.toArgb())).toAnnotatedString()

        assertThat(actual.text).isEqualTo(expected.text)
        assertThat(actual.spanStyles).containsExactlyElementsIn(expected.spanStyles)
    }

    @Test
    fun verify_relativeSizeSpan() {
        val expected = buildAnnotatedString {
            withStyle(SpanStyle(fontSize = 0.6f.em)) { append("a") }
        }
        val actual = buildSpannableString(RelativeSizeSpan(0.6f)).toAnnotatedString()

        assertThat(actual.text).isEqualTo(expected.text)
        assertThat(actual.spanStyles).containsExactlyElementsIn(expected.spanStyles)
    }

    @Test
    fun verify_strikeThroughSpan() {
        val expected = buildAnnotatedString {
            withStyle(SpanStyle(textDecoration = TextDecoration.LineThrough)) { append("a") }
        }
        val actual = buildSpannableString(StrikethroughSpan()).toAnnotatedString()

        assertThat(actual.text).isEqualTo(expected.text)
        assertThat(actual.spanStyles).containsExactlyElementsIn(expected.spanStyles)
    }

    @Test
    fun verify_styleSpan() {
        val expected = buildAnnotatedString {
            withStyle(SpanStyle(fontWeight = FontWeight.Bold, fontStyle = FontStyle.Italic)) {
                append("a")
            }
        }
        val actual = buildSpannableString(StyleSpan(Typeface.BOLD_ITALIC)).toAnnotatedString()

        assertThat(actual.text).isEqualTo(expected.text)
        assertThat(actual.spanStyles).containsExactlyElementsIn(expected.spanStyles)
    }

    fun verify_subscriptSpan() {
        val expected = buildAnnotatedString {
            withStyle(SpanStyle(baselineShift = BaselineShift.Subscript)) { append("a") }
        }
        val actual = buildSpannableString(SubscriptSpan()).toAnnotatedString()

        assertThat(actual.text).isEqualTo(expected.text)
        assertThat(actual.spanStyles).containsExactlyElementsIn(expected.spanStyles)
    }

    @Test
    fun verify_superScriptSpan() {
        val expected = buildAnnotatedString {
            withStyle(SpanStyle(baselineShift = BaselineShift.Superscript)) { append("a") }
        }
        val actual = buildSpannableString(SuperscriptSpan()).toAnnotatedString()

        assertThat(actual.text).isEqualTo(expected.text)
        assertThat(actual.spanStyles).containsExactlyElementsIn(expected.spanStyles)
    }

    @Test
    fun verify_typefaceSpan() {
        val expected = buildAnnotatedString {
            withStyle(SpanStyle(fontFamily = FontFamily.Monospace)) { append("a") }
        }
        val actual = buildSpannableString(TypefaceSpan("monospace")).toAnnotatedString()

        assertThat(actual.text).isEqualTo(expected.text)
        assertThat(actual.spanStyles).containsExactlyElementsIn(expected.spanStyles)
    }

    @Test
    fun verify_underlineSpan() {
        val expected = buildAnnotatedString {
            withStyle(SpanStyle(textDecoration = TextDecoration.Underline)) { append("a") }
        }
        val actual = buildSpannableString(UnderlineSpan()).toAnnotatedString()

        assertThat(actual.text).isEqualTo(expected.text)
        assertThat(actual.spanStyles).containsExactlyElementsIn(expected.spanStyles)
    }

    @Test
    fun verify_urlSpan() {
        val spannable = SpannableStringBuilder()
        spannable.append("a", URLSpan("url"), Spanned.SPAN_INCLUSIVE_INCLUSIVE)

        val expected = buildAnnotatedString {
            withLink(LinkAnnotation.Url("url", null)) { append("a") }
        }
        assertThat(spannable.toAnnotatedString().text).isEqualTo(expected.text)
        assertThat(spannable.toAnnotatedString().getLinkAnnotations(0, 1))
            .containsExactlyElementsIn(expected.getLinkAnnotations(0, 1))
    }

    @Test
    fun verify_bulletSpanInternal() {
        val spannable = SpannableStringBuilder()
        spannable.append(
            "a",
            BulletSpanWithLevel(DefaultBullet, 1, 0),
            Spanned.SPAN_INCLUSIVE_INCLUSIVE
        )

        val expected = buildAnnotatedString {
            withStyle(
                ParagraphStyle(
                    textIndent = TextIndent(DefaultBulletIndentation, DefaultBulletIndentation)
                )
            ) {
                append("a")
                addBullet(DefaultBullet, 0, 1)
            }
        }
        assertThat(spannable.toAnnotatedString().text).isEqualTo(expected.text)
        assertThat(spannable.toAnnotatedString().annotations)
            .containsExactlyElementsIn(expected.annotations)
    }

    @Test
    @SdkSuppress(minSdkVersion = Build.VERSION_CODES.O)
    fun link_appliesColorFromHtmlTag() {
        val stringWithColoredLink = "<span style=\"color:blue\"><a href=\"url\">link</a></span>"
        val annotatedString = AnnotatedString.fromHtml(stringWithColoredLink)

        rule.setContent { BasicText(text = annotatedString) }

        rule
            .onNode(hasClickAction(), useUnmergedTree = true)
            .captureToImage()
            .assertContainsColor(Color.Blue)
    }

    @Test
    @SdkSuppress(minSdkVersion = Build.VERSION_CODES.O)
<<<<<<< HEAD
    fun link_appliesColorFromMethod() {
        val stringWithColoredLink = "<span style=\"color:blue\"><a href=\"url\">link</a></span>"
        val annotatedString = AnnotatedString.fromHtml(
            stringWithColoredLink,
            TextLinkStyles(SpanStyle(color = Color.Green))
        )

        rule.setContent {
            BasicText(text = annotatedString)
        }
=======
    fun link_appliesColorFromHtmlTag_rightMostAlwaysWinsInNestedStyling() {
        val stringWithColoredLink = "<span style=\"color:blue\">text<a href=\"url\">link</a></span>"
        val annotatedString =
            AnnotatedString.fromHtml(
                stringWithColoredLink,
                TextLinkStyles(SpanStyle(color = Color.Green))
            )
>>>>>>> 8b9e74df

        rule.setContent { BasicText(text = annotatedString) }

        // b/347661747 closing tags always win in fromHtml method therefore nested styling is not
        // fully supported.
        rule
            .onNodeWithText("text", substring = true)
            .captureToImage()
            .assertContainsColor(Color.Blue)
            .assertDoesNotContainColor(Color.Green)
    }

    @Test
    @SdkSuppress(minSdkVersion = Build.VERSION_CODES.O)
<<<<<<< HEAD
    fun link_mergesDecorationFromMethod() {
        val stringWithColoredLink = "<span style=\"color:blue\"><a href=\"url\">link</a></span>"
        val annotatedString = AnnotatedString.fromHtml(
            stringWithColoredLink,
            TextLinkStyles(SpanStyle(background = Color.Red))
        )

        rule.setContent {
            BasicText(text = annotatedString)
        }
=======
    fun link_appliesColorFromMethod_whenNoNestedStyling() {
        val stringWithColoredLink = "<a href=\"url\">link</a>"
        val annotatedString =
            AnnotatedString.fromHtml(
                stringWithColoredLink,
                TextLinkStyles(SpanStyle(color = Color.Green))
            )

        rule.setContent { BasicText(text = annotatedString) }

        // b/347661747 closing tags always win in fromHtml method therefore nested styling is not
        // fully supported.
        rule.onNodeWithText("link").captureToImage().assertContainsColor(Color.Green)
    }

    @Test
    @SdkSuppress(minSdkVersion = Build.VERSION_CODES.O)
    fun link_mergesDecorationFromMethod() {
        val stringWithColoredLink = "<span style=\"color:blue\"><a href=\"url\">link</a></span>"
        val annotatedString =
            AnnotatedString.fromHtml(
                stringWithColoredLink,
                TextLinkStyles(SpanStyle(background = Color.Red))
            )
>>>>>>> 8b9e74df

        rule.setContent { BasicText(text = annotatedString) }

        rule
            .onNode(hasClickAction(), useUnmergedTree = true)
            .captureToImage()
            .assertContainsColor(Color.Blue)
            .assertContainsColor(Color.Red)
    }

    @Test
    @SdkSuppress(minSdkVersion = Build.VERSION_CODES.O)
    fun linkAnnotation_constructedFromMethodArguments() {
        val stringWithLink = "<a href=\"url\">link</a>"
<<<<<<< HEAD
        val annotatedString = AnnotatedString.fromHtml(
            stringWithLink,
            TextLinkStyles(
                style = SpanStyle(color = Color.Red),
                focusedStyle = SpanStyle(color = Color.Green),
                hoveredStyle = SpanStyle(color = Color.Blue),
                pressedStyle = SpanStyle(color = Color.Gray),
            ),
            linkInteractionListener = {}
        )
=======
        val annotatedString =
            AnnotatedString.fromHtml(
                stringWithLink,
                TextLinkStyles(
                    style = SpanStyle(color = Color.Red),
                    focusedStyle = SpanStyle(color = Color.Green),
                    hoveredStyle = SpanStyle(color = Color.Blue),
                    pressedStyle = SpanStyle(color = Color.Gray),
                ),
                linkInteractionListener = {}
            )
>>>>>>> 8b9e74df

        val link = annotatedString.getLinkAnnotations(0, 4).first().item as LinkAnnotation.Url
        assertThat(link.url).isEqualTo("url")
        assertThat(link.styles?.style).isEqualTo(SpanStyle(color = Color.Red))
        assertThat(link.styles?.focusedStyle).isEqualTo(SpanStyle(color = Color.Green))
        assertThat(link.styles?.hoveredStyle).isEqualTo(SpanStyle(color = Color.Blue))
        assertThat(link.styles?.pressedStyle).isEqualTo(SpanStyle(color = Color.Gray))
        assertThat(link.linkInteractionListener).isNotNull()
<<<<<<< HEAD
    }

    private fun buildSpannableString(span: Any) = SpannableStringBuilder().also {
        it.append("a", span, Spanned.SPAN_INCLUSIVE_INCLUSIVE)
=======
>>>>>>> 8b9e74df
    }

    private fun buildSpannableString(span: Any) =
        SpannableStringBuilder().also { it.append("a", span, Spanned.SPAN_INCLUSIVE_INCLUSIVE) }
}<|MERGE_RESOLUTION|>--- conflicted
+++ resolved
@@ -144,17 +144,10 @@
     @Test
     fun formattedString_withStyling() {
         rule.setContent {
-<<<<<<< HEAD
-            val actual = AnnotatedString.fromHtml(stringResource(
-                androidx.compose.ui.text.test.R.string.formatting,
-                "computer"
-            ))
-=======
             val actual =
                 AnnotatedString.fromHtml(
                     stringResource(androidx.compose.ui.text.test.R.string.formatting, "computer")
                 )
->>>>>>> 8b9e74df
             assertThat(actual.text).isEqualTo("Hello, computer!")
             assertThat(actual.spanStyles)
                 .containsExactly(
@@ -197,11 +190,6 @@
     @Test
     fun annotationTag_withMultipleAttributes_multipleStringAnnotations() {
         rule.setContent {
-<<<<<<< HEAD
-            val actual = AnnotatedString.fromHtml("""
-                <annotation key1="value1" key2=value2 keyThree="valueThree">a</annotation>
-            """.trimIndent())
-=======
             val actual =
                 AnnotatedString.fromHtml(
                     """
@@ -209,7 +197,6 @@
             """
                         .trimIndent()
                 )
->>>>>>> 8b9e74df
 
             assertThat(actual.text).isEqualTo("a")
             assertThat(actual.getStringAnnotations(0, actual.length))
@@ -224,11 +211,6 @@
     @Test
     fun annotationTag_withMultipleAnnotations_multipleStringAnnotations() {
         rule.setContent {
-<<<<<<< HEAD
-            val actual = AnnotatedString.fromHtml("""
-                <annotation key1=val1>a</annotation>a<annotation key2="val2">a</annotation>
-                """.trimIndent())
-=======
             val actual =
                 AnnotatedString.fromHtml(
                     """
@@ -236,7 +218,6 @@
                 """
                         .trimIndent()
                 )
->>>>>>> 8b9e74df
 
             assertThat(actual.text).isEqualTo("aaa")
             assertThat(actual.getStringAnnotations(0, actual.length))
@@ -445,18 +426,6 @@
 
     @Test
     @SdkSuppress(minSdkVersion = Build.VERSION_CODES.O)
-<<<<<<< HEAD
-    fun link_appliesColorFromMethod() {
-        val stringWithColoredLink = "<span style=\"color:blue\"><a href=\"url\">link</a></span>"
-        val annotatedString = AnnotatedString.fromHtml(
-            stringWithColoredLink,
-            TextLinkStyles(SpanStyle(color = Color.Green))
-        )
-
-        rule.setContent {
-            BasicText(text = annotatedString)
-        }
-=======
     fun link_appliesColorFromHtmlTag_rightMostAlwaysWinsInNestedStyling() {
         val stringWithColoredLink = "<span style=\"color:blue\">text<a href=\"url\">link</a></span>"
         val annotatedString =
@@ -464,7 +433,6 @@
                 stringWithColoredLink,
                 TextLinkStyles(SpanStyle(color = Color.Green))
             )
->>>>>>> 8b9e74df
 
         rule.setContent { BasicText(text = annotatedString) }
 
@@ -479,18 +447,6 @@
 
     @Test
     @SdkSuppress(minSdkVersion = Build.VERSION_CODES.O)
-<<<<<<< HEAD
-    fun link_mergesDecorationFromMethod() {
-        val stringWithColoredLink = "<span style=\"color:blue\"><a href=\"url\">link</a></span>"
-        val annotatedString = AnnotatedString.fromHtml(
-            stringWithColoredLink,
-            TextLinkStyles(SpanStyle(background = Color.Red))
-        )
-
-        rule.setContent {
-            BasicText(text = annotatedString)
-        }
-=======
     fun link_appliesColorFromMethod_whenNoNestedStyling() {
         val stringWithColoredLink = "<a href=\"url\">link</a>"
         val annotatedString =
@@ -515,7 +471,6 @@
                 stringWithColoredLink,
                 TextLinkStyles(SpanStyle(background = Color.Red))
             )
->>>>>>> 8b9e74df
 
         rule.setContent { BasicText(text = annotatedString) }
 
@@ -530,18 +485,6 @@
     @SdkSuppress(minSdkVersion = Build.VERSION_CODES.O)
     fun linkAnnotation_constructedFromMethodArguments() {
         val stringWithLink = "<a href=\"url\">link</a>"
-<<<<<<< HEAD
-        val annotatedString = AnnotatedString.fromHtml(
-            stringWithLink,
-            TextLinkStyles(
-                style = SpanStyle(color = Color.Red),
-                focusedStyle = SpanStyle(color = Color.Green),
-                hoveredStyle = SpanStyle(color = Color.Blue),
-                pressedStyle = SpanStyle(color = Color.Gray),
-            ),
-            linkInteractionListener = {}
-        )
-=======
         val annotatedString =
             AnnotatedString.fromHtml(
                 stringWithLink,
@@ -553,7 +496,6 @@
                 ),
                 linkInteractionListener = {}
             )
->>>>>>> 8b9e74df
 
         val link = annotatedString.getLinkAnnotations(0, 4).first().item as LinkAnnotation.Url
         assertThat(link.url).isEqualTo("url")
@@ -562,13 +504,6 @@
         assertThat(link.styles?.hoveredStyle).isEqualTo(SpanStyle(color = Color.Blue))
         assertThat(link.styles?.pressedStyle).isEqualTo(SpanStyle(color = Color.Gray))
         assertThat(link.linkInteractionListener).isNotNull()
-<<<<<<< HEAD
-    }
-
-    private fun buildSpannableString(span: Any) = SpannableStringBuilder().also {
-        it.append("a", span, Spanned.SPAN_INCLUSIVE_INCLUSIVE)
-=======
->>>>>>> 8b9e74df
     }
 
     private fun buildSpannableString(span: Any) =
