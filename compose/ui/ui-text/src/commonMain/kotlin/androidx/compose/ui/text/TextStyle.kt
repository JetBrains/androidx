--- conflicted
+++ resolved
@@ -47,10 +47,6 @@
  *
  * @sample androidx.compose.ui.text.samples.TextStyleSample
  * @param platformStyle Platform specific [TextStyle] parameters.
-<<<<<<< HEAD
- *
-=======
->>>>>>> 8b9e74df
  * @see AnnotatedString
  * @see SpanStyle
  * @see ParagraphStyle
@@ -70,15 +66,8 @@
     ) : this(
         spanStyle = spanStyle,
         paragraphStyle = paragraphStyle,
-<<<<<<< HEAD
-        platformStyle = createPlatformTextStyleInternal(
-            spanStyle.platformStyle,
-            paragraphStyle.platformStyle
-        )
-=======
         platformStyle =
             createPlatformTextStyleInternal(spanStyle.platformStyle, paragraphStyle.platformStyle)
->>>>>>> 8b9e74df
     )
 
     @Deprecated(
@@ -557,8 +546,6 @@
             textMotion = textMotion
         ),
         platformStyle = platformStyle
-<<<<<<< HEAD
-=======
     )
 
     @Deprecated(
@@ -567,7 +554,6 @@
             "where these parameters are non-nullable. Null value has been replaced by a special " +
             "Unspecified object for performance reason.",
         level = DeprecationLevel.HIDDEN
->>>>>>> 8b9e74df
     )
     constructor(
         brush: Brush?,
@@ -1203,13 +1189,6 @@
         )
     }
 
-<<<<<<< HEAD
-    @Deprecated("copy constructors that take nullable TextAlign, " +
-        "TextDirection, LineBreak, and Hyphens are deprecated. Please use a new constructor " +
-        "where these parameters are non-nullable. Null value has been replaced by a special " +
-        "Unspecified object for performance reason.",
-        level = DeprecationLevel.HIDDEN)
-=======
     @Deprecated(
         "copy constructors that take nullable TextAlign, " +
             "TextDirection, LineBreak, and Hyphens are deprecated. Please use a new constructor " +
@@ -1217,7 +1196,6 @@
             "Unspecified object for performance reason.",
         level = DeprecationLevel.HIDDEN
     )
->>>>>>> 8b9e74df
     fun copy(
         brush: Brush?,
         alpha: Float = this.spanStyle.alpha,
@@ -1346,16 +1324,9 @@
         )
     }
 
-<<<<<<< HEAD
-    /**
-     * The brush to use when drawing text. If not null, overrides [color].
-     */
-    val brush: Brush? get() = this.spanStyle.brush
-=======
     /** The brush to use when drawing text. If not null, overrides [color]. */
     val brush: Brush?
         get() = this.spanStyle.brush
->>>>>>> 8b9e74df
 
     /** The text color. */
     val color: Color
@@ -1526,14 +1497,9 @@
      * @param other The TextStyle to compare to.
      */
     fun hasSameLayoutAffectingAttributes(other: TextStyle): Boolean {
-<<<<<<< HEAD
-        return (this === other) || (paragraphStyle == other.paragraphStyle &&
-            spanStyle.hasSameLayoutAffectingAttributes(other.spanStyle))
-=======
         return (this === other) ||
             (paragraphStyle == other.paragraphStyle &&
                 spanStyle.hasSameLayoutAffectingAttributes(other.spanStyle))
->>>>>>> 8b9e74df
     }
 
     fun hasSameDrawAffectingAttributes(other: TextStyle): Boolean {
@@ -1619,20 +1585,12 @@
  * @param direction a layout direction to be used for resolving text layout direction algorithm
  * @return resolved text style.
  */
-<<<<<<< HEAD
-fun resolveDefaults(style: TextStyle, direction: LayoutDirection) = TextStyle(
-    spanStyle = resolveSpanStyleDefaults(style.spanStyle),
-    paragraphStyle = resolveParagraphStyleDefaults(style.paragraphStyle, direction),
-    platformStyle = style.platformStyle
-)
-=======
 fun resolveDefaults(style: TextStyle, direction: LayoutDirection) =
     TextStyle(
         spanStyle = resolveSpanStyleDefaults(style.spanStyle),
         paragraphStyle = resolveParagraphStyleDefaults(style.paragraphStyle, direction),
         platformStyle = style.platformStyle
     )
->>>>>>> 8b9e74df
 
 /** If [textDirection] is null returns a [TextDirection] based on [layoutDirection]. */
 internal fun resolveTextDirection(
