--- conflicted
+++ resolved
@@ -34,7 +34,6 @@
 import androidx.compose.runtime.remember
 import androidx.compose.runtime.rememberCoroutineScope
 import androidx.compose.runtime.setValue
-import androidx.compose.ui.ExperimentalComposeUiApi
 import androidx.compose.ui.Modifier
 import androidx.compose.ui.focus.FocusRequester
 import androidx.compose.ui.focus.focusProperties
@@ -80,15 +79,7 @@
         item {
             var previouslyFocusedItem: FocusRequester? by remember { mutableStateOf(null) }
             LazyRow(
-<<<<<<< HEAD
-                Modifier
-                    .focusProperties {
-                        @OptIn(ExperimentalComposeUiApi::class)
-                        enter = { previouslyFocusedItem ?: Default }
-                    }
-=======
                 Modifier.focusProperties { onEnter = { previouslyFocusedItem?.requestFocus() } }
->>>>>>> 8b9e74df
             ) {
                 items(10) { index ->
                     val focusRequester = remember(index) { FocusRequester() }
