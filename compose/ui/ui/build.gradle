/*
 * Copyright 2019 The Android Open Source Project
 *
 * Licensed under the Apache License, Version 2.0 (the "License");
 * you may not use this file except in compliance with the License.
 * You may obtain a copy of the License at
 *
 *      http://www.apache.org/licenses/LICENSE-2.0
 *
 * Unless required by applicable law or agreed to in writing, software
 * distributed under the License is distributed on an "AS IS" BASIS,
 * WITHOUT WARRANTIES OR CONDITIONS OF ANY KIND, either express or implied.
 * See the License for the specific language governing permissions and
 * limitations under the License.
 */

import androidx.build.AndroidXComposePlugin
import androidx.build.JetbrainsAndroidXPlugin
import androidx.build.LibraryType

plugins {
    id("AndroidXPlugin")
    id("com.android.library")
    id("AndroidXComposePlugin")
    id("kotlinx-atomicfu")
    id("JetbrainsAndroidXPlugin")
}

AndroidXComposePlugin.applyAndConfigureKotlinPlugin(project)
JetbrainsAndroidXPlugin.applyAndConfigure(project)

dependencies {

    constraints {
        // In 1.4.0-alpha02 there was a change made in :compose:ui:ui which fixed an issue where
        // we were over-invalidating layout. This change caused a corresponding regression in
        // foundation's CoreText, where it was expecting a layout to happen but with this change
        // it would not. A corresponding fix for this was added in 1.4.0-alpha02 of
        // :compose:foundation:foundation. By adding this constraint, we are ensuring that the
        // if an app has this ui module _and_ the foundation module as a dependency, then the
        // version of foundation will be at least this version. This will prevent the bug in
        // foundation from occurring. This does _NOT_ require that the app have foundation as
        // a dependency.
        implementation(project(":compose:foundation:foundation")) {
            because 'prevents a critical bug in Text'
        }
    }
    if(!AndroidXComposePlugin.isMultiplatformEnabled(project)) {
        /*
         * When updating dependencies, make sure to make the an an analogous update in the
         * corresponding block below
         */
        implementation(libs.kotlinStdlibCommon)
        implementation(libs.kotlinCoroutinesCore)
        implementation(libs.atomicFu)

        // when updating the runtime version please also update the runtime-saveable version
        implementation(project(":compose:runtime:runtime"))
        api(project(":compose:runtime:runtime-saveable"))

        api(project(":compose:ui:ui-geometry"))
        api(project(":compose:ui:ui-graphics"))
        api(project(":compose:ui:ui-text"))
        api(project(":compose:ui:ui-unit"))
        api("androidx.annotation:annotation:1.5.0")

        // This has stub APIs for access to legacy Android APIs, so we don't want
        // any dependency on this module.
        compileOnly(project(":compose:ui:ui-android-stubs"))

        implementation(project(":compose:ui:ui-util"))
        implementation(libs.kotlinStdlib)
        implementation("androidx.autofill:autofill:1.0.0")
        implementation(libs.kotlinCoroutinesAndroid)

        // Used to generate debug information in the layout inspector. If not present,
        // we may fall back to more limited data.
        compileOnly(libs.kotlinReflect)
        testImplementation(libs.kotlinReflect)

        implementation("androidx.activity:activity-ktx:1.7.0-rc01")
        implementation("androidx.core:core:1.9.0")
        implementation('androidx.collection:collection:1.0.0')
        implementation("androidx.customview:customview-poolingcontainer:1.0.0")
        implementation("androidx.savedstate:savedstate-ktx:1.2.0")
        implementation("androidx.lifecycle:lifecycle-runtime:2.6.0")
        implementation("androidx.lifecycle:lifecycle-viewmodel:2.6.0")
        implementation("androidx.profileinstaller:profileinstaller:1.2.1")
        implementation("androidx.emoji2:emoji2:1.2.0")

        testImplementation(libs.testRules)
        testImplementation(libs.testRunner)
        testImplementation(libs.kotlinCoroutinesTest)
        testImplementation(libs.junit)
        testImplementation(libs.truth)
        testImplementation(libs.mockitoCore4)
        testImplementation(libs.mockitoKotlin4)
        testImplementation(libs.robolectric)
        testImplementation(project(":compose:ui:ui-test-junit4"))
        testImplementation(project(":compose:test-utils"))

        androidTestImplementation(libs.testCore)
        androidTestImplementation(libs.testRules)
        androidTestImplementation(libs.testRunner)
        androidTestImplementation(libs.testExtJunitKtx)
        androidTestImplementation(libs.testUiautomator)
        androidTestImplementation(libs.kotlinCoroutinesTest)
        androidTestImplementation(libs.kotlinTest)
        androidTestImplementation(libs.espressoCore)
        androidTestImplementation(libs.bundles.espressoContrib)
        androidTestImplementation(libs.junit)
        androidTestImplementation(libs.dexmakerMockito)
        androidTestImplementation(libs.mockitoCore)
        androidTestImplementation(libs.truth)
        androidTestImplementation(libs.mockitoKotlin)
        androidTestImplementation(libs.material)
        androidTestImplementation(project(":compose:animation:animation-core"))
        androidTestImplementation(project(":compose:foundation:foundation"))
        androidTestImplementation(project(":compose:foundation:foundation-layout"))
        androidTestImplementation(project(":compose:material:material"))
        androidTestImplementation(project(":compose:test-utils"))
        androidTestImplementation(project(":internal-testutils-fonts"))
        androidTestImplementation(project(":compose:ui:ui-test-junit4"))
        androidTestImplementation(project(":internal-testutils-runtime"))
        androidTestImplementation(androidxArtifact(":test:screenshot:screenshot"))
        androidTestImplementation("androidx.lifecycle:lifecycle-runtime-testing:2.6.0")
        androidTestImplementation("androidx.recyclerview:recyclerview:1.3.0-alpha02")
        androidTestImplementation("androidx.core:core-ktx:1.9.0")
        androidTestImplementation("androidx.activity:activity-compose:1.7.0-rc01")
        androidTestImplementation("androidx.appcompat:appcompat:1.3.0")
        androidTestImplementation("androidx.fragment:fragment:1.3.0")

        lintChecks(project(":compose:ui:ui-lint"))
        lintPublish(project(":compose:ui:ui-lint"))

        samples(project(":compose:ui:ui:ui-samples"))
    }
}

if(AndroidXComposePlugin.isMultiplatformEnabled(project)) {
    androidXComposeMultiplatform {
        android()
        desktop()
        darwin()
        js()
        wasm()
        iosInstrumentedTest()

        configureDarwinFlags()
    }

    kotlin {
        /*
         * When updating dependencies, make sure to make the an an analogous update in the
         * corresponding block above
         */
        sourceSets {
            commonMain.dependencies {
                implementation(project(":annotation:annotation"))
                implementation(project(":collection:collection"))
                implementation(libs.kotlinStdlibCommon)
                implementation(libs.kotlinCoroutinesCore)

                // when updating the runtime version please also update the runtime-saveable version
                implementation(project(":compose:runtime:runtime"))
                api(project(":compose:runtime:runtime-saveable"))

                api project(":compose:ui:ui-geometry")
                api project(":compose:ui:ui-graphics")
                api project(":compose:ui:ui-text")
                api project(":compose:ui:ui-unit")
                api project(":compose:ui:ui-util")
<<<<<<< HEAD
                implementation(project(":annotation:annotation"))
                implementation(project(":lifecycle:lifecycle-common"))
                implementation(project(":lifecycle:lifecycle-runtime"))
                implementation(project(":lifecycle:lifecycle-runtime-compose"))
                implementation(project(":lifecycle:lifecycle-viewmodel"))
=======
                implementation("org.jetbrains.androidx.lifecycle:lifecycle-common:2.8.4")
                implementation("org.jetbrains.androidx.lifecycle:lifecycle-runtime:2.8.4")
                implementation("org.jetbrains.androidx.lifecycle:lifecycle-runtime-compose:2.8.4")
                implementation("org.jetbrains.androidx.lifecycle:lifecycle-viewmodel:2.8.4")
>>>>>>> 7d269005
            }

            androidMain.dependencies {
                implementation(libs.kotlinStdlib)
                // This has stub APIs for access to legacy Android APIs, so we don't want
                // any dependency on this module.
                compileOnly(project(":compose:ui:ui-android-stubs"))
                api("androidx.annotation:annotation:1.5.0")
                implementation("androidx.autofill:autofill:1.0.0")
                implementation(libs.kotlinCoroutinesAndroid)

                implementation("androidx.activity:activity-ktx:1.7.0-rc01")
                implementation("androidx.core:core:1.9.0")
                implementation('androidx.collection:collection:1.0.0')
                implementation("androidx.customview:customview-poolingcontainer:1.0.0")
                implementation("androidx.savedstate:savedstate-ktx:1.2.0")
                implementation("androidx.lifecycle:lifecycle-runtime:2.6.0")
                implementation("androidx.lifecycle:lifecycle-viewmodel:2.6.0")
                implementation("androidx.emoji2:emoji2:1.2.0")
            }

            jvmMain.dependencies {
                implementation(libs.kotlinStdlib)
            }
            skikoMain {
                dependsOn(commonMain)
                dependencies {
                    api(project(":compose:ui:ui-graphics"))
                    api(project(":compose:ui:ui-text"))
                    api(libs.skikoCommon)
                    implementation(libs.atomicFu)
                }
            }
            uikitMain {
                dependencies {
                    api project(":compose:ui:ui-uikit")
                }
            }
            notMobileMain.dependsOn(skikoMain)
            desktopMain {
                dependsOn(notMobileMain)
                dependencies {
                    implementation(libs.kotlinStdlibJdk8)
                }
            }

            jsNativeMain.dependsOn(skikoMain)
            nativeMain.dependsOn(jsNativeMain)
            jsWasmMain.dependsOn(jsNativeMain)
            jsWasmMain.dependsOn(notMobileMain)
            macosMain.dependsOn(notMobileMain)

            jsMain {
                kotlin.srcDir("src/webCommonW3C/kotlin")
                dependsOn(jsWasmMain)
                dependencies {
                    api(libs.skikoCommon)
                }
            }

            wasmJsMain {
                kotlin.srcDir("src/webCommonW3C/kotlin")
                dependsOn(jsWasmMain)
                dependencies {
                    implementation(libs.kotlinStdlib)
                    implementation(libs.create("skikoWasm"))
                    implementation(libs.create("skikoWasmWasm"))
                    api(libs.kotlinXw3c)
                }
            }

            commonTest.dependencies {
                implementation(libs.kotlinReflect)
            }

            // TODO(b/214407011): These dependencies leak into instrumented tests as well. If you
            //  need to add Robolectric (which must be kept out of androidAndroidTest), use a top
            //  level dependencies block instead:
            //  `dependencies { testImplementation(libs.robolectric) }`
            androidTest.dependencies {
                implementation(libs.testRules)
                implementation(libs.testRunner)
                implementation(libs.kotlinCoroutinesTest)
                implementation(libs.junit)
                implementation(libs.truth)
                implementation(libs.mockitoCore4)
                implementation(libs.mockitoKotlin4)
                implementation(project(":compose:ui:ui-test-junit4"))
                implementation(project(":internal-testutils-fonts"))
                implementation(project(":compose:test-utils"))
            }

            androidAndroidTest.dependencies {
                implementation("androidx.fragment:fragment:1.3.0")
                implementation("androidx.appcompat:appcompat:1.3.0")
                implementation(libs.testUiautomator)
                implementation(libs.testRules)
                implementation(libs.testRunner)
                implementation(libs.testExtJunitKtx)
                implementation(libs.kotlinCoroutinesTest)
                implementation(libs.kotlinTest)
                implementation(libs.espressoCore)
                implementation(libs.bundles.espressoContrib)
                implementation(libs.junit)
                implementation(libs.dexmakerMockito)
                implementation(libs.mockitoCore)
                implementation(libs.truth)
                implementation(libs.mockitoKotlin)
                implementation(libs.material)
                implementation(project(":compose:animation:animation-core"))
                implementation(project(":compose:foundation:foundation"))
                implementation(project(":compose:foundation:foundation-layout"))
                implementation(project(":compose:material:material"))
                implementation(project(":compose:test-utils"))
                implementation(project(":internal-testutils-fonts"))
                implementation(project(":compose:ui:ui-test-junit4"))
                implementation(project(":internal-testutils-runtime"))
                implementation(androidxArtifact(":test:screenshot:screenshot"))
                implementation("androidx.lifecycle:lifecycle-runtime-testing:2.6.0")
                implementation("androidx.recyclerview:recyclerview:1.3.0-alpha02")
                implementation("androidx.core:core-ktx:1.2.0")
                implementation("androidx.activity:activity-compose:1.7.0-rc01")
            }

            skikoTest.dependencies {
                implementation(libs.kotlinTest)
                implementation(libs.kotlinCoroutinesTest)
                implementation(project(":compose:material:material"))
                implementation(project(":compose:foundation:foundation"))
                implementation(project(":compose:ui:ui-test-junit4"))
            }

            desktopTest {
                dependsOn(skikoTest)
            }
            nativeTest {
                dependsOn(skikoTest)
            }
            jsTest {
                kotlin.srcDir("src/webTest/kotlin")
                dependsOn(skikoTest)
            }
            wasmJsTest {
                kotlin.srcDir("src/webTest/kotlin")
                dependsOn(skikoTest)
            }
            uikitInstrumentedTest.dependencies {
                implementation(project(":compose:material:material"))
                implementation(project(":compose:foundation:foundation"))
            }

            desktopTest.dependencies {
                implementation(libs.truth)
                implementation(libs.kotlinTest)
                implementation(libs.mockitoCore)
                implementation(libs.mockitoCore4)
                implementation(libs.mockitoKotlin)
                implementation(libs.mockitoKotlin4)
                implementation(libs.skikoCurrentOs)
                implementation(libs.kotlinCoroutinesSwing)
                implementation(libs.kotlinCoroutinesTest)
                implementation(project(":compose:material:material"))
                implementation(project(":compose:ui:ui-test-junit4"))
            }

            configureEach {
                languageSettings.optIn("androidx.compose.ui.ExperimentalComposeUiApi")
                languageSettings.optIn("androidx.compose.ui.InternalComposeUiApi")
            }
        }
    }
    dependencies {
        samples(project(":compose:ui:ui:ui-samples"))

        // Can't declare this in kotlin { sourceSets { androidTest.dependencies { .. } } } as that
        // leaks into instrumented tests (b/214407011)
        testImplementation(libs.robolectric)
    }
}

// This task updates the translations of the localizable strings for the desktopMain target.
// It obtains them from Android's base repository.
tasks.register("updateTranslations", UpdateTranslationsTask.class) {
    group = "localization"
    gitRepo = "https://android.googlesource.com/platform/frameworks/base"
    repoResDirectories = ["core/res/res"]
    targetDirectory = project.file("src/desktopMain/kotlin/androidx/compose/ui/platform/l10n")
    targetPackageName = "androidx.compose.ui.platform.l10n"
    kotlinStringsPackageName = "androidx.compose.ui.platform"
    stringByResourceName = [
            "copy": "Copy",
            "paste": "Paste",
            "cut": "Cut",
            "selectAll": "SelectAll"
    ]
    // This is all the locales translated by Compose on Android in the ui module:
    // https://github.com/androidx/androidx/tree/androidx-main/compose/ui/ui/src/androidMain/res
    // with the exception of
    // - b+sr+Latn which doesn't appear to be supported by Java
    // - en_XC which has weird invisible LRM characters, and the visible text is the same as for
    //   en anyway.
    locales = [
            "en", "af", "am", "ar", "as", "az", "be", "bg", "bn", "bs", "ca", "cs", "da", "de",
            "el", "en_AU", "en_CA", "en_GB", "en_IN", "es", "es_US", "et", "eu", "fa",
            "fi", "fr", "fr_CA", "gl", "gu", "hi", "hr", "hu", "hy", "in", "is", "it", "iw",
            "ja", "ka", "kk", "km", "kn", "ko", "ky", "lo", "lt", "lv", "mk", "ml", "mn", "mr",
            "ms", "my", "nb", "ne", "nl", "or", "pa", "pl", "pt", "pt_BR", "pt_PT", "ro", "ru",
            "si", "sk", "sl", "sq", "sr", "sv", "sw", "ta", "te", "th", "tl", "tr", "uk", "ur",
            "uz", "vi", "zh_CN", "zh_HK", "zh_TW", "zu"
    ]
}

// This task updates the translations of the localizable strings for the uikitMain target.
// It obtains them from compose multiplatform repository.
// See also `scripts/convertCrowdinToStringsXml.sh`.
tasks.register("updateTranslationsIos", UpdateTranslationsTask.class) {
    group = "localization"
    gitRepo = "https://github.com/JetBrains/compose-multiplatform-core"
    repoResDirectories = ["compose/ui/ui/src/uikitMain/res"]
    targetDirectory = project.file("src/uikitMain/kotlin/androidx/compose/ui/platform/l10n")
    targetPackageName = "androidx.compose.ui.platform.l10n"
    kotlinStringsPackageName = "androidx.compose.ui.platform"
    stringByResourceName = [
            "first_page": "FirstPage",
            "last_page": "LastPage",
            "next_page": "NextPage",
            "previous_page": "PreviousPage"
    ]

    // Currently, strings are used in accessibility features, which limits the language list to the
    // languages supported in accessibility on iOS: https://support.apple.com/en-us/111748.
    locales = [
            "ar", // Arabic
            "eu", // Basque
            "bn", // Bengali (India)
            // "bh_IN", // Bhojpuri (India)
            "bg", // Bulgarian
            "zh_HK", // Cantonese (Hong Kong)
            "ca", // Catalan
            "hr", // Croatian
            "cs", // Czech
            "da", // Danish
            "nl_BE", // Dutch (Belgium)
            "nl", // Dutch (Netherlands)
            "en_AU", // English (Australia)
            "en_IN", // English (India)
            "en_IE", // English (Ireland)
            "en_GB", // English (Scotland)
            "en_ZA", // English (South Africa)
            "en_GB", // English (UK)
            "en", // English (US)
            "fa", // Farsi
            "fi", // Finnish
            "fr_BE", // French (Belgium)
            "fr_CA", // French (Canada)
            "fr", // French (France)
            "gl", // Galician
            "de", // German
            "el", // Greek
            "iw", // Hebrew
            "hi", // Hindi
            "hu", // Hungarian
            "in", // Indonesian
            "it", // Italian
            "ja", // Japanese
            "kn", // Kannada
            "ko", // Korean
            "ms", // Malay
            "zh_CN", // Chinese (China mainland)
            // "zh_CN", // Chinese (Liaoning, China mainland)
            // "zh_CN", // Chinese (Shaanxi, China mainland)
            // "zh_CN", // Chinese (Sichuan, China mainland)
            "zh_TW", // Chinese (Taiwan)
            "mr", // Marathi
            "nb", // Norwegian
            "pl", // Polish
            "pt_BR", // Portuguese (Brazil)
            "pt", // Portuguese (Portugal)
            "ro", // Romanian
            "ru", // Russian
            // "zh_CN", // Shanghainese (China mainland)
            "sk", // Slovak
            "sl", // Slovenian
            "es_AR", // Spanish (Argentina)
            "es_CL", // Spanish (Chile)
            "es_CO", // Spanish (Colombia)
            "es_MX", // Spanish (Mexico)
            "es", // Spanish (Spain)
            "sv", // Swedish
            "th", // Thai
            "tr", // Turkish
            "ta", // Tamil
            "te", // Telugu
            "uk", // Ukrainian
            "ca_ES", // Valencian
            "vi", // Vietnamese
    ]
}

androidx {
    name = "Compose UI primitives"
    type = LibraryType.PUBLISHED_LIBRARY
    inceptionYear = "2019"
    description = "Compose UI primitives. This library contains the primitives that form the Compose UI Toolkit, such as drawing, measurement and layout."
    legacyDisableKotlinStrictApiMode = true
}

if(AndroidXComposePlugin.isMultiplatformEnabled(project)) {
    tasks.findByName("desktopTest").configure {
        systemProperties["GOLDEN_PATH"] = project.rootDir.absolutePath + "/golden"
    }
}

android {
    testOptions.unitTests.includeAndroidResources = true
    buildTypes.all {
        consumerProguardFiles("proguard-rules.pro")
    }
}

// Screenshot tests related setup
android {
    sourceSets.androidTest.assets.srcDirs +=
            project.rootDir.absolutePath + "/golden/compose/ui/ui"
    namespace "androidx.compose.ui"
    // namespace has to be unique, but default androidx.compose.ui.test package is taken by
    // the androidx.compose.ui:ui-test library
    testNamespace "androidx.compose.ui.tests"
}

// Diagnostics for b/188565660
def verifyKotlinModule(String variant) {
    project.afterEvaluate {
        def capitalVariant = variant.capitalize()
        def moduleFile = new File("${buildDir}/tmp/kotlin-classes/${variant}/META-INF/ui_${variant}.kotlin_module")
        tasks.named("compile${capitalVariant}Kotlin").configure { t ->
            t.doLast {
                // This file should be large, about 3.2K. If this file is short then many symbols will fail to resolve
                if (moduleFile.length() < 250) {
                    throw new GradleException("kotlin_module file ($moduleFile) too short! See b/188565660 for more information. File text: ${moduleFile.text}")
                }
            }
        }
    }
}
if (!AndroidXComposePlugin.isMultiplatformEnabled(project)) {
    for (variant in ["debug", "release"]) {
        verifyKotlinModule(variant)
    }
}<|MERGE_RESOLUTION|>--- conflicted
+++ resolved
@@ -170,18 +170,10 @@
                 api project(":compose:ui:ui-text")
                 api project(":compose:ui:ui-unit")
                 api project(":compose:ui:ui-util")
-<<<<<<< HEAD
-                implementation(project(":annotation:annotation"))
-                implementation(project(":lifecycle:lifecycle-common"))
-                implementation(project(":lifecycle:lifecycle-runtime"))
-                implementation(project(":lifecycle:lifecycle-runtime-compose"))
-                implementation(project(":lifecycle:lifecycle-viewmodel"))
-=======
                 implementation("org.jetbrains.androidx.lifecycle:lifecycle-common:2.8.4")
                 implementation("org.jetbrains.androidx.lifecycle:lifecycle-runtime:2.8.4")
                 implementation("org.jetbrains.androidx.lifecycle:lifecycle-runtime-compose:2.8.4")
                 implementation("org.jetbrains.androidx.lifecycle:lifecycle-viewmodel:2.8.4")
->>>>>>> 7d269005
             }
 
             androidMain.dependencies {
