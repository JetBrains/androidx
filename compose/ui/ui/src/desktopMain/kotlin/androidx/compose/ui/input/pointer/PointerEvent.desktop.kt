/*
 * Copyright 2020 The Android Open Source Project
 *
 * Licensed under the Apache License, Version 2.0 (the "License");
 * you may not use this file except in compliance with the License.
 * You may obtain a copy of the License at
 *
 *      http://www.apache.org/licenses/LICENSE-2.0
 *
 * Unless required by applicable law or agreed to in writing, software
 * distributed under the License is distributed on an "AS IS" BASIS,
 * WITHOUT WARRANTIES OR CONDITIONS OF ANY KIND, either express or implied.
 * See the License for the specific language governing permissions and
 * limitations under the License.
 */

package androidx.compose.ui.input.pointer

import androidx.compose.ui.ExperimentalComposeUiApi
import java.awt.event.MouseEvent

internal actual typealias NativePointerButtons = Int
internal actual typealias NativePointerKeyboardModifiers = Int

@ExperimentalComposeUiApi
fun PointerButtons(
    isPrimaryPressed: Boolean = false,
    isSecondaryPressed: Boolean = false,
    isTertiaryPressed: Boolean = false,
    isBackPressed: Boolean = false,
    isForwardPressed: Boolean = false
): PointerButtons {
    var res = 0
    if (isPrimaryPressed) res = res or ButtonMasks.Primary
    if (isSecondaryPressed) res = res or ButtonMasks.Secondary
    if (isTertiaryPressed) res = res or ButtonMasks.Tertiary
    if (isBackPressed) res = res or ButtonMasks.Back
    if (isForwardPressed) res = res or ButtonMasks.Forward
    return PointerButtons(res)
}

@ExperimentalComposeUiApi
fun PointerKeyboardModifiers(
    isCtrlPressed: Boolean = false,
    isMetaPressed: Boolean = false,
    isAltPressed: Boolean = false,
    isShiftPressed: Boolean = false,
    isAltGraphPressed: Boolean = false,
    isSymPressed: Boolean = false,
    isFunctionPressed: Boolean = false,
    isCapsLockOn: Boolean = false,
    isScrollLockOn: Boolean = false,
    isNumLockOn: Boolean = false,
): PointerKeyboardModifiers {
    var res = 0
    if (isCtrlPressed) res = res or KeyboardModifierMasks.CtrlPressed
    if (isMetaPressed) res = res or KeyboardModifierMasks.MetaPressed
    if (isAltPressed) res = res or KeyboardModifierMasks.AltPressed
    if (isShiftPressed) res = res or KeyboardModifierMasks.ShiftPressed
    if (isAltGraphPressed) res = res or KeyboardModifierMasks.AltGraphPressed
    if (isSymPressed) res = res or KeyboardModifierMasks.SymPressed
    if (isFunctionPressed) res = res or KeyboardModifierMasks.FunctionPressed
    if (isCapsLockOn) res = res or KeyboardModifierMasks.CapsLockOn
    if (isScrollLockOn) res = res or KeyboardModifierMasks.ScrollLockOn
    if (isNumLockOn) res = res or KeyboardModifierMasks.NumLockOn
    return PointerKeyboardModifiers(res)
}

/**
 * Describes a pointer input change event that has occurred at a particular point in time.
 */
actual data class PointerEvent internal constructor(
    /**
     * The changes.
     */
    actual val changes: List<PointerInputChange>,

    actual val buttons: PointerButtons,

    actual val keyboardModifiers: PointerKeyboardModifiers,

    // TODO(demin): new API, which is not merged to AOSP
    /**
<<<<<<< HEAD
     * Original raw native event from AWT.
     *
     * Note, that its type can be different from [type], which is sent by Compose.
     * For example, Compose can send synthetic Move event on relayout,
     * but [mouseEvent] will tell that it is Up event
=======
     * The original raw native event which is sent by the platform.
>>>>>>> ff923c67
     */
    val nativeEvent: Any?
) {
    /**
     * The original raw native event from AWT
     */
    @Deprecated(
        "Use androidx.compose.ui.awt.awtEvent",
        replaceWith = ReplaceWith("awtEvent", "androidx.compose.ui.awt.awtEvent"
        )
    )
    val mouseEvent: MouseEvent? get() = nativeEvent as MouseEvent?

    internal actual constructor(
        changes: List<PointerInputChange>,
        internalPointerEvent: InternalPointerEvent?
    ) : this(
        changes,
<<<<<<< HEAD
=======
        internalPointerEvent?.buttons ?: PointerButtons(0),
        internalPointerEvent?.keyboardModifiers ?: PointerKeyboardModifiers(0),
>>>>>>> ff923c67
        internalPointerEvent?.mouseEvent
    ) {
        this.type = internalPointerEvent?.type ?: PointerEventType.Unknown
    }

    /**
     * @param changes The changes.
     */
    actual constructor(changes: List<PointerInputChange>) : this(
        changes,
<<<<<<< HEAD
        mouseEvent = null
=======
        buttons = PointerButtons(0),
        keyboardModifiers = PointerKeyboardModifiers(0),
        nativeEvent = null
>>>>>>> ff923c67
    )

    actual var type: PointerEventType = PointerEventType.Unknown
        internal set
}

private object ButtonMasks {
    const val Primary = 1 shl 0
    const val Secondary = 1 shl 1
    const val Tertiary = 1 shl 2
    const val Back = 1 shl 3
    const val Forward = 1 shl 4
}

private object KeyboardModifierMasks {
    const val CtrlPressed = 1 shl 0
    const val MetaPressed = 1 shl 1
    const val AltPressed = 1 shl 2
    const val AltGraphPressed = 1 shl 3
    const val SymPressed = 1 shl 4
    const val ShiftPressed = 1 shl 5
    const val FunctionPressed = 1 shl 6
    const val CapsLockOn = 1 shl 7
    const val ScrollLockOn = 1 shl 8
    const val NumLockOn = 1 shl 9
}
actual val PointerButtons.isPrimaryPressed
    get() = (packedValue and ButtonMasks.Primary) != 0

actual val PointerButtons.isSecondaryPressed: Boolean
    get() = ((packedValue and ButtonMasks.Secondary) != 0)

actual val PointerButtons.isTertiaryPressed: Boolean
    get() = (packedValue and ButtonMasks.Tertiary) != 0

actual val PointerButtons.isBackPressed: Boolean
    get() = packedValue and ButtonMasks.Back != 0

actual val PointerButtons.isForwardPressed: Boolean
    get() = packedValue and ButtonMasks.Forward != 0

actual fun PointerButtons.isPressed(buttonIndex: Int): Boolean =
    when (buttonIndex) {
        0 -> isPrimaryPressed
        1 -> isSecondaryPressed
        2 -> isTertiaryPressed
        3 -> isBackPressed
        4 -> isForwardPressed
        else -> false
    }

actual val PointerButtons.areAnyPressed: Boolean
    get() = isPrimaryPressed || isSecondaryPressed || isTertiaryPressed || isBackPressed || isForwardPressed

actual fun PointerButtons.indexOfFirstPressed(): Int = when {
    isPrimaryPressed -> 0
    isSecondaryPressed -> 1
    isTertiaryPressed -> 2
    isBackPressed -> 3
    isForwardPressed -> 4
    else -> -1
}

actual fun PointerButtons.indexOfLastPressed(): Int = when {
    isForwardPressed -> 4
    isBackPressed -> 3
    isTertiaryPressed -> 2
    isSecondaryPressed -> 1
    isPrimaryPressed -> 0
    else -> -1
}

actual val PointerKeyboardModifiers.isCtrlPressed: Boolean
    get() = (packedValue and KeyboardModifierMasks.CtrlPressed) != 0

actual val PointerKeyboardModifiers.isMetaPressed: Boolean
    get() = (packedValue and KeyboardModifierMasks.MetaPressed) != 0

actual val PointerKeyboardModifiers.isAltPressed: Boolean
    get() = (packedValue and KeyboardModifierMasks.AltPressed) != 0

actual val PointerKeyboardModifiers.isAltGraphPressed: Boolean
    get() = (packedValue and KeyboardModifierMasks.AltGraphPressed) != 0

actual val PointerKeyboardModifiers.isSymPressed: Boolean
    get() = (packedValue and KeyboardModifierMasks.SymPressed) != 0

actual val PointerKeyboardModifiers.isShiftPressed: Boolean
    get() = (packedValue and KeyboardModifierMasks.ShiftPressed) != 0

actual val PointerKeyboardModifiers.isFunctionPressed: Boolean
    get() = (packedValue and KeyboardModifierMasks.FunctionPressed) != 0

actual val PointerKeyboardModifiers.isCapsLockOn: Boolean
    get() = (packedValue and KeyboardModifierMasks.CapsLockOn) != 0

actual val PointerKeyboardModifiers.isScrollLockOn: Boolean
    get() = (packedValue and KeyboardModifierMasks.ScrollLockOn) != 0

actual val PointerKeyboardModifiers.isNumLockOn: Boolean
    get() = (packedValue and KeyboardModifierMasks.NumLockOn) != 0<|MERGE_RESOLUTION|>--- conflicted
+++ resolved
@@ -81,15 +81,7 @@
 
     // TODO(demin): new API, which is not merged to AOSP
     /**
-<<<<<<< HEAD
-     * Original raw native event from AWT.
-     *
-     * Note, that its type can be different from [type], which is sent by Compose.
-     * For example, Compose can send synthetic Move event on relayout,
-     * but [mouseEvent] will tell that it is Up event
-=======
      * The original raw native event which is sent by the platform.
->>>>>>> ff923c67
      */
     val nativeEvent: Any?
 ) {
@@ -108,11 +100,8 @@
         internalPointerEvent: InternalPointerEvent?
     ) : this(
         changes,
-<<<<<<< HEAD
-=======
         internalPointerEvent?.buttons ?: PointerButtons(0),
         internalPointerEvent?.keyboardModifiers ?: PointerKeyboardModifiers(0),
->>>>>>> ff923c67
         internalPointerEvent?.mouseEvent
     ) {
         this.type = internalPointerEvent?.type ?: PointerEventType.Unknown
@@ -123,13 +112,9 @@
      */
     actual constructor(changes: List<PointerInputChange>) : this(
         changes,
-<<<<<<< HEAD
-        mouseEvent = null
-=======
         buttons = PointerButtons(0),
         keyboardModifiers = PointerKeyboardModifiers(0),
         nativeEvent = null
->>>>>>> ff923c67
     )
 
     actual var type: PointerEventType = PointerEventType.Unknown
