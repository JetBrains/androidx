--- conflicted
+++ resolved
@@ -108,12 +108,8 @@
             exceptionHandler = {
                 composeContainer.exceptionHandler?.onException(it) ?: throw it
             },
-<<<<<<< HEAD
-            eventFilter = eventFilter,
+            eventListener = eventListener,
             measureDrawLayerBounds = true,
-=======
-            eventListener = eventListener,
->>>>>>> 0b8d76de
             coroutineContext = compositionContext.effectCoroutineContext,
             skiaLayerComponentFactory = ::createSkiaLayerComponent,
             composeSceneFactory = ::createComposeScene,
