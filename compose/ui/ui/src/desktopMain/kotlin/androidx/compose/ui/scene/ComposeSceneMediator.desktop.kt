--- conflicted
+++ resolved
@@ -23,12 +23,8 @@
 import androidx.compose.ui.focus.FocusDirection
 import androidx.compose.ui.focus.FocusManager
 import androidx.compose.ui.geometry.Offset
-<<<<<<< HEAD
 import androidx.compose.ui.geometry.Rect
 import androidx.compose.ui.geometry.Size
-import androidx.compose.ui.graphics.Matrix
-=======
->>>>>>> fe090ff1
 import androidx.compose.ui.graphics.asComposeCanvas
 import androidx.compose.ui.input.pointer.*
 import androidx.compose.ui.platform.*
@@ -347,13 +343,8 @@
 
     private val MouseEvent.position: Offset
         get() {
-<<<<<<< HEAD
-            val pointInContainer = SwingUtilities.convertPoint(contentComponent, point, container)
+            val pointInContainer = SwingUtilities.convertPoint(component, point, container)
             val offset = sceneBoundsInPx?.topLeft ?: Offset.Zero
-=======
-            val pointInContainer = SwingUtilities.convertPoint(component, point, container)
-            val offset = sceneBoundsInPx?.topLeft?.toOffset() ?: Offset.Zero
->>>>>>> fe090ff1
             val density = contentComponent.density
             return Offset(pointInContainer.x.toFloat(), pointInContainer.y.toFloat()) * density.density - offset
         }
