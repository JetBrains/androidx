/*
 * Copyright 2022 The Android Open Source Project
 *
 * Licensed under the Apache License, Version 2.0 (the "License");
 * you may not use this file except in compliance with the License.
 * You may obtain a copy of the License at
 *
 *      http://www.apache.org/licenses/LICENSE-2.0
 *
 * Unless required by applicable law or agreed to in writing, software
 * distributed under the License is distributed on an "AS IS" BASIS,
 * WITHOUT WARRANTIES OR CONDITIONS OF ANY KIND, either express or implied.
 * See the License for the specific language governing permissions and
 * limitations under the License.
 */

package androidx.compose.ui.platform

import androidx.compose.ui.ExperimentalComposeUiApi
import androidx.compose.ui.geometry.Offset
import androidx.compose.ui.geometry.Rect
import androidx.compose.ui.node.Nodes
import androidx.compose.ui.node.requireCoordinator
import androidx.compose.ui.semantics.AccessibilityAction
import androidx.compose.ui.semantics.ProgressBarRangeInfo
import androidx.compose.ui.semantics.Role
import androidx.compose.ui.semantics.SemanticsActions
import androidx.compose.ui.semantics.SemanticsConfiguration
import androidx.compose.ui.semantics.SemanticsNode
import androidx.compose.ui.semantics.SemanticsProperties
import androidx.compose.ui.semantics.SemanticsPropertyKey
import androidx.compose.ui.semantics.getOrNull
import androidx.compose.ui.state.ToggleableState
import androidx.compose.ui.text.AnnotatedString
import androidx.compose.ui.text.TextLayoutResult
import androidx.compose.ui.text.buildAnnotatedString
import androidx.compose.ui.unit.Constraints
import androidx.compose.ui.unit.Density
import androidx.compose.ui.unit.Dp
import androidx.compose.ui.unit.IntSize
import androidx.compose.ui.unit.dp
import java.awt.Color
import java.awt.Cursor
import java.awt.Dimension
import java.awt.Font
import java.awt.FontMetrics
import java.awt.Point
import java.awt.Rectangle
import java.awt.event.FocusListener
import java.util.Locale
import javax.accessibility.Accessible
import javax.accessibility.AccessibleAction
import javax.accessibility.AccessibleComponent
import javax.accessibility.AccessibleContext
import javax.accessibility.AccessibleEditableText
import javax.accessibility.AccessibleExtendedText
import javax.accessibility.AccessibleRelation
import javax.accessibility.AccessibleRole
import javax.accessibility.AccessibleState
import javax.accessibility.AccessibleStateSet
import javax.accessibility.AccessibleText
import javax.accessibility.AccessibleTextSequence
import javax.accessibility.AccessibleValue
import javax.swing.text.AttributeSet
import kotlin.math.roundToInt
import org.jetbrains.skia.BreakIterator
import javax.swing.text.SimpleAttributeSet
<<<<<<< HEAD
=======
import kotlinx.atomicfu.atomic
import org.jetbrains.skiko.nativeInitializeAccessible
>>>>>>> fdff00cc

private fun <T> SemanticsConfiguration.getFirstOrNull(key: SemanticsPropertyKey<List<T>>): T? {
    return getOrNull(key)?.firstOrNull()
}

private typealias ActionKey = SemanticsPropertyKey<AccessibilityAction<() -> Boolean>>

/**
 * An adapter for SemanticNode for AWT accessibility
 */
internal class ComposeAccessible(
    var semanticsNode: SemanticsNode,
    val controller: AccessibilityController? = null
) : Accessible,
    // Must be a subclass of java.awt.Component because CAccessible only registers property
    // listeners with the accessible context if the Accessible is an instance of java.awt.Component
    // (see constructor of sun.lwawt.macosx.CAccessible), even though there's no reason for it.
    // The property change listener is what allows us to update CAccessible when some value changes.
    java.awt.Component()
{
    private val isNativelyInitialized = atomic(false)

    val composeAccessibleContext: ComposeAccessibleComponent by lazy { ComposeAccessibleComponent() }

    var removed = false

    override fun getAccessibleContext(): AccessibleContext? {
        if (removed) {
            // The accessibility system keeps calling functions on the context even after the node
            // has been removed. We return null so it doesn't do that.
            return null
        }

        // see doc for [nativeInitializeAccessible] for details, why this initialization is needed
        if (isNativelyInitialized.compareAndSet(false, true)) {
            nativeInitializeAccessible(this)
        }
        return composeAccessibleContext
    }

    open inner class ComposeAccessibleComponent : AccessibleContext(), AccessibleComponent, AccessibleAction {
        val textSelectionRange
            get() = semanticsNode.config.getOrNull(SemanticsProperties.TextSelectionRange)
        val setText
            get() = semanticsNode.config.getOrNull(SemanticsActions.SetText)
        val setSelection
            get() = semanticsNode.config.getOrNull(SemanticsActions.SetSelection)
        val text
            // TODO should we concatenate the texts instead of getting only the first one
            // Concatenation seems to be reasonable eg, for button with two text nodes inside
            // but conflicts with setText action
            get() = semanticsNode.config.getOrNull(SemanticsProperties.EditableText)
                ?: semanticsNode.config.getFirstOrNull(SemanticsProperties.Text)

        val textLayoutResult: TextLayoutResult?
            get() {
                val textLayoutResults = mutableListOf<TextLayoutResult>()
                val getLayoutResult = semanticsNode.config
                    .getOrNull(SemanticsActions.GetTextLayoutResult)
                    ?.action?.invoke(textLayoutResults)
                return if (getLayoutResult == true) {
                    textLayoutResults[0]
                } else {
                    null
                }
            }

        val focused
            get() = semanticsNode.config.getOrNull(SemanticsProperties.Focused)

        val selected
            get() = semanticsNode.config.getOrNull(SemanticsProperties.Selected)

        private val density: Density
            get() = controller?.desktopComponent?.density ?: Density(1f)

        val horizontalScroll
            get() = semanticsNode.config.getOrNull(SemanticsProperties.HorizontalScrollAxisRange)

        val verticalScroll
            get() = semanticsNode.config.getOrNull(SemanticsProperties.VerticalScrollAxisRange)

        val scrollBy
            get() = semanticsNode.config.getOrNull(SemanticsActions.ScrollBy)

        val isPassword
            get() = semanticsNode.config.getOrNull(SemanticsProperties.Password) != null

        val toggleableState
            get() = semanticsNode.config.getOrNull(SemanticsProperties.ToggleableState)

        val auxiliaryChildren
            get() = buildList {
                horizontalScroll?.let {
                    add(makeScrollbarChild(false))
                }
                verticalScroll?.let {
                    add(makeScrollbarChild(true))
                }
            }

        val progressBarRangeInfo
            get() = semanticsNode.config.getOrNull(SemanticsProperties.ProgressBarRangeInfo)

        val isContainer
            @Suppress("DEPRECATION")
            get() = semanticsNode.config.getOrNull(SemanticsProperties.IsContainer)

        val isTraversalGroup
            get() = semanticsNode.config.getOrNull(SemanticsProperties.IsTraversalGroup)

        private fun makeScrollbarChild(
            vertical: Boolean
        ): Accessible {
            val bar = ScrollBarAccessible(vertical)

            val controlledBy = AccessibleRelation(
                AccessibleRelation.CONTROLLED_BY,
                bar
            )
            val controllerFor = AccessibleRelation(
                AccessibleRelation.CONTROLLER_FOR,
                this@ComposeAccessible
            )
            bar.context.accessibleRelationSet.add(controllerFor)
            accessibleRelationSet.add(controlledBy)
            return bar
        }

        private fun Point.toComposeOffset() = with(density) {
            Offset(x.dp.toPx(), y.dp.toPx())
        }

        private fun Dp.toAwtPx() =
            if (value.isInfinite()) Constraints.Infinity else value.roundToInt()

        private fun Rect.toAwtRectangle() = with(density) {
            Rectangle(
                left.toDp().toAwtPx(),
                top.toDp().toAwtPx(),
                width.toDp().toAwtPx(),
                height.toDp().toAwtPx(),
            )
        }

        private fun Offset.toAwtPoint() = with(density) {
            Point(
                x.toDp().toAwtPx(),
                y.toDp().toAwtPx(),
            )
        }

        private fun IntSize.toAwtDimension() = with(density) {
            Dimension(
                width.toDp().toAwtPx(),
                height.toDp().toAwtPx(),
            )
        }

        override fun getAccessibleName(): String? {
            return text?.toString()
        }

        override fun getAccessibleDescription(): String? {
            // TODO concatenate values?
            return semanticsNode.config
                .getFirstOrNull(SemanticsProperties.ContentDescription)
        }

        override fun getAccessibleParent(): Accessible? {
            return semanticsNode.parent?.id?.let { id ->
                controller?.let { it.currentNodes[id]!! }
            } ?: accessibleParent
        }

        override fun getAccessibleComponent(): AccessibleComponent? {
            return this
        }

        // we have to store a reference to AccessibleAction, because AWT itself uses weak
        // references and GC could delete an object which is, in fact, in use
        var _accessibleAction: AccessibleAction? = null

        override fun getAccessibleAction(): AccessibleAction? {
            val actions = mutableListOf<Pair<String?, ActionKey>>()

            fun addActionIfExist(key: SemanticsPropertyKey<AccessibilityAction<() -> Boolean>>) {
                semanticsNode.config.getOrNull(key)?.let {
                    actions.add(Pair(it.label, key))
                }
            }
            semanticsNode.config.getOrNull(SemanticsActions.OnClick)?.let {
                // AWT expects "click" label for click actions, at least on macOS...
                actions.add(Pair("click", SemanticsActions.OnClick))
            }

            addActionIfExist(SemanticsActions.OnLongClick)
            addActionIfExist(SemanticsActions.Expand)
            addActionIfExist(SemanticsActions.Collapse)
            addActionIfExist(SemanticsActions.Dismiss)

            if (actions.isEmpty()) {
                return null
            }
            _accessibleAction = object : AccessibleAction {
                override fun getAccessibleActionCount(): Int = actions.size

                override fun getAccessibleActionDescription(i: Int): String? {
                    val (label, _) = actions[i]
                    return label
                }

                override fun doAccessibleAction(i: Int): Boolean {
                    val (_, actionKey) = actions[i]
                    return semanticsNode.config.getOrNull(actionKey)?.let {
                        it.action?.invoke()
                    } ?: false
                }
            }
            return _accessibleAction
        }

        override fun getAccessibleValue(): AccessibleValue? {
            return when {
                toggleableState != null -> ToggleableAccessibleValue(this)
                progressBarRangeInfo != null -> ProgressBarAccessibleValue(this)
                else -> null
            }
        }

        override fun getAccessibleIndexInParent(): Int {
            val parentChildren = semanticsNode.parent?.replacedChildren
            return parentChildren?.indexOfFirst { it.id == semanticsNode.id } ?: -1
        }

        override fun getAccessibleChildrenCount(): Int {
            return semanticsNode.replacedChildren.size + auxiliaryChildren.size
        }

        override fun getAccessibleChild(i: Int): Accessible? {
            return semanticsNode.replacedChildren.getOrNull(i)?.id?.let { id ->
                controller?.let { it.currentNodes[id] }
            } ?: auxiliaryChildren[i - semanticsNode.replacedChildren.size]
        }

        override fun getLocale(): Locale = Locale.getDefault()

        override fun getLocationOnScreen(): Point {
            val rootLocation = controller?.desktopComponent?.locationOnScreen ?: Point(0, 0)
            val position = semanticsNode.positionInRoot
            return Point(
                (rootLocation.x + position.x / density.density).toInt(),
                (rootLocation.y + position.y.toInt() / density.density).toInt()
            )
        }

        override fun getLocation(): Point {
            return semanticsNode.positionInRoot.toAwtPoint()
        }

        override fun getBounds(): Rectangle {
            return semanticsNode.boundsInRoot.toAwtRectangle()
        }

        override fun getSize(): Dimension {
            return semanticsNode.size.toAwtDimension()
        }

        @OptIn(ExperimentalComposeUiApi::class)
        override fun isVisible(): Boolean = with(semanticsNode) {
            !config.contains(SemanticsProperties.InvisibleToUser) &&
            !outerSemanticsNode.requireCoordinator(Nodes.Semantics).isTransparent()
        }

        override fun isEnabled(): Boolean =
            semanticsNode.config.getOrNull(SemanticsProperties.Disabled) == null

        // TODO check actual visibility
        override fun isShowing(): Boolean = true

        override fun contains(p: Point): Boolean {
            return bounds.contains(p)
        }

        override fun getAccessibleAt(p: Point): Accessible? {
            for (i in 0 until accessibleChildrenCount) {
                val child = (getAccessibleChild(i)?.accessibleContext as? AccessibleComponent)
                child?.getAccessibleAt(p)?.let {
                    return it
                }
            }
            if (contains(p)) {
                return this@ComposeAccessible
            }

            return null
        }

        override fun isFocusTraversable(): Boolean {
            return focused != null
        }

        override fun requestFocus() {
            if (focused == false) {
                semanticsNode.unmergedConfig.getOrNull(SemanticsActions.RequestFocus)
                    ?.action?.invoke()
            }
        }

        override fun addFocusListener(l: FocusListener?) {
            println("Not implemented: addFocusListener")
            TODO("Not yet implemented")
        }

        override fun removeFocusListener(l: FocusListener?) {
            println("Not implemented: removeFocusListener")
            TODO("Not yet implemented")
        }

        // -----------------------------------

        override fun getAccessibleRole(): AccessibleRole {
            controller?.notifyIsInUse()
            val fromSemanticRole = when (semanticsNode.config.getOrNull(SemanticsProperties.Role)) {
                Role.Button -> AccessibleRole.PUSH_BUTTON
                Role.Checkbox -> AccessibleRole.CHECK_BOX
                Role.RadioButton -> AccessibleRole.RADIO_BUTTON
                Role.Tab -> AccessibleRole.PAGE_TAB
                Role.DropdownList -> AccessibleRole.COMBO_BOX
                else -> null
                // ?
                //  Role.Switch ->
                //  Role.Image ->
            }

            return when {
                fromSemanticRole != null -> fromSemanticRole
                isPassword -> AccessibleRole.PASSWORD_TEXT
                scrollBy != null -> AccessibleRole.SCROLL_PANE
                setText != null -> AccessibleRole.TEXT
                text != null -> AccessibleRole.LABEL
                progressBarRangeInfo != null -> AccessibleRole.PROGRESS_BAR
                isContainer != null -> AccessibleRole.GROUP_BOX
                isTraversalGroup != null -> AccessibleRole.GROUP_BOX
                else -> AccessibleRole.UNKNOWN
            }
        }

        override fun getAccessibleStateSet(): AccessibleStateSet {
            return AccessibleStateSet().apply {
                // can we support these
                // AccessibleState.SINGLE_LINE
                // AccessibleState.MULTI_LINE

                if (isEnabled)
                    add(AccessibleState.ENABLED)
                if (isShowing)
                    add(AccessibleState.SHOWING)
                if (isVisible)
                    add(AccessibleState.VISIBLE)
                if (isFocusTraversable)
                    add(AccessibleState.FOCUSABLE)
                if (focused == true)
                    add(AccessibleState.FOCUSED)

                when (toggleableState) {
                    ToggleableState.On ->
                        add(AccessibleState.CHECKED)
                    ToggleableState.Indeterminate ->
                        add(AccessibleState.INDETERMINATE)
                    ToggleableState.Off, null -> {
                    }
                }

                val canExpand = semanticsNode.config.getOrNull(SemanticsActions.Expand) != null
                val canCollapse = semanticsNode.config.getOrNull(SemanticsActions.Collapse) != null

                if (canExpand || canCollapse)
                    add(AccessibleState.EXPANDABLE)

                if (canExpand)
                    add(AccessibleState.COLLAPSED)

                if (canCollapse)
                    add(AccessibleState.EXPANDED)

                if (canCollapse)
                    add(AccessibleState.EXPANDED)

                if (selected != null)
                    add(AccessibleState.SELECTABLE)

                if (selected == true)
                    add(AccessibleState.SELECTED)
            }
        }

        open inner class ComposeAccessibleText : AccessibleText,
            AccessibleExtendedText {
            override fun getIndexAtPoint(p: Point): Int {
                return textLayoutResult!!.getOffsetForPosition(p.toComposeOffset())
            }

            override fun getCharacterBounds(i: Int): Rectangle {
                if (i < 0 || i >= text!!.length) {
                    return Rectangle(
                        (location.x / density.density).toInt(),
                        (location.y / density.density).toInt(),
                        0,
                        0
                    )
                }
                return textLayoutResult!!.getBoundingBox(i).toAwtRectangle()
            }

            override fun getCharCount(): Int {
                return text!!.length
            }

            override fun getCaretPosition(): Int {
                return textSelectionRange?.start ?: -1
            }

            private fun partToBreakIterator(part: Int): BreakIterator {
                val iter = when (part) {
                    AccessibleText.SENTENCE -> BreakIterator.makeSentenceInstance()
                    AccessibleText.WORD -> BreakIterator.makeWordInstance()
                    AccessibleText.CHARACTER -> BreakIterator.makeCharacterInstance()
                    else -> throw IllegalArgumentException()
                }
                iter.setText(text!!.toString())
                return iter
            }

            override fun getAtIndex(part: Int, index: Int): String {
                return when (val end = partToBreakIterator(part).following(index)) {
                    BreakIterator.DONE -> ""
                    else -> text!!.subSequence(index, end).toString()
                }
            }

            override fun getAfterIndex(part: Int, index: Int): String {
                val iterator = partToBreakIterator(part)
                var start = index
                do {
                    start = iterator.following(start)
                    if (start == BreakIterator.DONE) return ""
                } while (text!![start] == ' ' || text!![start] == '\n')
                val end = when (val end = iterator.next()) {
                    BreakIterator.DONE -> iterator.last()
                    else -> end
                }
                return text!!.subSequence(start, end).toString()
            }

            override fun getBeforeIndex(part: Int, index: Int): String {
                return when (val start = partToBreakIterator(part).preceding(index)) {
                    BreakIterator.DONE -> ""
                    else -> text!!.subSequence(start, index).toString()
                }
            }

            override fun getCharacterAttribute(i: Int): AttributeSet {
                println("Not implemented: getCharacterAttribute")
                // TODO("Not yet implemented")
                return SimpleAttributeSet()
            }

            override fun getSelectionStart(): Int {
                return textSelectionRange?.start ?: 0
            }

            override fun getSelectionEnd(): Int {
                return textSelectionRange?.end ?: 0
            }

            override fun getSelectedText(): String {
                return textSelectionRange?.let { selection ->
                    // could be end less than start here?
                    text!!.subSequence(selection.start, selection.end).toString()
                } ?: ""
            }

            override fun getTextRange(startIndex: Int, endIndex: Int): String {
                return text!!.subSequence(startIndex, endIndex).toString()
            }

            override fun getTextSequenceAt(part: Int, index: Int): AccessibleTextSequence {
                println("Not implemented: getBeforeIndex")
                TODO("Not yet implemented")
            }

            override fun getTextSequenceAfter(part: Int, index: Int): AccessibleTextSequence {
                println("Not implemented: getTextSequenceAfter")
                TODO("Not yet implemented")
            }

            override fun getTextSequenceBefore(part: Int, index: Int): AccessibleTextSequence {
                println("Not implemented: getTextSequenceBefore")
                TODO("Not yet implemented")
            }

            override fun getTextBounds(startIndex: Int, endIndex: Int): Rectangle {
                println("Not implemented: getTextBounds")
                TODO("Not yet implemented")
            }
        }

        inner class ScrollBarAccessible(
            val vertical: Boolean
        ) : Accessible {
            val context: AccessibleContext = object : AccessibleContext(),
                AccessibleValue {
                private val range = if (vertical) {
                    verticalScroll!!
                } else {
                    horizontalScroll!!
                }

                override fun getAccessibleValue(): AccessibleValue = this

                override fun getAccessibleRole(): AccessibleRole =
                    AccessibleRole.SCROLL_BAR

                override fun getAccessibleStateSet(): AccessibleStateSet {
                    return AccessibleStateSet().apply {
                        add(AccessibleState.ENABLED)
                        if (vertical) {
                            add(AccessibleState.VERTICAL)
                        } else {
                            add(AccessibleState.HORIZONTAL)
                        }
                    }
                }

                override fun getAccessibleParent(): Accessible {
                    return this@ComposeAccessible
                }

                override fun getAccessibleIndexInParent(): Int {
                    return auxiliaryChildren.indexOf(this@ScrollBarAccessible)
                }

                override fun getAccessibleChildrenCount(): Int = 0

                override fun getAccessibleChild(i: Int): Accessible? = null
                override fun getLocale(): Locale {
                    return Locale.getDefault()
                }

                override fun getCurrentAccessibleValue(): Number = range.value()

                override fun setCurrentAccessibleValue(n: Number?): Boolean {
                    return if (vertical) {
                        scrollBy!!.action!!.invoke(0f, n!!.toFloat() - range.value())
                    } else {
                        scrollBy!!.action!!.invoke(n!!.toFloat() - range.value(), 0f)
                    }
                }

                override fun getMinimumAccessibleValue(): Number = 0

                override fun getMaximumAccessibleValue(): Number = range.maxValue()
            }

            override fun getAccessibleContext(): AccessibleContext = context
        }

        val accessibleText by lazy {
            when {
                setText != null -> {
                    ComposeAccessibleEditableText()
                }
                text != null -> {
                    ComposeAccessibleText()
                }
                else -> {
                    null
                }
            }
        }

        override fun getAccessibleText(): AccessibleText? {
            return accessibleText
        }

        inner class ComposeAccessibleEditableText :
            ComposeAccessibleText(), AccessibleEditableText {
            override fun setTextContents(s: String) {
                setText!!.action!!.invoke(AnnotatedString(s))
            }

            override fun insertTextAtIndex(index: Int, s: String) {
                val text = text!!
                setText!!.action!!.invoke(
                    buildAnnotatedString {
                        append(text.subSequence(0, index))
                        append(s)
                        append(text.subSequence(index, text.length - 1))
                    }
                )
            }

            override fun getTextRange(startIndex: Int, endIndex: Int): String {
                return text!!.substring(startIndex, endIndex)
            }

            override fun delete(startIndex: Int, endIndex: Int) {
                val text = text!!
                setText!!.action!!.invoke(
                    buildAnnotatedString {
                        append(text.subSequence(0, startIndex))
                        append(text.subSequence(endIndex, text.length - 1))
                    }
                )
            }

            override fun cut(startIndex: Int, endIndex: Int) {
                TODO("Not yet implemented")
            }

            override fun paste(startIndex: Int) {
                TODO("Not yet implemented")
            }

            override fun replaceText(startIndex: Int, endIndex: Int, s: String) {
                val text = text!!
                setText!!.action!!.invoke(
                    buildAnnotatedString {
                        append(text.subSequence(0, startIndex))
                        append(s)
                        append(text.subSequence(endIndex, text.length - 1))
                    }
                )
            }

            override fun selectText(startIndex: Int, endIndex: Int) {
                // I'm not sure about traversalMode = true here
                setSelection!!.action!!.invoke(startIndex, endIndex, false)
            }

            override fun setAttributes(startIndex: Int, endIndex: Int, `as`: AttributeSet?) {
                println("Not implemented: setAttributes")
                TODO("Not yet implemented")
            }
        }

        override fun getAccessibleEditableText(): AccessibleEditableText? {
            val accessibleText = accessibleText
            return if (accessibleText is AccessibleEditableText) {
                accessibleText
            } else {
                null
            }
        }

        // -----------------------------------

        override fun setBounds(r: Rectangle?) {
            println("Not implemented: setBounds")
            TODO("Not yet implemented")
        }

        override fun setSize(d: Dimension?) {
            println("Not implemented: setSize")
            TODO("Not yet implemented")
        }

        override fun setLocation(p: Point?) {
            println("Not implemented: setLocation")
            TODO("Not yet implemented")
        }

        override fun getBackground(): Color {
            println("Not implemented: getBackground")
            TODO("Not yet implemented")
        }

        override fun setBackground(c: Color?) {
            println("Not implemented: setBackground")
            TODO("Not yet implemented")
        }

        override fun getForeground(): Color {
            println("Not implemented: getForeground")
            TODO("Not yet implemented")
        }

        override fun setForeground(c: Color?) {
            println("Not implemented: setForeground")
            TODO("Not yet implemented")
        }

        override fun getCursor(): Cursor {
            println("Not implemented: getCursor")
            TODO("Not yet implemented")
        }

        override fun setCursor(cursor: Cursor?) {
            println("Not implemented: setCursor")
            TODO("Not yet implemented")
        }

        override fun getFont(): Font {
            println("Not implemented: getFont")
            TODO("Not yet implemented")
        }

        override fun setFont(f: Font?) {
            println("Not implemented: setFont")
            TODO("Not yet implemented")
        }

        override fun getFontMetrics(f: Font?): FontMetrics {
            println("Not implemented: getFontMetrics")
            TODO("Not yet implemented")
        }

        override fun setEnabled(b: Boolean) {
            println("Not implemented: setEnabled")
            TODO("Not yet implemented")
        }

        override fun setVisible(b: Boolean) {
            println("Not implemented: setVisible")
            TODO("Not yet implemented")
        }

        // For some reasons JDK's CAccessibility does not call getAccessibleAction
        // and performs actions on current component itself
        override fun getAccessibleActionCount(): Int {
            return accessibleAction?.accessibleActionCount ?: 0
        }

        override fun getAccessibleActionDescription(i: Int): String {
            return accessibleAction?.getAccessibleActionDescription(i) ?: ""
        }

        override fun doAccessibleAction(i: Int): Boolean {
            return accessibleAction?.doAccessibleAction(i) ?: false
        }
<<<<<<< HEAD
=======
    }
}

private class ToggleableAccessibleValue(
    val component: ComposeAccessible.ComposeAccessibleComponent
): AccessibleValue {
    override fun getCurrentAccessibleValue(): Number {
        return when (component.toggleableState) {
            ToggleableState.On -> 1
            else -> 0
        }
    }

    override fun setCurrentAccessibleValue(n: Number?): Boolean {
        // TODO: Implement this
        return false
    }

    override fun getMinimumAccessibleValue(): Number {
        return 0
    }

    override fun getMaximumAccessibleValue(): Number {
        return 1
    }
}

private class ProgressBarAccessibleValue(
    val component: ComposeAccessible.ComposeAccessibleComponent
): AccessibleValue {

    private val rangeInfo: ProgressBarRangeInfo?
        get() = component.progressBarRangeInfo

    override fun getCurrentAccessibleValue(): Number {
        return rangeInfo?.current ?: 0f
    }

    override fun setCurrentAccessibleValue(n: Number?): Boolean {
        // Can't set the value of a progress bar
        return false
    }

    override fun getMinimumAccessibleValue(): Number {
        return rangeInfo?.range?.start ?: 0f
    }

    override fun getMaximumAccessibleValue(): Number {
        return rangeInfo?.range?.endInclusive ?: 1f
>>>>>>> fdff00cc
    }
}<|MERGE_RESOLUTION|>--- conflicted
+++ resolved
@@ -65,11 +65,8 @@
 import kotlin.math.roundToInt
 import org.jetbrains.skia.BreakIterator
 import javax.swing.text.SimpleAttributeSet
-<<<<<<< HEAD
-=======
 import kotlinx.atomicfu.atomic
 import org.jetbrains.skiko.nativeInitializeAccessible
->>>>>>> fdff00cc
 
 private fun <T> SemanticsConfiguration.getFirstOrNull(key: SemanticsPropertyKey<List<T>>): T? {
     return getOrNull(key)?.firstOrNull()
@@ -811,8 +808,6 @@
         override fun doAccessibleAction(i: Int): Boolean {
             return accessibleAction?.doAccessibleAction(i) ?: false
         }
-<<<<<<< HEAD
-=======
     }
 }
 
@@ -862,6 +857,5 @@
 
     override fun getMaximumAccessibleValue(): Number {
         return rangeInfo?.range?.endInclusive ?: 1f
->>>>>>> fdff00cc
     }
 }