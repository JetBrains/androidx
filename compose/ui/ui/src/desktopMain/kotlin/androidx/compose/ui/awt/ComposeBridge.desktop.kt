/*
 * Copyright 2023 The Android Open Source Project
 *
 * Licensed under the Apache License, Version 2.0 (the "License");
 * you may not use this file except in compliance with the License.
 * You may obtain a copy of the License at
 *
 *      http://www.apache.org/licenses/LICENSE-2.0
 *
 * Unless required by applicable law or agreed to in writing, software
 * distributed under the License is distributed on an "AS IS" BASIS,
 * WITHOUT WARRANTIES OR CONDITIONS OF ANY KIND, either express or implied.
 * See the License for the specific language governing permissions and
 * limitations under the License.
 */

package androidx.compose.ui.awt

import androidx.compose.ui.input.key.KeyEvent as ComposeKeyEvent
import androidx.compose.runtime.Composable
import androidx.compose.runtime.CompositionLocalContext
import androidx.compose.ui.focus.FocusDirection
import androidx.compose.ui.focus.FocusManager
import androidx.compose.ui.geometry.Offset
import androidx.compose.ui.graphics.asComposeCanvas
import androidx.compose.ui.input.pointer.*
import androidx.compose.ui.platform.*
import androidx.compose.ui.scene.CombinedComposeScene
import androidx.compose.ui.scene.ComposeScene
import androidx.compose.ui.scene.ComposeSceneContext
import androidx.compose.ui.scene.toPointerKeyboardModifiers
import androidx.compose.ui.semantics.SemanticsOwner
import androidx.compose.ui.text.input.PlatformTextInputService
import androidx.compose.ui.unit.Density
import androidx.compose.ui.unit.IntOffset
import androidx.compose.ui.unit.IntRect
import androidx.compose.ui.unit.IntSize
import androidx.compose.ui.unit.LayoutDirection
import androidx.compose.ui.unit.dp
import androidx.compose.ui.window.WindowExceptionHandler
import androidx.compose.ui.window.density
import java.awt.*
import java.awt.Cursor
import java.awt.event.*
import java.awt.event.KeyEvent
import java.awt.im.InputMethodRequests
import java.util.*
import javax.accessibility.Accessible
import javax.swing.JComponent
import kotlin.coroutines.AbstractCoroutineContextElement
import kotlin.coroutines.CoroutineContext
import kotlinx.coroutines.CoroutineExceptionHandler
import org.jetbrains.skia.Canvas
import org.jetbrains.skiko.*

/**
 * Provides a base implementation for integrating a Compose scene with AWT/Swing.
 * It allows setting Compose content by [setContent], this content should be drawn on [component].
 *
 * This bridge contain 2 components that should be added to the view hirarachy:
 * [component] the main visible Swing component, on which Compose will be shown
 * [invisibleComponent] service component used to bypass Swing issues:
 * - for forcing refocus on input methods change
 *
 * Inheritors should call [attachComposeToComponent], so events that came to [component] will be transferred to [ComposeScene]
 */
internal abstract class ComposeBridge(
    layoutDirection: LayoutDirection
) {
    private var isDisposed = false

    private val _invisibleComponent = InvisibleComponent()

    abstract val component: JComponent
    val invisibleComponent: Component get() = _invisibleComponent

    abstract val renderApi: GraphicsApi

    abstract val clipComponents: MutableList<ClipRectangle>

    // Needed for case when componentLayer is a wrapper for another Component that need to acquire focus events
    // e.g. canvas in case of ComposeWindowLayer
    // TODO: can we use [componentLayer] here?
    protected abstract val focusComponentDelegate: Component

    protected var currentInputMethodRequests: InputMethodRequests? = null

    private val windowFocusListener = object : WindowFocusListener {
        override fun windowGainedFocus(e: WindowEvent) = refreshWindowFocus()
        override fun windowLostFocus(e: WindowEvent) = refreshWindowFocus()
    }

    private var window: Window? = null

    private fun refocus() {
        if (component.isFocusOwner) {
            _invisibleComponent.requestFocusTemporary()
            component.requestFocus()
        }
    }

    private val platformComponent: PlatformComponent = object : PlatformComponent {
        override fun enableInput(inputMethodRequests: InputMethodRequests) {
            currentInputMethodRequests = inputMethodRequests
            component.enableInputMethods(true)
            // Without resetting the focus, Swing won't update the status (doesn't show/hide popup)
            // enableInputMethods is design to used per-Swing component level at init stage,
            // not dynamically
            refocus()
        }

        override fun disableInput() {
            currentInputMethodRequests = null
            component.enableInputMethods(false)
            // Without resetting the focus, Swing won't update the status (doesn't show/hide popup)
            // enableInputMethods is design to used per-Swing component level at init stage,
            // not dynamically
            refocus()
        }

        override val locationOnScreen: Point
            get() = component.locationOnScreen

        override val density: Density
            get() = component.density
    }

    protected abstract fun requestNativeFocusOnAccessible(accessible: Accessible)

    protected abstract fun onComposeInvalidation()

    protected abstract fun disposeComponentLayer()

    private val coroutineExceptionHandler = object :
        AbstractCoroutineContextElement(CoroutineExceptionHandler), CoroutineExceptionHandler {
        override fun handleException(context: CoroutineContext, exception: Throwable) {
            exceptionHandler?.onException(exception) ?: throw exception
        }
    }

    var exceptionHandler: WindowExceptionHandler? = null

    private fun catchExceptions(body: () -> Unit) {
        try {
            body()
        } catch (e: Throwable) {
            exceptionHandler?.onException(e) ?: throw e
        }
    }

    private val windowInfo = WindowInfoImpl()
    private val desktopTextInputService = DesktopTextInputService(platformComponent)
    private val accessibilityListener = DesktopAccessibilityListener()
    protected val platformContext = DesktopPlatformContext()

    internal val scene = CombinedComposeScene(
        coroutineContext = MainUIDispatcher + coroutineExceptionHandler,
        composeSceneContext = object : ComposeSceneContext by ComposeSceneContext.Empty {
            override val platformContext get() = this@ComposeBridge.platformContext
        },
        density = Density(1f),
        layoutDirection = layoutDirection,
        invalidate = {
            onComposeInvalidation()
        },
    )

    val sceneAccessible = ComposeSceneAccessible {
        accessibilityListener.accessibilityControllers
    }

    var compositionLocalContext: CompositionLocalContext? by scene::compositionLocalContext

    protected val skikoView = object : SkikoView {
        override val input: SkikoInput
            get() = SkikoInput.Empty

        override fun onRender(canvas: Canvas, width: Int, height: Int, nanoTime: Long) {
            catchExceptions {
                scene.render(canvas.asComposeCanvas(), nanoTime)
            }
        }
    }

<<<<<<< HEAD
    protected val sceneDimension: Dimension
=======
    /**
     * Provides the size of ComposeScene content inside infinity constraints
     *
     * This is needed for the bridge between Compose and Swing since
     * in some cases, Swing's LayoutManagers need
     * to calculate the preferred size of the content without max/min constraints
     * to properly lay it out.
     *
     * Example: Compose content inside Popup without a preferred size.
     * Swing will calculate the preferred size of the Compose content and set Popup's side for that.
     *
     * See [androidx.compose.ui.awt.ComposePanelTest] test `initial panel size of LazyColumn with border layout`
     */
    protected val scenePreferredSize: Dimension
>>>>>>> f01d58e2
        get() {
            val contentSize = scene.calculateContentSize()
            return Dimension(
                (contentSize.width / component.density.density).toInt(),
                (contentSize.height / component.density.density).toInt()
            )
        }

    private val density get() = platformComponent.density.density

    /**
     * Keyboard modifiers state might be changed when window is not focused, so window doesn't
     * receive any key events.
     * This flag is set when window focus changes. Then we can rely on it when handling the
     * first movementEvent to get the actual keyboard modifiers state from it.
     * After window gains focus, the first motionEvent.metaState (after focus gained) is used
     * to update windowInfo.keyboardModifiers.
     *
     * TODO: needs to be set `true` when focus changes:
     * (Window focus change is implemented in JB fork, but not upstreamed yet).
     */
    private var keyboardModifiersRequireUpdate = false

    protected fun attachComposeToComponent() {
        component.enableInputMethods(false)
        component.addInputMethodListener(object : InputMethodListener {
            override fun caretPositionChanged(event: InputMethodEvent?) {
                if (isDisposed) return
                // Which OSes and which input method could produce such events? We need to have some
                // specific cases in mind before implementing this
            }

            override fun inputMethodTextChanged(event: InputMethodEvent) {
                if (isDisposed) return
                catchExceptions {
                    desktopTextInputService.inputMethodTextChanged(event)
                }
            }
        })

        component.addFocusListener(object : FocusListener {
            override fun focusGained(e: FocusEvent) {
                // We don't reset focus for Compose when the component loses focus temporary.
                // Partially because we don't support restoring focus after clearing it.
                // Focus can be lost temporary when another window or popup takes focus.
                if (!e.isTemporary) {
                    scene.focusManager.requestFocus()
                }
            }

            override fun focusLost(e: FocusEvent) {
                // We don't reset focus for Compose when the component loses focus temporary.
                // Partially because we don't support restoring focus after clearing it.
                // Focus can be lost temporary when another window or popup takes focus.
                if (!e.isTemporary) {
                    scene.focusManager.releaseFocus()
                }
            }
        })

        component.addMouseListener(object : MouseAdapter() {
            override fun mouseClicked(event: MouseEvent) = Unit
            override fun mousePressed(event: MouseEvent) = onMouseEvent(event)
            override fun mouseReleased(event: MouseEvent) = onMouseEvent(event)
            override fun mouseEntered(event: MouseEvent) = onMouseEvent(event)
            override fun mouseExited(event: MouseEvent) = onMouseEvent(event)
        })
        component.addMouseMotionListener(object : MouseMotionAdapter() {
            override fun mouseDragged(event: MouseEvent) = onMouseEvent(event)
            override fun mouseMoved(event: MouseEvent) = onMouseEvent(event)
        })
        component.addMouseWheelListener { event ->
            onMouseWheelEvent(event)
        }
        component.focusTraversalKeysEnabled = false
        component.addKeyListener(object : KeyAdapter() {
            override fun keyPressed(event: KeyEvent) = onKeyEvent(event)
            override fun keyReleased(event: KeyEvent) = onKeyEvent(event)
            override fun keyTyped(event: KeyEvent) = onKeyEvent(event)
        })
    }

    private fun onMouseEvent(event: MouseEvent): Unit = catchExceptions {
        // AWT can send events after the window is disposed
        if (isDisposed) return@catchExceptions
        if (keyboardModifiersRequireUpdate) {
            keyboardModifiersRequireUpdate = false
            setCurrentKeyboardModifiers(event.keyboardModifiers)
        }
        scene.onMouseEvent(density, event)
    }

    private fun onMouseWheelEvent(event: MouseWheelEvent): Unit = catchExceptions {
        if (isDisposed) return@catchExceptions
        scene.onMouseWheelEvent(density, event)
    }

    private fun onKeyEvent(event: KeyEvent) = catchExceptions {
        if (isDisposed) return@catchExceptions
        desktopTextInputService.onKeyEvent(event)
        setCurrentKeyboardModifiers(event.toPointerKeyboardModifiers())
        if (scene.sendKeyEvent(ComposeKeyEvent(event))) {
            event.consume()
        }
    }

    fun dispose() {
        check(!isDisposed)
        scene.close()
        disposeComponentLayer()
        _initContent = null
        isDisposed = true
    }

    fun setKeyEventListener(
        onPreviewKeyEvent: (ComposeKeyEvent) -> Boolean = { false },
        onKeyEvent: (ComposeKeyEvent) -> Boolean = { false },
    ) {
        scene.setKeyEventListener(
            onPreviewKeyEvent = onPreviewKeyEvent,
            onKeyEvent = onKeyEvent
        )
    }

    fun setContent(content: @Composable () -> Unit) {
        // If we call it before attaching, everything probably will be fine,
        // but the first composition will be useless, as we set density=1
        // (we don't know the real density if we have unattached component)
        _initContent = {
            catchExceptions {
                scene.setContent(content)
            }
        }
        initContent()
    }

    private var _initContent: (() -> Unit)? = null

    protected fun initContent() {
        if (component.isDisplayable) {
            _initContent?.invoke()
            _initContent = null
        }
    }

    private fun setCurrentKeyboardModifiers(modifiers: PointerKeyboardModifiers) {
        windowInfo.keyboardModifiers = modifiers
    }

    protected fun updateSceneSize() {
        val scale = component.density.density
        val size = IntSize(
            width = (component.width * scale).toInt(),
            height = (component.height * scale).toInt()
        )
        windowInfo.containerSize = size
        scene.bounds = IntRect(IntOffset.Zero, size)
    }

    protected fun resetSceneDensity() {
        if (scene.density != component.density) {
            scene.density = component.density
            updateSceneSize()
        }
    }

    protected fun setParentWindow(window: Window?) {
        this.window?.removeWindowFocusListener(windowFocusListener)
        window?.addWindowFocusListener(windowFocusListener)
        this.window = window
        refreshWindowFocus()
    }

    private fun refreshWindowFocus() {
        windowInfo.isWindowFocused = window?.isFocused ?: false
        keyboardModifiersRequireUpdate = true
    }

    private inner class DesktopViewConfiguration : ViewConfiguration by EmptyViewConfiguration {
        override val touchSlop: Float get() = with(platformComponent.density) { 18.dp.toPx() }
    }

    private inner class DesktopFocusManager : FocusManager {
        override fun clearFocus(force: Boolean) {
            val root = component.rootPane
            root?.focusTraversalPolicy?.getDefaultComponent(root)?.requestFocusInWindow()
        }

        override fun moveFocus(focusDirection: FocusDirection): Boolean =
            when (focusDirection) {
                FocusDirection.Next -> {
                    val toFocus = component.focusCycleRootAncestor?.let { root ->
                        val policy = root.focusTraversalPolicy
                        policy.getComponentAfter(root, component)
                            ?: policy.getDefaultComponent(root)
                    }
                    val hasFocus = toFocus?.hasFocus() == true
                    !hasFocus && toFocus?.requestFocusInWindow(FocusEvent.Cause.TRAVERSAL_FORWARD) == true
                }

                FocusDirection.Previous -> {
                    val toFocus = component.focusCycleRootAncestor?.let { root ->
                        val policy = root.focusTraversalPolicy
                        policy.getComponentBefore(root, component)
                            ?: policy.getDefaultComponent(root)
                    }
                    val hasFocus = toFocus?.hasFocus() == true
                    !hasFocus && toFocus?.requestFocusInWindow(FocusEvent.Cause.TRAVERSAL_BACKWARD) == true
                }

                else -> false
            }
    }

    private inner class DesktopAccessibilityListener : PlatformContext.AccessibilityListener {
        val accessibilityControllers = LinkedList<AccessibilityController>()

        override suspend fun onSemanticsOwner(semanticsOwner: SemanticsOwner) {
            val accessibilityController = AccessibilityController(
                owner = semanticsOwner,
                desktopComponent = platformComponent,
                onFocusReceived = {
                    requestNativeFocusOnAccessible(it)
                }
            )
            accessibilityControllers.push(accessibilityController)
            try {
                accessibilityController.syncLoop()
            } finally {
                accessibilityControllers.remove(accessibilityController)
            }
        }

        override fun onSemanticsChange(semanticsOwner: SemanticsOwner) {
            accessibilityControllers.firstOrNull { it.owner == semanticsOwner }?.onSemanticsChange()
        }
    }

    protected inner class DesktopPlatformContext : PlatformContext by PlatformContext.Empty {
        override val windowInfo: WindowInfo get() = this@ComposeBridge.windowInfo
        override var isWindowTransparent: Boolean = false
        override val viewConfiguration: ViewConfiguration = DesktopViewConfiguration()
        override val textInputService: PlatformTextInputService =
            DesktopTextInputService(platformComponent)

        override fun setPointerIcon(pointerIcon: PointerIcon) {
            component.cursor =
                (pointerIcon as? AwtCursor)?.cursor ?: Cursor(Cursor.DEFAULT_CURSOR)
        }
        override val focusManager: FocusManager = DesktopFocusManager()
        override fun requestFocus(): Boolean {
            return component.hasFocus() || component.requestFocusInWindow()
        }

        override val rootForTestListener: PlatformContext.RootForTestListener?
            get() = null
        override val accessibilityListener: PlatformContext.AccessibilityListener?
            get() = this@ComposeBridge.accessibilityListener
    }

    private class InvisibleComponent : Component() {
        fun requestFocusTemporary(): Boolean {
            return super.requestFocus(true)
        }
    }
}

private fun ComposeScene.onMouseEvent(
    density: Float,
    event: MouseEvent
) {
    val eventType = when (event.id) {
        MouseEvent.MOUSE_PRESSED -> PointerEventType.Press
        MouseEvent.MOUSE_RELEASED -> PointerEventType.Release
        MouseEvent.MOUSE_DRAGGED -> PointerEventType.Move
        MouseEvent.MOUSE_MOVED -> PointerEventType.Move
        MouseEvent.MOUSE_ENTERED -> PointerEventType.Enter
        MouseEvent.MOUSE_EXITED -> PointerEventType.Exit
        else -> PointerEventType.Unknown
    }
    sendPointerEvent(
        eventType = eventType,
        position = Offset(event.x.toFloat(), event.y.toFloat()) * density,
        timeMillis = event.`when`,
        type = PointerType.Mouse,
        buttons = event.buttons,
        keyboardModifiers = event.keyboardModifiers,
        nativeEvent = event,
        button = event.getPointerButton()
    )
}

private fun MouseEvent.getPointerButton(): PointerButton? {
    if (button == MouseEvent.NOBUTTON) return null
    return when (button) {
        MouseEvent.BUTTON2 -> PointerButton.Tertiary
        MouseEvent.BUTTON3 -> PointerButton.Secondary
        else -> PointerButton(button - 1)
    }
}

private fun ComposeScene.onMouseWheelEvent(
    density: Float,
    event: MouseWheelEvent
) {
    sendPointerEvent(
        eventType = PointerEventType.Scroll,
        position = Offset(event.x.toFloat(), event.y.toFloat()) * density,
        scrollDelta = if (event.isShiftDown) {
            Offset(event.preciseWheelRotation.toFloat(), 0f)
        } else {
            Offset(0f, event.preciseWheelRotation.toFloat())
        },
        timeMillis = event.`when`,
        type = PointerType.Mouse,
        buttons = event.buttons,
        keyboardModifiers = event.keyboardModifiers,
        nativeEvent = event
    )
}


private val MouseEvent.buttons get() = PointerButtons(
    // We should check [event.button] because of case where [event.modifiersEx] does not provide
    // info about the pressed mouse button when using touchpad on MacOS 12 (AWT only).
    // When the [Tap to click] feature is activated on Mac OS 12, half of all clicks are not
    // handled because [event.modifiersEx] may not provide info about the pressed mouse button.
    isPrimaryPressed = ((modifiersEx and MouseEvent.BUTTON1_DOWN_MASK) != 0
        || (id == MouseEvent.MOUSE_PRESSED && button == MouseEvent.BUTTON1))
        && !isMacOsCtrlClick,
    isSecondaryPressed = (modifiersEx and MouseEvent.BUTTON3_DOWN_MASK) != 0
        || (id == MouseEvent.MOUSE_PRESSED && button == MouseEvent.BUTTON3)
        || isMacOsCtrlClick,
    isTertiaryPressed = (modifiersEx and MouseEvent.BUTTON2_DOWN_MASK) != 0
        || (id == MouseEvent.MOUSE_PRESSED && button == MouseEvent.BUTTON2),
    isBackPressed = (modifiersEx and MouseEvent.getMaskForButton(4)) != 0
        || (id == MouseEvent.MOUSE_PRESSED && button == 4),
    isForwardPressed = (modifiersEx and MouseEvent.getMaskForButton(5)) != 0
        || (id == MouseEvent.MOUSE_PRESSED && button == 5),
)

private val MouseEvent.keyboardModifiers get() = PointerKeyboardModifiers(
    isCtrlPressed = (modifiersEx and InputEvent.CTRL_DOWN_MASK) != 0,
    isMetaPressed = (modifiersEx and InputEvent.META_DOWN_MASK) != 0,
    isAltPressed = (modifiersEx and InputEvent.ALT_DOWN_MASK) != 0,
    isShiftPressed = (modifiersEx and InputEvent.SHIFT_DOWN_MASK) != 0,
    isAltGraphPressed = (modifiersEx and InputEvent.ALT_GRAPH_DOWN_MASK) != 0,
    isSymPressed = false,
    isFunctionPressed = false,
    isCapsLockOn = getLockingKeyStateSafe(KeyEvent.VK_CAPS_LOCK),
    isScrollLockOn = getLockingKeyStateSafe(KeyEvent.VK_SCROLL_LOCK),
    isNumLockOn = getLockingKeyStateSafe(KeyEvent.VK_NUM_LOCK),
)

private fun getLockingKeyStateSafe(
    mask: Int
): Boolean = try {
    Toolkit.getDefaultToolkit().getLockingKeyState(mask)
} catch (_: Exception) {
    false
}

private val MouseEvent.isMacOsCtrlClick
    get() = (
            hostOs.isMacOS &&
                    ((modifiersEx and InputEvent.BUTTON1_DOWN_MASK) != 0) &&
                    ((modifiersEx and InputEvent.CTRL_DOWN_MASK) != 0)
            )<|MERGE_RESOLUTION|>--- conflicted
+++ resolved
@@ -182,9 +182,6 @@
         }
     }
 
-<<<<<<< HEAD
-    protected val sceneDimension: Dimension
-=======
     /**
      * Provides the size of ComposeScene content inside infinity constraints
      *
@@ -199,7 +196,6 @@
      * See [androidx.compose.ui.awt.ComposePanelTest] test `initial panel size of LazyColumn with border layout`
      */
     protected val scenePreferredSize: Dimension
->>>>>>> f01d58e2
         get() {
             val contentSize = scene.calculateContentSize()
             return Dimension(
