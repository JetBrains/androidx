--- conflicted
+++ resolved
@@ -144,16 +144,10 @@
      */
     class Semantics(
         private val semanticsNode: SemanticsNode,
-<<<<<<< HEAD
         private val mediator: AccessibilityMediator,
         private val ignoreSemanticChildren: Boolean = false
-    ): AccessibilityNode {
+    ) : AccessibilityNode {
         private val cachedConfig = semanticsNode.copyWithMergingEnabled().config
-=======
-        private val mediator: AccessibilityMediator
-    ) : AccessibilityNode {
-        private val cachedConfig = semanticsNode.config
->>>>>>> 0c234a45
 
         override val key: AccessibilityElementKey
             get() = semanticsNode.semanticsKey
