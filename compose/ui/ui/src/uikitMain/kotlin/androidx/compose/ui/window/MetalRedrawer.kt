/*
 * Copyright 2023 The Android Open Source Project
 *
 * Licensed under the Apache License, Version 2.0 (the "License");
 * you may not use this file except in compliance with the License.
 * You may obtain a copy of the License at
 *
 *      http://www.apache.org/licenses/LICENSE-2.0
 *
 * Unless required by applicable law or agreed to in writing, software
 * distributed under the License is distributed on an "AS IS" BASIS,
 * WITHOUT WARRANTIES OR CONDITIONS OF ANY KIND, either express or implied.
 * See the License for the specific language governing permissions and
 * limitations under the License.
 */

package androidx.compose.ui.window

import androidx.compose.ui.interop.UIKitInteropState
import androidx.compose.ui.interop.UIKitInteropTransaction
import androidx.compose.ui.interop.doLocked
import androidx.compose.ui.interop.isNotEmpty
import androidx.compose.ui.util.fastForEach
import kotlin.math.roundToInt
import kotlinx.cinterop.*
import org.jetbrains.skia.*
import platform.Foundation.NSNotificationCenter
import platform.Foundation.NSRunLoop
import platform.Foundation.NSSelectorFromString
import platform.Foundation.NSThread
import platform.Metal.MTLCommandBufferProtocol
import platform.QuartzCore.*
import platform.UIKit.UIApplicationDidEnterBackgroundNotification
import platform.UIKit.UIApplicationWillEnterForegroundNotification
import platform.darwin.*
import kotlin.math.roundToInt
import org.jetbrains.skia.Rect
<<<<<<< HEAD
import platform.Foundation.NSLock
=======
>>>>>>> 362210eb
import platform.Foundation.NSTimeInterval
import platform.UIKit.UIApplication
import platform.UIKit.UIApplicationState

private class DisplayLinkConditions(
    val setPausedCallback: (Boolean) -> Unit
) {
    /**
     * see [MetalRedrawer.needsProactiveDisplayLink]
     */
    var needsToBeProactive: Boolean = false
        set(value) {
            field = value

            update()
        }

    /**
     * Indicates that application is running foreground now
     */
    var isApplicationActive: Boolean = false
        set(value) {
            field = value

            update()
        }

    /**
     * Number of subsequent vsync that will issue a draw
     */
    private var scheduledRedrawsCount = 0
        set(value) {
            field = value

            update()
        }

    /**
     * Handle display link callback by updating internal state and dispatching the draw, if needed.
     */
    inline fun onDisplayLinkTick(draw: () -> Unit) {
        if (scheduledRedrawsCount > 0) {
            scheduledRedrawsCount -= 1
            draw()
        }
    }

    /**
     * Mark next [FRAMES_COUNT_TO_SCHEDULE_ON_NEED_REDRAW] frames to issue a draw dispatch and unpause displayLink if needed.
     */
    fun needRedraw() {
        scheduledRedrawsCount = FRAMES_COUNT_TO_SCHEDULE_ON_NEED_REDRAW
    }

    private fun update() {
        val isUnpaused = isApplicationActive && (needsToBeProactive || scheduledRedrawsCount > 0)
        setPausedCallback(!isUnpaused)
    }

    companion object {
        /**
         * Right now `needRedraw` doesn't reentry from within `draw` callback during animation which leads to a situation where CADisplayLink is first paused
         * and then asynchronously unpaused. This effectively makes Pro Motion display lose a frame before running on highest possible frequency again.
         * To avoid this, we need to render at least two frames (instead of just one) after each `needRedraw` assuming that invalidation comes inbetween them and
         * displayLink is not paused by the end of RuntimeLoop tick.
         */
        const val FRAMES_COUNT_TO_SCHEDULE_ON_NEED_REDRAW = 2
    }
}

private class ApplicationStateListener(
    /**
     * Callback which will be called with `true` when the app becomes active, and `false` when the app goes background
     */
    private val callback: (Boolean) -> Unit
) : NSObject() {
    init {
        val notificationCenter = NSNotificationCenter.defaultCenter

        notificationCenter.addObserver(
            this,
            NSSelectorFromString(::applicationWillEnterForeground.name),
            UIApplicationWillEnterForegroundNotification,
            null
        )

        notificationCenter.addObserver(
            this,
            NSSelectorFromString(::applicationDidEnterBackground.name),
            UIApplicationDidEnterBackgroundNotification,
            null
        )
    }

    @ObjCAction
    fun applicationWillEnterForeground() {
        callback(true)
    }

    @ObjCAction
    fun applicationDidEnterBackground() {
        callback(false)
    }

    /**
     * Deregister from [NSNotificationCenter]
     */
    fun dispose() {
        val notificationCenter = NSNotificationCenter.defaultCenter

        notificationCenter.removeObserver(this, UIApplicationWillEnterForegroundNotification, null)
        notificationCenter.removeObserver(this, UIApplicationDidEnterBackgroundNotification, null)
    }
}

internal interface MetalRedrawerCallbacks {
    /**
     * Perform time step and encode draw operations into canvas.
     *
     * @param canvas Canvas to encode draw operations into.
     * @param targetTimestamp Timestamp indicating the expected draw result presentation time. Implementation should forward its internal time clock to this targetTimestamp to achieve smooth visual change cadence.
     */
    fun render(canvas: Canvas, targetTimestamp: NSTimeInterval)

    /**
     * Retrieve a transaction object, containing a list of pending actions
     * that need to be synchronized with Metal rendering using CATransaction mechanism.
     */
    fun retrieveInteropTransaction(): UIKitInteropTransaction
}

internal class InflightCommandBuffers(
    private val maxInflightCount: Int
) {
    private val lock = NSLock()
    private val list = mutableListOf<MTLCommandBufferProtocol>()

    fun waitUntilAllAreScheduled() = lock.doLocked {
        list.fastForEach {
            it.waitUntilScheduled()
        }
    }

    fun add(commandBuffer: MTLCommandBufferProtocol) = lock.doLocked {
        if (list.size == maxInflightCount) {
            list.removeAt(0)
        }

        list.add(commandBuffer)
    }
}

internal class MetalRedrawer(
    private val metalLayer: CAMetalLayer,
    private val callbacks: MetalRedrawerCallbacks,
) {
    // Workaround for KN compiler bug
    // Type mismatch: inferred type is objcnames.protocols.MTLDeviceProtocol but platform.Metal.MTLDeviceProtocol was expected
    @Suppress("USELESS_CAST")
    private val device = metalLayer.device as platform.Metal.MTLDeviceProtocol?
        ?: throw IllegalStateException("CAMetalLayer.device can not be null")
    private val queue = device.newCommandQueue()
        ?: throw IllegalStateException("Couldn't create Metal command queue")
    private val context = DirectContext.makeMetal(device.objcPtr(), queue.objcPtr())
    private var lastRenderTimestamp: NSTimeInterval = CACurrentMediaTime()
    private val pictureRecorder = PictureRecorder()
<<<<<<< HEAD
    private val renderingDispatchQueue =
        dispatch_queue_create("MetalRedrawer.frameRenderEncoding", null)
=======
>>>>>>> 362210eb

    // Semaphore for preventing command buffers count more than swapchain size to be scheduled/executed at the same time
    private val inflightSemaphore =
        dispatch_semaphore_create(metalLayer.maximumDrawableCount.toLong())
    private val inflightCommandBuffers =
        InflightCommandBuffers(metalLayer.maximumDrawableCount.toInt())

    var isForcedToPresentWithTransactionEveryFrame = false

    var maximumFramesPerSecond: NSInteger
        get() = caDisplayLink?.preferredFramesPerSecond ?: 0
        set(value) {
            caDisplayLink?.preferredFramesPerSecond = value
        }

    /**
     * Set to `true` if need always running invalidation-independent displayLink for forcing UITouch events to come at the fastest possible cadence.
     * Otherwise, touch events can come at rate lower than actual display refresh rate.
     */
    var needsProactiveDisplayLink: Boolean
        get() = displayLinkConditions.needsToBeProactive
        set(value) {
            displayLinkConditions.needsToBeProactive = value
        }

    /**
     * `true` if Metal rendering is synchronized with changes of UIKit interop views, `false` otherwise
     */
    private var isInteropActive = false
        set(value) {
            field = value

            // If active, make metalLayer transparent, opaque otherwise.
            // Rendering into opaque CAMetalLayer allows direct-to-screen optimization.
            metalLayer.setOpaque(!value)
            metalLayer.drawsAsynchronously = !value
        }

    /**
     * null after [dispose] call
     */
    private var caDisplayLink: CADisplayLink? = CADisplayLink.displayLinkWithTarget(
        target = DisplayLinkProxy {
            val targetTimestamp = currentTargetTimestamp ?: return@DisplayLinkProxy

            displayLinkConditions.onDisplayLinkTick {
                draw(waitUntilCompletion = false, targetTimestamp)
            }
        },
        selector = NSSelectorFromString(DisplayLinkProxy::handleDisplayLinkTick.name)
    )

    private val currentTargetTimestamp: NSTimeInterval?
        get() = caDisplayLink?.targetTimestamp

    private val displayLinkConditions = DisplayLinkConditions { paused ->
        caDisplayLink?.paused = paused
    }

    private val applicationStateListener = ApplicationStateListener { isApplicationActive ->
        displayLinkConditions.isApplicationActive = isApplicationActive

        if (!isApplicationActive) {
            // If application goes background, synchronously schedule all inflightCommandBuffers, as per
            // https://developer.apple.com/documentation/metal/gpu_devices_and_work_submission/preparing_your_metal_app_to_run_in_the_background?language=objc
            inflightCommandBuffers.waitUntilAllAreScheduled()
        }
    }

    init {
        val caDisplayLink = caDisplayLink
            ?: throw IllegalStateException("caDisplayLink is null during redrawer init")

        // UIApplication can be in UIApplicationStateInactive state (during app launch before it gives control back to run loop)
        // and won't receive UIApplicationWillEnterForegroundNotification
        // so we compare the state with UIApplicationStateBackground instead of UIApplicationStateActive
        displayLinkConditions.isApplicationActive =
            UIApplication.sharedApplication.applicationState != UIApplicationState.UIApplicationStateBackground

        caDisplayLink.addToRunLoop(NSRunLoop.mainRunLoop, NSRunLoop.mainRunLoop.currentMode)
    }

    fun dispose() {
        check(caDisplayLink != null) { "MetalRedrawer.dispose() was called more than once" }

        applicationStateListener.dispose()

        caDisplayLink?.invalidate()
        caDisplayLink = null

        pictureRecorder.close()

        context.flush()
        context.close()
    }

    /**
     * Marks current state as dirty and unpauses display link if needed and enables draw dispatch operation on
     * next vsync
     */
    fun needRedraw() = displayLinkConditions.needRedraw()

    /**
     * Immediately dispatch draw and block the thread until it's finished and presented on the screen.
     */
    fun drawSynchronously() {
        if (caDisplayLink == null) {
            return
        }

        draw(waitUntilCompletion = true, CACurrentMediaTime())
    }

    private fun draw(waitUntilCompletion: Boolean, targetTimestamp: NSTimeInterval) {
        check(NSThread.isMainThread)

        lastRenderTimestamp = maxOf(targetTimestamp, lastRenderTimestamp)

        autoreleasepool {
            val (width, height) = metalLayer.drawableSize.useContents {
                width.roundToInt() to height.roundToInt()
            }

            if (width <= 0 || height <= 0) {
                return@autoreleasepool
            }

            // Perform timestep and record all draw commands into [Picture]
<<<<<<< HEAD
            pictureRecorder.beginRecording(
                Rect(
                    left = 0f,
                    top = 0f,
                    width.toFloat(),
                    height.toFloat()
                )
            ).also { canvas ->
=======
            pictureRecorder.beginRecording(Rect(
                left = 0f,
                top = 0f,
                width.toFloat(),
                height.toFloat()
            )).also { canvas ->
>>>>>>> 362210eb
                canvas.clear(Color.WHITE)
                callbacks.render(canvas, lastRenderTimestamp)
            }

            val picture = pictureRecorder.finishRecordingAsPicture()

            dispatch_semaphore_wait(inflightSemaphore, DISPATCH_TIME_FOREVER)

            val metalDrawable = metalLayer.nextDrawable()

            if (metalDrawable == null) {
                // TODO: anomaly, log
                // Logger.warn { "'metalLayer.nextDrawable()' returned null. 'metalLayer.allowsNextDrawableTimeout' should be set to false. Skipping the frame." }
                picture.close()
                dispatch_semaphore_signal(inflightSemaphore)
                return@autoreleasepool
            }

            val renderTarget =
                BackendRenderTarget.makeMetal(width, height, metalDrawable.texture.objcPtr())

            val surface = Surface.makeFromBackendRenderTarget(
                context,
                renderTarget,
                SurfaceOrigin.TOP_LEFT,
                SurfaceColorFormat.BGRA_8888,
                ColorSpace.sRGB,
                SurfaceProps(pixelGeometry = PixelGeometry.UNKNOWN)
            )

            if (surface == null) {
                // TODO: anomaly, log
                // Logger.warn { "'Surface.makeFromBackendRenderTarget' returned null. Skipping the frame." }
                picture.close()
                renderTarget.close()
                dispatch_semaphore_signal(inflightSemaphore)
                return@autoreleasepool
            }

<<<<<<< HEAD
=======
            surface.canvas.drawPicture(picture)
            picture.close()
            surface.flushAndSubmit()

>>>>>>> 362210eb
            val interopTransaction = callbacks.retrieveInteropTransaction()
            if (interopTransaction.state == UIKitInteropState.BEGAN) {
                isInteropActive = true
            }
            val presentsWithTransaction =
                isForcedToPresentWithTransactionEveryFrame || interopTransaction.isNotEmpty()
            metalLayer.presentsWithTransaction = presentsWithTransaction

            val mustEncodeAndPresentOnMainThread = presentsWithTransaction || waitUntilCompletion

            val commandBuffer = queue.commandBuffer()!!
            commandBuffer.label = "Present"
            commandBuffer.enqueue()

            val encodeAndPresentBlock = {
                surface.canvas.drawPicture(picture)
                picture.close()
                surface.flushAndSubmit()

                if (!presentsWithTransaction) {
                    commandBuffer.presentDrawable(metalDrawable)
                }

                commandBuffer.addCompletedHandler {
                    // Signal work finish, allow a new command buffer to be scheduled
                    dispatch_semaphore_signal(inflightSemaphore)
                }
                commandBuffer.commit()

                if (presentsWithTransaction) {
                    // If there are pending changes in UIKit interop, [waitUntilScheduled](https://developer.apple.com/documentation/metal/mtlcommandbuffer/1443036-waituntilscheduled) is called
                    // to ensure that transaction is available
                    commandBuffer.waitUntilScheduled()
                    metalDrawable.present()

                    interopTransaction.actions.fastForEach {
                        it.invoke()
                    }

                    if (interopTransaction.state == UIKitInteropState.ENDED) {
                        isInteropActive = false
                    }
                }

                surface.close()
                renderTarget.close()

                // Track current inflight command buffers to synchronously wait for their schedule in case app goes background
                inflightCommandBuffers.add(commandBuffer)

                if (waitUntilCompletion) {
                    commandBuffer.waitUntilCompleted()
                }
            }

            if (mustEncodeAndPresentOnMainThread) {
                encodeAndPresentBlock()
            } else {
                dispatch_async(renderingDispatchQueue) {
                    autoreleasepool {
                        encodeAndPresentBlock()
                    }
                }
            }
        }
    }
}

private class DisplayLinkProxy(
    private val callback: () -> Unit
) : NSObject() {
    @ObjCAction
    fun handleDisplayLinkTick() {
        callback()
    }
}<|MERGE_RESOLUTION|>--- conflicted
+++ resolved
@@ -35,10 +35,7 @@
 import platform.darwin.*
 import kotlin.math.roundToInt
 import org.jetbrains.skia.Rect
-<<<<<<< HEAD
 import platform.Foundation.NSLock
-=======
->>>>>>> 362210eb
 import platform.Foundation.NSTimeInterval
 import platform.UIKit.UIApplication
 import platform.UIKit.UIApplicationState
@@ -205,11 +202,8 @@
     private val context = DirectContext.makeMetal(device.objcPtr(), queue.objcPtr())
     private var lastRenderTimestamp: NSTimeInterval = CACurrentMediaTime()
     private val pictureRecorder = PictureRecorder()
-<<<<<<< HEAD
     private val renderingDispatchQueue =
         dispatch_queue_create("MetalRedrawer.frameRenderEncoding", null)
-=======
->>>>>>> 362210eb
 
     // Semaphore for preventing command buffers count more than swapchain size to be scheduled/executed at the same time
     private val inflightSemaphore =
@@ -338,23 +332,12 @@
             }
 
             // Perform timestep and record all draw commands into [Picture]
-<<<<<<< HEAD
-            pictureRecorder.beginRecording(
-                Rect(
-                    left = 0f,
-                    top = 0f,
-                    width.toFloat(),
-                    height.toFloat()
-                )
-            ).also { canvas ->
-=======
             pictureRecorder.beginRecording(Rect(
                 left = 0f,
                 top = 0f,
                 width.toFloat(),
                 height.toFloat()
             )).also { canvas ->
->>>>>>> 362210eb
                 canvas.clear(Color.WHITE)
                 callbacks.render(canvas, lastRenderTimestamp)
             }
@@ -394,13 +377,6 @@
                 return@autoreleasepool
             }
 
-<<<<<<< HEAD
-=======
-            surface.canvas.drawPicture(picture)
-            picture.close()
-            surface.flushAndSubmit()
-
->>>>>>> 362210eb
             val interopTransaction = callbacks.retrieveInteropTransaction()
             if (interopTransaction.state == UIKitInteropState.BEGAN) {
                 isInteropActive = true
