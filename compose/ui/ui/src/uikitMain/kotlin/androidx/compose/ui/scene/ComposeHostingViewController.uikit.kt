/*
 * Copyright 2024 The Android Open Source Project
 *
 * Licensed under the Apache License, Version 2.0 (the "License");
 * you may not use this file except in compliance with the License.
 * You may obtain a copy of the License at
 *
 *      http://www.apache.org/licenses/LICENSE-2.0
 *
 * Unless required by applicable law or agreed to in writing, software
 * distributed under the License is distributed on an "AS IS" BASIS,
 * WITHOUT WARRANTIES OR CONDITIONS OF ANY KIND, either express or implied.
 * See the License for the specific language governing permissions and
 * limitations under the License.
 */

package androidx.compose.ui.scene

import androidx.compose.runtime.Composable
import androidx.compose.runtime.CompositionContext
import androidx.compose.runtime.CompositionLocalProvider
import androidx.compose.runtime.ExperimentalComposeApi
import androidx.compose.runtime.MutableState
import androidx.compose.runtime.mutableStateOf
import androidx.compose.ui.LocalSystemTheme
import androidx.compose.ui.SystemTheme
import androidx.compose.ui.graphics.asComposeCanvas
import androidx.compose.ui.hapticfeedback.CupertinoHapticFeedback
import androidx.compose.ui.platform.LocalHapticFeedback
import androidx.compose.ui.platform.LocalInternalViewModelStoreOwner
import androidx.compose.ui.platform.PlatformContext
import androidx.compose.ui.platform.PlatformWindowContext
import androidx.compose.ui.uikit.ComposeUIViewControllerConfiguration
import androidx.compose.ui.uikit.InterfaceOrientation
import androidx.compose.ui.uikit.LocalInterfaceOrientation
import androidx.compose.ui.uikit.LocalUIViewController
import androidx.compose.ui.uikit.PlistSanityCheck
import androidx.compose.ui.uikit.density
import androidx.compose.ui.uikit.utils.CMPViewController
import androidx.compose.ui.unit.Density
import androidx.compose.ui.unit.LayoutDirection
import androidx.compose.ui.unit.asDpRect
import androidx.compose.ui.unit.roundToIntRect
import androidx.compose.ui.viewinterop.UIKitInteropAction
import androidx.compose.ui.viewinterop.UIKitInteropTransaction
import androidx.compose.ui.window.ComposeView
import androidx.compose.ui.window.DisplayLinkListener
import androidx.compose.ui.window.FocusStack
import androidx.compose.ui.window.GestureEvent
import androidx.compose.ui.window.MetalView
import androidx.compose.ui.window.ViewControllerBasedLifecycleOwner
import androidx.lifecycle.compose.LocalLifecycleOwner
import kotlin.coroutines.CoroutineContext
import kotlin.native.runtime.GC
import kotlin.native.runtime.NativeRuntimeApi
import kotlin.time.DurationUnit
import kotlin.time.toDuration
import kotlinx.cinterop.BetaInteropApi
import kotlinx.cinterop.CValue
import kotlinx.cinterop.ExportObjCClass
import kotlinx.cinterop.useContents
import kotlinx.coroutines.CoroutineScope
import kotlinx.coroutines.Dispatchers
import kotlinx.coroutines.cancel
import org.jetbrains.skiko.OS
import org.jetbrains.skiko.OSVersion
import org.jetbrains.skiko.available
import platform.CoreGraphics.CGSize
import platform.UIKit.UIApplication
import platform.UIKit.UIEvent
import platform.UIKit.UIStatusBarAnimation
import platform.UIKit.UIStatusBarStyle
import platform.UIKit.UITraitCollection
import platform.UIKit.UIUserInterfaceLayoutDirection
import platform.UIKit.UIUserInterfaceStyle
import platform.UIKit.UIViewControllerTransitionCoordinatorProtocol
import platform.UIKit.UIWindow
import platform.darwin.dispatch_async
import platform.darwin.dispatch_get_main_queue

@OptIn(BetaInteropApi::class, ExperimentalComposeApi::class)
@ExportObjCClass
internal class ComposeHostingViewController(
    private val configuration: ComposeUIViewControllerConfiguration,
    private val content: @Composable () -> Unit,
    private val coroutineContext: CoroutineContext = Dispatchers.Main
) : CMPViewController(nibName = null, bundle = null) {
    private val lifecycleOwner = ViewControllerBasedLifecycleOwner()
    private val hapticFeedback = CupertinoHapticFeedback()

    private val rootMetalView = MetalView(
        retrieveInteropTransaction = {
            mediator?.retrieveInteropTransaction() ?: object : UIKitInteropTransaction {
                override val actions = emptyList<UIKitInteropAction>()
                override val isInteropActive = false
            }
        },
        render = { canvas, nanoTime ->
            mediator?.render(canvas.asComposeCanvas(), nanoTime)
        }
    ).apply {
        canBeOpaque = configuration.opaque
    }
    private val rootView = ComposeView(
        onDidMoveToWindow = ::onDidMoveToWindow,
        onLayoutSubviews = {},
        metalView = rootMetalView,
        transparentForTouches = false,
        useOpaqueConfiguration = configuration.opaque,
    )
    private var mediator: ComposeSceneMediator? = null
<<<<<<< HEAD
    private val windowContext = PlatformWindowContext()
    private val layers = UIKitComposeSceneLayersHolder(windowContext)
=======
    private val layers = UIKitComposeSceneLayersHolder(configuration.parallelRendering)
>>>>>>> 0e74f3d6
    private val layoutDirection get() = getLayoutDirection()
    private var hasViewAppeared: Boolean = false

    fun hasInvalidations(): Boolean {
        return mediator?.hasInvalidations == true || layers.hasInvalidations
    }

    /*
     * Initial value is arbitrarily chosen to avoid propagating invalid value logic
     * It's never the case in real usage scenario to reflect that in type system
     */
    private val interfaceOrientationState: MutableState<InterfaceOrientation> = mutableStateOf(
        InterfaceOrientation.Portrait
    )
    private val systemThemeState: MutableState<SystemTheme> = mutableStateOf(SystemTheme.Unknown)

    var focusStack: FocusStack? = FocusStack()

    /*
     * On iOS >= 13.0 interfaceOrientation will be deduced from [UIWindowScene] of [UIWindow]
     * to which our [ComposeViewController] is attached.
     * It's never UIInterfaceOrientationUnknown, if accessed after owning [UIWindow] was made key and visible:
     * https://developer.apple.com/documentation/uikit/uiwindow/1621601-makekeyandvisible?language=objc
     */
    private val currentInterfaceOrientation: InterfaceOrientation?
        get() {
            // Modern: https://developer.apple.com/documentation/uikit/uiwindowscene/3198088-interfaceorientation?language=objc
            // Deprecated: https://developer.apple.com/documentation/uikit/uiapplication/1623026-statusbarorientation?language=objc
            return InterfaceOrientation.getByRawValue(
                if (available(OS.Ios to OSVersion(13))) {
                    view.window?.windowScene?.interfaceOrientation
                        ?: UIApplication.sharedApplication.statusBarOrientation
                } else {
                    UIApplication.sharedApplication.statusBarOrientation
                }
            )
        }

    @Suppress("DEPRECATION")
    override fun preferredStatusBarStyle(): UIStatusBarStyle =
        configuration.delegate.preferredStatusBarStyle
            ?: super.preferredStatusBarStyle()

    @Suppress("DEPRECATION")
    override fun preferredStatusBarUpdateAnimation(): UIStatusBarAnimation =
        configuration.delegate.preferredStatysBarAnimation
            ?: super.preferredStatusBarUpdateAnimation()

    @Suppress("DEPRECATION")
    override fun prefersStatusBarHidden(): Boolean =
        configuration.delegate.prefersStatusBarHidden
            ?: super.prefersStatusBarHidden()

    override fun loadView() {
        view = rootView
    }

    @Suppress("DEPRECATION")
    override fun viewDidLoad() {
        super.viewDidLoad()

        if (configuration.enforceStrictPlistSanityCheck) {
            PlistSanityCheck.performIfNeeded()
        }

        configuration.delegate.viewDidLoad()
        systemThemeState.value = traitCollection.userInterfaceStyle.asComposeSystemTheme()
    }

    override fun viewDidLayoutSubviews() {
        super.viewDidLayoutSubviews()

        mediator?.updateInteractionRect()

        windowContext.updateWindowContainerSize()
    }

    override fun traitCollectionDidChange(previousTraitCollection: UITraitCollection?) {
        super.traitCollectionDidChange(previousTraitCollection)

        systemThemeState.value = traitCollection.userInterfaceStyle.asComposeSystemTheme()
    }

    private fun onDidMoveToWindow(window: UIWindow?) {
        val windowContainer = window ?: return

        updateInterfaceOrientationState()

        windowContext.setWindowContainer(windowContainer)
    }

    private fun updateInterfaceOrientationState() {
        currentInterfaceOrientation?.let {
            interfaceOrientationState.value = it
        }
    }

    override fun viewWillTransitionToSize(
        size: CValue<CGSize>,
        withTransitionCoordinator: UIViewControllerTransitionCoordinatorProtocol
    ) {
        super.viewWillTransitionToSize(size, withTransitionCoordinator)

        updateInterfaceOrientationState()
        animateSizeTransition(withTransitionCoordinator)
    }

    @Suppress("DEPRECATION")
    override fun viewWillAppear(animated: Boolean) {
        super.viewWillAppear(animated)

        createMediatorIfNeeded()

        lifecycleOwner.handleViewWillAppear()
        configuration.delegate.viewWillAppear(animated)
    }

    @Suppress("DEPRECATION")
    override fun viewDidAppear(animated: Boolean) {
        super.viewDidAppear(animated)
        hasViewAppeared = true
        mediator?.sceneDidAppear()
        layers.viewDidAppear()
        configuration.delegate.viewDidAppear(animated)
    }

    @Suppress("DEPRECATION")
    override fun viewWillDisappear(animated: Boolean) {
        super.viewWillDisappear(animated)
        hasViewAppeared = false
        mediator?.sceneWillDisappear()
        layers.viewWillDisappear()
        configuration.delegate.viewWillDisappear(animated)
    }

    @Suppress("DEPRECATION")
    @OptIn(NativeRuntimeApi::class)
    override fun viewDidDisappear(animated: Boolean) {
        super.viewDidDisappear(animated)

        dispatch_async(dispatch_get_main_queue()) {
            GC.collect()
        }

        lifecycleOwner.handleViewDidDisappear()
        configuration.delegate.viewDidDisappear(animated)
    }

    override fun viewControllerDidLeaveWindowHierarchy() {
        super.viewControllerDidLeaveWindowHierarchy()

        dispose()
    }

    @OptIn(NativeRuntimeApi::class)
    override fun didReceiveMemoryWarning() {
        println("didReceiveMemoryWarning")
        GC.collect()
        super.didReceiveMemoryWarning()
    }

    /**
     * Animates the layout transition of root view as well as all layers.
     * The animation consists of the following steps
     * - Before the actual animation starts, all initial parameters should be stored in the
     * corresponding lambdas. See [ComposeSceneMediator.prepareAndGetSizeTransitionAnimation].
     * - At the time of the animation phase, the drawing canvas expands to fit the animated scene
     * throughout the animation cycle. See [ComposeView.animateSizeTransition].
     * - The animation phase consists of changing scene and window sizes frame by frame.
     * See [ComposeSceneMediator.prepareAndGetSizeTransitionAnimation] and
     * [PlatformWindowContext.prepareAndGetSizeTransitionAnimation].
     *
     * Known issue: Because per-frame updates between UIKit and Compose are not synchronised,
     * native views can be misaligned with Compose content during animation.
     *
     * @param transitionCoordinator The coordinator that mediates the transition animations.
     */
    private fun animateSizeTransition(
        transitionCoordinator: UIViewControllerTransitionCoordinatorProtocol
    ) {
        val displayLinkListener = DisplayLinkListener()
        val sizeTransitionScope = CoroutineScope(coroutineContext + displayLinkListener.frameClock)
        val duration = transitionCoordinator.transitionDuration.toDuration(DurationUnit.SECONDS)
        displayLinkListener.start()

        val animations = mediator?.prepareAndGetSizeTransitionAnimation()
        layers.animateSizeTransition(sizeTransitionScope, duration)
        rootView.animateSizeTransition(sizeTransitionScope) {
            animations?.invoke(duration)
        }

        transitionCoordinator.animateAlongsideTransition(
            animation = {},
            completion = {
                sizeTransitionScope.cancel()
                displayLinkListener.invalidate()
            }
        )
    }

    private fun createComposeSceneContext(platformContext: PlatformContext): ComposeSceneContext {
        return object : ComposeSceneContext {
            override val platformContext: PlatformContext = platformContext

            override fun createLayer(
                density: Density,
                layoutDirection: LayoutDirection,
                focusable: Boolean,
                compositionContext: CompositionContext
            ): ComposeSceneLayer {
                val layer = UIKitComposeSceneLayer(
                    onClosed = ::detachLayer,
                    createComposeSceneContext = ::createComposeSceneContext,
                    providingCompositionLocals = { ProvideContainerCompositionLocals(it) },
                    metalView = layers.metalView,
                    onGestureEvent = layers::onGestureEvent,
                    initDensity = density,
                    initLayoutDirection = layoutDirection,
                    configuration = configuration,
                    focusStack = if (focusable) focusStack else null,
                    windowContext = windowContext,
                    compositionContext = compositionContext,
                )

                attachLayer(layer)

                return layer
            }
        }
    }

    private fun createComposeScene(
        invalidate: () -> Unit,
        platformContext: PlatformContext,
        coroutineContext: CoroutineContext,
    ): ComposeScene = PlatformLayersComposeScene(
        density = view.density,
        layoutDirection = layoutDirection,
        coroutineContext = coroutineContext,
        composeSceneContext = createComposeSceneContext(
            platformContext = platformContext
        ),
        invalidate = invalidate,
    )

    private fun createMediatorIfNeeded() {
        if (mediator == null) {
            mediator = createMediator()
        }
    }

    private fun createMediator() = ComposeSceneMediator(
        parentView = rootView,
        configuration = configuration,
        focusStack = focusStack,
        windowContext = windowContext,
        coroutineContext = coroutineContext,
        redrawer = rootMetalView.redrawer,
        onGestureEvent = ::onGestureEvent,
        composeSceneFactory = ::createComposeScene,
    ).also { mediator ->
        mediator.updateInteractionRect()
        mediator.setContent {
            ProvideContainerCompositionLocals(content)
        }

<<<<<<< HEAD
        rootView.bringSubviewToFront(rootMetalView)
=======
        view.bringSubviewToFront(metalView)
    }

    private val metalView by lazy {
        MetalView(
            retrieveInteropTransaction = {
                mediator?.retrieveInteropTransaction() ?: object : UIKitInteropTransaction {
                    override val actions = emptyList<UIKitInteropAction>()
                    override val isInteropActive = false
                }
            },
            useSeparateRenderThreadWhenPossible = configuration.parallelRendering,
            render = { canvas, nanoTime ->
                mediator?.render(canvas.asComposeCanvas(), nanoTime)
            }
        ).apply {
            canBeOpaque = configuration.opaque
        }
>>>>>>> 0e74f3d6
    }

    /**
     * When there is an ongoing gesture, we need notify redrawer about it. It should unconditionally
     * unpause CADisplayLink which affects frequency of polling UITouch events on high frequency
     * display and force it to match display refresh rate.
     *
     * Otherwise [UIEvent]s will be dispatched with the 60hz frequency.
     */
    private fun onGestureEvent(gestureEvent: GestureEvent) {
        rootMetalView.needsProactiveDisplayLink = when (gestureEvent) {
            GestureEvent.BEGAN -> true
            GestureEvent.ENDED -> false
        }
    }

    private fun dispose() {
        rootMetalView.dispose()
        lifecycleOwner.dispose()
        mediator?.dispose()
        rootView.dispose()
        mediator = null

        layers.dispose(hasViewAppeared)
    }

    private fun attachLayer(layer: UIKitComposeSceneLayer) {
        val window = checkNotNull(view.window) {
            "Cannot attach layer if the view is not in the window hierarchy"
        }

        layers.attach(window, layer, hasViewAppeared)
    }

    private fun detachLayer(layer: UIKitComposeSceneLayer) {
        layers.detach(layer, hasViewAppeared)
    }

    @Composable
    private fun ProvideContainerCompositionLocals(content: @Composable () -> Unit) =
        CompositionLocalProvider(
            LocalHapticFeedback provides hapticFeedback,
            LocalUIViewController provides this,
            LocalInterfaceOrientation provides interfaceOrientationState.value,
            LocalSystemTheme provides systemThemeState.value,
            LocalLifecycleOwner provides lifecycleOwner,
            LocalInternalViewModelStoreOwner provides lifecycleOwner,
            content = content
        )

    private fun ComposeSceneMediator.updateInteractionRect() {
        interactionBounds = with(density) {
            view.bounds.useContents { asDpRect() }.toRect().roundToIntRect()
        }
    }
}

private fun UIUserInterfaceStyle.asComposeSystemTheme(): SystemTheme {
    return when (this) {
        UIUserInterfaceStyle.UIUserInterfaceStyleLight -> SystemTheme.Light
        UIUserInterfaceStyle.UIUserInterfaceStyleDark -> SystemTheme.Dark
        else -> SystemTheme.Unknown
    }
}

private fun getLayoutDirection() =
    when (UIApplication.sharedApplication().userInterfaceLayoutDirection) {
        UIUserInterfaceLayoutDirection.UIUserInterfaceLayoutDirectionRightToLeft -> LayoutDirection.Rtl
        else -> LayoutDirection.Ltr
    }<|MERGE_RESOLUTION|>--- conflicted
+++ resolved
@@ -36,6 +36,7 @@
 import androidx.compose.ui.uikit.LocalUIViewController
 import androidx.compose.ui.uikit.PlistSanityCheck
 import androidx.compose.ui.uikit.density
+import androidx.compose.ui.uikit.embedSubview
 import androidx.compose.ui.uikit.utils.CMPViewController
 import androidx.compose.ui.unit.Density
 import androidx.compose.ui.unit.LayoutDirection
@@ -44,7 +45,6 @@
 import androidx.compose.ui.viewinterop.UIKitInteropAction
 import androidx.compose.ui.viewinterop.UIKitInteropTransaction
 import androidx.compose.ui.window.ComposeView
-import androidx.compose.ui.window.DisplayLinkListener
 import androidx.compose.ui.window.FocusStack
 import androidx.compose.ui.window.GestureEvent
 import androidx.compose.ui.window.MetalView
@@ -53,15 +53,12 @@
 import kotlin.coroutines.CoroutineContext
 import kotlin.native.runtime.GC
 import kotlin.native.runtime.NativeRuntimeApi
-import kotlin.time.DurationUnit
-import kotlin.time.toDuration
 import kotlinx.cinterop.BetaInteropApi
 import kotlinx.cinterop.CValue
 import kotlinx.cinterop.ExportObjCClass
+import kotlinx.cinterop.readValue
 import kotlinx.cinterop.useContents
-import kotlinx.coroutines.CoroutineScope
 import kotlinx.coroutines.Dispatchers
-import kotlinx.coroutines.cancel
 import org.jetbrains.skiko.OS
 import org.jetbrains.skiko.OSVersion
 import org.jetbrains.skiko.available
@@ -95,6 +92,7 @@
                 override val isInteropActive = false
             }
         },
+        useSeparateRenderThreadWhenPossible = configuration.parallelRendering,
         render = { canvas, nanoTime ->
             mediator?.render(canvas.asComposeCanvas(), nanoTime)
         }
@@ -109,12 +107,8 @@
         useOpaqueConfiguration = configuration.opaque,
     )
     private var mediator: ComposeSceneMediator? = null
-<<<<<<< HEAD
     private val windowContext = PlatformWindowContext()
-    private val layers = UIKitComposeSceneLayersHolder(windowContext)
-=======
-    private val layers = UIKitComposeSceneLayersHolder(configuration.parallelRendering)
->>>>>>> 0e74f3d6
+    private val layers = UIKitComposeSceneLayersHolder(windowContext, configuration.parallelRendering)
     private val layoutDirection get() = getLayoutDirection()
     private var hasViewAppeared: Boolean = false
 
@@ -381,28 +375,7 @@
             ProvideContainerCompositionLocals(content)
         }
 
-<<<<<<< HEAD
         rootView.bringSubviewToFront(rootMetalView)
-=======
-        view.bringSubviewToFront(metalView)
-    }
-
-    private val metalView by lazy {
-        MetalView(
-            retrieveInteropTransaction = {
-                mediator?.retrieveInteropTransaction() ?: object : UIKitInteropTransaction {
-                    override val actions = emptyList<UIKitInteropAction>()
-                    override val isInteropActive = false
-                }
-            },
-            useSeparateRenderThreadWhenPossible = configuration.parallelRendering,
-            render = { canvas, nanoTime ->
-                mediator?.render(canvas.asComposeCanvas(), nanoTime)
-            }
-        ).apply {
-            canBeOpaque = configuration.opaque
-        }
->>>>>>> 0e74f3d6
     }
 
     /**
