/*
 * Copyright 2023 The Android Open Source Project
 *
 * Licensed under the Apache License, Version 2.0 (the "License");
 * you may not use this file except in compliance with the License.
 * You may obtain a copy of the License at
 *
 *      http://www.apache.org/licenses/LICENSE-2.0
 *
 * Unless required by applicable law or agreed to in writing, software
 * distributed under the License is distributed on an "AS IS" BASIS,
 * WITHOUT WARRANTIES OR CONDITIONS OF ANY KIND, either express or implied.
 * See the License for the specific language governing permissions and
 * limitations under the License.
 */

package androidx.compose.ui.window

import androidx.compose.runtime.Composable
import androidx.compose.runtime.CompositionLocalProvider
import androidx.compose.runtime.InternalComposeApi
import androidx.compose.runtime.getValue
import androidx.compose.runtime.mutableStateOf
import androidx.compose.runtime.setValue
import androidx.compose.ui.LocalSystemTheme
import androidx.compose.ui.SystemTheme
import androidx.compose.ui.geometry.Offset
import androidx.compose.ui.geometry.Rect
import androidx.compose.ui.graphics.asComposeCanvas
import androidx.compose.ui.input.InputMode
import androidx.compose.ui.input.key.KeyEvent
import androidx.compose.ui.input.pointer.HistoricalChange
import androidx.compose.ui.input.pointer.PointerEventType
import androidx.compose.ui.input.pointer.PointerId
import androidx.compose.ui.input.pointer.PointerType
import androidx.compose.ui.interop.LocalLayerContainer
import androidx.compose.ui.interop.LocalUIKitInteropContext
import androidx.compose.ui.interop.LocalUIViewController
import androidx.compose.ui.interop.UIKitInteropContext
import androidx.compose.ui.interop.UIKitInteropTransaction
import androidx.compose.ui.platform.*
import androidx.compose.ui.scene.MultiLayerComposeScene
import androidx.compose.ui.scene.ComposeScene
import androidx.compose.ui.scene.ComposeSceneContext
import androidx.compose.ui.scene.ComposeScenePointer
import androidx.compose.ui.text.input.PlatformTextInputService
import androidx.compose.ui.uikit.*
import androidx.compose.ui.unit.*
import kotlin.math.floor
import kotlin.math.roundToInt
import kotlin.math.roundToLong
import kotlinx.cinterop.CValue
import kotlinx.cinterop.ExportObjCClass
import kotlinx.cinterop.ObjCAction
import kotlinx.cinterop.readValue
import kotlinx.cinterop.useContents
import kotlinx.coroutines.Dispatchers
import org.jetbrains.skia.Canvas
import org.jetbrains.skiko.OS
import org.jetbrains.skiko.OSVersion
import org.jetbrains.skiko.SkikoKeyboardEvent
import org.jetbrains.skiko.available
import platform.CoreGraphics.CGAffineTransformIdentity
import platform.CoreGraphics.CGAffineTransformInvert
import platform.CoreGraphics.CGFloat
import platform.CoreGraphics.CGPoint
import platform.CoreGraphics.CGPointMake
import platform.CoreGraphics.CGRectMake
import platform.CoreGraphics.CGSize
import platform.CoreGraphics.CGSizeEqualToSize
import platform.Foundation.*
import platform.QuartzCore.CADisplayLink
import platform.QuartzCore.CATransaction
import platform.QuartzCore.kCATransactionDisableActions
import platform.UIKit.*
import platform.darwin.NSObject
import platform.darwin.dispatch_async
import platform.darwin.dispatch_get_main_queue
import platform.darwin.sel_registerName

private val uiContentSizeCategoryToFontScaleMap = mapOf(
    UIContentSizeCategoryExtraSmall to 0.8f,
    UIContentSizeCategorySmall to 0.85f,
    UIContentSizeCategoryMedium to 0.9f,
    UIContentSizeCategoryLarge to 1f, // default preference
    UIContentSizeCategoryExtraLarge to 1.1f,
    UIContentSizeCategoryExtraExtraLarge to 1.2f,
    UIContentSizeCategoryExtraExtraExtraLarge to 1.3f,

    // These values don't work well if they match scale shown by
    // Text Size control hint, because iOS uses non-linear scaling
    // calculated by UIFontMetrics, while Compose uses linear.
    UIContentSizeCategoryAccessibilityMedium to 1.4f, // 160% native
    UIContentSizeCategoryAccessibilityLarge to 1.5f, // 190% native
    UIContentSizeCategoryAccessibilityExtraLarge to 1.6f, // 235% native
    UIContentSizeCategoryAccessibilityExtraExtraLarge to 1.7f, // 275% native
    UIContentSizeCategoryAccessibilityExtraExtraExtraLarge to 1.8f, // 310% native

    // UIContentSizeCategoryUnspecified
)

fun ComposeUIViewController(content: @Composable () -> Unit): UIViewController =
    ComposeUIViewController(configure = {}, content = content)

fun ComposeUIViewController(
    configure: ComposeUIViewControllerConfiguration.() -> Unit = {},
    content: @Composable () -> Unit
): UIViewController =
    ComposeWindow(
        configuration = ComposeUIViewControllerConfiguration().apply(configure),
        content = content,
    )

// FIXME: It's better to rename it now
private class AttachedComposeContext(
    val scene: ComposeScene,
    val view: SkikoUIView,
    val interopContext: UIKitInteropContext
) {
    private var constraints: List<NSLayoutConstraint> = emptyList()
        set(value) {
            if (field.isNotEmpty()) {
                NSLayoutConstraint.deactivateConstraints(field)
            }
            field = value
            NSLayoutConstraint.activateConstraints(value)
        }

    fun setConstraintsToCenterInView(parentView: UIView, size: CValue<CGSize>) {
        size.useContents {
            constraints = listOf(
                view.centerXAnchor.constraintEqualToAnchor(parentView.centerXAnchor),
                view.centerYAnchor.constraintEqualToAnchor(parentView.centerYAnchor),
                view.widthAnchor.constraintEqualToConstant(width),
                view.heightAnchor.constraintEqualToConstant(height)
            )
        }
    }

    fun setConstraintsToFillView(parentView: UIView) {
        constraints = listOf(
            view.leftAnchor.constraintEqualToAnchor(parentView.leftAnchor),
            view.rightAnchor.constraintEqualToAnchor(parentView.rightAnchor),
            view.topAnchor.constraintEqualToAnchor(parentView.topAnchor),
            view.bottomAnchor.constraintEqualToAnchor(parentView.bottomAnchor)
        )
    }

    fun dispose() {
        scene.close()
        // After scene is disposed all UIKit interop actions can't be deferred to be synchronized with rendering
        // Thus they need to be executed now.
        interopContext.retrieve().actions.forEach { it.invoke() }
        view.dispose()
    }
}

@OptIn(InternalComposeApi::class)
@ExportObjCClass
private class ComposeWindow(
    private val configuration: ComposeUIViewControllerConfiguration,
    private val content: @Composable () -> Unit
) : UIViewController(nibName = null, bundle = null) {

<<<<<<< HEAD
    private val keyboardOverlapHeightState = mutableStateOf(0f)
=======
    internal lateinit var configuration: ComposeUIViewControllerConfiguration
    private var keyboardOverlapHeight by mutableStateOf(0f)
>>>>>>> 602e66d4
    private var isInsideSwiftUI = false
    private var safeArea by mutableStateOf(PlatformInsets())
    private var layoutMargins by mutableStateOf(PlatformInsets())

    //invisible view to track system keyboard animation
    private val keyboardAnimationView: UIView by lazy {
        UIView(CGRectMake(0.0, 0.0, 0.0, 0.0)).apply {
            hidden = true
        }
    }
    private var keyboardAnimationListener: CADisplayLink? = null

    /*
     * Initial value is arbitrarily chosen to avoid propagating invalid value logic
     * It's never the case in real usage scenario to reflect that in type system
     */
    private var interfaceOrientation by mutableStateOf(
        InterfaceOrientation.Portrait
    )

    private val systemTheme = mutableStateOf(
        traitCollection.userInterfaceStyle.asComposeSystemTheme()
    )

    /*
     * On iOS >= 13.0 interfaceOrientation will be deduced from [UIWindowScene] of [UIWindow]
     * to which our [ComposeWindow] is attached.
     * It's never UIInterfaceOrientationUnknown, if accessed after owning [UIWindow] was made key and visible:
     * https://developer.apple.com/documentation/uikit/uiwindow/1621601-makekeyandvisible?language=objc
     */
    private val currentInterfaceOrientation: InterfaceOrientation?
        get() {
            // Modern: https://developer.apple.com/documentation/uikit/uiwindowscene/3198088-interfaceorientation?language=objc
            // Deprecated: https://developer.apple.com/documentation/uikit/uiapplication/1623026-statusbarorientation?language=objc
            return if (available(OS.Ios to OSVersion(13))) {
                view.window?.windowScene?.interfaceOrientation?.let {
                    InterfaceOrientation.getByRawValue(it)
                }
            } else {
                InterfaceOrientation.getByRawValue(UIApplication.sharedApplication.statusBarOrientation)
            }
        }

    private val _windowInfo = WindowInfoImpl().apply {
        isWindowFocused = true
    }

    private val fontScale: Float
        get() {
            val contentSizeCategory =
                traitCollection.preferredContentSizeCategory ?: UIContentSizeCategoryUnspecified

            return uiContentSizeCategoryToFontScaleMap[contentSizeCategory] ?: 1.0f
        }

    private val density: Density
        get() = Density(
            attachedComposeContext?.view?.contentScaleFactor?.toFloat() ?: 1f,
            fontScale
        )

    private var attachedComposeContext: AttachedComposeContext? = null

    private val keyboardVisibilityListener = object : NSObject() {
        @Suppress("unused")
        @ObjCAction
        fun keyboardWillShow(arg: NSNotification) {
            animateKeyboard(arg, true)

            val scene = attachedComposeContext?.scene ?: return
            val userInfo = arg.userInfo ?: return
            val keyboardInfo = userInfo[UIKeyboardFrameEndUserInfoKey] as NSValue
            val keyboardHeight = keyboardInfo.CGRectValue().useContents { size.height }
            if (configuration.onFocusBehavior == OnFocusBehavior.FocusableAboveKeyboard) {
                val focusedRect = scene.focusManager.getFocusRect()?.toDpRect(density)

                if (focusedRect != null) {
                    updateViewBounds(
                        offsetY = calcFocusedLiftingY(focusedRect, keyboardHeight)
                    )
                }
            }
        }

        @Suppress("unused")
        @ObjCAction
        fun keyboardWillHide(arg: NSNotification) {
            animateKeyboard(arg, false)

            if (configuration.onFocusBehavior == OnFocusBehavior.FocusableAboveKeyboard) {
                updateViewBounds(offsetY = 0.0)
            }
        }

        private fun animateKeyboard(arg: NSNotification, isShow: Boolean) {
            val userInfo = arg.userInfo!!

            //return actual keyboard height during animation
            fun getCurrentKeyboardHeight(): CGFloat {
                val layer = keyboardAnimationView.layer.presentationLayer() ?: return 0.0
                return layer.frame.useContents { origin.y }
            }

            //attach to root view if needed
            if (keyboardAnimationView.superview == null) {
                this@ComposeWindow.view.addSubview(keyboardAnimationView)
            }

            //cancel previous animation
            keyboardAnimationView.layer.removeAllAnimations()
            keyboardAnimationListener?.invalidate()

            //synchronize actual keyboard height with keyboardAnimationView without animation
            val current = getCurrentKeyboardHeight()
            CATransaction.begin()
            CATransaction.setValue(true, kCATransactionDisableActions)
            keyboardAnimationView.setFrame(CGRectMake(0.0, current, 0.0, 0.0))
            CATransaction.commit()

            //animation listener
            keyboardAnimationListener = CADisplayLink.displayLinkWithTarget(
                target = object : NSObject() {
                    val bottomIndent: CGFloat

                    init {
                        val screenHeight = UIScreen.mainScreen.bounds.useContents { size.height }
                        val composeViewBottomY = UIScreen.mainScreen.coordinateSpace.convertPoint(
                            point = CGPointMake(0.0, view.frame.useContents { size.height }),
                            fromCoordinateSpace = view.coordinateSpace
                        ).useContents { y }
                        bottomIndent = screenHeight - composeViewBottomY
                    }

                    @Suppress("unused")
                    @ObjCAction
                    fun animationDidUpdate() {
                        val currentHeight = getCurrentKeyboardHeight()
                        if (bottomIndent < currentHeight) {
                            keyboardOverlapHeight = (currentHeight - bottomIndent).toFloat()
                        }
                    }
                },
                selector = sel_registerName("animationDidUpdate")
            ).apply {
                addToRunLoop(NSRunLoop.mainRunLoop(), NSDefaultRunLoopMode)
            }

            //start system animation with duration
            val duration = userInfo[UIKeyboardAnimationDurationUserInfoKey] as? Double ?: 0.0
            val toValue: CGFloat = if (isShow) {
                val keyboardInfo = userInfo[UIKeyboardFrameEndUserInfoKey] as NSValue
                keyboardInfo.CGRectValue().useContents { size.height }
            } else {
                0.0
            }
            UIView.animateWithDuration(
                duration = duration,
                animations = {
                    //set final destination for animation
                    keyboardAnimationView.setFrame(CGRectMake(0.0, toValue, 0.0, 0.0))
                },
                completion = { isFinished ->
                    if (isFinished) {
                        keyboardAnimationListener?.invalidate()
                        keyboardAnimationListener = null
                        keyboardAnimationView.removeFromSuperview()
                    } else {
                        //animation was canceled by other animation
                    }
                }
            )
        }

        private fun calcFocusedLiftingY(focusedRect: DpRect, keyboardHeight: Double): Double {
            val viewHeight = attachedComposeContext?.view?.frame?.useContents {
                size.height
            } ?: 0.0

            val hiddenPartOfFocusedElement: Double =
                keyboardHeight - viewHeight + focusedRect.bottom.value
            return if (hiddenPartOfFocusedElement > 0) {
                // If focused element is partially hidden by the keyboard, we need to lift it upper
                val focusedTopY = focusedRect.top.value
                val isFocusedElementRemainsVisible = hiddenPartOfFocusedElement < focusedTopY
                if (isFocusedElementRemainsVisible) {
                    // We need to lift focused element to be fully visible
                    hiddenPartOfFocusedElement
                } else {
                    // In this case focused element height is bigger than remain part of the screen after showing the keyboard.
                    // Top edge of focused element should be visible. Same logic on Android.
                    maxOf(focusedTopY, 0f).toDouble()
                }
            } else {
                // Focused element is not hidden by the keyboard.
                0.0
            }
        }

        private fun updateViewBounds(offsetX: Double = 0.0, offsetY: Double = 0.0) {
            view.layer.setBounds(
                view.frame.useContents {
                    CGRectMake(
                        x = offsetX,
                        y = offsetY,
                        width = size.width,
                        height = size.height
                    )
                }
            )
        }
    }

    @Suppress("unused")
    @ObjCAction
    fun viewSafeAreaInsetsDidChange() {
        // super.viewSafeAreaInsetsDidChange() // TODO: call super after Kotlin 1.8.20
        view.safeAreaInsets.useContents {
            safeArea = PlatformInsets(
                left = left.dp,
                top = top.dp,
                right = right.dp,
                bottom = bottom.dp,
            )
        }
        view.directionalLayoutMargins.useContents {
            layoutMargins = PlatformInsets(
                left = leading.dp, // TODO: Check RTL support
                top = top.dp,
                right = trailing.dp, // TODO: Check RTL support
                bottom = bottom.dp,
            )
        }
    }

    override fun loadView() {
        view = UIView().apply {
            backgroundColor = UIColor.whiteColor
            setClipsToBounds(true)
        } // rootView needs to interop with UIKit
    }

    override fun viewDidLoad() {
        super.viewDidLoad()

        PlistSanityCheck.performIfNeeded()

        configuration.delegate.viewDidLoad()
    }

    override fun traitCollectionDidChange(previousTraitCollection: UITraitCollection?) {
        super.traitCollectionDidChange(previousTraitCollection)

        systemTheme.value = traitCollection.userInterfaceStyle.asComposeSystemTheme()
    }

    override fun viewWillLayoutSubviews() {
        super.viewWillLayoutSubviews()

        // UIKit possesses all required info for layout at this point
        currentInterfaceOrientation?.let {
            interfaceOrientation = it
        }

        attachedComposeContext?.let {
            updateLayout(it)
        }
    }

    private fun updateLayout(context: AttachedComposeContext) {
        val scale = density.density
        val size = view.frame.useContents {
            IntSize(
                width = (size.width * scale).roundToInt(),
                height = (size.height * scale).roundToInt()
            )
        }
        _windowInfo.containerSize = size
        context.scene.density = density
        context.scene.size = size

        context.view.needRedraw()
    }

    override fun viewWillTransitionToSize(
        size: CValue<CGSize>,
        withTransitionCoordinator: UIViewControllerTransitionCoordinatorProtocol
    ) {
        super.viewWillTransitionToSize(size, withTransitionCoordinator)

        if (isInsideSwiftUI || presentingViewController != null) {
            // SwiftUI will do full layout and scene constraints update on each frame of orientation change animation
            // This logic is not needed

            // When presented modally, UIKit performs non-trivial hierarchy update durting orientation change,
            // its logic is not feasible to integrate into
            return
        }

        val attachedComposeContext = attachedComposeContext ?: return

        // Happens during orientation change from LandscapeLeft to LandscapeRight, for example
        val isSameSizeTransition = view.frame.useContents {
            CGSizeEqualToSize(size, this.size.readValue())
        }
        if (isSameSizeTransition) {
            return
        }

        val startSnapshotView =
            attachedComposeContext.view.snapshotViewAfterScreenUpdates(false) ?: return

        startSnapshotView.translatesAutoresizingMaskIntoConstraints = false
        view.addSubview(startSnapshotView)
        size.useContents {
            NSLayoutConstraint.activateConstraints(
                listOf(
                    startSnapshotView.widthAnchor.constraintEqualToConstant(height),
                    startSnapshotView.heightAnchor.constraintEqualToConstant(width),
                    startSnapshotView.centerXAnchor.constraintEqualToAnchor(view.centerXAnchor),
                    startSnapshotView.centerYAnchor.constraintEqualToAnchor(view.centerYAnchor)
                )
            )
        }

        attachedComposeContext.view.isForcedToPresentWithTransactionEveryFrame = true

        attachedComposeContext.setConstraintsToCenterInView(view, size)
        attachedComposeContext.view.transform = withTransitionCoordinator.targetTransform

        view.layoutIfNeeded()

        withTransitionCoordinator.animateAlongsideTransition(
            animation = {
                startSnapshotView.alpha = 0.0
                startSnapshotView.transform =
                    CGAffineTransformInvert(withTransitionCoordinator.targetTransform)
                attachedComposeContext.view.transform = CGAffineTransformIdentity.readValue()
            },
            completion = {
                startSnapshotView.removeFromSuperview()
                attachedComposeContext.setConstraintsToFillView(view)
                attachedComposeContext.view.isForcedToPresentWithTransactionEveryFrame = false
            }
        )
    }

    override fun viewWillAppear(animated: Boolean) {
        super.viewWillAppear(animated)

        isInsideSwiftUI = checkIfInsideSwiftUI()
        attachComposeIfNeeded()
        configuration.delegate.viewWillAppear(animated)
    }

    override fun viewDidAppear(animated: Boolean) {
        super.viewDidAppear(animated)

        NSNotificationCenter.defaultCenter.addObserver(
            observer = keyboardVisibilityListener,
            selector = NSSelectorFromString(keyboardVisibilityListener::keyboardWillShow.name + ":"),
            name = UIKeyboardWillShowNotification,
            `object` = null
        )
        NSNotificationCenter.defaultCenter.addObserver(
            observer = keyboardVisibilityListener,
            selector = NSSelectorFromString(keyboardVisibilityListener::keyboardWillHide.name + ":"),
            name = UIKeyboardWillHideNotification,
            `object` = null
        )

        configuration.delegate.viewDidAppear(animated)

    }

    // viewDidUnload() is deprecated and not called.
    override fun viewWillDisappear(animated: Boolean) {
        super.viewWillDisappear(animated)

        NSNotificationCenter.defaultCenter.removeObserver(
            observer = keyboardVisibilityListener,
            name = UIKeyboardWillShowNotification,
            `object` = null
        )
        NSNotificationCenter.defaultCenter.removeObserver(
            observer = keyboardVisibilityListener,
            name = UIKeyboardWillHideNotification,
            `object` = null
        )

        configuration.delegate.viewWillDisappear(animated)
    }

    override fun viewDidDisappear(animated: Boolean) {
        super.viewDidDisappear(animated)

        dispose()

        dispatch_async(dispatch_get_main_queue()) {
            kotlin.native.internal.GC.collect()
        }

        configuration.delegate.viewDidDisappear(animated)
    }

    override fun didReceiveMemoryWarning() {
        println("didReceiveMemoryWarning")
        kotlin.native.internal.GC.collect()
        super.didReceiveMemoryWarning()
    }

    private fun dispose() {
        attachedComposeContext?.dispose()
        attachedComposeContext = null
    }

    private fun attachComposeIfNeeded() {
        if (attachedComposeContext != null) {
            return // already attached
        }

        val skikoUIView = SkikoUIView()

        val interopContext = UIKitInteropContext(requestRedraw = skikoUIView::needRedraw)

        skikoUIView.translatesAutoresizingMaskIntoConstraints = false
        view.addSubview(skikoUIView)

        val inputServices = UIKitTextInputService(
            showSoftwareKeyboard = {
                skikoUIView.showScreenKeyboard()
            },
            hideSoftwareKeyboard = {
                skikoUIView.hideScreenKeyboard()
            },
            updateView = {
                skikoUIView.setNeedsDisplay() // redraw on next frame
                platform.QuartzCore.CATransaction.flush() // clear all animations
                skikoUIView.reloadInputViews() // update input (like screen keyboard)
            },
            textWillChange = { skikoUIView.textWillChange() },
            textDidChange = { skikoUIView.textDidChange() },
            selectionWillChange = { skikoUIView.selectionWillChange() },
            selectionDidChange = { skikoUIView.selectionDidChange() },
        )

        val inputTraits = inputServices.skikoUITextInputTraits

        val platformContext = object : PlatformContext by PlatformContext.Empty {
            override val windowInfo: WindowInfo
                get() = _windowInfo
            override val textInputService: PlatformTextInputService = inputServices
            override val viewConfiguration = object : ViewConfiguration by EmptyViewConfiguration {

                // this value is originating from iOS 16 drag behavior reverse engineering
                override val touchSlop: Float get() = with(density) { 10.dp.toPx() }
            }
            override val textToolbar = object : TextToolbar {
                override fun showMenu(
                    rect: Rect,
                    onCopyRequested: (() -> Unit)?,
                    onPasteRequested: (() -> Unit)?,
                    onCutRequested: (() -> Unit)?,
                    onSelectAllRequested: (() -> Unit)?
                ) {
                    val skiaRect = with(density) {
                        org.jetbrains.skia.Rect.makeLTRB(
                            l = rect.left / density,
                            t = rect.top / density,
                            r = rect.right / density,
                            b = rect.bottom / density,
                        )
                    }
                    skikoUIView.showTextMenu(
                        targetRect = skiaRect,
                        textActions = object : TextActions {
                            override val copy: (() -> Unit)? = onCopyRequested
                            override val cut: (() -> Unit)? = onCutRequested
                            override val paste: (() -> Unit)? = onPasteRequested
                            override val selectAll: (() -> Unit)? = onSelectAllRequested
                        }
                    )
                }

                /**
                 * TODO on UIKit native behaviour is hide text menu, when touch outside
                 */
                override fun hide() = skikoUIView.hideTextMenu()

                override val status: TextToolbarStatus
                    get() = if (skikoUIView.isTextMenuShown())
                        TextToolbarStatus.Shown
                    else
                        TextToolbarStatus.Hidden
            }

            override val inputModeManager = DefaultInputModeManager(InputMode.Touch)
        }

        val scene = MultiLayerComposeScene(
            coroutineContext = Dispatchers.Main,
            composeSceneContext = object : ComposeSceneContext {
                override val platformContext get() = platformContext
            },
            density = density,
            invalidate = skikoUIView::needRedraw,
        )
        val isReadyToShowContent = mutableStateOf(false)

        skikoUIView.input = inputServices.skikoInput
        skikoUIView.inputTraits = inputTraits
        skikoUIView.delegate = object : SkikoUIViewDelegate {
            override fun onKeyboardEvent(event: SkikoKeyboardEvent) {
                val composeEvent = KeyEvent(event)
                if (!inputServices.onPreviewKeyEvent(composeEvent)) {
                    scene.sendKeyEvent(composeEvent)
                }
            }

            @Suppress("DEPRECATION")
            override fun pointInside(point: CValue<CGPoint>, event: UIEvent?): Boolean =
                point.useContents {
                    val position = Offset(
                        (x * density.density).toFloat(),
                        (y * density.density).toFloat()
                    )

                    !scene.hitTestInteropView(position)
                }

            override fun onTouchesEvent(view: UIView, event: UIEvent, phase: UITouchesEventPhase) {
                val density = density.density

                scene.sendPointerEvent(
                    eventType = phase.toPointerEventType(),
                    pointers = event.touchesForView(view)?.map {
                        val touch = it as UITouch
                        val id = touch.hashCode().toLong()

                        val position = touch.offsetInView(view, density)

                        ComposeScenePointer(
                            id = PointerId(id),
                            position = position,
                            pressed = touch.isPressed,
                            type = PointerType.Touch,
                            pressure = touch.force.toFloat(),
                            historical = event.historicalChangesForTouch(touch, view, density)
                        )
                    } ?: emptyList(),
                    timeMillis = (event.timestamp * 1e3).toLong(),
                    nativeEvent = event
                )
            }

            override fun retrieveInteropTransaction(): UIKitInteropTransaction =
                interopContext.retrieve()

            override fun render(canvas: Canvas, targetTimestamp: NSTimeInterval) {
                // The calculation is split in two instead of
                // `(targetTimestamp * 1e9).toLong()`
                // to avoid losing precision for fractional part
                val integral = floor(targetTimestamp)
                val fractional = targetTimestamp - integral
                val secondsToNanos = 1_000_000_000L
                val nanos =
                    integral.roundToLong() * secondsToNanos + (fractional * 1e9).roundToLong()

                scene.render(canvas.asComposeCanvas(), nanos)
            }

            override fun onAttachedToWindow() {
                attachedComposeContext!!.scene.density = density
                isReadyToShowContent.value = true
            }
        }

        scene.setContent {
            if (!isReadyToShowContent.value) return@setContent
            CompositionLocalProvider(
                LocalLayerContainer provides view,
                LocalUIViewController provides this,
                LocalKeyboardOverlapHeight provides keyboardOverlapHeight,
                LocalSafeArea provides safeArea,
                LocalLayoutMargins provides layoutMargins,
                LocalInterfaceOrientation provides interfaceOrientation,
                LocalSystemTheme provides systemTheme.value,
                LocalUIKitInteropContext provides interopContext,
                content = content
            )
        }

        attachedComposeContext =
            AttachedComposeContext(scene, skikoUIView, interopContext).also {
                it.setConstraintsToFillView(view)
                updateLayout(it)
            }
    }
}

private fun UITouch.offsetInView(view: UIView, density: Float): Offset =
    locationInView(view).useContents {
        Offset(x.toFloat() * density, y.toFloat() * density)
    }

private fun UIEvent.historicalChangesForTouch(touch: UITouch, view: UIView, density: Float): List<HistoricalChange> {
    val touches = coalescedTouchesForTouch(touch) ?: return emptyList()

    return if (touches.size > 1) {
        // subList last index is exclusive, so the last touch in the list is not included
        // because it's the actual touch for which coalesced touches were requested
        touches.subList(0, touches.size - 1).map {
            val historicalTouch = it as UITouch
            HistoricalChange(
                uptimeMillis = (historicalTouch.timestamp * 1e3).toLong(),
                position = historicalTouch.offsetInView(view, density)
            )
        }
    } else {
        emptyList()
    }
}

private val UITouch.isPressed
    get() = when (phase) {
        UITouchPhase.UITouchPhaseEnded, UITouchPhase.UITouchPhaseCancelled -> false
        else -> true
    }

private fun UITouchesEventPhase.toPointerEventType(): PointerEventType =
    when (this) {
        UITouchesEventPhase.BEGAN -> PointerEventType.Press
        UITouchesEventPhase.MOVED -> PointerEventType.Move
        UITouchesEventPhase.ENDED -> PointerEventType.Release
        UITouchesEventPhase.CANCELLED -> PointerEventType.Release
    }

private fun UIViewController.checkIfInsideSwiftUI(): Boolean {
    var parent = parentViewController

    while (parent != null) {
        val isUIHostingController = parent.`class`()?.let {
            val className = NSStringFromClass(it)
            // SwiftUI UIHostingController has mangled name depending on generic instantiation type,
            // It always contains UIHostingController substring though
            return className.contains("UIHostingController")
        } ?: false

        if (isUIHostingController) {
            return true
        }

        parent = parent.parentViewController
    }

    return false
}

private fun UIUserInterfaceStyle.asComposeSystemTheme(): SystemTheme {
    return when (this) {
        UIUserInterfaceStyle.UIUserInterfaceStyleLight -> SystemTheme.Light
        UIUserInterfaceStyle.UIUserInterfaceStyleDark -> SystemTheme.Dark
        else -> SystemTheme.Unknown
    }
}<|MERGE_RESOLUTION|>--- conflicted
+++ resolved
@@ -162,12 +162,7 @@
     private val content: @Composable () -> Unit
 ) : UIViewController(nibName = null, bundle = null) {
 
-<<<<<<< HEAD
-    private val keyboardOverlapHeightState = mutableStateOf(0f)
-=======
-    internal lateinit var configuration: ComposeUIViewControllerConfiguration
     private var keyboardOverlapHeight by mutableStateOf(0f)
->>>>>>> 602e66d4
     private var isInsideSwiftUI = false
     private var safeArea by mutableStateOf(PlatformInsets())
     private var layoutMargins by mutableStateOf(PlatformInsets())
