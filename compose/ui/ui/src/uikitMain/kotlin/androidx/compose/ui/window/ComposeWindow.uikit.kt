--- conflicted
+++ resolved
@@ -299,11 +299,8 @@
 
     // viewDidUnload() is deprecated and not called.
     override fun viewDidDisappear(animated: Boolean) {
-<<<<<<< HEAD
         super.viewDidDisappear(animated)
         this.dispose()
-=======
->>>>>>> 3178f5c1
         NSNotificationCenter.defaultCenter.removeObserver(
             observer = keyboardVisibilityListener,
             name = platform.UIKit.UIKeyboardWillShowNotification,
