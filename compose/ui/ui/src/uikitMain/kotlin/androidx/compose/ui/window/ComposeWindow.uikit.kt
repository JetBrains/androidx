--- conflicted
+++ resolved
@@ -336,21 +336,7 @@
             platform = uiKitPlatform,
             input = uiKitTextInputService.skikoInput,
         )
-<<<<<<< HEAD
-        layer.setContent(content = {
-            CompositionLocalProvider(
-                LocalLayerContainer provides rootView,
-                LocalUIViewController provides this,
-                LocalKeyboardOverlapHeightState provides keyboardOverlapHeightState,
-                LocalSafeAreaState provides safeAreaState,
-                LocalLayoutMarginsState provides layoutMarginsState,
-                LocalInterfaceOrientationState provides interfaceOrientationState,
-                LocalSystemTheme provides systemTheme.value
-            ) {
-                content()
-            }
-        })
-=======
+
         layer.setContent(
             onPreviewKeyEvent = uiKitTextInputService::onPreviewKeyEvent,
             content = {
@@ -361,12 +347,12 @@
                     LocalSafeAreaState provides safeAreaState,
                     LocalLayoutMarginsState provides layoutMarginsState,
                     LocalInterfaceOrientationState provides interfaceOrientationState,
+                    LocalSystemTheme provides systemTheme.value
                 ) {
                     content()
                 }
             },
         )
->>>>>>> c51c5950
     }
 
     override fun traitCollectionDidChange(previousTraitCollection: UITraitCollection?) {
