/*
 * Copyright 2023 The Android Open Source Project
 *
 * Licensed under the Apache License, Version 2.0 (the "License");
 * you may not use this file except in compliance with the License.
 * You may obtain a copy of the License at
 *
 *      http://www.apache.org/licenses/LICENSE-2.0
 *
 * Unless required by applicable law or agreed to in writing, software
 * distributed under the License is distributed on an "AS IS" BASIS,
 * WITHOUT WARRANTIES OR CONDITIONS OF ANY KIND, either express or implied.
 * See the License for the specific language governing permissions and
 * limitations under the License.
 */

package androidx.compose.ui.window

import androidx.compose.runtime.Composable
import androidx.compose.runtime.CompositionContext
import androidx.compose.runtime.CompositionLocalProvider
import androidx.compose.runtime.ExperimentalComposeApi
import androidx.compose.runtime.InternalComposeApi
import androidx.compose.runtime.MutableState
import androidx.compose.runtime.mutableStateOf
import androidx.compose.ui.LocalSystemTheme
import androidx.compose.ui.SystemTheme
import androidx.compose.ui.interop.LocalUIViewController
import androidx.compose.ui.platform.PlatformContext
import androidx.compose.ui.platform.PlatformWindowContext
import androidx.compose.ui.scene.ComposeScene
import androidx.compose.ui.scene.ComposeSceneContext
import androidx.compose.ui.scene.ComposeSceneLayer
import androidx.compose.ui.scene.ComposeSceneMediator
import androidx.compose.ui.scene.MultiLayerComposeScene
import androidx.compose.ui.scene.SceneLayout
import androidx.compose.ui.scene.SingleLayerComposeScene
import androidx.compose.ui.scene.UIViewComposeSceneLayer
import androidx.compose.ui.uikit.systemDensity
import androidx.compose.ui.uikit.ComposeUIViewControllerConfiguration
import androidx.compose.ui.uikit.InterfaceOrientation
import androidx.compose.ui.uikit.LocalInterfaceOrientation
import androidx.compose.ui.uikit.PlistSanityCheck
import androidx.compose.ui.uikit.utils.CMPViewController
import androidx.compose.ui.unit.Density
import androidx.compose.ui.unit.IntSize
import androidx.compose.ui.unit.LayoutDirection
import androidx.compose.ui.util.fastForEach
import kotlin.coroutines.CoroutineContext
import kotlin.math.roundToInt
import kotlinx.cinterop.CValue
import kotlinx.cinterop.ExportObjCClass
import kotlinx.cinterop.ObjCAction
import kotlinx.cinterop.readValue
import kotlinx.cinterop.useContents
import kotlinx.coroutines.Dispatchers
import org.jetbrains.skiko.OS
import org.jetbrains.skiko.OSVersion
import org.jetbrains.skiko.available
import platform.CoreGraphics.CGRect
import platform.CoreGraphics.CGSize
import platform.CoreGraphics.CGSizeEqualToSize
import platform.Foundation.NSStringFromClass
import platform.UIKit.UIApplication
import platform.UIKit.UIColor
import platform.UIKit.UIContentSizeCategoryAccessibilityExtraExtraExtraLarge
import platform.UIKit.UIContentSizeCategoryAccessibilityExtraExtraLarge
import platform.UIKit.UIContentSizeCategoryAccessibilityExtraLarge
import platform.UIKit.UIContentSizeCategoryAccessibilityLarge
import platform.UIKit.UIContentSizeCategoryAccessibilityMedium
import platform.UIKit.UIContentSizeCategoryExtraExtraExtraLarge
import platform.UIKit.UIContentSizeCategoryExtraExtraLarge
import platform.UIKit.UIContentSizeCategoryExtraLarge
import platform.UIKit.UIContentSizeCategoryExtraSmall
import platform.UIKit.UIContentSizeCategoryLarge
import platform.UIKit.UIContentSizeCategoryMedium
import platform.UIKit.UIContentSizeCategorySmall
import platform.UIKit.UIScreen
import platform.UIKit.UITraitCollection
import platform.UIKit.UIUserInterfaceLayoutDirection
import platform.UIKit.UIUserInterfaceStyle
import platform.UIKit.UIView
import platform.UIKit.UIViewController
import platform.UIKit.UIViewControllerTransitionCoordinatorProtocol
import platform.darwin.dispatch_async
import platform.darwin.dispatch_get_main_queue

private val coroutineDispatcher = Dispatchers.Main

@OptIn(InternalComposeApi::class)
@ExportObjCClass
internal class ComposeContainer(
    private val configuration: ComposeUIViewControllerConfiguration,
    private val content: @Composable () -> Unit,
) : CMPViewController(nibName = null, bundle = null) {
    private var isInsideSwiftUI = false
    private var mediator: ComposeSceneMediator? = null
    private val layers: MutableList<UIViewComposeSceneLayer> = mutableListOf()
    private val layoutDirection get() = getLayoutDirection()

    @OptIn(ExperimentalComposeApi::class)
    private val windowContainer: UIView
        get() = if (configuration.platformLayers) checkNotNull(view.window) {
            "ComposeUIViewController.view should be attached to window"
        } else view

    /*
     * Initial value is arbitrarily chosen to avoid propagating invalid value logic
     * It's never the case in real usage scenario to reflect that in type system
     */
    val interfaceOrientationState: MutableState<InterfaceOrientation> = mutableStateOf(
        InterfaceOrientation.Portrait
    )
    val systemThemeState: MutableState<SystemTheme> = mutableStateOf(SystemTheme.Unknown)
    private val focusStack: FocusStack<UIView> = FocusStackImpl()
    private val windowContext = PlatformWindowContext().apply {
        setWindowFocused(true)
    }

    /*
     * On iOS >= 13.0 interfaceOrientation will be deduced from [UIWindowScene] of [UIWindow]
     * to which our [RootUIViewController] is attached.
     * It's never UIInterfaceOrientationUnknown, if accessed after owning [UIWindow] was made key and visible:
     * https://developer.apple.com/documentation/uikit/uiwindow/1621601-makekeyandvisible?language=objc
     */
    private val currentInterfaceOrientation: InterfaceOrientation?
        get() {
            // Modern: https://developer.apple.com/documentation/uikit/uiwindowscene/3198088-interfaceorientation?language=objc
            // Deprecated: https://developer.apple.com/documentation/uikit/uiapplication/1623026-statusbarorientation?language=objc
            return if (available(OS.Ios to OSVersion(13))) {
                view.window?.windowScene?.interfaceOrientation?.let {
                    InterfaceOrientation.getByRawValue(it)
                }
            } else {
                InterfaceOrientation.getByRawValue(UIApplication.sharedApplication.statusBarOrientation)
            }
        }

    @Suppress("unused")
    @ObjCAction
    fun viewSafeAreaInsetsDidChange() {
        // super.viewSafeAreaInsetsDidChange() // TODO: call super after Kotlin 1.8.20
        mediator?.viewSafeAreaInsetsDidChange()
        layers.fastForEach {
            it.viewSafeAreaInsetsDidChange()
        }
    }

    @OptIn(ExperimentalComposeApi::class)
    override fun loadView() {
        view = UIView().apply {
            setClipsToBounds(true)
            opaque = configuration.opaque
            backgroundColor = if (configuration.opaque) UIColor.whiteColor else UIColor.clearColor
        } // rootView needs to interop with UIKit
    }

    override fun viewDidLoad() {
        super.viewDidLoad()
        PlistSanityCheck.performIfNeeded()
        configuration.delegate.viewDidLoad()
        systemThemeState.value = traitCollection.userInterfaceStyle.asComposeSystemTheme()
    }

    override fun traitCollectionDidChange(previousTraitCollection: UITraitCollection?) {
        super.traitCollectionDidChange(previousTraitCollection)
        systemThemeState.value = traitCollection.userInterfaceStyle.asComposeSystemTheme()
    }

    override fun viewWillLayoutSubviews() {
        super.viewWillLayoutSubviews()

        // UIKit possesses all required info for layout at this point
        currentInterfaceOrientation?.let {
            interfaceOrientationState.value = it
        }
        val scale = windowContainer.systemDensity.density
        val size = windowContainer.frame.useContents<CGRect, IntSize> {
            IntSize(
                width = (size.width * scale).roundToInt(),
                height = (size.height * scale).roundToInt()
            )
        }
        windowContext.setContainerSize(size)
        windowContext.setWindowContainer(windowContainer)
        mediator?.viewWillLayoutSubviews()
        layers.fastForEach {
            it.viewWillLayoutSubviews()
        }
    }

    override fun viewWillTransitionToSize(
        size: CValue<CGSize>,
        withTransitionCoordinator: UIViewControllerTransitionCoordinatorProtocol
    ) {
        super.viewWillTransitionToSize(size, withTransitionCoordinator)

        if (isInsideSwiftUI || presentingViewController != null) {
            // SwiftUI will do full layout and scene constraints update on each frame of orientation change animation
            // This logic is not needed

            // When presented modally, UIKit performs non-trivial hierarchy update durting orientation change,
            // its logic is not feasible to integrate into
            return
        }

        // Happens during orientation change from LandscapeLeft to LandscapeRight, for example
        val isSameSizeTransition = view.frame.useContents {
            CGSizeEqualToSize(size, this.size.readValue())
        }
        if (isSameSizeTransition) {
            return
        }

        mediator?.viewWillTransitionToSize(
            targetSize = size,
            coordinator = withTransitionCoordinator,
        )
        layers.fastForEach {
            it.viewWillTransitionToSize(
                targetSize = size,
                coordinator = withTransitionCoordinator,
            )
        }
        view.layoutIfNeeded()
    }

    override fun viewWillAppear(animated: Boolean) {
        super.viewWillAppear(animated)

        isInsideSwiftUI = checkIfInsideSwiftUI()
        setContent(content)
        configuration.delegate.viewWillAppear(animated)
    }

    override fun viewDidAppear(animated: Boolean) {
        super.viewDidAppear(animated)
        mediator?.viewDidAppear(animated)
        layers.fastForEach {
            it.viewDidAppear(animated)
        }
        configuration.delegate.viewDidAppear(animated)
    }

    override fun viewWillDisappear(animated: Boolean) {
        super.viewWillDisappear(animated)
        mediator?.viewWillDisappear(animated)
        layers.fastForEach {
            it.viewWillDisappear(animated)
        }
        configuration.delegate.viewWillDisappear(animated)
    }

    override fun viewDidDisappear(animated: Boolean) {
        super.viewDidDisappear(animated)

        dispatch_async(dispatch_get_main_queue()) {
            kotlin.native.internal.GC.collect()
        }

        configuration.delegate.viewDidDisappear(animated)
    }

    override fun viewControllerDidLeaveWindowHierarchy() {
        super.viewControllerDidLeaveWindowHierarchy()
        dispose()
    }

    override fun didReceiveMemoryWarning() {
        println("didReceiveMemoryWarning")
        kotlin.native.internal.GC.collect()
        super.didReceiveMemoryWarning()
    }

    fun createComposeSceneContext(platformContext: PlatformContext): ComposeSceneContext =
        ComposeSceneContextImpl(platformContext)

<<<<<<< HEAD
    private fun getContentSizeCategory(): UIContentSizeCategory =
        traitCollection.preferredContentSizeCategory ?: UIContentSizeCategoryUnspecified

    private fun getSystemDensity(): Density {
        val contentSizeCategory = getContentSizeCategory()
        return Density(
            density = UIScreen.mainScreen.scale.toFloat(),
            fontScale = uiContentSizeCategoryToFontScaleMap[contentSizeCategory] ?: 1.0f
        )
    }

    @OptIn(ExperimentalComposeApi::class)
=======
>>>>>>> bdb31bf5
    private fun createSkikoUIView(renderRelegate: RenderingUIView.Delegate): RenderingUIView =
        RenderingUIView(renderDelegate = renderRelegate).apply {
            opaque = configuration.opaque
        }

    @OptIn(ExperimentalComposeApi::class)
    private fun createComposeScene(
        invalidate: () -> Unit,
        platformContext: PlatformContext,
        coroutineContext: CoroutineContext,
    ): ComposeScene = if (configuration.platformLayers) {
        SingleLayerComposeScene(
            coroutineContext = coroutineContext,
            density = systemDensity,
            invalidate = invalidate,
            layoutDirection = layoutDirection,
            composeSceneContext = ComposeSceneContextImpl(
                platformContext = platformContext
            ),
        )
    } else {
        MultiLayerComposeScene(
            coroutineContext = coroutineContext,
            composeSceneContext = ComposeSceneContextImpl(
                platformContext = platformContext
            ),
            density = systemDensity,
            invalidate = invalidate,
            layoutDirection = layoutDirection,
        )
    }

    private fun setContent(content: @Composable () -> Unit) {
        val mediator = mediator ?: ComposeSceneMediator(
            container = view,
            configuration = configuration,
            focusStack = focusStack,
            windowContext = windowContext,
            coroutineContext = coroutineDispatcher,
            renderingUIViewFactory = ::createSkikoUIView,
            composeSceneFactory = ::createComposeScene,
        ).also {
            this.mediator = it
        }
        mediator.setContent {
            ProvideContainerCompositionLocals(this) {
                content()
            }
        }
        mediator.setLayout(SceneLayout.UseConstraintsToFillContainer)
    }

    private fun dispose() {
        mediator?.dispose()
        mediator = null
        layers.fastForEach {
            it.close()
        }

    }

    fun attachLayer(layer: UIViewComposeSceneLayer) {
        layers.add(layer)
    }

    fun detachLayer(layer: UIViewComposeSceneLayer) {
        layers.remove(layer)
    }

    private inner class ComposeSceneContextImpl(
        override val platformContext: PlatformContext,
    ) : ComposeSceneContext {
        override fun createPlatformLayer(
            density: Density,
            layoutDirection: LayoutDirection,
            focusable: Boolean,
            compositionContext: CompositionContext
        ): ComposeSceneLayer =
            UIViewComposeSceneLayer(
                composeContainer = this@ComposeContainer,
                initDensity = density,
                initLayoutDirection = layoutDirection,
                configuration = configuration,
                focusStack = if (focusable) focusStack else null,
                windowContext = windowContext,
                compositionContext = compositionContext,
                compositionLocalContext = mediator?.compositionLocalContext,
            )
    }

}

private fun UIViewController.checkIfInsideSwiftUI(): Boolean {
    var parent = parentViewController

    while (parent != null) {
        val isUIHostingController = parent.`class`()?.let {
            val className = NSStringFromClass(it)
            // SwiftUI UIHostingController has mangled name depending on generic instantiation type,
            // It always contains UIHostingController substring though
            return className.contains("UIHostingController")
        } ?: false

        if (isUIHostingController) {
            return true
        }

        parent = parent.parentViewController
    }

    return false
}

private fun UIUserInterfaceStyle.asComposeSystemTheme(): SystemTheme {
    return when (this) {
        UIUserInterfaceStyle.UIUserInterfaceStyleLight -> SystemTheme.Light
        UIUserInterfaceStyle.UIUserInterfaceStyleDark -> SystemTheme.Dark
        else -> SystemTheme.Unknown
    }
}

private fun getLayoutDirection() =
    when (UIApplication.sharedApplication().userInterfaceLayoutDirection) {
        UIUserInterfaceLayoutDirection.UIUserInterfaceLayoutDirectionRightToLeft -> LayoutDirection.Rtl
        else -> LayoutDirection.Ltr
    }

@OptIn(InternalComposeApi::class)
@Composable
internal fun ProvideContainerCompositionLocals(
    composeContainer: ComposeContainer,
    content: @Composable () -> Unit,
) = with(composeContainer) {
    CompositionLocalProvider(
        LocalUIViewController provides this,
        LocalInterfaceOrientation provides interfaceOrientationState.value,
        LocalSystemTheme provides systemThemeState.value,
        content = content
    )
}

internal val uiContentSizeCategoryToFontScaleMap = mapOf(
    UIContentSizeCategoryExtraSmall to 0.8f,
    UIContentSizeCategorySmall to 0.85f,
    UIContentSizeCategoryMedium to 0.9f,
    UIContentSizeCategoryLarge to 1f, // default preference
    UIContentSizeCategoryExtraLarge to 1.1f,
    UIContentSizeCategoryExtraExtraLarge to 1.2f,
    UIContentSizeCategoryExtraExtraExtraLarge to 1.3f,

    // These values don't work well if they match scale shown by
    // Text Size control hint, because iOS uses non-linear scaling
    // calculated by UIFontMetrics, while Compose uses linear.
    UIContentSizeCategoryAccessibilityMedium to 1.4f, // 160% native
    UIContentSizeCategoryAccessibilityLarge to 1.5f, // 190% native
    UIContentSizeCategoryAccessibilityExtraLarge to 1.6f, // 235% native
    UIContentSizeCategoryAccessibilityExtraExtraLarge to 1.7f, // 275% native
    UIContentSizeCategoryAccessibilityExtraExtraExtraLarge to 1.8f, // 310% native

    // UIContentSizeCategoryUnspecified
)<|MERGE_RESOLUTION|>--- conflicted
+++ resolved
@@ -275,7 +275,6 @@
     fun createComposeSceneContext(platformContext: PlatformContext): ComposeSceneContext =
         ComposeSceneContextImpl(platformContext)
 
-<<<<<<< HEAD
     private fun getContentSizeCategory(): UIContentSizeCategory =
         traitCollection.preferredContentSizeCategory ?: UIContentSizeCategoryUnspecified
 
@@ -288,8 +287,6 @@
     }
 
     @OptIn(ExperimentalComposeApi::class)
-=======
->>>>>>> bdb31bf5
     private fun createSkikoUIView(renderRelegate: RenderingUIView.Delegate): RenderingUIView =
         RenderingUIView(renderDelegate = renderRelegate).apply {
             opaque = configuration.opaque
