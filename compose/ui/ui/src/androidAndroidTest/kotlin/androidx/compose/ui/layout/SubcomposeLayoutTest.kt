--- conflicted
+++ resolved
@@ -2001,8 +2001,6 @@
         rule.onNodeWithTag("0").assertIsNotDisplayed()
     }
 
-<<<<<<< HEAD
-=======
     @Test
     fun getAlignmentsOnSubcomposeLayoutContent() {
         var baseline: Int? = null
@@ -2118,7 +2116,6 @@
         rule.waitUntil { isActive }
     }
 
->>>>>>> 199c61b4
     private fun composeItems(
         state: SubcomposeLayoutState,
         items: MutableState<List<Int>>
