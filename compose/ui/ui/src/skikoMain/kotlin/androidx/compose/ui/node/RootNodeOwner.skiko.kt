--- conflicted
+++ resolved
@@ -326,16 +326,9 @@
 
         override suspend fun textInputSession(
             session: suspend PlatformTextInputSessionScope.() -> Nothing
-<<<<<<< HEAD
         ) = platformContext.textInputSession(session)
 
-        override val dragAndDropManager: DragAndDropManager = this@RootNodeOwner.dragAndDropManager
-=======
-        ): Nothing {
-            awaitCancellation()
-        }
         override val dragAndDropManager = this@RootNodeOwner.dragAndDropManager
->>>>>>> abd36cea
         override val pointerIconService = PointerIconServiceImpl()
         override val focusOwner get() = this@RootNodeOwner.focusOwner
         override val windowInfo get() = platformContext.windowInfo
