/*
 * Copyright 2023 The Android Open Source Project
 *
 * Licensed under the Apache License, Version 2.0 (the "License");
 * you may not use this file except in compliance with the License.
 * You may obtain a copy of the License at
 *
 *      http://www.apache.org/licenses/LICENSE-2.0
 *
 * Unless required by applicable law or agreed to in writing, software
 * distributed under the License is distributed on an "AS IS" BASIS,
 * WITHOUT WARRANTIES OR CONDITIONS OF ANY KIND, either express or implied.
 * See the License for the specific language governing permissions and
 * limitations under the License.
 */

@file:Suppress("DEPRECATION")

package androidx.compose.ui.platform

import androidx.compose.runtime.collection.mutableVectorOf
import androidx.compose.runtime.getValue
import androidx.compose.runtime.mutableStateOf
import androidx.compose.runtime.setValue
import androidx.compose.ui.*
import androidx.compose.ui.PointerPositionUpdater
import androidx.compose.ui.autofill.Autofill
import androidx.compose.ui.autofill.AutofillTree
import androidx.compose.ui.focus.*
import androidx.compose.ui.focus.FocusDirection.Companion.In
import androidx.compose.ui.focus.FocusDirection.Companion.Next
import androidx.compose.ui.focus.FocusDirection.Companion.Out
import androidx.compose.ui.focus.FocusDirection.Companion.Previous
import androidx.compose.ui.focus.FocusOwner
import androidx.compose.ui.focus.FocusOwnerImpl
import androidx.compose.ui.geometry.Offset
import androidx.compose.ui.graphics.Canvas
import androidx.compose.ui.graphics.asComposeCanvas
import androidx.compose.ui.input.InputMode
import androidx.compose.ui.input.InputModeManager
import androidx.compose.ui.input.InputModeManagerImpl
import androidx.compose.ui.input.InputMode.Companion.Keyboard
import androidx.compose.ui.input.InputMode.Companion.Touch
import androidx.compose.ui.input.key.*
import androidx.compose.ui.input.key.Key.Companion.Back
import androidx.compose.ui.input.key.Key.Companion.DirectionCenter
import androidx.compose.ui.input.key.Key.Companion.Tab
import androidx.compose.ui.input.key.KeyEventType.Companion.KeyDown
<<<<<<< HEAD
import androidx.compose.ui.input.key.KeyInputModifier
import androidx.compose.ui.input.key.isShiftPressed
import androidx.compose.ui.input.key.key
import androidx.compose.ui.input.key.type
=======
import androidx.compose.ui.input.pointer.PointerButtons
import androidx.compose.ui.input.pointer.PointerEventType
>>>>>>> d8cc7a6f
import androidx.compose.ui.input.pointer.PointerIcon
import androidx.compose.ui.input.pointer.PointerIconService
import androidx.compose.ui.input.pointer.PointerInputEvent
import androidx.compose.ui.input.pointer.PointerInputEventProcessor
import androidx.compose.ui.input.pointer.PositionCalculator
import androidx.compose.ui.input.pointer.ProcessResult
<<<<<<< HEAD
=======
import androidx.compose.ui.input.pointer.TestPointerInputEventData
import androidx.compose.ui.input.pointer.InteropViewCatchPointerModifier
>>>>>>> d8cc7a6f
import androidx.compose.ui.layout.RootMeasurePolicy
import androidx.compose.ui.modifier.ModifierLocalManager
import androidx.compose.ui.node.BackwardsCompatNode
import androidx.compose.ui.node.HitTestResult
import androidx.compose.ui.node.InternalCoreApi
import androidx.compose.ui.node.LayoutModifierNode
import androidx.compose.ui.node.LayoutNode
import androidx.compose.ui.node.LayoutNodeDrawScope
import androidx.compose.ui.node.MeasureAndLayoutDelegate
import androidx.compose.ui.node.Owner
import androidx.compose.ui.node.OwnerSnapshotObserver
import androidx.compose.ui.node.PointerInputModifierNode
import androidx.compose.ui.node.RootForTest
import androidx.compose.ui.semantics.SemanticsModifierCore
import androidx.compose.ui.semantics.SemanticsOwner
import androidx.compose.ui.text.ExperimentalTextApi
import androidx.compose.ui.text.InternalTextApi
import androidx.compose.ui.text.input.TextInputService
import androidx.compose.ui.text.font.createFontFamilyResolver
import androidx.compose.ui.text.input.PlatformTextInputPluginRegistry
import androidx.compose.ui.text.input.PlatformTextInputPluginRegistryImpl
import androidx.compose.ui.text.platform.FontLoader
import androidx.compose.ui.unit.Constraints
import androidx.compose.ui.unit.Density
import androidx.compose.ui.unit.IntSize
import androidx.compose.ui.unit.IntOffset
import androidx.compose.ui.unit.IntRect
import androidx.compose.ui.unit.LayoutDirection
import androidx.compose.ui.unit.round

private typealias Command = () -> Unit

@OptIn(
    ExperimentalComposeUiApi::class,
    ExperimentalTextApi::class,
    InternalCoreApi::class,
    InternalComposeUiApi::class
)
internal class SkiaBasedOwner(
    override val scene: ComposeScene,
    private val platform: Platform,
    parentFocusManager: FocusManager = EmptyFocusManager,
    private val pointerPositionUpdater: PointerPositionUpdater,
    initDensity: Density = Density(1f, 1f),
    bounds: IntRect = IntRect.Zero,
    val isFocusable: Boolean = true,
    val onDismissRequest: (() -> Unit)? = null,
    private val onPreviewKeyEvent: (KeyEvent) -> Boolean = { false },
    private val onKeyEvent: (KeyEvent) -> Boolean = { false },
) : Owner, RootForTest, SkiaRootForTest, PositionCalculator {
    override val windowInfo: WindowInfo get() = platform.windowInfo

    fun isHovered(point: Offset): Boolean {
        val intOffset = IntOffset(point.x.toInt(), point.y.toInt())
        return bounds.contains(intOffset)
    }

    var bounds by mutableStateOf(bounds)

    override var density by mutableStateOf(initDensity)

    override val layoutDirection: LayoutDirection = platform.layoutDirection

    override val sharedDrawScope = LayoutNodeDrawScope()

    private val semanticsModifier = SemanticsModifierCore(
        mergeDescendants = false,
        clearAndSetSemantics = false,
        properties = {}
    )

    // TODO(https://github.com/JetBrains/compose-multiplatform/issues/2944)
    //  Check if ComposePanel/SwingPanel focus interop work correctly with new features of
    //  the focus system (it works with the old features like moveFocus/clearFocus)
    override val focusOwner: FocusOwner = FocusOwnerImpl(
        parent = parentFocusManager
    ) {
        registerOnEndApplyChangesListener(it)
    }.apply {
        layoutDirection = platform.layoutDirection
    }

    // TODO: Set the input mode. For now we don't support touch mode, (always in Key mode).
    private val _inputModeManager = InputModeManagerImpl(
        initialInputMode = Keyboard,
        onRequestInputModeChange = {
            if (it == Touch || it == Keyboard) {
                setInputMode(it)
                true
            } else {
                false
            }
        }
    )

    private fun setInputMode(inputMode: InputMode) {
        _inputModeManager.inputMode = inputMode
    }

    override val inputModeManager: InputModeManager
        get() = _inputModeManager

    override val modifierLocalManager: ModifierLocalManager = ModifierLocalManager(this)

    // TODO(b/177931787) : Consider creating a KeyInputManager like we have for FocusManager so
    //  that this common logic can be used by all owners.
    private val keyInputModifier = Modifier.onKeyEvent {
        val focusDirection = getFocusDirection(it)
        if (focusDirection == null || it.type != KeyDown) return@onKeyEvent false

        inputModeManager.requestInputMode(Keyboard)
        // Consume the key event if we moved focus.
        focusOwner.moveFocus(focusDirection)
    }

    var constraints: Constraints = Constraints()

    override val root = LayoutNode().also {
        it.layoutDirection = platform.layoutDirection
        it.measurePolicy = RootMeasurePolicy
        it.modifier = semanticsModifier
            .then(focusOwner.modifier)
            .then(keyInputModifier)
            .onPreviewKeyEvent(onPreviewKeyEvent)
            .onKeyEvent(onKeyEvent)
    }

    override val rootForTest = this

    override val snapshotObserver = OwnerSnapshotObserver { command ->
        dispatchSnapshotChanges?.invoke(command)
    }
    private val pointerInputEventProcessor = PointerInputEventProcessor(root)
    private val measureAndLayoutDelegate = MeasureAndLayoutDelegate(root)

    private val endApplyChangesListeners = mutableVectorOf<(() -> Unit)?>()

    override val textInputService = TextInputService(platform.textInputService)

    @Suppress("UNUSED_ANONYMOUS_PARAMETER")
    @OptIn(InternalTextApi::class)
    override val platformTextInputPluginRegistry: PlatformTextInputPluginRegistry
        get() = PlatformTextInputPluginRegistryImpl { factory, platformTextInput ->
            TODO("See https://issuetracker.google.com/267235947")
        }

    @Deprecated(
        "fontLoader is deprecated, use fontFamilyResolver",
        replaceWith = ReplaceWith("fontFamilyResolver")
    )
    override val fontLoader = FontLoader()

    override val fontFamilyResolver = createFontFamilyResolver()

    override val hapticFeedBack = DefaultHapticFeedback()

    override val clipboardManager = PlatformClipboardManager()

    override val accessibilityManager = DefaultAccessibilityManager()

    override val textToolbar = platform.textToolbar

    override val semanticsOwner: SemanticsOwner = SemanticsOwner(root)

    internal var accessibilityController = platform.accessibilityController(semanticsOwner)

    override val autofillTree = AutofillTree()

    override val autofill: Autofill? get() = null

    override val viewConfiguration = platform.viewConfiguration

    override val hasPendingMeasureOrLayout: Boolean
        get() = measureAndLayoutDelegate.hasPendingMeasureOrLayout

    init {
        snapshotObserver.startObserving()
        root.attach(this)
    }

    fun dispose() {
        snapshotObserver.stopObserving()
        // we don't need to call root.detach() because root will be garbage collected
    }

    // TODO: [1.4 Update] check that it works properly, since after merging 1.4 Modifier doesn't have dispatch method
    override fun sendKeyEvent(keyEvent: KeyEvent): Boolean = focusOwner.dispatchKeyEvent(keyEvent)

    override var showLayoutBounds = false

    override fun requestFocus() = platform.requestFocusForOwner()

    override fun onAttach(node: LayoutNode) = Unit

    override fun onDetach(node: LayoutNode) {
        measureAndLayoutDelegate.onNodeDetached(node)
        snapshotObserver.clear(node)
        needClearObservations = true
    }

    override val measureIteration: Long get() = measureAndLayoutDelegate.measureIteration

    var requestLayout: (() -> Unit)? = null
    var requestDraw: (() -> Unit)? = null
    var dispatchSnapshotChanges: ((Command) -> Unit)? = null

    private var needClearObservations = false

    fun clearInvalidObservations() {
        if (needClearObservations) {
            snapshotObserver.clearInvalidObservations()
            needClearObservations = false
        }
    }

    var contentSize = IntSize.Zero
        private set

    override fun measureAndLayout(sendPointerUpdate: Boolean) {
        measureAndLayoutDelegate.updateRootConstraints(constraints)
        if (
            measureAndLayoutDelegate.measureAndLayout {
                if (sendPointerUpdate) {
                    pointerPositionUpdater.needSendMove()
                }
            }
        ) {
            requestDraw?.invoke()
        }
        measureAndLayoutDelegate.dispatchOnPositionedCallbacks()
        contentSize = computeContentSize()
    }

    override fun measureAndLayout(layoutNode: LayoutNode, constraints: Constraints) {
        measureAndLayoutDelegate.measureAndLayout(layoutNode, constraints)
        pointerPositionUpdater.needSendMove()
        measureAndLayoutDelegate.dispatchOnPositionedCallbacks()
        contentSize = computeContentSize()
    }

    // Don't use mainOwner.root.width here, as it strictly coerced by [constraints]
    private fun computeContentSize() = IntSize(
        root.children.maxOfOrNull { it.outerCoordinator.measuredWidth } ?: 0,
        root.children.maxOfOrNull { it.outerCoordinator.measuredHeight } ?: 0,
    )

    override fun forceMeasureTheSubtree(layoutNode: LayoutNode) {
        measureAndLayoutDelegate.forceMeasureTheSubtree(layoutNode)
    }

    override fun onRequestMeasure(
        layoutNode: LayoutNode,
        affectsLookahead: Boolean,
        forceRequest: Boolean
    ) {
        if (affectsLookahead) {
            if (measureAndLayoutDelegate.requestLookaheadRemeasure(layoutNode, forceRequest)) {
                requestLayout?.invoke()
            }
        } else if (measureAndLayoutDelegate.requestRemeasure(layoutNode, forceRequest)) {
            requestLayout?.invoke()
        }
    }

    override fun onRequestRelayout(
        layoutNode: LayoutNode,
        affectsLookahead: Boolean,
        forceRequest: Boolean
    ) {
        if (affectsLookahead) {
            if (measureAndLayoutDelegate.requestLookaheadRelayout(layoutNode, forceRequest)) {
                requestLayout?.invoke()
            }
        } else if (measureAndLayoutDelegate.requestRelayout(layoutNode, forceRequest)) {
            requestLayout?.invoke()
        }
    }

    override fun requestOnPositionedCallback(layoutNode: LayoutNode) {
        measureAndLayoutDelegate.requestOnPositionedCallback(layoutNode)
        requestLayout?.invoke()
    }

    override fun createLayer(
        drawBlock: (Canvas) -> Unit,
        invalidateParentLayer: () -> Unit
    ) = SkiaLayer(
        density,
        invalidateParentLayer = {
            invalidateParentLayer()
            requestDraw?.invoke()
        },
        drawBlock = drawBlock,
        onDestroy = { needClearObservations = true }
    )

    override fun onSemanticsChange() {
        accessibilityController.onSemanticsChange()
    }

    override fun onLayoutChange(layoutNode: LayoutNode) {
        accessibilityController.onLayoutChange(layoutNode)
    }

    override fun getFocusDirection(keyEvent: KeyEvent): FocusDirection? {
        return when (keyEvent.key) {
            Tab -> if (keyEvent.isShiftPressed) Previous else Next
            DirectionCenter -> In
            Back -> Out
            else -> null
        }
    }

    override fun calculatePositionInWindow(localPosition: Offset): Offset = localPosition

    override fun calculateLocalPosition(positionInWindow: Offset): Offset = positionInWindow

    override fun localToScreen(localPosition: Offset): Offset = localPosition

    override fun screenToLocal(positionOnScreen: Offset): Offset = positionOnScreen

    fun draw(canvas: org.jetbrains.skia.Canvas) {
        root.draw(canvas.asComposeCanvas())
    }

    internal fun processPointerInput(
        event: PointerInputEvent,
        isInBounds: Boolean = true
    ): ProcessResult {
        if (event.button != null) {
            inputModeManager.requestInputMode(Touch)
        }
        return pointerInputEventProcessor.process(
            event,
            this,
            isInBounds = isInBounds && event.pointers.all {
                bounds.contains(it.position.round())
            }
        ).also {
            if (it.dispatchedToAPointerInputModifier) {
                commitPointerIcon()
            }
        }
    }

<<<<<<< HEAD
=======
    /**
     * If pointerPosition is UIKitInterop, then Compose skip touches. And touches goes to UIKit view
     */
    fun hitInteropView(pointerPosition: Offset, isTouchEvent: Boolean): Boolean {
        val result = HitTestResult<PointerInputModifierNode>()
        pointerInputEventProcessor.root.hitTest(pointerPosition, result, isTouchEvent)
        val last: PointerInputModifierNode? = result.lastOrNull()
        return (last as? BackwardsCompatNode)?.element is InteropViewCatchPointerModifier
    }

    @Suppress("OVERRIDE_DEPRECATION")
    override fun processPointerInput(timeMillis: Long, pointers: List<TestPointerInputEventData>) {
        // TODO(https://github.com/JetBrains/compose-jb/issues/1846)
        //  we should route test events through ComposeScene, not through SkiaBasedOwner
        measureAndLayout()
        val isPressed = pointers.any { it.down }
        processPointerInput(
            PointerInputEvent(
                PointerEventType.Unknown,
                timeMillis,
                pointers.map { it.toPointerInputEventData() },
                if (isPressed) PointerButtons(isPrimaryPressed = true) else PointerButtons(),
                button = null
            )
        )
    }

>>>>>>> d8cc7a6f
    override fun onEndApplyChanges() {
        clearInvalidObservations()

        // Listeners can add more items to the list and we want to ensure that they
        // are executed after being added, so loop until the list is empty
        while (endApplyChangesListeners.isNotEmpty()) {
            val size = endApplyChangesListeners.size
            for (i in 0 until size) {
                val listener = endApplyChangesListeners[i]
                // null out the item so that if the listener is re-added then we execute it again.
                endApplyChangesListeners[i] = null
                listener?.invoke()
            }
            // Remove all the items that were visited. Removing items shifts all items after
            // to the front of the list, so removing in a chunk is cheaper than removing one-by-one
            endApplyChangesListeners.removeRange(0, size)
        }
    }

    override fun registerOnEndApplyChangesListener(listener: () -> Unit) {
        if (listener !in endApplyChangesListeners) {
            endApplyChangesListeners += listener
        }
    }

    override fun registerOnLayoutCompletedListener(listener: Owner.OnLayoutCompletedListener) {
        measureAndLayoutDelegate.registerOnLayoutCompletedListener(listener)
        requestLayout?.invoke()
    }

    private fun commitPointerIcon() {
        platform.setPointerIcon(pointerIconService.current)
        pointerIconService.current = PointerIcon.Default
    }

    override val pointerIconService = object : PointerIconService {
        override var current: PointerIcon = PointerIcon.Default

        override fun requestUpdate() {
            pointerPositionUpdater.needSendMove()
        }
    }
}<|MERGE_RESOLUTION|>--- conflicted
+++ resolved
@@ -46,26 +46,14 @@
 import androidx.compose.ui.input.key.Key.Companion.DirectionCenter
 import androidx.compose.ui.input.key.Key.Companion.Tab
 import androidx.compose.ui.input.key.KeyEventType.Companion.KeyDown
-<<<<<<< HEAD
-import androidx.compose.ui.input.key.KeyInputModifier
-import androidx.compose.ui.input.key.isShiftPressed
-import androidx.compose.ui.input.key.key
-import androidx.compose.ui.input.key.type
-=======
 import androidx.compose.ui.input.pointer.PointerButtons
 import androidx.compose.ui.input.pointer.PointerEventType
->>>>>>> d8cc7a6f
 import androidx.compose.ui.input.pointer.PointerIcon
 import androidx.compose.ui.input.pointer.PointerIconService
 import androidx.compose.ui.input.pointer.PointerInputEvent
 import androidx.compose.ui.input.pointer.PointerInputEventProcessor
 import androidx.compose.ui.input.pointer.PositionCalculator
 import androidx.compose.ui.input.pointer.ProcessResult
-<<<<<<< HEAD
-=======
-import androidx.compose.ui.input.pointer.TestPointerInputEventData
-import androidx.compose.ui.input.pointer.InteropViewCatchPointerModifier
->>>>>>> d8cc7a6f
 import androidx.compose.ui.layout.RootMeasurePolicy
 import androidx.compose.ui.modifier.ModifierLocalManager
 import androidx.compose.ui.node.BackwardsCompatNode
@@ -411,8 +399,6 @@
         }
     }
 
-<<<<<<< HEAD
-=======
     /**
      * If pointerPosition is UIKitInterop, then Compose skip touches. And touches goes to UIKit view
      */
@@ -423,24 +409,6 @@
         return (last as? BackwardsCompatNode)?.element is InteropViewCatchPointerModifier
     }
 
-    @Suppress("OVERRIDE_DEPRECATION")
-    override fun processPointerInput(timeMillis: Long, pointers: List<TestPointerInputEventData>) {
-        // TODO(https://github.com/JetBrains/compose-jb/issues/1846)
-        //  we should route test events through ComposeScene, not through SkiaBasedOwner
-        measureAndLayout()
-        val isPressed = pointers.any { it.down }
-        processPointerInput(
-            PointerInputEvent(
-                PointerEventType.Unknown,
-                timeMillis,
-                pointers.map { it.toPointerInputEventData() },
-                if (isPressed) PointerButtons(isPrimaryPressed = true) else PointerButtons(),
-                button = null
-            )
-        )
-    }
-
->>>>>>> d8cc7a6f
     override fun onEndApplyChanges() {
         clearInvalidObservations()
 
