--- conflicted
+++ resolved
@@ -147,7 +147,6 @@
             forEachLayer { it.owner.size = value }
         }
 
-<<<<<<< HEAD
     override var adjustedFocusAreaInsets: PlatformInsets
         get() = mainOwner.adjustedFocusAreaInsets
         set(value) {
@@ -155,12 +154,7 @@
             forEachLayer { it.owner.adjustedFocusAreaInsets = value }
         }
 
-    override val focusManager: ComposeSceneFocusManager = ComposeSceneFocusManager(
-        focusOwner = { focusedOwner.focusOwner }
-    )
-=======
     override val focusManager = ComposeSceneFocusManager { focusedOwner.focusOwner }
->>>>>>> e7695616
 
     override val dragAndDropTarget = ComposeSceneDragAndDropTarget { focusedOwner.dragAndDropOwner }
 
