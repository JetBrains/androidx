/*
 * Copyright 2020 The Android Open Source Project
 *
 * Licensed under the Apache License, Version 2.0 (the "License");
 * you may not use this file except in compliance with the License.
 * You may obtain a copy of the License at
 *
 *      http://www.apache.org/licenses/LICENSE-2.0
 *
 * Unless required by applicable law or agreed to in writing, software
 * distributed under the License is distributed on an "AS IS" BASIS,
 * WITHOUT WARRANTIES OR CONDITIONS OF ANY KIND, either express or implied.
 * See the License for the specific language governing permissions and
 * limitations under the License.
 */

package androidx.compose.ui.platform

import android.accessibilityservice.AccessibilityServiceInfo.FEEDBACK_ALL_MASK
import android.content.Context
import android.graphics.RectF
import android.os.Build
import android.os.Bundle
import android.os.Handler
import android.os.Looper
import android.os.SystemClock
import android.text.SpannableString
import android.util.Log
import android.view.MotionEvent
import android.view.View
import android.view.accessibility.AccessibilityEvent
import android.view.accessibility.AccessibilityManager
import android.view.accessibility.AccessibilityManager.AccessibilityStateChangeListener
import android.view.accessibility.AccessibilityManager.TouchExplorationStateChangeListener
import android.view.accessibility.AccessibilityNodeInfo.EXTRA_DATA_TEXT_CHARACTER_LOCATION_ARG_LENGTH
import android.view.accessibility.AccessibilityNodeInfo.EXTRA_DATA_TEXT_CHARACTER_LOCATION_ARG_START_INDEX
import android.view.accessibility.AccessibilityNodeInfo.EXTRA_DATA_TEXT_CHARACTER_LOCATION_KEY
import androidx.annotation.IntRange
import androidx.annotation.RequiresApi
import androidx.annotation.VisibleForTesting
import androidx.collection.ArraySet
import androidx.collection.IntObjectMap
import androidx.collection.MutableIntIntMap
import androidx.collection.MutableIntObjectMap
import androidx.collection.MutableIntSet
import androidx.collection.MutableObjectIntMap
import androidx.collection.SparseArrayCompat
import androidx.collection.intListOf
import androidx.collection.intObjectMapOf
import androidx.collection.mutableIntListOf
import androidx.collection.mutableIntObjectMapOf
import androidx.collection.mutableIntSetOf
import androidx.collection.mutableObjectIntMapOf
import androidx.compose.ui.ExperimentalComposeUiApi
import androidx.compose.ui.R
import androidx.compose.ui.contentcapture.ContentCaptureManager
import androidx.compose.ui.focus.FocusDirection.Companion.Exit
import androidx.compose.ui.geometry.Offset
import androidx.compose.ui.geometry.Rect
import androidx.compose.ui.graphics.toComposeRect
import androidx.compose.ui.internal.checkPreconditionNotNull
import androidx.compose.ui.layout.boundsInParent
import androidx.compose.ui.layout.positionInRoot
import androidx.compose.ui.node.HitTestResult
import androidx.compose.ui.node.LayoutNode
import androidx.compose.ui.node.Nodes
import androidx.compose.ui.node.requireLayoutNode
import androidx.compose.ui.platform.accessibility.hasCollectionInfo
import androidx.compose.ui.platform.accessibility.setCollectionInfo
import androidx.compose.ui.platform.accessibility.setCollectionItemInfo
import androidx.compose.ui.semantics.AccessibilityAction
import androidx.compose.ui.semantics.CustomAccessibilityAction
import androidx.compose.ui.semantics.LiveRegionMode
import androidx.compose.ui.semantics.ProgressBarRangeInfo
import androidx.compose.ui.semantics.Role
import androidx.compose.ui.semantics.ScrollAxisRange
import androidx.compose.ui.semantics.SemanticsActions
import androidx.compose.ui.semantics.SemanticsActions.CustomActions
import androidx.compose.ui.semantics.SemanticsActions.PageDown
import androidx.compose.ui.semantics.SemanticsActions.PageLeft
import androidx.compose.ui.semantics.SemanticsActions.PageRight
import androidx.compose.ui.semantics.SemanticsActions.PageUp
import androidx.compose.ui.semantics.SemanticsConfiguration
import androidx.compose.ui.semantics.SemanticsNode
import androidx.compose.ui.semantics.SemanticsProperties
import androidx.compose.ui.semantics.SemanticsPropertiesAndroid
import androidx.compose.ui.semantics.getOrNull
import androidx.compose.ui.state.ToggleableState
import androidx.compose.ui.text.AnnotatedString
import androidx.compose.ui.text.InternalTextApi
import androidx.compose.ui.text.font.FontFamily
import androidx.compose.ui.text.platform.URLSpanCache
import androidx.compose.ui.text.platform.toAccessibilitySpannableString
import androidx.compose.ui.unit.LayoutDirection
import androidx.compose.ui.unit.toSize
import androidx.compose.ui.util.fastCoerceIn
import androidx.compose.ui.util.fastForEach
import androidx.compose.ui.util.fastForEachIndexed
import androidx.compose.ui.util.fastJoinToString
import androidx.compose.ui.util.fastRoundToInt
import androidx.compose.ui.util.trace
import androidx.core.view.AccessibilityDelegateCompat
import androidx.core.view.ViewCompat.ACCESSIBILITY_LIVE_REGION_ASSERTIVE
import androidx.core.view.ViewCompat.ACCESSIBILITY_LIVE_REGION_POLITE
import androidx.core.view.accessibility.AccessibilityEventCompat
import androidx.core.view.accessibility.AccessibilityNodeInfoCompat
import androidx.core.view.accessibility.AccessibilityNodeInfoCompat.AccessibilityActionCompat
import androidx.core.view.accessibility.AccessibilityNodeProviderCompat
import androidx.lifecycle.Lifecycle
import kotlin.math.abs
import kotlin.math.ceil
import kotlin.math.floor
import kotlin.math.max
import kotlin.math.min
import kotlin.math.sign
import kotlinx.coroutines.channels.Channel
import kotlinx.coroutines.delay

private fun LayoutNode.findClosestParentNode(selector: (LayoutNode) -> Boolean): LayoutNode? {
    var currentParent = this.parent
    while (currentParent != null) {
        if (selector(currentParent)) {
            return currentParent
        } else {
            currentParent = currentParent.parent
        }
    }

    return null
}

@Suppress("NullAnnotationGroup")
@OptIn(InternalTextApi::class)
internal class AndroidComposeViewAccessibilityDelegateCompat(val view: AndroidComposeView) :
    AccessibilityDelegateCompat() {
    @Suppress("ConstPropertyName")
    companion object {
        /** Virtual node identifier value for invalid nodes. */
        const val InvalidId = Integer.MIN_VALUE
        const val ClassName = "android.view.View"
        const val TextFieldClassName = "android.widget.EditText"
        const val TextClassName = "android.widget.TextView"
        const val LogTag = "AccessibilityDelegate"
        const val ExtraDataTestTagKey = "androidx.compose.ui.semantics.testTag"
        const val ExtraDataIdKey = "androidx.compose.ui.semantics.id"

        /**
         * Intent size limitations prevent sending over a megabyte of data. Limit text length to
         * 100K characters - 200KB.
         */
        const val ParcelSafeTextLength = 100000

        /** The undefined cursor position. */
        const val AccessibilityCursorPositionUndefined = -1

        // 20 is taken from AbsSeekbar.java.
        const val AccessibilitySliderStepsCount = 20

        /**
         * Timeout to determine whether a text selection changed event and the pending text
         * traversed event could be resulted from the same traverse action.
         */
        const val TextTraversedEventTimeoutMillis: Long = 1000
        private val AccessibilityActionsResourceIds =
            intListOf(
                R.id.accessibility_custom_action_0,
                R.id.accessibility_custom_action_1,
                R.id.accessibility_custom_action_2,
                R.id.accessibility_custom_action_3,
                R.id.accessibility_custom_action_4,
                R.id.accessibility_custom_action_5,
                R.id.accessibility_custom_action_6,
                R.id.accessibility_custom_action_7,
                R.id.accessibility_custom_action_8,
                R.id.accessibility_custom_action_9,
                R.id.accessibility_custom_action_10,
                R.id.accessibility_custom_action_11,
                R.id.accessibility_custom_action_12,
                R.id.accessibility_custom_action_13,
                R.id.accessibility_custom_action_14,
                R.id.accessibility_custom_action_15,
                R.id.accessibility_custom_action_16,
                R.id.accessibility_custom_action_17,
                R.id.accessibility_custom_action_18,
                R.id.accessibility_custom_action_19,
                R.id.accessibility_custom_action_20,
                R.id.accessibility_custom_action_21,
                R.id.accessibility_custom_action_22,
                R.id.accessibility_custom_action_23,
                R.id.accessibility_custom_action_24,
                R.id.accessibility_custom_action_25,
                R.id.accessibility_custom_action_26,
                R.id.accessibility_custom_action_27,
                R.id.accessibility_custom_action_28,
                R.id.accessibility_custom_action_29,
                R.id.accessibility_custom_action_30,
                R.id.accessibility_custom_action_31
            )
    }

    // TODO(b/272068594): The current tests assert whether this variable was set. We should instead
    //  assert the behavior that is affected based on the value set here. (Eg, If we have a
    //  previously hovered item, we send a hover exit event when a new item is hovered).
    /** Virtual view id for the currently hovered logical item. */
    @VisibleForTesting internal var hoveredVirtualViewId = InvalidId

    // We could use UiAutomation.OnAccessibilityEventListener, but the tests were
    // flaky, so we use this callback to test accessibility events.
    @VisibleForTesting
    internal var onSendAccessibilityEvent: (AccessibilityEvent) -> Boolean = {
        trace("sendAccessibilityEvent") { view.parent.requestSendAccessibilityEvent(view, it) }
    }

    private val accessibilityManager: AccessibilityManager =
        view.context.getSystemService(Context.ACCESSIBILITY_SERVICE) as AccessibilityManager

    internal var accessibilityForceEnabledForTesting = false
        set(value) {
            field = value
            currentSemanticsNodesInvalidated = true
        }

    /**
     * Delay before dispatching a recurring accessibility event in milliseconds. This delay
     * guarantees that a recurring event will be send at most once during the
     * [SendRecurringAccessibilityEventsIntervalMillis] time frame.
     */
    internal var SendRecurringAccessibilityEventsIntervalMillis = 100L

    private val enabledStateListener = AccessibilityStateChangeListener { enabled ->
        enabledServices =
            if (enabled) {
                accessibilityManager.getEnabledAccessibilityServiceList(FEEDBACK_ALL_MASK)
            } else {
                emptyList()
            }
    }

    private val touchExplorationStateListener = TouchExplorationStateChangeListener {
        enabledServices = accessibilityManager.getEnabledAccessibilityServiceList(FEEDBACK_ALL_MASK)
    }

    private var enabledServices =
        accessibilityManager.getEnabledAccessibilityServiceList(FEEDBACK_ALL_MASK)

    /**
     * True if any accessibility service enabled in the system, except the UIAutomator (as it
     * doesn't appear in the list of enabled services)
     */
    internal val isEnabled: Boolean
        get() =
            accessibilityForceEnabledForTesting ||
                // checking the list allows us to filter out the UIAutomator which doesn't appear in
                // it
                (accessibilityManager.isEnabled && enabledServices.isNotEmpty())

    /**
     * True if accessibility service with the touch exploration (e.g. Talkback) is enabled in the
     * system. Note that UIAutomator doesn't request touch exploration therefore returns false
     */
    private val isTouchExplorationEnabled
        get() =
            accessibilityForceEnabledForTesting ||
                (accessibilityManager.isEnabled && accessibilityManager.isTouchExplorationEnabled)

    private val handler = Handler(Looper.getMainLooper())
    private var nodeProvider = ComposeAccessibilityNodeProvider()

    private var focusedVirtualViewId = InvalidId
    private var currentlyFocusedANI: AccessibilityNodeInfoCompat? = null
    private var sendingFocusAffectingEvent = false
    private val pendingHorizontalScrollEvents = MutableIntObjectMap<ScrollAxisRange>()
    private val pendingVerticalScrollEvents = MutableIntObjectMap<ScrollAxisRange>()

    // For actionIdToId and labelToActionId, the keys are the virtualViewIds. The value of
    // actionIdToLabel holds assigned custom action id to custom action label mapping. The
    // value of labelToActionId holds custom action label to assigned custom action id mapping.
    private var actionIdToLabel = SparseArrayCompat<SparseArrayCompat<CharSequence>>()
    private var labelToActionId = SparseArrayCompat<MutableObjectIntMap<CharSequence>>()
    private var accessibilityCursorPosition = AccessibilityCursorPositionUndefined

    // We hold this node id to reset the [accessibilityCursorPosition] to undefined when
    // traversal with granularity switches to the next node
    private var previousTraversedNode: Int? = null
    private val subtreeChangedLayoutNodes = ArraySet<LayoutNode>()
    private val boundsUpdateChannel = Channel<Unit>(1)
    private var currentSemanticsNodesInvalidated = true

    private class PendingTextTraversedEvent(
        val node: SemanticsNode,
        val action: Int,
        val granularity: Int,
        val fromIndex: Int,
        val toIndex: Int,
        val traverseTime: Long
    )

    private var pendingTextTraversedEvent: PendingTextTraversedEvent? = null

    /**
     * Up to date semantics nodes in pruned semantics tree. It always reflects the current semantics
     * tree. They key is the virtual view id(the root node has a key of
     * AccessibilityNodeProviderCompat.HOST_VIEW_ID and other node has a key of its id).
     */
    private var currentSemanticsNodes: IntObjectMap<SemanticsNodeWithAdjustedBounds> =
        intObjectMapOf()
        get() {
            if (currentSemanticsNodesInvalidated) { // first instance of retrieving all nodes
                currentSemanticsNodesInvalidated = false
                field =
                    trace("generateCurrentSemanticsNodes") {
                        view.semanticsOwner.getAllUncoveredSemanticsNodesToIntObjectMap()
                    }
                if (isEnabled) {
                    trace("setTraversalValues") { setTraversalValues() }
                }
            }
            return field
        }

    private var paneDisplayed = MutableIntSet()

    internal var idToBeforeMap = MutableIntIntMap()
    internal var idToAfterMap = MutableIntIntMap()
    internal val ExtraDataTestTraversalBeforeVal =
        @Suppress("SpellCheckingInspection")
        "android.view.accessibility.extra.EXTRA_DATA_TEST_TRAVERSALBEFORE_VAL"
    internal val ExtraDataTestTraversalAfterVal =
        @Suppress("SpellCheckingInspection")
        "android.view.accessibility.extra.EXTRA_DATA_TEST_TRAVERSALAFTER_VAL"

    private val urlSpanCache = URLSpanCache()

    // previousSemanticsNodes holds the previous pruned semantics tree so that we can compare the
    // current and previous trees in onSemanticsChange(). We use SemanticsNodeCopy here because
    // SemanticsNode's children are dynamically generated and always reflect the current children.
    // We need to keep a copy of its old structure for comparison.
    private var previousSemanticsNodes: MutableIntObjectMap<SemanticsNodeCopy> =
        mutableIntObjectMapOf()
    private var previousSemanticsRoot =
        SemanticsNodeCopy(view.semanticsOwner.unmergedRootSemanticsNode, intObjectMapOf())
    private var checkingForSemanticsChanges = false

    init {
        // Remove callbacks that rely on view being attached to a window when we become detached.
        view.addOnAttachStateChangeListener(
            object : View.OnAttachStateChangeListener {
                override fun onViewAttachedToWindow(view: View) {
                    with(accessibilityManager) {
                        addAccessibilityStateChangeListener(enabledStateListener)
                        addTouchExplorationStateChangeListener(touchExplorationStateListener)
                    }
                }

                override fun onViewDetachedFromWindow(view: View) {
                    handler.removeCallbacks(semanticsChangeChecker)
                    with(accessibilityManager) {
                        removeAccessibilityStateChangeListener(enabledStateListener)
                        removeTouchExplorationStateChangeListener(touchExplorationStateListener)
                    }
                }
            }
        )
    }

    /**
     * Returns true if there is any semantics node in the tree that can scroll in the given
     * [orientation][vertical] and [direction] at the given [position] in the view associated with
     * this delegate.
     *
     * @param direction The direction to check for scrolling: <0 means scrolling left or up, >0
     *   means scrolling right or down.
     * @param position The position in the view to check in view-local coordinates.
     */
    internal fun canScroll(vertical: Boolean, direction: Int, position: Offset): Boolean {
        // Workaround for access from bg thread, it is not supported by semantics (b/298159434)
        if (Looper.getMainLooper().thread != Thread.currentThread()) {
            return false
        }

        return canScroll(currentSemanticsNodes, vertical, direction, position)
    }

    private fun canScroll(
        currentSemanticsNodes: IntObjectMap<SemanticsNodeWithAdjustedBounds>,
        vertical: Boolean,
        direction: Int,
        position: Offset
    ): Boolean {
        // No down event has occurred yet which gives us a location to hit test.
        if (position == Offset.Unspecified || !position.isValid()) return false

        val scrollRangeProperty =
            when (vertical) {
                true -> SemanticsProperties.VerticalScrollAxisRange
                false -> SemanticsProperties.HorizontalScrollAxisRange
            }

        var foundNode = false
        currentSemanticsNodes.forEachValue { node ->
            // Only consider nodes that are under the touch event. Checks the adjusted bounds to
            // avoid overlapping siblings. Because position is a float (touch event can happen in-
            // between pixels), convert the int-based Android Rect to a float-based Compose Rect
            // before doing the comparison.
            if (!node.adjustedBounds.toComposeRect().contains(position)) {
                return@forEachValue
            }

            // Using `unmergedConfig` here is okay since we iterate through all nodes anyway
            val scrollRange =
                node.semanticsNode.unmergedConfig.getOrNull(scrollRangeProperty)
                    ?: return@forEachValue

            // A node simply having scrollable semantics doesn't mean it's necessarily scrollable
            // in the given direction – it must also not be scrolled to its limit in that direction.
            var actualDirection = if (scrollRange.reverseScrolling) -direction else direction
            if (direction == 0 && scrollRange.reverseScrolling) {
                // The View implementation of canScroll* treat zero as a positive direction, so
                // this code should do the same. That means if scrolling is reversed, zero should be
                // a negative direction. The actual number doesn't matter, just its sign.
                actualDirection = -1
            }

            if (actualDirection < 0) {
                if (scrollRange.value() > 0) {
                    foundNode = true
                    return@forEachValue
                }
            } else {
                if (scrollRange.value() < scrollRange.maxValue()) {
                    foundNode = true
                    return@forEachValue
                }
            }
        }
        return foundNode
    }

    private fun createNodeInfo(virtualViewId: Int): AccessibilityNodeInfoCompat? {
        trace("checkIfDestroyed") {
            if (
                view.viewTreeOwners?.lifecycleOwner?.lifecycle?.currentState ==
                    Lifecycle.State.DESTROYED
            ) {
                return null
            }
        }
        val info: AccessibilityNodeInfoCompat =
            trace("createAccessibilityNodeInfoObject") { AccessibilityNodeInfoCompat.obtain() }
        val semanticsNodeWithAdjustedBounds =
            trace("calculateNodeWithAdjustedBounds") { currentSemanticsNodes[virtualViewId] }
                ?: return null
        val semanticsNode: SemanticsNode = semanticsNodeWithAdjustedBounds.semanticsNode
        trace("setParentForAccessibility") {
            if (virtualViewId == AccessibilityNodeProviderCompat.HOST_VIEW_ID) {
                info.setParent(view.getParentForAccessibility() as? View)
            } else {
                var parentId =
                    checkPreconditionNotNull(semanticsNode.parent?.id) {
                        "semanticsNode $virtualViewId has null parent"
                    }
                if (parentId == view.semanticsOwner.unmergedRootSemanticsNode.id) {
                    parentId = AccessibilityNodeProviderCompat.HOST_VIEW_ID
                }
                info.setParent(view, parentId)
            }
        }
        info.setSource(view, virtualViewId)

        trace("setBoundsInScreen") {
            info.setBoundsInScreen(boundsInScreen(semanticsNodeWithAdjustedBounds))
        }

        trace("populateAccessibilityNodeInfoProperties") {
            populateAccessibilityNodeInfoProperties(virtualViewId, info, semanticsNode)
        }

        return info
    }

    private fun boundsInScreen(node: SemanticsNodeWithAdjustedBounds): android.graphics.Rect {
        val boundsInRoot = node.adjustedBounds
        val topLeftInScreen =
            view.localToScreen(Offset(boundsInRoot.left.toFloat(), boundsInRoot.top.toFloat()))
        val bottomRightInScreen =
            view.localToScreen(Offset(boundsInRoot.right.toFloat(), boundsInRoot.bottom.toFloat()))

        return android.graphics.Rect(
            floor(topLeftInScreen.x).toInt(),
            floor(topLeftInScreen.y).toInt(),
            ceil(bottomRightInScreen.x).toInt(),
            ceil(bottomRightInScreen.y).toInt()
        )
    }

    private object TopBottomBoundsComparator : Comparator<Pair<Rect, MutableList<SemanticsNode>>> {
        override fun compare(
            a: Pair<Rect, MutableList<SemanticsNode>>,
            b: Pair<Rect, MutableList<SemanticsNode>>
        ): Int {
            val r = a.first.top.compareTo(b.first.top)
            if (r != 0) return r
            return a.first.bottom.compareTo(b.first.bottom)
        }
    }

    private object LtrBoundsComparator : Comparator<SemanticsNode> {
        override fun compare(a: SemanticsNode, b: SemanticsNode): Int {
            // TODO: boundsInWindow is quite expensive and allocates several objects,
            // we need to fix this since this is called during sorting
            val ab = a.boundsInWindow
            val bb = b.boundsInWindow
            var r = ab.left.compareTo(bb.left)
            if (r != 0) return r
            r = ab.top.compareTo(bb.top)
            if (r != 0) return r
            r = ab.bottom.compareTo(bb.bottom)
            if (r != 0) return r
            return ab.right.compareTo(bb.right)
        }
    }

    private object RtlBoundsComparator : Comparator<SemanticsNode> {
        override fun compare(a: SemanticsNode, b: SemanticsNode): Int {
            // TODO: boundsInWindow is quite expensive and allocates several objects,
            // we need to fix this since this is called during sorting
            val ab = a.boundsInWindow
            val bb = b.boundsInWindow
            // We want to compare the right-most bounds, with the largest values first — that way
            // the nodes will be sorted from right to left. Since `compareTo` returns a positive
            // number if the first object is greater than the second, we want to call
            // `b.compareTo(a)`, since we want our values in descending order, rather than
            // ascending order.
            var r = bb.right.compareTo(ab.right)
            if (r != 0) return r
            // Since in RTL layouts we still read from top to bottom, we compare the top and
            // bottom bounds as usual.
            r = ab.top.compareTo(bb.top)
            if (r != 0) return r
            r = ab.bottom.compareTo(bb.bottom)
            if (r != 0) return r
            // We also want to sort the left bounds in descending order, so call `b.compareTo(a)`
            // here too.
            return bb.left.compareTo(ab.left)
        }
    }

    @Suppress("NOTHING_TO_INLINE")
    private inline fun semanticComparator(layoutIsRtl: Boolean): Comparator<SemanticsNode> {
        return (if (layoutIsRtl) RtlBoundsComparator else LtrBoundsComparator)
            // then compare by layoutNode's zIndex and placement order
            .thenBy(LayoutNode.ZComparator) { it.layoutNode }
            // then compare by semanticsId to break the tie somehow
            .thenBy { it.id }
    }

    /**
     * Returns the results of geometry groupings, which is determined from 1) grouping nodes into
     * distinct, non-overlapping rows based on their top/bottom coordinates, then 2) sorting nodes
     * within each row with the semantics comparator.
     *
     * This method approaches traversal order with more nuance than an approach considering only
     * just hierarchy or only just an individual node's bounds.
     *
     * If [containerChildrenMapping] exists, there are additional children to add, as well as the
     * sorted parent itself
     */
    private fun sortByGeometryGroupings(
        layoutIsRtl: Boolean,
        parentListToSort: ArrayList<SemanticsNode>,
        containerChildrenMapping: MutableIntObjectMap<MutableList<SemanticsNode>> =
            mutableIntObjectMapOf()
    ): MutableList<SemanticsNode> {
        // RowGroupings list consists of pairs, first = a rectangle of the bounds of the row
        // and second = the list of nodes in that row
        val rowGroupings = ArrayList<Pair<Rect, MutableList<SemanticsNode>>>()

        // check to see if this entry overlaps with any groupings in rowGroupings
        fun placedEntryRowOverlaps(node: SemanticsNode): Boolean {
            // Conversion to long is needed in order to utilize `until`, which has no float ver
            val entryTopCoord = node.boundsInWindow.top
            val entryBottomCoord = node.boundsInWindow.bottom
            val entryIsEmpty = entryTopCoord >= entryBottomCoord

            for (currIndex in 0..rowGroupings.lastIndex) {
                val currRect = rowGroupings[currIndex].first
                val groupIsEmpty = currRect.top >= currRect.bottom
                val groupOverlapsEntry =
                    !entryIsEmpty &&
                        !groupIsEmpty &&
                        max(entryTopCoord, currRect.top) < min(entryBottomCoord, currRect.bottom)

                // If it overlaps with this row group, update cover and add node
                if (groupOverlapsEntry) {
                    val newRect =
                        currRect.intersect(
                            0f,
                            entryTopCoord,
                            Float.POSITIVE_INFINITY,
                            entryBottomCoord
                        )
                    // Replace the cover rectangle, copying over the old list of nodes
                    rowGroupings[currIndex] = Pair(newRect, rowGroupings[currIndex].second)
                    // Add current node
                    rowGroupings[currIndex].second.add(node)
                    // We've found an overlapping group, return true
                    return true
                }
            }

            // If we've made it here, then there are no groups our entry overlaps with
            return false
        }

        for (entryIndex in 0..parentListToSort.lastIndex) {
            val currEntry = parentListToSort[entryIndex]
            // If this is the first entry, or vertical groups don't overlap
            if (entryIndex == 0 || !placedEntryRowOverlaps(currEntry)) {
                val newRect = currEntry.boundsInWindow
                rowGroupings.add(Pair(newRect, mutableListOf(currEntry)))
            } // otherwise, we've already iterated through, found and placed it in a matching group
        }

        // Sort the rows from top to bottom
        rowGroupings.sortWith(TopBottomBoundsComparator)

        val returnList = ArrayList<SemanticsNode>()
        rowGroupings.fastForEach { row ->
            // Sort each individual row's parent nodes
            row.second.sortWith(semanticComparator(layoutIsRtl))
            returnList.addAll(row.second)
        }

        // Kotlin `sortWith` should just pull out the highest traversal indices, but keep everything
        // else in place. If the element does not have a `traversalIndex` then `0f` will be used.
        returnList.sortWith { a, b ->
            a.unmergedConfig
                .getOrElse(SemanticsProperties.TraversalIndex) { 0f }
                .compareTo(b.unmergedConfig.getOrElse(SemanticsProperties.TraversalIndex) { 0f })
        }

        var i = 0
        // Afterwards, go in and add the containers' children.
        while (i <= returnList.lastIndex) {
            val currNodeId = returnList[i].id
            // If a parent node is a container, then add its children.
            // Add all container's children after the container itself.
            // Because we've already recursed on the containers children, the children should
            // also be sorted by their traversal index
            val containersChildrenList = containerChildrenMapping[currNodeId]
            if (containersChildrenList != null) {
                val containerIsScreenReaderFocusable = isScreenReaderFocusable(returnList[i])
                if (!containerIsScreenReaderFocusable) {
                    // Container is removed if it is not screenreader-focusable
                    returnList.removeAt(i)
                } else {
                    // Increase counter if the container was not removed
                    i += 1
                }
                // Add all the container's children and increase counter by the number of children
                returnList.addAll(i, containersChildrenList)
                i += containersChildrenList.size
            } else {
                // Advance to the next item
                i += 1
            }
        }
        return returnList
    }

    private fun geometryDepthFirstSearch(
        currNode: SemanticsNode,
        geometryList: ArrayList<SemanticsNode>,
        containerMapToChildren: MutableIntObjectMap<MutableList<SemanticsNode>>
    ) {
        val currRTL = currNode.isRtl
        // We only want to add children that are either traversalGroups or are
        // screen reader focusable. The child must also be in the current pruned semantics tree.
        val isTraversalGroup =
            currNode.unmergedConfig.getOrElse(SemanticsProperties.IsTraversalGroup) { false }

        if (
            (isTraversalGroup || isScreenReaderFocusable(currNode)) &&
                currentSemanticsNodes.containsKey(currNode.id)
        ) {
            geometryList.add(currNode)
        }
        if (isTraversalGroup) {
            // Recurse and record the container's children, sorted
            containerMapToChildren[currNode.id] =
                subtreeSortedByGeometryGrouping(currRTL, currNode.children.toMutableList())
        } else {
            // Otherwise, continue adding children to the list that'll be sorted regardless of
            // hierarchy
            currNode.children.fastForEach { child ->
                geometryDepthFirstSearch(child, geometryList, containerMapToChildren)
            }
        }
    }

    /**
     * This function prepares a subtree for `sortByGeometryGroupings` by retrieving all
     * non-container nodes and adding them to the list to be geometrically sorted. We recurse on
     * containers (if they exist) and add their sorted children to an optional mapping. The list to
     * be sorted and child mapping is passed into `sortByGeometryGroupings`.
     */
    private fun subtreeSortedByGeometryGrouping(
        layoutIsRtl: Boolean,
        listToSort: MutableList<SemanticsNode>
    ): MutableList<SemanticsNode> {
        // This should be mapping of [containerID: listOfSortedChildren], only populated if there
        // are container nodes in this level. If there are container nodes, `containerMapToChildren`
        // would look like {containerId: [sortedChild, sortedChild], containerId: [sortedChild]}
        val containerMapToChildren = mutableIntObjectMapOf<MutableList<SemanticsNode>>()
        val geometryList = ArrayList<SemanticsNode>()

        listToSort.fastForEach { node ->
            geometryDepthFirstSearch(node, geometryList, containerMapToChildren)
        }

        return sortByGeometryGroupings(layoutIsRtl, geometryList, containerMapToChildren)
    }

    private fun setTraversalValues() {
        idToBeforeMap.clear()
        idToAfterMap.clear()

        val hostSemanticsNode =
            currentSemanticsNodes[AccessibilityNodeProviderCompat.HOST_VIEW_ID]?.semanticsNode!!
        val hostLayoutIsRtl = hostSemanticsNode.isRtl

        val semanticsOrderList =
            subtreeSortedByGeometryGrouping(hostLayoutIsRtl, mutableListOf(hostSemanticsNode))

        // Iterate through our ordered list, and creating a mapping of current node to next node ID
        // We'll later read through this and set traversal order with IdToBeforeMap
        for (i in 1..semanticsOrderList.lastIndex) {
            val prevId = semanticsOrderList[i - 1].id
            val currId = semanticsOrderList[i].id
            idToBeforeMap[prevId] = currId
            idToAfterMap[currId] = prevId
        }
    }

    private fun isScreenReaderFocusable(node: SemanticsNode): Boolean {
        val nodeContentDescriptionOrNull =
            node.unmergedConfig.getOrNull(SemanticsProperties.ContentDescription)?.firstOrNull()
        val isSpeakingNode =
            nodeContentDescriptionOrNull != null ||
                getInfoText(node) != null ||
                getInfoStateDescriptionOrNull(node) != null ||
                getInfoIsCheckable(node)

        return node.isVisible &&
            (node.unmergedConfig.isMergingSemanticsOfDescendants ||
                node.isUnmergedLeafNode && isSpeakingNode)
    }

    private fun populateAccessibilityNodeInfoProperties(
        virtualViewId: Int,
        info: AccessibilityNodeInfoCompat,
        semanticsNode: SemanticsNode
    ) {
        // set classname
        info.className = ClassName
<<<<<<< HEAD
=======

        // Set a classname for text nodes before setting a classname based on a role ensuring that
        // the latter if present wins (see b/343392125)
        if (semanticsNode.unmergedConfig.contains(SemanticsProperties.EditableText)) {
            info.className = TextFieldClassName
        }
        if (semanticsNode.unmergedConfig.contains(SemanticsProperties.Text)) {
            info.className = TextClassName
        }
>>>>>>> 8b5ab348
        val role = semanticsNode.unmergedConfig.getOrNull(SemanticsProperties.Role)
        role?.let {
            if (semanticsNode.isFake || semanticsNode.replacedChildren.isEmpty()) {
                if (role == Role.Tab) {
                    info.roleDescription = view.context.resources.getString(R.string.tab)
                } else if (role == Role.Switch) {
                    info.roleDescription = view.context.resources.getString(R.string.switch_role)
                } else {
                    val className = role.toLegacyClassName()
                    // Images are often minor children of larger widgets, so we only want to
                    // announce the Image role when the image itself is focusable.
                    if (
                        role != Role.Image ||
                            semanticsNode.isUnmergedLeafNode ||
                            semanticsNode.unmergedConfig.isMergingSemanticsOfDescendants
                    ) {
                        info.className = className
                    }
                }
            }
        }
        if (semanticsNode.unmergedConfig.contains(SemanticsActions.SetText)) {
            info.className = TextFieldClassName
        }
        if (semanticsNode.unmergedConfig.contains(SemanticsProperties.Text)) {
            info.className = TextClassName
        }

        info.packageName = view.context.packageName

        // This property exists to distinguish semantically meaningful nodes from purely structural
        // or decorative UI elements.  Most nodes are considered important, except:
        // * Invisible nodes.
        // * Non-merging nodes with only non-accessibility-speakable properties.
        //     * Of the built-in ones, the key example is testTag.
        //     * Custom SemanticsPropertyKeys defined outside the UI package
        //       are also non-speakable.
        // * Non-merging nodes that are empty: notably, clearAndSetSemantics {}
        //   and the root of the SemanticsNode tree.
        info.isImportantForAccessibility = semanticsNode.isImportantForAccessibility()

        semanticsNode.replacedChildren.fastForEach { child ->
            if (currentSemanticsNodes.contains(child.id)) {
                val holder = view.androidViewsHandler.layoutNodeToHolder[child.layoutNode]
                // Do not add children if the ID is not valid.
                if (child.id == View.NO_ID) {
                    return@fastForEach
                }
                if (holder != null) {
                    info.addChild(holder)
                } else {
                    info.addChild(view, child.id)
                }
            }
        }

        // Manage internal accessibility focus state.
        if (virtualViewId == focusedVirtualViewId) {
            info.isAccessibilityFocused = true
            info.addAction(AccessibilityActionCompat.ACTION_CLEAR_ACCESSIBILITY_FOCUS)
        } else {
            info.isAccessibilityFocused = false
            info.addAction(AccessibilityActionCompat.ACTION_ACCESSIBILITY_FOCUS)
        }

        setText(semanticsNode, info)
        setContentInvalid(semanticsNode, info)
        setStateDescription(semanticsNode, info)
        setIsCheckable(semanticsNode, info)

        val toggleState =
            semanticsNode.unmergedConfig.getOrNull(SemanticsProperties.ToggleableState)
        toggleState?.let {
            if (toggleState == ToggleableState.On) {
                info.isChecked = true
            } else if (toggleState == ToggleableState.Off) {
                info.isChecked = false
            }
        }
        semanticsNode.unmergedConfig.getOrNull(SemanticsProperties.Selected)?.let {
            if (role == Role.Tab) {
                // Tab in native android uses selected property
                info.isSelected = it
            } else {
                info.isChecked = it
            }
        }

        if (
            !semanticsNode.unmergedConfig.isMergingSemanticsOfDescendants ||
                // we don't emit fake nodes for nodes without children, therefore we should assign
                // content description for such nodes
                semanticsNode.replacedChildren.isEmpty()
        ) {
            info.contentDescription =
                semanticsNode.unmergedConfig
                    .getOrNull(SemanticsProperties.ContentDescription)
                    ?.firstOrNull()
        }

        // Map testTag to resourceName if testTagsAsResourceId == true (which can be set by an
        // ancestor)
        val testTag = semanticsNode.unmergedConfig.getOrNull(SemanticsProperties.TestTag)
        if (testTag != null) {
            var testTagsAsResourceId = false
            var current: SemanticsNode? = semanticsNode
            while (current != null) {
                if (
                    current.unmergedConfig.contains(SemanticsPropertiesAndroid.TestTagsAsResourceId)
                ) {
                    testTagsAsResourceId =
                        current.unmergedConfig[SemanticsPropertiesAndroid.TestTagsAsResourceId]
                    break
                } else {
                    current = current.parent
                }
            }

            if (testTagsAsResourceId) {
                info.viewIdResourceName = testTag
            }
        }

        semanticsNode.unmergedConfig.getOrNull(SemanticsProperties.Heading)?.let {
            info.isHeading = true
        }
        info.isPassword = semanticsNode.unmergedConfig.contains(SemanticsProperties.Password)
        info.isEditable = semanticsNode.unmergedConfig.contains(SemanticsProperties.IsEditable)
        info.maxTextLength =
            semanticsNode.unmergedConfig.getOrNull(SemanticsProperties.MaxTextLength) ?: -1
        info.isEnabled = semanticsNode.enabled()
        info.isFocusable = semanticsNode.unmergedConfig.contains(SemanticsProperties.Focused)
        if (info.isFocusable) {
            info.isFocused = semanticsNode.unmergedConfig[SemanticsProperties.Focused]
            if (info.isFocused) {
                info.addAction(AccessibilityNodeInfoCompat.ACTION_CLEAR_FOCUS)
            } else {
                info.addAction(AccessibilityNodeInfoCompat.ACTION_FOCUS)
            }
        }

        // Mark invisible nodes
        info.isVisibleToUser = semanticsNode.isVisible

        semanticsNode.unmergedConfig.getOrNull(SemanticsProperties.LiveRegion)?.let {
            info.liveRegion =
                when (it) {
                    LiveRegionMode.Polite -> ACCESSIBILITY_LIVE_REGION_POLITE
                    LiveRegionMode.Assertive -> ACCESSIBILITY_LIVE_REGION_ASSERTIVE
                    else -> ACCESSIBILITY_LIVE_REGION_POLITE
                }
        }
        info.isClickable = false
        semanticsNode.unmergedConfig.getOrNull(SemanticsActions.OnClick)?.let {
            // Selectable tabs and radio buttons that are already selected cannot be selected again
            // so they should not be exposed as clickable.
            val isSelected =
                semanticsNode.unmergedConfig.getOrNull(SemanticsProperties.Selected) == true
            val isRadioButtonOrTab = role == Role.Tab || role == Role.RadioButton
            info.isClickable = !isRadioButtonOrTab || (isRadioButtonOrTab && !isSelected)
            if (semanticsNode.enabled() && info.isClickable) {
                info.addAction(
                    AccessibilityActionCompat(AccessibilityNodeInfoCompat.ACTION_CLICK, it.label)
                )
            }
        }
        info.isLongClickable = false
        semanticsNode.unmergedConfig.getOrNull(SemanticsActions.OnLongClick)?.let {
            info.isLongClickable = true
            if (semanticsNode.enabled()) {
                info.addAction(
                    AccessibilityActionCompat(
                        AccessibilityNodeInfoCompat.ACTION_LONG_CLICK,
                        it.label
                    )
                )
            }
        }

        // The config will contain this action only if there is a text selection at the moment.
        semanticsNode.unmergedConfig.getOrNull(SemanticsActions.CopyText)?.let {
            info.addAction(
                AccessibilityActionCompat(AccessibilityNodeInfoCompat.ACTION_COPY, it.label)
            )
        }
        if (semanticsNode.enabled()) {
            semanticsNode.unmergedConfig.getOrNull(SemanticsActions.SetText)?.let {
                info.addAction(
                    AccessibilityActionCompat(AccessibilityNodeInfoCompat.ACTION_SET_TEXT, it.label)
                )
            }

            semanticsNode.unmergedConfig.getOrNull(SemanticsActions.OnImeAction)?.let {
                info.addAction(
                    AccessibilityActionCompat(android.R.id.accessibilityActionImeEnter, it.label)
                )
            }

            // The config will contain this action only if there is a text selection at the moment.
            semanticsNode.unmergedConfig.getOrNull(SemanticsActions.CutText)?.let {
                info.addAction(
                    AccessibilityActionCompat(AccessibilityNodeInfoCompat.ACTION_CUT, it.label)
                )
            }

            // The config will contain the action anyway, therefore we check the clipboard text to
            // decide whether to add the action to the node or not.
            semanticsNode.unmergedConfig.getOrNull(SemanticsActions.PasteText)?.let {
                if (info.isFocused && view.clipboardManager.hasText()) {
                    info.addAction(
                        AccessibilityActionCompat(
                            AccessibilityNodeInfoCompat.ACTION_PASTE,
                            it.label
                        )
                    )
                }
            }
        }

        val text = getIterableTextForAccessibility(semanticsNode)
        if (!text.isNullOrEmpty()) {
            info.setTextSelection(
                getAccessibilitySelectionStart(semanticsNode),
                getAccessibilitySelectionEnd(semanticsNode)
            )
            val setSelectionAction =
                semanticsNode.unmergedConfig.getOrNull(SemanticsActions.SetSelection)
            // ACTION_SET_SELECTION should be provided even when SemanticsActions.SetSelection
            // semantics action is not provided by the component
            info.addAction(
                AccessibilityActionCompat(
                    AccessibilityNodeInfoCompat.ACTION_SET_SELECTION,
                    setSelectionAction?.label
                )
            )
            info.addAction(AccessibilityNodeInfoCompat.ACTION_NEXT_AT_MOVEMENT_GRANULARITY)
            info.addAction(AccessibilityNodeInfoCompat.ACTION_PREVIOUS_AT_MOVEMENT_GRANULARITY)
            info.movementGranularities =
                AccessibilityNodeInfoCompat.MOVEMENT_GRANULARITY_CHARACTER or
                    AccessibilityNodeInfoCompat.MOVEMENT_GRANULARITY_WORD or
                    AccessibilityNodeInfoCompat.MOVEMENT_GRANULARITY_PARAGRAPH
            // We only traverse the text when contentDescription is not set.
            val contentDescription =
                semanticsNode.unmergedConfig.getOrNull(SemanticsProperties.ContentDescription)
            if (
                contentDescription.isNullOrEmpty() &&
                    semanticsNode.unmergedConfig.contains(SemanticsActions.GetTextLayoutResult) &&
                    // Talkback does not handle below granularities for text field (which includes
                    // label/hint) when text field is not in focus
                    !semanticsNode.excludeLineAndPageGranularities()
            ) {
                info.movementGranularities =
                    info.movementGranularities or
                        AccessibilityNodeInfoCompat.MOVEMENT_GRANULARITY_LINE or
                        AccessibilityNodeInfoCompat.MOVEMENT_GRANULARITY_PAGE
            }
        }
        if (Build.VERSION.SDK_INT >= Build.VERSION_CODES.O) {
            val extraDataKeys: MutableList<String> = mutableListOf()
            extraDataKeys.add(ExtraDataIdKey)
            if (
                !info.text.isNullOrEmpty() &&
                    semanticsNode.unmergedConfig.contains(SemanticsActions.GetTextLayoutResult)
            ) {
                extraDataKeys.add(EXTRA_DATA_TEXT_CHARACTER_LOCATION_KEY)
            }
            if (semanticsNode.unmergedConfig.contains(SemanticsProperties.TestTag)) {
                extraDataKeys.add(ExtraDataTestTagKey)
            }

            info.availableExtraData = extraDataKeys
        }

        val rangeInfo =
            semanticsNode.unmergedConfig.getOrNull(SemanticsProperties.ProgressBarRangeInfo)
        if (rangeInfo != null) {
            if (semanticsNode.unmergedConfig.contains(SemanticsActions.SetProgress)) {
                info.className = "android.widget.SeekBar"
            } else {
                info.className = "android.widget.ProgressBar"
            }
            if (rangeInfo !== ProgressBarRangeInfo.Indeterminate) {
                info.rangeInfo =
                    AccessibilityNodeInfoCompat.RangeInfoCompat.obtain(
                        AccessibilityNodeInfoCompat.RangeInfoCompat.RANGE_TYPE_FLOAT,
                        rangeInfo.range.start,
                        rangeInfo.range.endInclusive,
                        rangeInfo.current
                    )
            }
            if (
                semanticsNode.unmergedConfig.contains(SemanticsActions.SetProgress) &&
                    semanticsNode.enabled()
            ) {
                if (
                    rangeInfo.current <
                        rangeInfo.range.endInclusive.coerceAtLeast(rangeInfo.range.start)
                ) {
                    info.addAction(AccessibilityActionCompat.ACTION_SCROLL_FORWARD)
                }
                if (
                    rangeInfo.current >
                        rangeInfo.range.start.coerceAtMost(rangeInfo.range.endInclusive)
                ) {
                    info.addAction(AccessibilityActionCompat.ACTION_SCROLL_BACKWARD)
                }
            }
        }
        if (Build.VERSION.SDK_INT >= Build.VERSION_CODES.N) {
            Api24Impl.addSetProgressAction(info, semanticsNode)
        }

        setCollectionInfo(semanticsNode, info)
        setCollectionItemInfo(semanticsNode, info)

        // Will the scrollable scroll when ACTION_SCROLL_FORWARD is performed?
        fun ScrollAxisRange.canScrollForward(): Boolean {
            return value() < maxValue() && !reverseScrolling || value() > 0f && reverseScrolling
        }

        // Will the scrollable scroll when ACTION_SCROLL_BACKWARD is performed?
        fun ScrollAxisRange.canScrollBackward(): Boolean {
            return value() > 0f && !reverseScrolling || value() < maxValue() && reverseScrolling
        }

        val xScrollState =
            semanticsNode.unmergedConfig.getOrNull(SemanticsProperties.HorizontalScrollAxisRange)
        val scrollAction = semanticsNode.unmergedConfig.getOrNull(SemanticsActions.ScrollBy)
        if (xScrollState != null && scrollAction != null) {
            // Talkback defines SCROLLABLE_ROLE_FILTER_FOR_DIRECTION_NAVIGATION, so we need to
            // assign a role for auto scroll to work. Node with collectionInfo resolved by
            // Talkback to ROLE_LIST and supports autoscroll too
            if (!semanticsNode.hasCollectionInfo()) {
                info.className = "android.widget.HorizontalScrollView"
            }
            if (xScrollState.maxValue() > 0f) {
                info.isScrollable = true
            }
            if (semanticsNode.enabled()) {
                if (xScrollState.canScrollForward()) {
                    info.addAction(AccessibilityActionCompat.ACTION_SCROLL_FORWARD)
                    info.addAction(
                        if (!semanticsNode.isRtl) {
                            AccessibilityActionCompat.ACTION_SCROLL_RIGHT
                        } else {
                            AccessibilityActionCompat.ACTION_SCROLL_LEFT
                        }
                    )
                }
                if (xScrollState.canScrollBackward()) {
                    info.addAction(AccessibilityActionCompat.ACTION_SCROLL_BACKWARD)
                    info.addAction(
                        if (!semanticsNode.isRtl) {
                            AccessibilityActionCompat.ACTION_SCROLL_LEFT
                        } else {
                            AccessibilityActionCompat.ACTION_SCROLL_RIGHT
                        }
                    )
                }
            }
        }
        val yScrollState =
            semanticsNode.unmergedConfig.getOrNull(SemanticsProperties.VerticalScrollAxisRange)
        if (yScrollState != null && scrollAction != null) {
            // Talkback defines SCROLLABLE_ROLE_FILTER_FOR_DIRECTION_NAVIGATION, so we need to
            // assign a role for auto scroll to work. Node with collectionInfo resolved by
            // Talkback to ROLE_LIST and supports autoscroll too
            if (!semanticsNode.hasCollectionInfo()) {
                info.className = "android.widget.ScrollView"
            }
            if (yScrollState.maxValue() > 0f) {
                info.isScrollable = true
            }
            if (semanticsNode.enabled()) {
                if (yScrollState.canScrollForward()) {
                    info.addAction(AccessibilityActionCompat.ACTION_SCROLL_FORWARD)
                    info.addAction(AccessibilityActionCompat.ACTION_SCROLL_DOWN)
                }
                if (yScrollState.canScrollBackward()) {
                    info.addAction(AccessibilityActionCompat.ACTION_SCROLL_BACKWARD)
                    info.addAction(AccessibilityActionCompat.ACTION_SCROLL_UP)
                }
            }
        }

        if (Build.VERSION.SDK_INT >= Build.VERSION_CODES.Q) {
            Api29Impl.addPageActions(info, semanticsNode)
        }

        info.paneTitle = semanticsNode.unmergedConfig.getOrNull(SemanticsProperties.PaneTitle)

        if (semanticsNode.enabled()) {
            semanticsNode.unmergedConfig.getOrNull(SemanticsActions.Expand)?.let {
                info.addAction(
                    AccessibilityActionCompat(AccessibilityNodeInfoCompat.ACTION_EXPAND, it.label)
                )
            }

            semanticsNode.unmergedConfig.getOrNull(SemanticsActions.Collapse)?.let {
                info.addAction(
                    AccessibilityActionCompat(AccessibilityNodeInfoCompat.ACTION_COLLAPSE, it.label)
                )
            }

            semanticsNode.unmergedConfig.getOrNull(SemanticsActions.Dismiss)?.let {
                info.addAction(
                    AccessibilityActionCompat(AccessibilityNodeInfoCompat.ACTION_DISMISS, it.label)
                )
            }

            if (semanticsNode.unmergedConfig.contains(CustomActions)) {
                val customActions = semanticsNode.unmergedConfig[CustomActions]
                if (customActions.size >= AccessibilityActionsResourceIds.size) {
                    throw IllegalStateException(
                        "Can't have more than " +
                            "${AccessibilityActionsResourceIds.size} custom actions for one widget"
                    )
                }
                val currentActionIdToLabel = SparseArrayCompat<CharSequence>()
                val currentLabelToActionId = mutableObjectIntMapOf<CharSequence>()
                // If this virtual node had custom action id assignment before, we try to keep the
                // id
                // unchanged for the same action (identified by action label). This way, we can
                // minimize the influence of custom action change between custom actions are
                // presented to the user and actually performed.
                if (labelToActionId.containsKey(virtualViewId)) {
                    val oldLabelToActionId = labelToActionId[virtualViewId]
                    val availableIds =
                        mutableIntListOf().apply {
                            AccessibilityActionsResourceIds.forEach { add(it) }
                        }
                    val unassignedActions = mutableListOf<CustomAccessibilityAction>()
                    customActions.fastForEach { action ->
                        if (oldLabelToActionId!!.contains(action.label)) {
                            val actionId = oldLabelToActionId[action.label]
                            currentActionIdToLabel.put(actionId, action.label)
                            currentLabelToActionId[action.label] = actionId
                            availableIds.remove(actionId)
                            info.addAction(AccessibilityActionCompat(actionId, action.label))
                        } else {
                            unassignedActions.add(action)
                        }
                    }
                    unassignedActions.fastForEachIndexed { index, action ->
                        val actionId = availableIds[index]
                        currentActionIdToLabel.put(actionId, action.label)
                        currentLabelToActionId[action.label] = actionId
                        info.addAction(AccessibilityActionCompat(actionId, action.label))
                    }
                } else {
                    customActions.fastForEachIndexed { index, action ->
                        val actionId = AccessibilityActionsResourceIds[index]
                        currentActionIdToLabel.put(actionId, action.label)
                        currentLabelToActionId[action.label] = actionId
                        info.addAction(AccessibilityActionCompat(actionId, action.label))
                    }
                }
                actionIdToLabel.put(virtualViewId, currentActionIdToLabel)
                labelToActionId.put(virtualViewId, currentLabelToActionId)
            }
        }

        info.isScreenReaderFocusable = isScreenReaderFocusable(semanticsNode)

        // `beforeId` refers to the semanticsId that should be read before this `virtualViewId`.
        val beforeId = idToBeforeMap.getOrDefault(virtualViewId, -1)
        if (beforeId != -1) {
            val beforeView = view.androidViewsHandler.semanticsIdToView(beforeId)
            if (beforeView != null) {
                // If the node that should come before this one is a view, we want to pass in the
                // "before" view itself, which is retrieved from our `idToViewMap`.
                info.setTraversalBefore(beforeView)
            } else {
                // Otherwise, we'll set the "before" value by passing in the semanticsId.
                info.setTraversalBefore(view, beforeId)
            }
            addExtraDataToAccessibilityNodeInfoHelper(
                virtualViewId,
                info,
                ExtraDataTestTraversalBeforeVal,
                null
            )
        }

        val afterId = idToAfterMap.getOrDefault(virtualViewId, -1)
        if (afterId != -1) {
            val afterView = view.androidViewsHandler.semanticsIdToView(afterId)
            // Specially use `traversalAfter` value if the node after is a View,
            // as expressing the order using traversalBefore in this case would require mutating the
            // View itself, which is not under Compose's full control.
            if (afterView != null) {
                info.setTraversalAfter(afterView)
                addExtraDataToAccessibilityNodeInfoHelper(
                    virtualViewId,
                    info,
                    ExtraDataTestTraversalAfterVal,
                    null
                )
            }
        }
    }

    /** Set the error text for this node */
    private fun setContentInvalid(node: SemanticsNode, info: AccessibilityNodeInfoCompat) {
        if (node.unmergedConfig.contains(SemanticsProperties.Error)) {
            info.isContentInvalid = true
            info.error = node.unmergedConfig.getOrNull(SemanticsProperties.Error)
        }
    }

    private fun getInfoStateDescriptionOrNull(node: SemanticsNode): String? {
        var stateDescription = node.unmergedConfig.getOrNull(SemanticsProperties.StateDescription)
        val toggleState = node.unmergedConfig.getOrNull(SemanticsProperties.ToggleableState)
        val role = node.unmergedConfig.getOrNull(SemanticsProperties.Role)

        // Check toggle state and retrieve description accordingly
        toggleState?.let {
            when (it) {
                ToggleableState.On -> {
                    // Unfortunately, talkback has a bug of using "checked", so we set state
                    // description here
                    if (role == Role.Switch && stateDescription == null) {
                        stateDescription = view.context.resources.getString(R.string.state_on)
                    }
                }
                ToggleableState.Off -> {
                    // Unfortunately, talkback has a bug of using "not checked", so we set state
                    // description here
                    if (role == Role.Switch && stateDescription == null) {
                        stateDescription = view.context.resources.getString(R.string.state_off)
                    }
                }
                ToggleableState.Indeterminate -> {
                    if (stateDescription == null) {
                        stateDescription = view.context.resources.getString(R.string.indeterminate)
                    }
                }
            }
        }

        // Check Selected property and retrieve description accordingly
        node.unmergedConfig.getOrNull(SemanticsProperties.Selected)?.let {
            if (role != Role.Tab) {
                if (stateDescription == null) {
                    // If a radio entry (radio button + text) is selectable, it won't have the role
                    // RadioButton, so if we use info.isCheckable/info.isChecked, talkback will say
                    // "checked/not checked" instead "selected/note selected".
                    stateDescription =
                        if (it) {
                            view.context.resources.getString(R.string.selected)
                        } else {
                            view.context.resources.getString(R.string.not_selected)
                        }
                }
            }
        }

        // Check if a node has progress bar range info and retrieve description accordingly
        val rangeInfo = node.unmergedConfig.getOrNull(SemanticsProperties.ProgressBarRangeInfo)
        rangeInfo?.let {
            // let's set state description here and use state description change events.
            // otherwise, we need to send out type_view_selected event, as the old android
            // versions do. But the support for type_view_selected event for progress bars
            // maybe deprecated in talkback in the future.
            if (rangeInfo !== ProgressBarRangeInfo.Indeterminate) {
                if (stateDescription == null) {
                    val valueRange = rangeInfo.range
                    val progress =
                        (if (valueRange.endInclusive - valueRange.start == 0f) 0f
                            else
                                (rangeInfo.current - valueRange.start) /
                                    (valueRange.endInclusive - valueRange.start))
                            .fastCoerceIn(0f, 1f)

                    // We only display 0% or 100% when it is exactly 0% or 100%.
                    val percent =
                        when (progress) {
                            0f -> 0
                            1f -> 100
                            else -> (progress * 100).fastRoundToInt().coerceIn(1, 99)
                        }
                    stateDescription =
                        view.context.resources.getString(R.string.template_percent, percent)
                }
            } else if (stateDescription == null) {
                stateDescription = view.context.resources.getString(R.string.in_progress)
            }
        }

        if (node.unmergedConfig.contains(SemanticsProperties.EditableText)) {
            stateDescription = createStateDescriptionForTextField(node)
        }

        return stateDescription
    }

    /**
     * Empty text field should not be ignored by the TB so we set a state description. When there is
     * a speakable child, like a label or a placeholder text, setting this state description is
     * redundant
     */
    private fun createStateDescriptionForTextField(node: SemanticsNode): String? {
        val mergedConfig = node.copyWithMergingEnabled().config
        val mergedNodeIsUnspeakable =
            mergedConfig.getOrNull(SemanticsProperties.ContentDescription).isNullOrEmpty() &&
                mergedConfig.getOrNull(SemanticsProperties.Text).isNullOrEmpty() &&
                mergedConfig.getOrNull(SemanticsProperties.EditableText).isNullOrEmpty()
        return if (mergedNodeIsUnspeakable) {
            view.context.resources.getString(R.string.state_empty)
        } else null
    }

    private fun setStateDescription(
        node: SemanticsNode,
        info: AccessibilityNodeInfoCompat,
    ) {
        info.stateDescription = getInfoStateDescriptionOrNull(node)
    }

    private fun getInfoIsCheckable(node: SemanticsNode): Boolean {
        var isCheckable = false
        val toggleState = node.unmergedConfig.getOrNull(SemanticsProperties.ToggleableState)
        val role = node.unmergedConfig.getOrNull(SemanticsProperties.Role)

        toggleState?.let { isCheckable = true }

        node.unmergedConfig.getOrNull(SemanticsProperties.Selected)?.let {
            if (role != Role.Tab) {
                isCheckable = true
            }
        }

        return isCheckable
    }

    private fun setIsCheckable(node: SemanticsNode, info: AccessibilityNodeInfoCompat) {
        info.isCheckable = getInfoIsCheckable(node)
    }

    // This needs to be here instead of around line 3000 because we need access to the `view`
    // that is inside the `AndroidComposeViewAccessibilityDelegateCompat` class
    private fun getInfoText(node: SemanticsNode): AnnotatedString? {
        val editableTextToAssign = node.unmergedConfig.getTextForTextField()
        val textToAssign = node.unmergedConfig.getOrNull(SemanticsProperties.Text)?.firstOrNull()
        return editableTextToAssign ?: textToAssign
    }

    @OptIn(InternalTextApi::class)
    private fun AnnotatedString.toSpannableString(): SpannableString? {
        val fontFamilyResolver: FontFamily.Resolver = view.fontFamilyResolver

        return trimToSize(
            toAccessibilitySpannableString(
                density = view.density,
                fontFamilyResolver = fontFamilyResolver,
                urlSpanCache = urlSpanCache
            ),
            ParcelSafeTextLength
        )
    }

    private fun setText(
        node: SemanticsNode,
        info: AccessibilityNodeInfoCompat,
    ) {
        info.text = getInfoText(node)?.toSpannableString()
    }

    /**
     * Returns whether this virtual view is accessibility focused.
     *
     * @return True if the view is accessibility focused.
     */
    private fun isAccessibilityFocused(virtualViewId: Int): Boolean {
        return (focusedVirtualViewId == virtualViewId)
    }

    /**
     * Attempts to give accessibility focus to a virtual view.
     *
     * <p>
     * A virtual view will not actually take focus if {@link AccessibilityManager#isEnabled()}
     * returns false, {@link AccessibilityManager#isTouchExplorationEnabled()} returns false, or the
     * view already has accessibility focus.
     *
     * @param virtualViewId The id of the virtual view on which to place accessibility focus.
     * @return Whether this virtual view actually took accessibility focus.
     */
    private fun requestAccessibilityFocus(virtualViewId: Int): Boolean {
        if (!isTouchExplorationEnabled) {
            return false
        }
        // TODO: Check virtual view visibility.
        if (!isAccessibilityFocused(virtualViewId)) {
            // Clear focus from the previously focused view, if applicable.
            if (focusedVirtualViewId != InvalidId) {
                sendEventForVirtualView(
                    focusedVirtualViewId,
                    AccessibilityEvent.TYPE_VIEW_ACCESSIBILITY_FOCUS_CLEARED
                )
            }

            // Set focus on the new view.
            focusedVirtualViewId = virtualViewId
            // TODO(b/272068594): Do we have to set currentlyFocusedANI object too?

            view.invalidate()
            sendEventForVirtualView(
                virtualViewId,
                AccessibilityEvent.TYPE_VIEW_ACCESSIBILITY_FOCUSED
            )
            return true
        }
        return false
    }

    /**
     * Populates an event of the specified type with information about an item and attempts to send
     * it up through the view hierarchy.
     *
     * <p>
     * You should call this method after performing a user action that normally fires an
     * accessibility event, such as clicking on an item.
     * <pre>public performItemClick(T item) {
     *   ...
     *   sendEventForVirtualView(item.id, AccessibilityEvent.TYPE_VIEW_CLICKED)
     * }
     * </pre>
     *
     * @param virtualViewId The virtual view id for which to send an event.
     * @param eventType The type of event to send.
     * @param contentChangeType The contentChangeType of this event.
     * @param contentDescription Content description of this event.
     * @return true if the event was sent successfully.
     */
    private fun sendEventForVirtualView(
        virtualViewId: Int,
        eventType: Int,
        contentChangeType: Int? = null,
        contentDescription: List<String>? = null
    ): Boolean {
        if (virtualViewId == InvalidId || !isEnabled) {
            return false
        }

        val event: AccessibilityEvent = createEvent(virtualViewId, eventType)
        if (contentChangeType != null) {
            event.contentChangeTypes = contentChangeType
        }
        if (contentDescription != null) {
            event.contentDescription = contentDescription.fastJoinToString(",")
        }

        return sendEvent(event)
    }

    /**
     * Send an accessibility event.
     *
     * @param event The accessibility event to send.
     * @return true if the event was sent successfully.
     */
    private fun sendEvent(event: AccessibilityEvent): Boolean {
        // only send an event if there's an enabled service listening for events of this type
        if (!isEnabled) {
            return false
        }

        if (
            event.eventType == AccessibilityEvent.TYPE_WINDOW_CONTENT_CHANGED ||
                event.eventType == AccessibilityEvent.TYPE_VIEW_ACCESSIBILITY_FOCUSED
        ) {
            sendingFocusAffectingEvent = true
        }
        try {
            return onSendAccessibilityEvent.invoke(event)
        } finally {
            sendingFocusAffectingEvent = false
        }
    }

    /**
     * Constructs and returns an {@link AccessibilityEvent} populated with information about the
     * specified item.
     *
     * @param virtualViewId The virtual view id for the item for which to construct an event.
     * @param eventType The type of event to construct.
     * @return An {@link AccessibilityEvent} populated with information about the specified item.
     */
    @Suppress("DEPRECATION")
    @VisibleForTesting
    private fun createEvent(virtualViewId: Int, eventType: Int): AccessibilityEvent {
        val event: AccessibilityEvent =
            trace("obtainAccessibilityEvent") { AccessibilityEvent.obtain(eventType) }
        event.isEnabled = true
        event.className = ClassName

        // Don't allow the client to override these properties.
        trace("event.packageName") { event.packageName = view.context.packageName }
        trace("event.setSource") { event.setSource(view, virtualViewId) }

        if (isEnabled) {
            // populate additional information from the node
            currentSemanticsNodes[virtualViewId]?.let {
                event.isPassword =
                    it.semanticsNode.unmergedConfig.contains(SemanticsProperties.Password)
            }
        }

        return event
    }

    private fun createTextSelectionChangedEvent(
        virtualViewId: Int,
        fromIndex: Int?,
        toIndex: Int?,
        itemCount: Int?,
        text: CharSequence?
    ): AccessibilityEvent {
        return createEvent(virtualViewId, AccessibilityEvent.TYPE_VIEW_TEXT_SELECTION_CHANGED)
            .apply {
                fromIndex?.let { this.fromIndex = it }
                toIndex?.let { this.toIndex = it }
                itemCount?.let { this.itemCount = it }
                text?.let { this.text.add(it) }
            }
    }

    /**
     * Attempts to clear accessibility focus from a virtual view.
     *
     * @param virtualViewId The id of the virtual view from which to clear accessibility focus.
     * @return Whether this virtual view actually cleared accessibility focus.
     */
    private fun clearAccessibilityFocus(virtualViewId: Int): Boolean {
        if (isAccessibilityFocused(virtualViewId)) {
            focusedVirtualViewId = InvalidId
            currentlyFocusedANI = null
            view.invalidate()
            sendEventForVirtualView(
                virtualViewId,
                AccessibilityEvent.TYPE_VIEW_ACCESSIBILITY_FOCUS_CLEARED
            )
            return true
        }
        return false
    }

    private fun performActionHelper(virtualViewId: Int, action: Int, arguments: Bundle?): Boolean {
        val node = currentSemanticsNodes[virtualViewId]?.semanticsNode ?: return false

        // Actions can be performed when disabled.
        when (action) {
            AccessibilityNodeInfoCompat.ACTION_ACCESSIBILITY_FOCUS ->
                return requestAccessibilityFocus(virtualViewId)
            AccessibilityNodeInfoCompat.ACTION_CLEAR_ACCESSIBILITY_FOCUS ->
                return clearAccessibilityFocus(virtualViewId)
            AccessibilityNodeInfoCompat.ACTION_NEXT_AT_MOVEMENT_GRANULARITY,
            AccessibilityNodeInfoCompat.ACTION_PREVIOUS_AT_MOVEMENT_GRANULARITY -> {
                if (arguments != null) {
                    val granularity =
                        arguments.getInt(
                            AccessibilityNodeInfoCompat.ACTION_ARGUMENT_MOVEMENT_GRANULARITY_INT
                        )
                    val extendSelection =
                        arguments.getBoolean(
                            AccessibilityNodeInfoCompat.ACTION_ARGUMENT_EXTEND_SELECTION_BOOLEAN
                        )
                    return traverseAtGranularity(
                        node,
                        granularity,
                        action == AccessibilityNodeInfoCompat.ACTION_NEXT_AT_MOVEMENT_GRANULARITY,
                        extendSelection
                    )
                }
                return false
            }
            AccessibilityNodeInfoCompat.ACTION_SET_SELECTION -> {
                val start =
                    arguments?.getInt(
                        AccessibilityNodeInfoCompat.ACTION_ARGUMENT_SELECTION_START_INT,
                        -1
                    ) ?: -1
                val end =
                    arguments?.getInt(
                        AccessibilityNodeInfoCompat.ACTION_ARGUMENT_SELECTION_END_INT,
                        -1
                    ) ?: -1
                // Note: This is a little different from current android framework implementation.
                val success = setAccessibilitySelection(node, start, end, false)
                // Text selection changed event already updates the cache. so this may not be
                // necessary.
                if (success) {
                    sendEventForVirtualView(
                        semanticsNodeIdToAccessibilityVirtualNodeId(node.id),
                        AccessibilityEvent.CONTENT_CHANGE_TYPE_UNDEFINED
                    )
                }
                return success
            }
            AccessibilityNodeInfoCompat.ACTION_COPY -> {
                return node.unmergedConfig.getOrNull(SemanticsActions.CopyText)?.action?.invoke()
                    ?: false
            }
        }

        if (!node.enabled()) {
            return false
        }

        // Actions can't be performed when disabled.
        when (action) {
            AccessibilityNodeInfoCompat.ACTION_CLICK -> {
                val result =
                    node.unmergedConfig.getOrNull(SemanticsActions.OnClick)?.action?.invoke()
                sendEventForVirtualView(virtualViewId, AccessibilityEvent.TYPE_VIEW_CLICKED)
                return result ?: false
            }
            AccessibilityNodeInfoCompat.ACTION_LONG_CLICK -> {
                return node.unmergedConfig.getOrNull(SemanticsActions.OnLongClick)?.action?.invoke()
                    ?: false
            }
            AccessibilityNodeInfoCompat.ACTION_SCROLL_FORWARD,
            AccessibilityNodeInfoCompat.ACTION_SCROLL_BACKWARD,
            android.R.id.accessibilityActionScrollDown,
            android.R.id.accessibilityActionScrollUp,
            android.R.id.accessibilityActionScrollRight,
            android.R.id.accessibilityActionScrollLeft -> {
                // Introduce a few shorthands:
                val scrollForward = action == AccessibilityNodeInfoCompat.ACTION_SCROLL_FORWARD
                val scrollBackward = action == AccessibilityNodeInfoCompat.ACTION_SCROLL_BACKWARD
                val scrollLeft = action == android.R.id.accessibilityActionScrollLeft
                val scrollRight = action == android.R.id.accessibilityActionScrollRight
                val scrollUp = action == android.R.id.accessibilityActionScrollUp
                val scrollDown = action == android.R.id.accessibilityActionScrollDown

                val scrollHorizontal = scrollLeft || scrollRight || scrollForward || scrollBackward
                val scrollVertical = scrollUp || scrollDown || scrollForward || scrollBackward

                if (scrollForward || scrollBackward) {
                    val rangeInfo =
                        node.unmergedConfig.getOrNull(SemanticsProperties.ProgressBarRangeInfo)
                    val setProgressAction =
                        node.unmergedConfig.getOrNull(SemanticsActions.SetProgress)
                    if (rangeInfo != null && setProgressAction != null) {
                        val max = rangeInfo.range.endInclusive.coerceAtLeast(rangeInfo.range.start)
                        val min = rangeInfo.range.start.coerceAtMost(rangeInfo.range.endInclusive)
                        var increment =
                            if (rangeInfo.steps > 0) {
                                (max - min) / (rangeInfo.steps + 1)
                            } else {
                                (max - min) / AccessibilitySliderStepsCount
                            }
                        if (scrollBackward) {
                            increment = -increment
                        }
                        return setProgressAction.action?.invoke(rangeInfo.current + increment)
                            ?: false
                    }
                }

                // Will the scrollable scroll when ScrollBy is invoked with the given [amount]?
                fun ScrollAxisRange.canScroll(amount: Float): Boolean {
                    return amount < 0 && value() > 0 || amount > 0 && value() < maxValue()
                }

                val fallbackViewport = node.layoutInfo.coordinates.boundsInParent().size
                val activeViewPortForScroll = getScrollViewportLength(node.unmergedConfig)

                // The lint warning text is unstable because anonymous lambdas have an autogenerated
                // name, so suppress this lint warning with @SuppressLint instead of a baseline.
                val scrollAction =
                    node.unmergedConfig.getOrNull(SemanticsActions.ScrollBy) ?: return false

                val xScrollState =
                    node.unmergedConfig.getOrNull(SemanticsProperties.HorizontalScrollAxisRange)

                if (xScrollState != null && scrollHorizontal) {
                    var amountToScroll = (activeViewPortForScroll ?: fallbackViewport.width)

                    if (scrollLeft || scrollBackward) {
                        amountToScroll = -amountToScroll
                    }
                    if (xScrollState.reverseScrolling) {
                        amountToScroll = -amountToScroll
                    }
                    if (node.isRtl && (scrollLeft || scrollRight)) {
                        amountToScroll = -amountToScroll
                    }

                    // normal scrollable vs pageable scrollable. If a node can handle
                    // page actions it will scroll by a full page.
                    if (xScrollState.canScroll(amountToScroll)) {
                        val canPageHorizontally =
                            node.unmergedConfig.contains(PageLeft) ||
                                node.unmergedConfig.contains(PageRight)
                        return if (canPageHorizontally) {
                            val horizontalPageAction =
                                if (amountToScroll > 0) {
                                    node.unmergedConfig.getOrNull(PageRight)
                                } else {
                                    node.unmergedConfig.getOrNull(PageLeft)
                                }
                            horizontalPageAction?.action?.invoke() ?: false
                        } else {
                            scrollAction.action?.invoke(amountToScroll, 0f) ?: false
                        }
                    }
                }

                val yScrollState =
                    node.unmergedConfig.getOrNull(SemanticsProperties.VerticalScrollAxisRange)
                if (yScrollState != null && scrollVertical) {
                    var amountToScroll = (activeViewPortForScroll ?: fallbackViewport.height)

                    if (scrollUp || scrollBackward) {
                        amountToScroll = -amountToScroll
                    }
                    if (yScrollState.reverseScrolling) {
                        amountToScroll = -amountToScroll
                    }

                    // normal scrollable vs pageable scrollable. If a node can handle
                    // page actions it will scroll by a full page.
                    if (yScrollState.canScroll(amountToScroll)) {
                        val canPageVertically =
                            node.unmergedConfig.contains(PageUp) ||
                                node.unmergedConfig.contains(PageDown)
                        return if (canPageVertically) {
                            val verticalPageAction =
                                if (amountToScroll > 0) {
                                    node.unmergedConfig.getOrNull(PageDown)
                                } else {
                                    node.unmergedConfig.getOrNull(PageUp)
                                }
                            verticalPageAction?.action?.invoke() ?: false
                        } else {
                            scrollAction.action?.invoke(0f, amountToScroll) ?: false
                        }
                    }
                }

                return false
            }
            android.R.id.accessibilityActionPageUp -> {
                val pageAction = node.unmergedConfig.getOrNull(SemanticsActions.PageUp)
                return pageAction?.action?.invoke() ?: false
            }
            android.R.id.accessibilityActionPageDown -> {
                val pageAction = node.unmergedConfig.getOrNull(SemanticsActions.PageDown)
                return pageAction?.action?.invoke() ?: false
            }
            android.R.id.accessibilityActionPageLeft -> {
                val pageAction = node.unmergedConfig.getOrNull(SemanticsActions.PageLeft)
                return pageAction?.action?.invoke() ?: false
            }
            android.R.id.accessibilityActionPageRight -> {
                val pageAction = node.unmergedConfig.getOrNull(SemanticsActions.PageRight)
                return pageAction?.action?.invoke() ?: false
            }
            android.R.id.accessibilityActionSetProgress -> {
                if (
                    arguments == null ||
                        !arguments.containsKey(
                            AccessibilityNodeInfoCompat.ACTION_ARGUMENT_PROGRESS_VALUE
                        )
                ) {
                    return false
                }
                return node.unmergedConfig
                    .getOrNull(SemanticsActions.SetProgress)
                    ?.action
                    ?.invoke(
                        arguments.getFloat(
                            AccessibilityNodeInfoCompat.ACTION_ARGUMENT_PROGRESS_VALUE
                        )
                    ) ?: false
            }
            AccessibilityNodeInfoCompat.ACTION_FOCUS -> {
                return node.unmergedConfig
                    .getOrNull(SemanticsActions.RequestFocus)
                    ?.action
                    ?.invoke() ?: false
            }
            AccessibilityNodeInfoCompat.ACTION_CLEAR_FOCUS -> {
                return if (node.unmergedConfig.getOrNull(SemanticsProperties.Focused) == true) {
                    view.focusOwner.clearFocus(
                        force = false,
                        refreshFocusEvents = true,
                        clearOwnerFocus = true,
                        focusDirection = Exit
                    )
                    true
                } else {
                    false
                }
            }
            AccessibilityNodeInfoCompat.ACTION_SET_TEXT -> {
                val text =
                    arguments?.getString(
                        AccessibilityNodeInfoCompat.ACTION_ARGUMENT_SET_TEXT_CHARSEQUENCE
                    )
                return node.unmergedConfig
                    .getOrNull(SemanticsActions.SetText)
                    ?.action
                    ?.invoke(AnnotatedString(text ?: "")) ?: false
            }
            android.R.id.accessibilityActionImeEnter -> {
                return node.unmergedConfig.getOrNull(SemanticsActions.OnImeAction)?.action?.invoke()
                    ?: false
            }
            AccessibilityNodeInfoCompat.ACTION_PASTE -> {
                return node.unmergedConfig.getOrNull(SemanticsActions.PasteText)?.action?.invoke()
                    ?: false
            }
            AccessibilityNodeInfoCompat.ACTION_CUT -> {
                return node.unmergedConfig.getOrNull(SemanticsActions.CutText)?.action?.invoke()
                    ?: false
            }
            AccessibilityNodeInfoCompat.ACTION_EXPAND -> {
                return node.unmergedConfig.getOrNull(SemanticsActions.Expand)?.action?.invoke()
                    ?: false
            }
            AccessibilityNodeInfoCompat.ACTION_COLLAPSE -> {
                return node.unmergedConfig.getOrNull(SemanticsActions.Collapse)?.action?.invoke()
                    ?: false
            }
            AccessibilityNodeInfoCompat.ACTION_DISMISS -> {
                return node.unmergedConfig.getOrNull(SemanticsActions.Dismiss)?.action?.invoke()
                    ?: false
            }
            android.R.id.accessibilityActionShowOnScreen -> {
                // TODO(b/190865803): Consider scrolling nested containers instead of only the first
                // one.
                var scrollableAncestor: SemanticsNode? = node.parent
                var scrollAction =
                    scrollableAncestor?.unmergedConfig?.getOrNull(SemanticsActions.ScrollBy)
                while (scrollableAncestor != null) {
                    if (scrollAction != null) {
                        break
                    }
                    scrollableAncestor = scrollableAncestor.parent
                    scrollAction =
                        scrollableAncestor?.unmergedConfig?.getOrNull(SemanticsActions.ScrollBy)
                }
                if (scrollableAncestor == null) {
                    return false
                }

                // TalkBack expects the minimum amount of movement to fully reveal the node.
                // First, get the viewport and the target bounds in root coordinates
                val viewportInParent = scrollableAncestor.layoutInfo.coordinates.boundsInParent()
                val parentInRoot =
                    scrollableAncestor.layoutInfo.coordinates.parentLayoutCoordinates
                        ?.positionInRoot() ?: Offset.Zero
                val viewport = viewportInParent.translate(parentInRoot)
                val target = Rect(node.positionInRoot, node.size.toSize())

                val xScrollState =
                    scrollableAncestor.unmergedConfig.getOrNull(
                        SemanticsProperties.HorizontalScrollAxisRange
                    )
                val yScrollState =
                    scrollableAncestor.unmergedConfig.getOrNull(
                        SemanticsProperties.VerticalScrollAxisRange
                    )

                // Given the desired scroll value to align either side of the target with the
                // viewport, what delta should we go with?
                // If we need to scroll in opposite directions for both sides, don't scroll at all.
                // Otherwise, take the delta that scrolls the least amount.
                fun scrollDelta(a: Float, b: Float): Float =
                    if (sign(a) == sign(b)) if (abs(a) < abs(b)) a else b else 0f

                // Get the desired delta X
                var dx = scrollDelta(target.left - viewport.left, target.right - viewport.right)
                // And adjust for reversing properties
                if (xScrollState?.reverseScrolling == true) dx = -dx
                if (node.isRtl) dx = -dx

                // Get the desired delta Y
                var dy = scrollDelta(target.top - viewport.top, target.bottom - viewport.bottom)
                // And adjust for reversing properties
                if (yScrollState?.reverseScrolling == true) dy = -dy

                return scrollAction?.action?.invoke(dx, dy) ?: false
            }
            // TODO: handling for other system actions
            else -> {
                val label = actionIdToLabel[virtualViewId]?.get(action) ?: return false
                val customActions = node.unmergedConfig.getOrNull(CustomActions) ?: return false
                customActions.fastForEach { customAction ->
                    if (customAction.label == label) {
                        return customAction.action()
                    }
                }
                return false
            }
        }
    }

    private fun addExtraDataToAccessibilityNodeInfoHelper(
        virtualViewId: Int,
        info: AccessibilityNodeInfoCompat,
        extraDataKey: String,
        arguments: Bundle?
    ) {
        val node = currentSemanticsNodes[virtualViewId]?.semanticsNode ?: return
        val text = getIterableTextForAccessibility(node)

        // This extra is just for testing: needed a way to retrieve `traversalBefore` and
        // `traversalAfter` from a non-sealed instance of an ANI
        if (extraDataKey == ExtraDataTestTraversalBeforeVal) {
            idToBeforeMap.getOrDefault(virtualViewId, -1).let {
                if (it != -1) {
                    info.extras.putInt(extraDataKey, it)
                }
            }
        } else if (extraDataKey == ExtraDataTestTraversalAfterVal) {
            idToAfterMap.getOrDefault(virtualViewId, -1).let {
                if (it != -1) {
                    info.extras.putInt(extraDataKey, it)
                }
            }
        } else if (
            node.unmergedConfig.contains(SemanticsActions.GetTextLayoutResult) &&
                arguments != null &&
                extraDataKey == EXTRA_DATA_TEXT_CHARACTER_LOCATION_KEY
        ) {
            val positionInfoStartIndex =
                arguments.getInt(EXTRA_DATA_TEXT_CHARACTER_LOCATION_ARG_START_INDEX, -1)
            val positionInfoLength =
                arguments.getInt(EXTRA_DATA_TEXT_CHARACTER_LOCATION_ARG_LENGTH, -1)
            if (
                (positionInfoLength <= 0) ||
                    (positionInfoStartIndex < 0) ||
                    (positionInfoStartIndex >= (text?.length ?: Int.MAX_VALUE))
            ) {
                Log.e(LogTag, "Invalid arguments for accessibility character locations")
                return
            }
            val textLayoutResult = getTextLayoutResult(node.unmergedConfig) ?: return
            val boundingRects = mutableListOf<RectF?>()
            for (i in 0 until positionInfoLength) {
                // This is a workaround until we fix the merging issue in b/157474582.
                if (positionInfoStartIndex + i >= textLayoutResult.layoutInput.text.length) {
                    boundingRects.add(null)
                    continue
                }
                val bounds = textLayoutResult.getBoundingBox(positionInfoStartIndex + i)
                val boundsOnScreen = toScreenCoords(node, bounds)
                boundingRects.add(boundsOnScreen)
            }
            info.extras.putParcelableArray(extraDataKey, boundingRects.toTypedArray())
        } else if (
            node.unmergedConfig.contains(SemanticsProperties.TestTag) &&
                arguments != null &&
                extraDataKey == ExtraDataTestTagKey
        ) {
            val testTag = node.unmergedConfig.getOrNull(SemanticsProperties.TestTag)
            if (testTag != null) {
                info.extras.putCharSequence(extraDataKey, testTag)
            }
        } else if (extraDataKey == ExtraDataIdKey) {
            info.extras.putInt(extraDataKey, node.id)
        }
    }

    private fun toScreenCoords(textNode: SemanticsNode?, bounds: Rect): RectF? {
        if (textNode == null) return null
        val boundsInRoot = bounds.translate(textNode.positionInRoot)
        val textNodeBoundsInRoot = textNode.boundsInRoot

        // Only visible or partially visible locations are used.
        val visibleBounds =
            if (boundsInRoot.overlaps(textNodeBoundsInRoot)) {
                boundsInRoot.intersect(textNodeBoundsInRoot)
            } else {
                null
            }

        return if (visibleBounds != null) {
            val topLeftInScreen = view.localToScreen(Offset(visibleBounds.left, visibleBounds.top))
            val bottomRightInScreen =
                view.localToScreen(Offset(visibleBounds.right, visibleBounds.bottom))
            RectF(
                topLeftInScreen.x,
                topLeftInScreen.y,
                bottomRightInScreen.x,
                bottomRightInScreen.y
            )
        } else {
            null
        }
    }

    /**
     * Dispatches hover {@link android.view.MotionEvent}s to the virtual view hierarchy when the
     * Explore by Touch feature is enabled.
     *
     * <p>
     * This method should be called by overriding {@link View#dispatchHoverEvent}:
     * <pre>&#64;Override
     * public boolean dispatchHoverEvent(MotionEvent event) {
     *   if (mHelper.dispatchHoverEvent(this, event) {
     *     return true;
     *   }
     *   return super.dispatchHoverEvent(event);
     * }
     * </pre>
     *
     * @param event The hover event to dispatch to the virtual view hierarchy.
     * @return Whether the hover event was handled.
     */
    internal fun dispatchHoverEvent(event: MotionEvent): Boolean {
        if (!isTouchExplorationEnabled) {
            return false
        }

        when (event.action) {
            MotionEvent.ACTION_HOVER_MOVE,
            MotionEvent.ACTION_HOVER_ENTER -> {
                val virtualViewId = hitTestSemanticsAt(event.x, event.y)
                // The android views could be view groups, so the event must be dispatched to the
                // views. Android ViewGroup.java will take care of synthesizing hover enter/exit
                // actions from hover moves.
                // Note that this should be before calling "updateHoveredVirtualView" so that in
                // the corner case of overlapped nodes, the final hover enter event is sent from
                // the node/view that we want to focus.
                val handled = view.androidViewsHandler.dispatchGenericMotionEvent(event)
                updateHoveredVirtualView(virtualViewId)
                return if (virtualViewId == InvalidId) handled else true
            }
            MotionEvent.ACTION_HOVER_EXIT -> {
                return when {
                    hoveredVirtualViewId != InvalidId -> {
                        updateHoveredVirtualView(InvalidId)
                        true
                    }
                    else -> {
                        view.androidViewsHandler.dispatchGenericMotionEvent(event)
                    }
                }
            }
            else -> {
                return false
            }
        }
    }

    /**
     * Hit test the layout tree for semantics wrappers. The return value is a virtual view id, or
     * InvalidId if an embedded Android View was hit.
     */
    @VisibleForTesting
    internal fun hitTestSemanticsAt(x: Float, y: Float): Int {
        view.measureAndLayout()

        val hitSemanticsEntities = HitTestResult()
        view.root.hitTestSemantics(
            pointerPosition = Offset(x, y),
            hitSemanticsEntities = hitSemanticsEntities
        )

        // Iterate front-to-back until we find a node with semantics that are important-for-a11y
        for (i in hitSemanticsEntities.lastIndex downTo 0) {
            val layoutNode = hitSemanticsEntities[i].requireLayoutNode()

            // If this node corresponds to an AndroidView, then we should return InvalidId
            // to let the View System handle it.
            val androidView = view.androidViewsHandler.layoutNodeToHolder[layoutNode]
            if (androidView != null) {
                return InvalidId
            }

            if (!layoutNode.nodes.has(Nodes.Semantics)) {
                continue
            }

            val virtualViewId = semanticsNodeIdToAccessibilityVirtualNodeId(layoutNode.semanticsId)

            // The node below is not added to the tree; it's a wrapper around outer semantics to
            // use the methods available to the SemanticsNode
            val semanticsNode = SemanticsNode(layoutNode, false)

            // Continue to the next items in the hit test if it's not considered important.
            if (!semanticsNode.isImportantForAccessibility()) {
                continue
            }

            return virtualViewId
        }

        return InvalidId
    }

    /**
     * Sets the currently hovered item, sending hover accessibility events as necessary to maintain
     * the correct state.
     *
     * @param virtualViewId The virtual view id for the item currently being hovered, or
     *   {@link #InvalidId} if no item is hovered within the parent view.
     */
    private fun updateHoveredVirtualView(virtualViewId: Int) {
        if (hoveredVirtualViewId == virtualViewId) {
            return
        }

        val previousVirtualViewId: Int = hoveredVirtualViewId
        hoveredVirtualViewId = virtualViewId

        /*
        Stay consistent with framework behavior by sending ENTER/EXIT pairs
        in reverse order. This is accurate as of API 18.
        */
        sendEventForVirtualView(virtualViewId, AccessibilityEvent.TYPE_VIEW_HOVER_ENTER)
        sendEventForVirtualView(previousVirtualViewId, AccessibilityEvent.TYPE_VIEW_HOVER_EXIT)
    }

    override fun getAccessibilityNodeProvider(host: View): AccessibilityNodeProviderCompat {
        return nodeProvider
    }

    /**
     * Trims the text to [size] length. Returns the string as it is if the length is smaller than
     * [size]. If chars at [size] - 1 and [size] is a surrogate pair, returns a CharSequence of
     * length [size] - 1.
     *
     * @param size length of the result, should be greater than 0
     */
    private fun <T : CharSequence> trimToSize(
        text: T?,
        @Suppress("SameParameterValue") @IntRange(from = 1) size: Int
    ): T? {
        require(size > 0) { "size should be greater than 0" }
        var len = size
        if (text.isNullOrEmpty() || text.length <= size) return text
        if (Character.isHighSurrogate(text[size - 1]) && Character.isLowSurrogate(text[size])) {
            len = size - 1
        }
        @Suppress("UNCHECKED_CAST") return text.subSequence(0, len) as T
    }

    // TODO (in a separate cl): Called when the SemanticsNode with id semanticsNodeId disappears.
    // fun clearNode(semanticsNodeId: Int) { // clear the actionIdToId and labelToActionId nodes }

    private val semanticsChangeChecker = Runnable {
        trace("measureAndLayout") { view.measureAndLayout() }
        trace("checkForSemanticsChanges") { checkForSemanticsChanges() }
        checkingForSemanticsChanges = false
    }

    internal fun onSemanticsChange() {
        // When accessibility is turned off, we still want to keep
        // currentSemanticsNodesInvalidated up to date so that when accessibility is turned on
        // later, we can refresh currentSemanticsNodes if currentSemanticsNodes is stale.
        currentSemanticsNodesInvalidated = true

        if (isEnabled && !checkingForSemanticsChanges) {
            checkingForSemanticsChanges = true
            handler.post(semanticsChangeChecker)
        }
    }

    /**
     * This suspend function loops for the entire lifetime of the Compose instance: it consumes
     * recent layout changes and sends events to the accessibility and content capture framework in
     * batches separated by a 100ms delay.
     */
    internal suspend fun boundsUpdatesEventLoop() {
        try {
            val subtreeChangedSemanticsNodesIds = MutableIntSet()
            for (notification in boundsUpdateChannel) {
                if (isEnabled) {
                    for (i in subtreeChangedLayoutNodes.indices) {
                        val layoutNode = subtreeChangedLayoutNodes.valueAt(i)
                        trace("sendSubtreeChangeAccessibilityEvents") {
                            sendSubtreeChangeAccessibilityEvents(
                                layoutNode,
                                subtreeChangedSemanticsNodesIds
                            )
                        }
                        trace("sendTypeViewScrolledAccessibilityEvent") {
                            sendTypeViewScrolledAccessibilityEvent(layoutNode)
                        }
                    }
                    subtreeChangedSemanticsNodesIds.clear()
                    // When the bounds of layout nodes change, we will not always get semantics
                    // change notifications because bounds is not part of semantics. And bounds
                    // change from a layout node without semantics will affect the global bounds
                    // of it children which has semantics. Bounds change will affect which nodes
                    // are covered and which nodes are not, so the currentSemanticsNodes is not
                    // up to date anymore.
                    // After the subtree events are sent, accessibility services will get the
                    // current visible/invisible state. We also try to do semantics tree diffing
                    // to send out the proper accessibility events and update our copy here so
                    // that
                    // our incremental changes (represented by accessibility events) are
                    // consistent
                    // with accessibility services. That is: change - notify - new change -
                    // notify, if we don't do the tree diffing and update our copy here, we will
                    // combine old change and new change, which is missing finer-grained
                    // notification.
                    if (!checkingForSemanticsChanges) {
                        checkingForSemanticsChanges = true
                        handler.post(semanticsChangeChecker)
                    }
                }
                subtreeChangedLayoutNodes.clear()
                pendingHorizontalScrollEvents.clear()
                pendingVerticalScrollEvents.clear()
                delay(SendRecurringAccessibilityEventsIntervalMillis)
            }
        } finally {
            subtreeChangedLayoutNodes.clear()
        }
    }

    internal fun onLayoutChange(layoutNode: LayoutNode) {
        // When accessibility is turned off, we still want to keep
        // currentSemanticsNodesInvalidated up to date so that when accessibility is turned on
        // later, we can refresh currentSemanticsNodes if currentSemanticsNodes is stale.
        currentSemanticsNodesInvalidated = true

        // Only using a11y here since the CC manager uses its own flag
        if (!isEnabled) {
            return
        }
        // The layout change of a LayoutNode will also affect its children, so even if it doesn't
        // have semantics attached, we should process it.
        notifySubtreeAccessibilityStateChangedIfNeeded(layoutNode)
    }

    private fun notifySubtreeAccessibilityStateChangedIfNeeded(layoutNode: LayoutNode) {
        if (subtreeChangedLayoutNodes.add(layoutNode)) {
            boundsUpdateChannel.trySend(Unit)
        }
    }

    private fun sendTypeViewScrolledAccessibilityEvent(layoutNode: LayoutNode) {
        // The node may be no longer available while we were waiting so check
        // again.
        if (!layoutNode.isAttached) {
            return
        }
        // Android Views will send proper events themselves.
        if (view.androidViewsHandler.layoutNodeToHolder.contains(layoutNode)) {
            return
        }

        val id = layoutNode.semanticsId
        val pendingHorizontalScroll = pendingHorizontalScrollEvents[id]
        val pendingVerticalScroll = pendingVerticalScrollEvents[id]
        if (pendingHorizontalScroll == null && pendingVerticalScroll == null) {
            return
        }

        val event = createEvent(id, AccessibilityEvent.TYPE_VIEW_SCROLLED)
        pendingHorizontalScroll?.let {
            event.scrollX = it.value().toInt()
            event.maxScrollX = it.maxValue().toInt()
        }
        pendingVerticalScroll?.let {
            event.scrollY = it.value().toInt()
            event.maxScrollY = it.maxValue().toInt()
        }
        sendEvent(event)
    }

    private fun sendSubtreeChangeAccessibilityEvents(
        layoutNode: LayoutNode,
        subtreeChangedSemanticsNodesIds: MutableIntSet
    ) {
        // The node may be no longer available while we were waiting so check
        // again.
        if (!layoutNode.isAttached) {
            return
        }
        // Android Views will send proper events themselves.
        if (view.androidViewsHandler.layoutNodeToHolder.contains(layoutNode)) {
            return
        }

        // When we finally send the event, make sure it is an accessibility-focusable node.
        val id =
            trace("GetSemanticsNode") {
                var semanticsNode =
                    if (layoutNode.nodes.has(Nodes.Semantics)) layoutNode
                    else layoutNode.findClosestParentNode { it.nodes.has(Nodes.Semantics) }

                val config = semanticsNode?.collapsedSemantics ?: return
                if (!config.isMergingSemanticsOfDescendants) {
                    semanticsNode
                        .findClosestParentNode {
                            it.collapsedSemantics?.isMergingSemanticsOfDescendants == true
                        }
                        ?.let { semanticsNode = it }
                }
                semanticsNode?.semanticsId ?: return
            }

        if (!subtreeChangedSemanticsNodesIds.add(id)) {
            return
        }

        sendEventForVirtualView(
            semanticsNodeIdToAccessibilityVirtualNodeId(id),
            AccessibilityEvent.TYPE_WINDOW_CONTENT_CHANGED,
            AccessibilityEvent.CONTENT_CHANGE_TYPE_SUBTREE
        )
    }

    private fun checkForSemanticsChanges() {
        // Accessibility structural change
        trace("sendAccessibilitySemanticsStructureChangeEvents") {
            if (isEnabled) {
                sendAccessibilitySemanticsStructureChangeEvents(
                    view.semanticsOwner.unmergedRootSemanticsNode,
                    previousSemanticsRoot
                )
            }
        }
        // Accessibility property change
        trace("sendSemanticsPropertyChangeEvents") {
            sendSemanticsPropertyChangeEvents(currentSemanticsNodes)
        }
        trace("updateSemanticsNodesCopyAndPanes") { updateSemanticsNodesCopyAndPanes() }
    }

    private fun updateSemanticsNodesCopyAndPanes() {
        // TODO(b/172606324): removed this compose specific fix when talkback has a proper solution.
        val toRemove = MutableIntSet()
        paneDisplayed.forEach { id ->
            val currentNode = currentSemanticsNodes[id]?.semanticsNode
            if (
                currentNode == null ||
                    !currentNode.unmergedConfig.contains(SemanticsProperties.PaneTitle)
            ) {
                toRemove.add(id)
                sendPaneChangeEvents(
                    id,
                    AccessibilityEventCompat.CONTENT_CHANGE_TYPE_PANE_DISAPPEARED,
                    previousSemanticsNodes[id]
                        ?.unmergedConfig
                        ?.getOrNull(SemanticsProperties.PaneTitle)
                )
            }
        }
        paneDisplayed.removeAll(toRemove)
        previousSemanticsNodes.clear()
        currentSemanticsNodes.forEach { key, value ->
            if (
                value.semanticsNode.unmergedConfig.contains(SemanticsProperties.PaneTitle) &&
                    paneDisplayed.add(key)
            ) {
                sendPaneChangeEvents(
                    key,
                    AccessibilityEventCompat.CONTENT_CHANGE_TYPE_PANE_APPEARED,
                    value.semanticsNode.unmergedConfig[SemanticsProperties.PaneTitle]
                )
            }
            previousSemanticsNodes[key] =
                SemanticsNodeCopy(value.semanticsNode, currentSemanticsNodes)
        }
        previousSemanticsRoot =
            SemanticsNodeCopy(view.semanticsOwner.unmergedRootSemanticsNode, currentSemanticsNodes)
    }

    private fun sendSemanticsPropertyChangeEvents(
        newSemanticsNodes: IntObjectMap<SemanticsNodeWithAdjustedBounds>
    ) {
        val oldScrollObservationScopes = ArrayList(scrollObservationScopes)
        scrollObservationScopes.clear()
        newSemanticsNodes.forEachKey { id ->
            // We do doing this search because the new configuration is set as a whole, so we
            // can't indicate which property is changed when setting the new configuration.
            val oldNode = previousSemanticsNodes[id] ?: return@forEachKey
            val newNode =
                checkPreconditionNotNull(newSemanticsNodes[id]?.semanticsNode) {
                    "no value for specified key"
                }

            var propertyChanged = false

            for (entry in newNode.unmergedConfig) {
                var newlyObservingScroll = false
                if (
                    entry.key == SemanticsProperties.HorizontalScrollAxisRange ||
                        entry.key == SemanticsProperties.VerticalScrollAxisRange
                ) {
                    newlyObservingScroll = registerScrollingId(id, oldScrollObservationScopes)
                }
                if (
                    !newlyObservingScroll &&
                        entry.value == oldNode.unmergedConfig.getOrNull(entry.key)
                ) {
                    continue
                }
                @Suppress("UNCHECKED_CAST")
                when (entry.key) {
                    SemanticsProperties.PaneTitle -> {
                        val paneTitle = entry.value as String
                        // If oldNode doesn't have pane title, it will be handled in
                        // updateSemanticsNodesCopyAndPanes().
                        if (oldNode.unmergedConfig.contains(SemanticsProperties.PaneTitle)) {
                            sendPaneChangeEvents(
                                id,
                                AccessibilityEventCompat.CONTENT_CHANGE_TYPE_PANE_TITLE,
                                paneTitle
                            )
                        }
                    }
                    SemanticsProperties.StateDescription,
                    SemanticsProperties.ToggleableState -> {
                        sendEventForVirtualView(
                            semanticsNodeIdToAccessibilityVirtualNodeId(id),
                            AccessibilityEvent.TYPE_WINDOW_CONTENT_CHANGED,
                            AccessibilityEventCompat.CONTENT_CHANGE_TYPE_STATE_DESCRIPTION
                        )
                        // Temporary(b/192295060) fix, sending CONTENT_CHANGE_TYPE_UNDEFINED to
                        // force ViewRootImpl to update its accessibility-focused virtual-node.
                        // If we have an androidx fix, we can remove this event.
                        sendEventForVirtualView(
                            semanticsNodeIdToAccessibilityVirtualNodeId(id),
                            AccessibilityEvent.TYPE_WINDOW_CONTENT_CHANGED,
                            AccessibilityEventCompat.CONTENT_CHANGE_TYPE_UNDEFINED
                        )
                    }
                    SemanticsProperties.ProgressBarRangeInfo -> {
                        sendEventForVirtualView(
                            semanticsNodeIdToAccessibilityVirtualNodeId(id),
                            AccessibilityEvent.TYPE_WINDOW_CONTENT_CHANGED,
                            AccessibilityEventCompat.CONTENT_CHANGE_TYPE_STATE_DESCRIPTION
                        )
                        // Temporary(b/192295060) fix, sending CONTENT_CHANGE_TYPE_UNDEFINED to
                        // force ViewRootImpl to update its accessibility-focused virtual-node.
                        // If we have an androidx fix, we can remove this event.
                        sendEventForVirtualView(
                            semanticsNodeIdToAccessibilityVirtualNodeId(id),
                            AccessibilityEvent.TYPE_WINDOW_CONTENT_CHANGED,
                            AccessibilityEventCompat.CONTENT_CHANGE_TYPE_UNDEFINED
                        )
                    }
                    SemanticsProperties.Selected -> {
                        // The assumption is among widgets using SemanticsProperties.Selected, only
                        // Tab is using AccessibilityNodeInfo#isSelected, and all others are using
                        // AccessibilityNodeInfo#isCheckable and setting
                        // AccessibilityNodeInfo#stateDescription in this delegate.
                        if (
                            newNode.unmergedConfig.getOrNull(SemanticsProperties.Role) == Role.Tab
                        ) {
                            if (
                                newNode.unmergedConfig.getOrNull(SemanticsProperties.Selected) ==
                                    true
                            ) {
                                val event =
                                    createEvent(
                                        semanticsNodeIdToAccessibilityVirtualNodeId(id),
                                        AccessibilityEvent.TYPE_VIEW_SELECTED
                                    )
                                // Here we use the merged node. Because we specifically are using
                                // the merged node, we must also use the merged version of the
                                // SemanticsConfiguration via `config` instead of `unmergedConfig`
                                // as the rest of the file uses.
                                val mergedNode = newNode.copyWithMergingEnabled()
                                val contentDescription =
                                    mergedNode.config
                                        .getOrNull(SemanticsProperties.ContentDescription)
                                        ?.fastJoinToString(",")
                                val text =
                                    mergedNode.config
                                        .getOrNull(SemanticsProperties.Text)
                                        ?.fastJoinToString(",")
                                contentDescription?.let { event.contentDescription = it }
                                text?.let { event.text.add(it) }
                                sendEvent(event)
                            } else {
                                // Send this event to match View.java.
                                sendEventForVirtualView(
                                    semanticsNodeIdToAccessibilityVirtualNodeId(id),
                                    AccessibilityEvent.TYPE_WINDOW_CONTENT_CHANGED,
                                    AccessibilityEventCompat.CONTENT_CHANGE_TYPE_UNDEFINED
                                )
                            }
                        } else {
                            sendEventForVirtualView(
                                semanticsNodeIdToAccessibilityVirtualNodeId(id),
                                AccessibilityEvent.TYPE_WINDOW_CONTENT_CHANGED,
                                AccessibilityEventCompat.CONTENT_CHANGE_TYPE_STATE_DESCRIPTION
                            )
                            // Temporary(b/192295060) fix, sending CONTENT_CHANGE_TYPE_UNDEFINED to
                            // force ViewRootImpl to update its accessibility-focused virtual-node.
                            // If we have an androidx fix, we can remove this event.
                            sendEventForVirtualView(
                                semanticsNodeIdToAccessibilityVirtualNodeId(id),
                                AccessibilityEvent.TYPE_WINDOW_CONTENT_CHANGED,
                                AccessibilityEventCompat.CONTENT_CHANGE_TYPE_UNDEFINED
                            )
                        }
                    }
                    SemanticsProperties.ContentDescription -> {
                        sendEventForVirtualView(
                            semanticsNodeIdToAccessibilityVirtualNodeId(id),
                            AccessibilityEvent.TYPE_WINDOW_CONTENT_CHANGED,
                            AccessibilityEvent.CONTENT_CHANGE_TYPE_CONTENT_DESCRIPTION,
                            entry.value as List<String>
                        )
                    }
                    SemanticsProperties.EditableText -> {
                        if (newNode.unmergedConfig.contains(SemanticsActions.SetText)) {

                            val oldText = oldNode.unmergedConfig.getTextForTextField() ?: ""
                            val newText = newNode.unmergedConfig.getTextForTextField() ?: ""
                            val trimmedNewText = trimToSize(newText, ParcelSafeTextLength)

                            var startCount = 0
                            // endCount records how many characters are the same from the end.
                            var endCount = 0
                            val oldTextLen = oldText.length
                            val newTextLen = newText.length
                            val minLength = oldTextLen.coerceAtMost(newTextLen)
                            while (startCount < minLength) {
                                if (oldText[startCount] != newText[startCount]) {
                                    break
                                }
                                startCount++
                            }
                            // abcdabcd vs
                            //     abcd
                            while (endCount < minLength - startCount) {
                                if (
                                    oldText[oldTextLen - 1 - endCount] !=
                                        newText[newTextLen - 1 - endCount]
                                ) {
                                    break
                                }
                                endCount++
                            }
                            val removedCount = oldTextLen - endCount - startCount
                            val addedCount = newTextLen - endCount - startCount

                            val oldNodeIsPassword =
                                oldNode.unmergedConfig.contains(SemanticsProperties.Password)
                            val newNodeIsPassword =
                                newNode.unmergedConfig.contains(SemanticsProperties.Password)
                            val oldNodeIsTextfield =
                                oldNode.unmergedConfig.contains(SemanticsProperties.EditableText)

                            // (b/247891690) We won't send a text change event when we only toggle
                            // the password visibility of the node
                            val becamePasswordNode =
                                oldNodeIsTextfield && !oldNodeIsPassword && newNodeIsPassword
                            val becameNotPasswordNode =
                                oldNodeIsTextfield && oldNodeIsPassword && !newNodeIsPassword
                            val event =
                                if (becamePasswordNode || becameNotPasswordNode) {
                                    // (b/247891690) password visibility toggle is handled by a
                                    // selection event. Because internally Talkback already has the
                                    // correct cursor position, there will be no announcement.
                                    // Therefore we first send the "cursor reset" event with the
                                    // selection at (0, 0) and right after that we will send the
                                    // event
                                    // with the correct cursor position. This behaves similarly to
                                    // the
                                    // View-based material EditText which also sends two selection
                                    // events
                                    createTextSelectionChangedEvent(
                                        virtualViewId =
                                            semanticsNodeIdToAccessibilityVirtualNodeId(id),
                                        fromIndex = 0,
                                        toIndex = 0,
                                        itemCount = newTextLen,
                                        text = trimmedNewText
                                    )
                                } else {
                                    createEvent(
                                            semanticsNodeIdToAccessibilityVirtualNodeId(id),
                                            AccessibilityEvent.TYPE_VIEW_TEXT_CHANGED
                                        )
                                        .apply {
                                            this.fromIndex = startCount
                                            this.removedCount = removedCount
                                            this.addedCount = addedCount
                                            this.beforeText = oldText
                                            this.text.add(trimmedNewText)
                                        }
                                }
                            event.className = TextFieldClassName
                            sendEvent(event)

                            // (b/247891690) second event with the correct cursor position (see
                            // comment above for more details)
                            if (becamePasswordNode || becameNotPasswordNode) {
                                val textRange =
                                    newNode.unmergedConfig[SemanticsProperties.TextSelectionRange]
                                event.fromIndex = textRange.start
                                event.toIndex = textRange.end
                                sendEvent(event)
                            }
                        } else {
                            sendEventForVirtualView(
                                semanticsNodeIdToAccessibilityVirtualNodeId(id),
                                AccessibilityEvent.TYPE_WINDOW_CONTENT_CHANGED,
                                AccessibilityEvent.CONTENT_CHANGE_TYPE_TEXT
                            )
                        }
                    }
                    // do we need to overwrite TextRange equals?
                    SemanticsProperties.TextSelectionRange -> {
                        val newText = newNode.unmergedConfig.getTextForTextField()?.text ?: ""
                        val textRange =
                            newNode.unmergedConfig[SemanticsProperties.TextSelectionRange]
                        val event =
                            createTextSelectionChangedEvent(
                                semanticsNodeIdToAccessibilityVirtualNodeId(id),
                                textRange.start,
                                textRange.end,
                                newText.length,
                                trimToSize(newText, ParcelSafeTextLength)
                            )
                        sendEvent(event)
                        sendPendingTextTraversedAtGranularityEvent(newNode.id)
                    }
                    SemanticsProperties.HorizontalScrollAxisRange,
                    SemanticsProperties.VerticalScrollAxisRange -> {
                        notifySubtreeAccessibilityStateChangedIfNeeded(newNode.layoutNode)

                        val scope = scrollObservationScopes.findById(id)!!
                        scope.horizontalScrollAxisRange =
                            newNode.unmergedConfig.getOrNull(
                                SemanticsProperties.HorizontalScrollAxisRange
                            )
                        scope.verticalScrollAxisRange =
                            newNode.unmergedConfig.getOrNull(
                                SemanticsProperties.VerticalScrollAxisRange
                            )
                        scheduleScrollEventIfNeeded(scope)
                    }
                    SemanticsProperties.Focused -> {
                        if (entry.value as Boolean) {
                            sendEvent(
                                createEvent(
                                    semanticsNodeIdToAccessibilityVirtualNodeId(newNode.id),
                                    AccessibilityEvent.TYPE_VIEW_FOCUSED
                                )
                            )
                        }
                        // In View.java this window event is sent for unfocused view. But we send
                        // it for focused too so that TalkBack invalidates its cache. Otherwise
                        // PasteText edit option is not displayed properly on some OS versions.
                        sendEventForVirtualView(
                            semanticsNodeIdToAccessibilityVirtualNodeId(newNode.id),
                            AccessibilityEvent.TYPE_WINDOW_CONTENT_CHANGED,
                            AccessibilityEvent.CONTENT_CHANGE_TYPE_UNDEFINED
                        )
                    }
                    CustomActions -> {
                        val actions = newNode.unmergedConfig[CustomActions]
                        val oldActions = oldNode.unmergedConfig.getOrNull(CustomActions)
                        if (oldActions != null) {
                            // Suppose actions with the same label should be deduped.
                            val labels = mutableSetOf<String>()
                            actions.fastForEach { action -> labels.add(action.label) }
                            val oldLabels = mutableSetOf<String>()
                            oldActions.fastForEach { action -> oldLabels.add(action.label) }
                            propertyChanged =
                                !(labels.containsAll(oldLabels) && oldLabels.containsAll(labels))
                        } else if (actions.isNotEmpty()) {
                            propertyChanged = true
                        }
                    }
                    // TODO(b/151840490) send the correct events for certain properties, like view
                    //  selected.
                    else -> {
                        propertyChanged =
                            if (entry.value is AccessibilityAction<*>) {
                                !(entry.value as AccessibilityAction<*>).accessibilityEquals(
                                    oldNode.unmergedConfig.getOrNull(entry.key)
                                )
                            } else {
                                true
                            }
                    }
                }
            }

            if (!propertyChanged) {
                propertyChanged = newNode.propertiesDeleted(oldNode.unmergedConfig)
            }
            if (propertyChanged) {
                // TODO(b/176105563): throttle the window content change events and merge different
                //  sub types. We can use the subtreeChangedLayoutNodes with sub types.
                sendEventForVirtualView(
                    semanticsNodeIdToAccessibilityVirtualNodeId(id),
                    AccessibilityEvent.TYPE_WINDOW_CONTENT_CHANGED,
                    AccessibilityEvent.CONTENT_CHANGE_TYPE_UNDEFINED
                )
            }
        }
    }

    // List of visible scrollable nodes (which are observing scroll state snapshot writes).
    private val scrollObservationScopes = mutableListOf<ScrollObservationScope>()

    /*
     * Lambda to store in scrolling snapshot observer, which must never be recreated because
     * the snapshot system makes use of lambda reference comparisons.
     * (Note that recent versions of the Kotlin compiler do maintain a persistent
     * object for most lambda expressions, so this is just for the purpose of explicitness.)
     */
    private val scheduleScrollEventIfNeededLambda: (ScrollObservationScope) -> Unit = {
        this.scheduleScrollEventIfNeeded(it)
    }

    private fun registerScrollingId(
        id: Int,
        oldScrollObservationScopes: List<ScrollObservationScope>
    ): Boolean {
        var newlyObservingScroll = false
        val oldScope = oldScrollObservationScopes.findById(id)
        val newScope =
            if (oldScope != null) {
                oldScope
            } else {
                newlyObservingScroll = true
                ScrollObservationScope(
                    semanticsNodeId = id,
                    allScopes = scrollObservationScopes,
                    oldXValue = null,
                    oldYValue = null,
                    horizontalScrollAxisRange = null,
                    verticalScrollAxisRange = null
                )
            }
        scrollObservationScopes.add(newScope)
        return newlyObservingScroll
    }

    private fun scheduleScrollEventIfNeeded(scrollObservationScope: ScrollObservationScope) {
        if (!scrollObservationScope.isValidOwnerScope) {
            return
        }
        view.snapshotObserver.observeReads(
            scrollObservationScope,
            scheduleScrollEventIfNeededLambda
        ) {
            val newXState = scrollObservationScope.horizontalScrollAxisRange
            val newYState = scrollObservationScope.verticalScrollAxisRange
            val oldXValue = scrollObservationScope.oldXValue
            val oldYValue = scrollObservationScope.oldYValue

            val deltaX =
                if (newXState != null && oldXValue != null) {
                    newXState.value() - oldXValue
                } else {
                    0f
                }
            val deltaY =
                if (newYState != null && oldYValue != null) {
                    newYState.value() - oldYValue
                } else {
                    0f
                }

            if (deltaX != 0f || deltaY != 0f) {
                val scrollerId =
                    semanticsNodeIdToAccessibilityVirtualNodeId(
                        scrollObservationScope.semanticsNodeId
                    )

                // Refresh the current "green box" bounds and invalidate the View to tell
                // ViewRootImpl to redraw it at its latest position.
                currentSemanticsNodes[focusedVirtualViewId]?.let {
                    try {
                        currentlyFocusedANI?.setBoundsInScreen(boundsInScreen(it))
                    } catch (e: IllegalStateException) {
                        // setBoundsInScreen could in theory throw an IllegalStateException if the
                        // system has previously sealed the AccessibilityNodeInfo.  This cannot
                        // happen on stock AOSP, because ViewRootImpl only uses it for bounds
                        // checking, and never forwards it to an accessibility service. But that is
                        // a non-CTS-enforced implementation detail, so we should avoid crashing if
                        // this happens.
                    }
                }
                view.invalidate()

                currentSemanticsNodes[scrollerId]?.semanticsNode?.layoutNode?.let { layoutNode ->
                    // Store the data needed for TYPE_VIEW_SCROLLED events.
                    if (newXState != null) {
                        pendingHorizontalScrollEvents[scrollerId] = newXState
                    }
                    if (newYState != null) {
                        pendingVerticalScrollEvents[scrollerId] = newYState
                    }

                    // Schedule a content subtree change event for the scroller. As side effects
                    // this will also schedule a TYPE_VIEW_SCROLLED event, and suppress separate
                    // events from being sent for each child whose bounds moved.
                    notifySubtreeAccessibilityStateChangedIfNeeded(layoutNode)
                }
            }

            if (newXState != null) {
                scrollObservationScope.oldXValue = newXState.value()
            }
            if (newYState != null) {
                scrollObservationScope.oldYValue = newYState.value()
            }
        }
    }

    private fun sendPaneChangeEvents(semanticsNodeId: Int, contentChangeType: Int, title: String?) {
        val event =
            createEvent(
                semanticsNodeIdToAccessibilityVirtualNodeId(semanticsNodeId),
                AccessibilityEvent.TYPE_WINDOW_STATE_CHANGED
            )
        event.contentChangeTypes = contentChangeType
        if (title != null) {
            event.text.add(title)
        }
        sendEvent(event)
    }

    private fun sendAccessibilitySemanticsStructureChangeEvents(
        newNode: SemanticsNode,
        oldNode: SemanticsNodeCopy
    ) {
        val newChildren: MutableIntSet = mutableIntSetOf()

        // If any child is added, clear the subtree rooted at this node and return.
        newNode.replacedChildren.fastForEach { child ->
            if (currentSemanticsNodes.contains(child.id)) {
                if (!oldNode.children.contains(child.id)) {
                    notifySubtreeAccessibilityStateChangedIfNeeded(newNode.layoutNode)
                    return
                }
                newChildren.add(child.id)
            }
        }

        // If any child is deleted, clear the subtree rooted at this node and return.
        oldNode.children.forEach { child ->
            if (!newChildren.contains(child)) {
                notifySubtreeAccessibilityStateChangedIfNeeded(newNode.layoutNode)
                return
            }
        }

        newNode.replacedChildren.fastForEach { child ->
            if (currentSemanticsNodes.contains(child.id)) {
                sendAccessibilitySemanticsStructureChangeEvents(
                    child,
                    previousSemanticsNodes[child.id]!!
                )
            }
        }
    }

    private fun semanticsNodeIdToAccessibilityVirtualNodeId(id: Int): Int {
        if (id == view.semanticsOwner.unmergedRootSemanticsNode.id) {
            return AccessibilityNodeProviderCompat.HOST_VIEW_ID
        }
        return id
    }

    private fun traverseAtGranularity(
        node: SemanticsNode,
        granularity: Int,
        forward: Boolean,
        extendSelection: Boolean
    ): Boolean {
        if (node.id != previousTraversedNode) {
            accessibilityCursorPosition = AccessibilityCursorPositionUndefined
            previousTraversedNode = node.id
        }

        val text = getIterableTextForAccessibility(node)
        if (text.isNullOrEmpty()) {
            return false
        }
        val iterator = getIteratorForGranularity(node, granularity) ?: return false
        var current = getAccessibilitySelectionEnd(node)
        if (current == AccessibilityCursorPositionUndefined) {
            current = if (forward) 0 else text.length
        }
        val range =
            (if (forward) iterator.following(current) else iterator.preceding(current))
                ?: return false
        val segmentStart = range[0]
        val segmentEnd = range[1]
        var selectionStart: Int
        val selectionEnd: Int
        if (extendSelection && isAccessibilitySelectionExtendable(node)) {
            selectionStart = getAccessibilitySelectionStart(node)
            if (selectionStart == AccessibilityCursorPositionUndefined) {
                selectionStart = if (forward) segmentStart else segmentEnd
            }
            selectionEnd = if (forward) segmentEnd else segmentStart
        } else {
            selectionStart = if (forward) segmentEnd else segmentStart
            selectionEnd = selectionStart
        }
        val action =
            if (forward) AccessibilityNodeInfoCompat.ACTION_NEXT_AT_MOVEMENT_GRANULARITY
            else AccessibilityNodeInfoCompat.ACTION_PREVIOUS_AT_MOVEMENT_GRANULARITY
        pendingTextTraversedEvent =
            PendingTextTraversedEvent(
                node,
                action,
                granularity,
                segmentStart,
                segmentEnd,
                SystemClock.uptimeMillis()
            )
        setAccessibilitySelection(node, selectionStart, selectionEnd, true)
        return true
    }

    private fun sendPendingTextTraversedAtGranularityEvent(semanticsNodeId: Int) {
        pendingTextTraversedEvent?.let {
            // not the same node, do nothing. Don't set pendingTextTraversedEvent to null either.
            if (semanticsNodeId != it.node.id) {
                return
            }
            if (SystemClock.uptimeMillis() - it.traverseTime <= TextTraversedEventTimeoutMillis) {
                val event =
                    createEvent(
                        semanticsNodeIdToAccessibilityVirtualNodeId(it.node.id),
                        AccessibilityEvent.TYPE_VIEW_TEXT_TRAVERSED_AT_MOVEMENT_GRANULARITY
                    )
                event.fromIndex = it.fromIndex
                event.toIndex = it.toIndex
                event.action = it.action
                event.movementGranularity = it.granularity
                event.text.add(getIterableTextForAccessibility(it.node))
                sendEvent(event)
            }
        }
        pendingTextTraversedEvent = null
    }

    private fun setAccessibilitySelection(
        node: SemanticsNode,
        start: Int,
        end: Int,
        traversalMode: Boolean
    ): Boolean {
        // Any widget which has custom action_set_selection needs to provide cursor
        // positions, so events will be sent when cursor position change.
        // When the node is disabled, only the default/virtual set selection can performed.
        if (node.unmergedConfig.contains(SemanticsActions.SetSelection) && node.enabled()) {
            // Hide all selection controllers used for adjusting selection
            // since we are doing so explicitly by other means and these
            // controllers interact with how selection behaves. From TextView.java.
            return node.unmergedConfig[SemanticsActions.SetSelection]
                .action
                ?.invoke(start, end, traversalMode) ?: false
        }
        if (start == end && end == accessibilityCursorPosition) {
            return false
        }
        val text = getIterableTextForAccessibility(node) ?: return false
        accessibilityCursorPosition =
            if (start >= 0 && start == end && end <= text.length) {
                start
            } else {
                AccessibilityCursorPositionUndefined
            }
        val nonEmptyText = text.isNotEmpty()
        val event =
            createTextSelectionChangedEvent(
                semanticsNodeIdToAccessibilityVirtualNodeId(node.id),
                if (nonEmptyText) accessibilityCursorPosition else null,
                if (nonEmptyText) accessibilityCursorPosition else null,
                if (nonEmptyText) text.length else null,
                text
            )
        sendEvent(event)
        sendPendingTextTraversedAtGranularityEvent(node.id)
        return true
    }

    /** Returns selection start and end indices in original text */
    private fun getAccessibilitySelectionStart(node: SemanticsNode): Int {
        // If there is ContentDescription, it will be used instead of text during traversal.
        if (
            !node.unmergedConfig.contains(SemanticsProperties.ContentDescription) &&
                node.unmergedConfig.contains(SemanticsProperties.TextSelectionRange)
        ) {
            return node.unmergedConfig[SemanticsProperties.TextSelectionRange].start
        }
        return accessibilityCursorPosition
    }

    private fun getAccessibilitySelectionEnd(node: SemanticsNode): Int {
        // If there is ContentDescription, it will be used instead of text during traversal.
        if (
            !node.unmergedConfig.contains(SemanticsProperties.ContentDescription) &&
                node.unmergedConfig.contains(SemanticsProperties.TextSelectionRange)
        ) {
            return node.unmergedConfig[SemanticsProperties.TextSelectionRange].end
        }
        return accessibilityCursorPosition
    }

    private fun isAccessibilitySelectionExtendable(node: SemanticsNode): Boolean {
        // Currently only TextField is extendable. Static text may become extendable later.
        return !node.unmergedConfig.contains(SemanticsProperties.ContentDescription) &&
            node.unmergedConfig.contains(SemanticsProperties.EditableText)
    }

    private fun getIteratorForGranularity(
        node: SemanticsNode?,
        granularity: Int
    ): AccessibilityIterators.TextSegmentIterator? {
        if (node == null) return null

        val text = getIterableTextForAccessibility(node)
        if (text.isNullOrEmpty()) {
            return null
        }
        // TODO(b/160190186) Make sure locale is right in AccessibilityIterators.
        val iterator: AccessibilityIterators.AbstractTextSegmentIterator
        @Suppress("DEPRECATION")
        when (granularity) {
            AccessibilityNodeInfoCompat.MOVEMENT_GRANULARITY_CHARACTER -> {
                iterator =
                    AccessibilityIterators.CharacterTextSegmentIterator.getInstance(
                        view.context.resources.configuration.locale
                    )
                iterator.initialize(text)
            }
            AccessibilityNodeInfoCompat.MOVEMENT_GRANULARITY_WORD -> {
                iterator =
                    AccessibilityIterators.WordTextSegmentIterator.getInstance(
                        view.context.resources.configuration.locale
                    )
                iterator.initialize(text)
            }
            AccessibilityNodeInfoCompat.MOVEMENT_GRANULARITY_PARAGRAPH -> {
                iterator = AccessibilityIterators.ParagraphTextSegmentIterator.getInstance()
                iterator.initialize(text)
            }
            AccessibilityNodeInfoCompat.MOVEMENT_GRANULARITY_LINE,
            AccessibilityNodeInfoCompat.MOVEMENT_GRANULARITY_PAGE -> {
                // Line and page granularity are only for static text or text field.
                if (!node.unmergedConfig.contains(SemanticsActions.GetTextLayoutResult)) {
                    return null
                }
                val textLayoutResult = getTextLayoutResult(node.unmergedConfig) ?: return null
                if (granularity == AccessibilityNodeInfoCompat.MOVEMENT_GRANULARITY_LINE) {
                    iterator = AccessibilityIterators.LineTextSegmentIterator.getInstance()
                    iterator.initialize(text, textLayoutResult)
                } else {
                    iterator = AccessibilityIterators.PageTextSegmentIterator.getInstance()
                    // TODO: the node should be text/textfield node instead of the current node.
                    iterator.initialize(text, textLayoutResult, node)
                }
            }
            else -> return null
        }
        return iterator
    }

    /**
     * Gets the text reported for accessibility purposes. If a text node has a content description
     * in the unmerged config, it will be used instead of the text.
     *
     * This function is basically prioritising the content description over the text or editable
     * text of the text and text field nodes.
     */
    private fun getIterableTextForAccessibility(node: SemanticsNode?): String? {
        if (node == null) {
            return null
        }
        // Note in android framework, TextView set this to its text. This is changed to
        // prioritize content description, even for Text.
        if (node.unmergedConfig.contains(SemanticsProperties.ContentDescription)) {
            return node.unmergedConfig[SemanticsProperties.ContentDescription].fastJoinToString(",")
        }

        if (node.unmergedConfig.contains(SemanticsProperties.EditableText)) {
            return node.unmergedConfig.getTextForTextField()?.text
        }

        return node.unmergedConfig.getOrNull(SemanticsProperties.Text)?.firstOrNull()?.text
    }

    private fun SemanticsConfiguration.getTextForTextField(): AnnotatedString? {
        return getOrNull(SemanticsProperties.EditableText)
    }

    private inner class ComposeAccessibilityNodeProvider : AccessibilityNodeProviderCompat() {
        override fun createAccessibilityNodeInfo(virtualViewId: Int): AccessibilityNodeInfoCompat? {
            return trace("createAccessibilityNodeInfo") {
                createNodeInfo(virtualViewId).also {
                    if (sendingFocusAffectingEvent && virtualViewId == focusedVirtualViewId) {
                        currentlyFocusedANI = it
                    }
                }
            }
        }

        override fun performAction(virtualViewId: Int, action: Int, arguments: Bundle?): Boolean {
            return performActionHelper(virtualViewId, action, arguments)
        }

        override fun addExtraDataToAccessibilityNodeInfo(
            virtualViewId: Int,
            info: AccessibilityNodeInfoCompat,
            extraDataKey: String,
            arguments: Bundle?
        ) {
            addExtraDataToAccessibilityNodeInfoHelper(virtualViewId, info, extraDataKey, arguments)
        }

        override fun findFocus(focus: Int): AccessibilityNodeInfoCompat? {
            return createAccessibilityNodeInfo(focusedVirtualViewId)
        }
    }

    @RequiresApi(Build.VERSION_CODES.N)
    private object Api24Impl {
        @JvmStatic
        fun addSetProgressAction(info: AccessibilityNodeInfoCompat, semanticsNode: SemanticsNode) {
            if (semanticsNode.enabled()) {
                semanticsNode.unmergedConfig.getOrNull(SemanticsActions.SetProgress)?.let {
                    info.addAction(
                        AccessibilityActionCompat(
                            android.R.id.accessibilityActionSetProgress,
                            it.label
                        )
                    )
                }
            }
        }
    }

    @RequiresApi(Build.VERSION_CODES.Q)
    private object Api29Impl {
        @JvmStatic
        fun addPageActions(info: AccessibilityNodeInfoCompat, semanticsNode: SemanticsNode) {
            if (semanticsNode.enabled()) {
                semanticsNode.unmergedConfig.getOrNull(SemanticsActions.PageUp)?.let {
                    info.addAction(
                        AccessibilityActionCompat(android.R.id.accessibilityActionPageUp, it.label)
                    )
                }
                semanticsNode.unmergedConfig.getOrNull(SemanticsActions.PageDown)?.let {
                    info.addAction(
                        AccessibilityActionCompat(
                            android.R.id.accessibilityActionPageDown,
                            it.label
                        )
                    )
                }
                semanticsNode.unmergedConfig.getOrNull(SemanticsActions.PageLeft)?.let {
                    info.addAction(
                        AccessibilityActionCompat(
                            android.R.id.accessibilityActionPageLeft,
                            it.label
                        )
                    )
                }
                semanticsNode.unmergedConfig.getOrNull(SemanticsActions.PageRight)?.let {
                    info.addAction(
                        AccessibilityActionCompat(
                            android.R.id.accessibilityActionPageRight,
                            it.label
                        )
                    )
                }
            }
        }
    }
}

// TODO(mnuzen): Move common semantics logic into `SemanticsUtils` file to make a11y delegate
// shorter and more readable.
private fun SemanticsNode.enabled() = (!config.contains(SemanticsProperties.Disabled))

private fun SemanticsNode.propertiesDeleted(oldConfig: SemanticsConfiguration): Boolean {
    for (entry in oldConfig) {
        if (!config.contains(entry.key)) {
            return true
        }
    }
    return false
}

private val SemanticsNode.isRtl
    get() = layoutInfo.layoutDirection == LayoutDirection.Rtl

private fun SemanticsNode.excludeLineAndPageGranularities(): Boolean {
    // text field that is not in focus
    if (
        unmergedConfig.contains(SemanticsProperties.EditableText) &&
            unmergedConfig.getOrNull(SemanticsProperties.Focused) != true
    )
        return true

    // text nodes that are part of the 'merged' text field, for example hint or label.
    val ancestor =
        layoutNode.findClosestParentNode {
            // looking for text field merging node
            val ancestorSemanticsConfiguration = it.collapsedSemantics
            ancestorSemanticsConfiguration?.isMergingSemanticsOfDescendants == true &&
                ancestorSemanticsConfiguration.contains(SemanticsProperties.EditableText)
        }
    return ancestor != null &&
        ancestor.collapsedSemantics?.getOrNull(SemanticsProperties.Focused) != true
}

private fun AccessibilityAction<*>.accessibilityEquals(other: Any?): Boolean {
    if (this === other) return true
    if (other !is AccessibilityAction<*>) return false

    if (label != other.label) return false
    if (action == null && other.action != null) return false
    if (action != null && other.action == null) return false

    return true
}

@Deprecated(
    message = "Use ContentCapture.isEnabled instead",
    replaceWith =
        ReplaceWith(
            expression = "!ContentCaptureManager.isEnabled",
            imports =
                ["androidx.compose.ui.contentcapture.ContentCaptureManager.Companion.isEnabled"]
        ),
    level = DeprecationLevel.WARNING
)
@Suppress("GetterSetterNames", "OPT_IN_MARKER_ON_WRONG_TARGET", "NullAnnotationGroup")
@get:Suppress("GetterSetterNames")
@get:ExperimentalComposeUiApi
@set:ExperimentalComposeUiApi
@ExperimentalComposeUiApi
var DisableContentCapture: Boolean
    get() = ContentCaptureManager.isEnabled
    set(value) {
        ContentCaptureManager.isEnabled = value
    }<|MERGE_RESOLUTION|>--- conflicted
+++ resolved
@@ -763,8 +763,6 @@
     ) {
         // set classname
         info.className = ClassName
-<<<<<<< HEAD
-=======
 
         // Set a classname for text nodes before setting a classname based on a role ensuring that
         // the latter if present wins (see b/343392125)
@@ -774,7 +772,6 @@
         if (semanticsNode.unmergedConfig.contains(SemanticsProperties.Text)) {
             info.className = TextClassName
         }
->>>>>>> 8b5ab348
         val role = semanticsNode.unmergedConfig.getOrNull(SemanticsProperties.Role)
         role?.let {
             if (semanticsNode.isFake || semanticsNode.replacedChildren.isEmpty()) {
@@ -795,12 +792,6 @@
                     }
                 }
             }
-        }
-        if (semanticsNode.unmergedConfig.contains(SemanticsActions.SetText)) {
-            info.className = TextFieldClassName
-        }
-        if (semanticsNode.unmergedConfig.contains(SemanticsProperties.Text)) {
-            info.className = TextClassName
         }
 
         info.packageName = view.context.packageName
