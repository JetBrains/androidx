/*
 * Copyright 2020 The Android Open Source Project
 *
 * Licensed under the Apache License, Version 2.0 (the "License");
 * you may not use this file except in compliance with the License.
 * You may obtain a copy of the License at
 *
 *      http://www.apache.org/licenses/LICENSE-2.0
 *
 * Unless required by applicable law or agreed to in writing, software
 * distributed under the License is distributed on an "AS IS" BASIS,
 * WITHOUT WARRANTIES OR CONDITIONS OF ANY KIND, either express or implied.
 * See the License for the specific language governing permissions and
 * limitations under the License.
 */

package androidx.compose.ui.input.pointer

import android.os.SystemClock
import android.view.MotionEvent
import android.view.MotionEvent.ACTION_CANCEL
import android.view.MotionEvent.ACTION_DOWN
import android.view.MotionEvent.ACTION_MOVE
import android.view.MotionEvent.ACTION_OUTSIDE
import android.view.MotionEvent.ACTION_POINTER_DOWN
import android.view.MotionEvent.ACTION_POINTER_UP
import android.view.MotionEvent.ACTION_UP
import android.view.View
import android.view.ViewGroup
import android.view.ViewParent
import androidx.compose.runtime.remember
import androidx.compose.ui.ExperimentalComposeUiApi
import androidx.compose.ui.Modifier
import androidx.compose.ui.composed
import androidx.compose.ui.geometry.Offset
import androidx.compose.ui.platform.debugInspectorInfo
import androidx.compose.ui.unit.IntSize
import androidx.compose.ui.util.fastAll
import androidx.compose.ui.util.fastAny
import androidx.compose.ui.util.fastForEach
import androidx.compose.ui.viewinterop.AndroidViewHolder

/**
 * A special PointerInputModifier that provides access to the underlying [MotionEvent]s originally
 * dispatched to Compose. Prefer [pointerInput] and use this only for interoperation with
 * existing code that consumes [MotionEvent]s.
 *
 * While the main intent of this Modifier is to allow arbitrary code to access the original
 * [MotionEvent] dispatched to Compose, for completeness, analogs are provided to allow arbitrary
 * code to interact with the system as if it were an Android View.
 *
 * This includes 2 APIs,
 *
 * 1. [onTouchEvent] has a Boolean return type which is akin to the return type of
 * [View.onTouchEvent]. If the provided [onTouchEvent] returns true, it will continue to receive
 * the event stream (unless the event stream has been intercepted) and if it returns false, it will
 * not.
 *
 * 2. [requestDisallowInterceptTouchEvent] is a lambda that you can optionally provide so that
 * you can later call it (yes, in this case, you call the lambda that you provided) which is akin
 * to calling [ViewParent.requestDisallowInterceptTouchEvent]. When this is called, any
 * associated ancestors in the tree that abide by the contract will act accordingly and will not
 * intercept the even stream.
 *
 * @see [View.onTouchEvent]
 * @see [ViewParent.requestDisallowInterceptTouchEvent]
 */
@ExperimentalComposeUiApi
fun Modifier.pointerInteropFilter(
    requestDisallowInterceptTouchEvent: (RequestDisallowInterceptTouchEvent)? = null,
    onTouchEvent: (MotionEvent) -> Boolean
): Modifier = composed(
    inspectorInfo = debugInspectorInfo {
        name = "pointerInteropFilter"
        properties["requestDisallowInterceptTouchEvent"] = requestDisallowInterceptTouchEvent
        properties["onTouchEvent"] = onTouchEvent
    }
) {
    val filter = remember { PointerInteropFilter() }
    filter.onTouchEvent = onTouchEvent
    filter.requestDisallowInterceptTouchEvent = requestDisallowInterceptTouchEvent
    filter
}

/**
 * Function that can be passed to [pointerInteropFilter] and then later invoked which provides an
 * analog to [ViewParent.requestDisallowInterceptTouchEvent].
 */
@ExperimentalComposeUiApi
class RequestDisallowInterceptTouchEvent : (Boolean) -> Unit {
    internal var pointerInteropFilter: PointerInteropFilter? = null

    override fun invoke(disallowIntercept: Boolean) {
        pointerInteropFilter?.disallowIntercept = disallowIntercept
    }
}

/**
 * Similar to the 2 argument overload of [pointerInteropFilter], but connects
 * directly to an [AndroidViewHolder] for more seamless interop with Android.
 */
@ExperimentalComposeUiApi
internal fun Modifier.pointerInteropFilter(view: AndroidViewHolder): Modifier {
    val filter = PointerInteropFilter()
    filter.onTouchEvent = { motionEvent ->
        when (motionEvent.actionMasked) {
            ACTION_DOWN,
            ACTION_POINTER_DOWN,
            ACTION_MOVE,
            ACTION_UP,
            ACTION_POINTER_UP,
            ACTION_OUTSIDE,
            ACTION_CANCEL -> view.dispatchTouchEvent(motionEvent)
            // ACTION_HOVER_ENTER,
            // ACTION_HOVER_MOVE,
            // ACTION_HOVER_EXIT,
            // ACTION_BUTTON_PRESS,
            // ACTION_BUTTON_RELEASE,
            else -> view.dispatchGenericMotionEvent(motionEvent)
        }
    }
    val requestDisallowInterceptTouchEvent = RequestDisallowInterceptTouchEvent()
    filter.requestDisallowInterceptTouchEvent = requestDisallowInterceptTouchEvent
    view.onRequestDisallowInterceptTouchEvent = requestDisallowInterceptTouchEvent
    return this.then(filter)
}

/**
 * The stateful part of pointerInteropFilter that manages the interop with Android.
 *
 * The intent of this PointerInputModifier is to allow Android Views and PointerInputModifiers to
 * interact seamlessly despite the differences in the 2 systems. Below is a detailed explanation
 * for how the interop is accomplished.
 *
 * When the type of event is not a movement event, we dispatch to the Android View as soon as
 * possible (during [PointerEventPass.Initial]) so that the Android View can react to down
 * and up events before Compose PointerInputModifiers normally would.
 *
 * When the type of event is a movement event, we dispatch to the Android View during
 * [PointerEventPass.Final] to allow Compose PointerInputModifiers to react to movement first,
 * which mimics a parent [ViewGroup] intercepting the event stream.
 *
 * Whenever we are about to call [onTouchEvent], we check to see if anything in Compose
 * consumed any aspect of the pointer input changes, and if they did, we intercept the stream and
 * dispatch ACTION_CANCEL to the Android View if they have already returned true for a call to
 * View#dispatchTouchEvent(...).
 *
 * If we do call [onTouchEvent], and it returns true, we consume all of the changes so that
 * nothing in Compose also responds.
 *
 * If the [requestDisallowInterceptTouchEvent] is provided and called with true, we simply dispatch move
 * events during [PointerEventPass.Initial] so that normal PointerInputModifiers don't get a
 * chance to consume first.  Note:  This does mean that it is possible for a Compose
 * PointerInputModifier to "intercept" even after requestDisallowInterceptTouchEvent has been
 * called because consumption can occur during [PointerEventPass.Initial].  This may seem
 * like a flaw, but in reality, any PointerInputModifier that consumes that aggressively would
 * likely only do so after some consumption already occurred on a later pass, and this ability to
 * do so is on par with a [ViewGroup]'s ability to override [ViewGroup.dispatchTouchEvent]
 * instead of overriding the more usual [ViewGroup.onTouchEvent] and [ViewGroup
 * .onInterceptTouchEvent].
 *
 * If [requestDisallowInterceptTouchEvent] is later called with false (the Android equivalent of
 * calling [ViewParent.requestDisallowInterceptTouchEvent] is exceedingly rare), we revert back to
 * the normal behavior.
 *
 * If all pointers go up on the pointer interop filter, parents will be set to be allowed to
 * intercept when new pointers go down. [requestDisallowInterceptTouchEvent] must be called again to
 * change that state.
 */
@ExperimentalComposeUiApi
internal class PointerInteropFilter : PointerInputModifier {

    lateinit var onTouchEvent: (MotionEvent) -> Boolean

    var requestDisallowInterceptTouchEvent: RequestDisallowInterceptTouchEvent? = null
        set(value) {
            field?.pointerInteropFilter = null
            field = value
            field?.pointerInteropFilter = this
        }
    internal var disallowIntercept = false

    /**
     * The 3 possible states
     */
    private enum class DispatchToViewState {
        /**
         * We have yet to dispatch a new event stream to the child Android View.
         */
        Unknown,
        /**
         * We have dispatched to the child Android View and it wants to continue to receive
         * events for the current event stream.
         */
        Dispatching,
        /**
         * We intercepted the event stream, or the Android View no longer wanted to receive
         * events for the current event stream.
         */
        NotDispatching
    }

    override val pointerInputFilter =
        object : PointerInputFilter() {

            private var state = DispatchToViewState.Unknown

            override val shareWithSiblings
                get() = true

            override fun onPointerEvent(
                pointerEvent: PointerEvent,
                pass: PointerEventPass,
                bounds: IntSize
            ) {
                val changes = pointerEvent.changes

                // If we were told to disallow intercept, or if the event was a down or up event,
                // we dispatch to Android as early as possible.  If the event is a move event and
                // we can still intercept, we dispatch to Android after we have a chance to
                // intercept due to movement.
                val dispatchDuringInitialTunnel = disallowIntercept ||
                    changes.fastAny {
                        it.changedToDownIgnoreConsumed() || it.changedToUpIgnoreConsumed()
                    }

                if (state !== DispatchToViewState.NotDispatching) {
                    if (pass == PointerEventPass.Initial && dispatchDuringInitialTunnel) {
                        dispatchToView(pointerEvent)
                    }
                    if (pass == PointerEventPass.Final && !dispatchDuringInitialTunnel) {
                        dispatchToView(pointerEvent)
                    }
                }
                if (pass == PointerEventPass.Final) {
                    // If all of the changes were up changes, then the "event stream" has ended
                    // and we reset.
                    if (changes.fastAll { it.changedToUpIgnoreConsumed() }) {
                        reset()
                    }
                }
            }

            override fun onCancel() {
                // If we are still dispatching to the Android View, we have to send them a
                // cancel event, otherwise, we should not.
                if (state === DispatchToViewState.Dispatching) {
                    emptyCancelMotionEventScope(
                        SystemClock.uptimeMillis()
                    ) { motionEvent ->
                        onTouchEvent(motionEvent)
                    }
                    reset()
                }
            }

            /**
             * Resets all of our state to be ready for a "new event stream".
             */
            private fun reset() {
                state = DispatchToViewState.Unknown
                disallowIntercept = false
            }

            /**
             * Dispatches to the Android View.
             *
             * Also consumes aspects of [pointerEvent] and updates our [state] accordingly.
             *
             * Will dispatch ACTION_CANCEL if any aspect of [pointerEvent] has been consumed and
             * update our [state] accordingly.
             *
             * @param pointerEvent The change to dispatch.
             * @return The resulting changes (fully consumed or untouched).
             */
            private fun dispatchToView(pointerEvent: PointerEvent) {

                val changes = pointerEvent.changes

                if (changes.fastAny { it.isConsumed }) {
                    // We should no longer dispatch to the Android View.
                    if (state === DispatchToViewState.Dispatching) {
                        // If we were dispatching, send ACTION_CANCEL.
                        pointerEvent.toCancelMotionEventScope(
                            this.layoutCoordinates?.localToRoot(Offset.Zero)
                                ?: error("layoutCoordinates not set")
                        ) { motionEvent ->
                            onTouchEvent(motionEvent)
                        }
                    }
                    state = DispatchToViewState.NotDispatching
                } else {
                    // Dispatch and update our state with the result.
                    pointerEvent.toMotionEventScope(
                        this.layoutCoordinates?.localToRoot(Offset.Zero)
                            ?: error("layoutCoordinates not set")
                    ) { motionEvent ->
                        if (motionEvent.actionMasked == MotionEvent.ACTION_DOWN) {
                            // If the action is ACTION_DOWN, we care about the return value of
                            // onTouchEvent and use it to set our initial dispatching state.
                            state = if (onTouchEvent(motionEvent)) {
                                DispatchToViewState.Dispatching
                            } else {
                                DispatchToViewState.NotDispatching
                            }
                        } else {
                            // Otherwise, we don't care about the return value. This is intended
                            // to be in accordance with how the Android View system works.
                            onTouchEvent(motionEvent)
                        }
                    }
                    if (state === DispatchToViewState.Dispatching) {
                        // If the Android View claimed the event, consume all changes.
                        changes.fastForEach {
                            it.consume()
                        }
                        pointerEvent.internalPointerEvent?.suppressMovementConsumption =
                            !disallowIntercept
                    }
                }
            }
        }
}

/**
 * Calls [watcher] with each [MotionEvent] that the layout area or any child [pointerInput]
 * receives. The [MotionEvent] may or may not have been transformed to the local coordinate system.
 * The Compose View will be considered as handling the [MotionEvent] in the area that the
 * [motionEventSpy] is active.
 *
 * This method can only be used to observe [MotionEvent]s and can not be used to capture an event
 * stream. Use [pointerInteropFilter] to handle [MotionEvent]s and consume the events.
 *
 * [watcher] is called during the [PointerEventPass.Initial] pass.
 *
<<<<<<< HEAD
 * Developers should prefer to use [pointerInput] to handle pointer input processing within
 * Compose. [motionEventSpy] is only useful as part of Android View interoperability.
=======
 * Developers should use [pointerInput] to handle pointer input processing within Compose.
 * [motionEventSpy] is only useful as part of Android View interoperability.
 *
 * If you need to handle and consume [MotionEvent]s, use [pointerInteropFilter].
>>>>>>> fdff00cc
 */
@ExperimentalComposeUiApi
fun Modifier.motionEventSpy(watcher: (motionEvent: MotionEvent) -> Unit): Modifier =
    this.pointerInput(watcher) {
        interceptOutOfBoundsChildEvents = true
        awaitPointerEventScope {
            while (true) {
                val event = awaitPointerEvent(PointerEventPass.Initial)
                event.motionEvent?.let(watcher)
            }
        }
    }<|MERGE_RESOLUTION|>--- conflicted
+++ resolved
@@ -329,19 +329,14 @@
  * [motionEventSpy] is active.
  *
  * This method can only be used to observe [MotionEvent]s and can not be used to capture an event
- * stream. Use [pointerInteropFilter] to handle [MotionEvent]s and consume the events.
+ * stream.
  *
  * [watcher] is called during the [PointerEventPass.Initial] pass.
  *
-<<<<<<< HEAD
- * Developers should prefer to use [pointerInput] to handle pointer input processing within
- * Compose. [motionEventSpy] is only useful as part of Android View interoperability.
-=======
  * Developers should use [pointerInput] to handle pointer input processing within Compose.
  * [motionEventSpy] is only useful as part of Android View interoperability.
  *
  * If you need to handle and consume [MotionEvent]s, use [pointerInteropFilter].
->>>>>>> fdff00cc
  */
 @ExperimentalComposeUiApi
 fun Modifier.motionEventSpy(watcher: (motionEvent: MotionEvent) -> Unit): Modifier =
