/*
 * Copyright 2020 The Android Open Source Project
 *
 * Licensed under the Apache License, Version 2.0 (the "License");
 * you may not use this file except in compliance with the License.
 * You may obtain a copy of the License at
 *
 *      http://www.apache.org/licenses/LICENSE-2.0
 *
 * Unless required by applicable law or agreed to in writing, software
 * distributed under the License is distributed on an "AS IS" BASIS,
 * WITHOUT WARRANTIES OR CONDITIONS OF ANY KIND, either express or implied.
 * See the License for the specific language governing permissions and
 * limitations under the License.
 */

package androidx.compose.ui.platform

import android.content.ComponentCallbacks2
import android.content.Context
import android.content.res.Configuration
import android.view.View
import androidx.compose.runtime.Composable
import androidx.compose.runtime.CompositionLocalProvider
import androidx.compose.runtime.DisposableEffect
import androidx.compose.runtime.Stable
import androidx.compose.runtime.compositionLocalOf
import androidx.compose.runtime.getValue
import androidx.compose.runtime.mutableStateOf
import androidx.compose.runtime.remember
import androidx.compose.runtime.saveable.LocalSaveableStateRegistry
import androidx.compose.runtime.setValue
import androidx.compose.runtime.staticCompositionLocalOf
import androidx.compose.ui.ExperimentalComposeUiApi
import androidx.compose.ui.res.ImageVectorCache
import androidx.compose.ui.res.ResourceIdCache
import androidx.lifecycle.LifecycleOwner
import androidx.lifecycle.compose.LocalLifecycleOwner
import androidx.savedstate.SavedStateRegistryOwner

/**
 * The Android [Configuration]. The [Configuration] is useful for determining how to organize the
 * UI.
 */
val LocalConfiguration = compositionLocalOf<Configuration> {
    noLocalProvidedFor("LocalConfiguration")
}

/**
 * Provides a [Context] that can be used by Android applications.
 */
val LocalContext = staticCompositionLocalOf<Context> {
    noLocalProvidedFor("LocalContext")
}

internal val LocalImageVectorCache = staticCompositionLocalOf<ImageVectorCache> {
    noLocalProvidedFor("LocalImageVectorCache")
}

internal val LocalResourceIdCache = staticCompositionLocalOf<ResourceIdCache> {
    noLocalProvidedFor("LocalResourceIdCache")
}

/**
 * The CompositionLocal containing the current [LifecycleOwner].
 */
<<<<<<< HEAD
actual val LocalLifecycleOwner = staticCompositionLocalOf<LifecycleOwner> {
    noLocalProvidedFor("LocalLifecycleOwner")
}
=======
// @Deprecated(
//    "Moved to lifecycle-runtime-compose library in androidx.lifecycle.compose package.",
//    ReplaceWith("androidx.lifecycle.compose.LocalLifecycleOwner"),
// )
val LocalLifecycleOwner get() = LocalLifecycleOwner
>>>>>>> 5d516369

/**
 * The CompositionLocal containing the current [SavedStateRegistryOwner].
 */
val LocalSavedStateRegistryOwner = staticCompositionLocalOf<SavedStateRegistryOwner> {
    noLocalProvidedFor("LocalSavedStateRegistryOwner")
}

/**
 * The CompositionLocal containing the current Compose [View].
 */
val LocalView = staticCompositionLocalOf<View> {
    noLocalProvidedFor("LocalView")
}

@Composable
@OptIn(ExperimentalComposeUiApi::class)
internal fun ProvideAndroidCompositionLocals(
    owner: AndroidComposeView,
    content: @Composable () -> Unit
) {
    val view = owner
    val context = view.context
    // Make a deep copy to compare to later, since the same configuration object will be mutated
    // as part of configuration changes
    var configuration by remember {
        mutableStateOf(Configuration(context.resources.configuration))
    }

    owner.configurationChangeObserver = { configuration = Configuration(it) }

    val uriHandler = remember { AndroidUriHandler(context) }
    val viewTreeOwners = owner.viewTreeOwners ?: throw IllegalStateException(
        "Called when the ViewTreeOwnersAvailability is not yet in Available state"
    )

    val saveableStateRegistry = remember {
        DisposableSaveableStateRegistry(view, viewTreeOwners.savedStateRegistryOwner)
    }
    DisposableEffect(Unit) {
        onDispose {
            saveableStateRegistry.dispose()
        }
    }

    val imageVectorCache = obtainImageVectorCache(context, configuration)
    val resourceIdCache = obtainResourceIdCache(context)
    CompositionLocalProvider(
        LocalConfiguration provides configuration,
        LocalContext provides context,
        LocalLifecycleOwner provides viewTreeOwners.lifecycleOwner,
        LocalSavedStateRegistryOwner provides viewTreeOwners.savedStateRegistryOwner,
        LocalSaveableStateRegistry provides saveableStateRegistry,
        LocalView provides owner.view,
        LocalImageVectorCache provides imageVectorCache,
        LocalResourceIdCache provides resourceIdCache
    ) {
        ProvideCommonCompositionLocals(
            owner = owner,
            uriHandler = uriHandler,
            content = content
        )
    }
}

@Stable
@Composable
private fun obtainResourceIdCache(context: Context): ResourceIdCache {
    val resourceIdCache = remember { ResourceIdCache() }
    val callbacks = remember {
        object : ComponentCallbacks2 {
            override fun onConfigurationChanged(newConfig: Configuration) {
                resourceIdCache.clear()
            }

            override fun onLowMemory() {
                resourceIdCache.clear()
            }

            override fun onTrimMemory(level: Int) {
                resourceIdCache.clear()
            }
        }
    }
    DisposableEffect(resourceIdCache) {
        context.applicationContext.registerComponentCallbacks(callbacks)
        onDispose {
            context.applicationContext.unregisterComponentCallbacks(callbacks)
        }
    }
    return resourceIdCache
}

@Stable
@Composable
private fun obtainImageVectorCache(
    context: Context,
    configuration: Configuration?
): ImageVectorCache {
    val imageVectorCache = remember { ImageVectorCache() }
    val currentConfiguration: Configuration = remember {
        Configuration().apply { configuration?.let { this.setTo(it) } }
    }
    val callbacks = remember {
        object : ComponentCallbacks2 {
            override fun onConfigurationChanged(configuration: Configuration) {
                val changedFlags = currentConfiguration.updateFrom(configuration)
                imageVectorCache.prune(changedFlags)
                currentConfiguration.setTo(configuration)
            }

            override fun onLowMemory() {
                imageVectorCache.clear()
            }

            override fun onTrimMemory(level: Int) {
                imageVectorCache.clear()
            }
        }
    }
    DisposableEffect(imageVectorCache) {
        context.applicationContext.registerComponentCallbacks(callbacks)
        onDispose {
            context.applicationContext.unregisterComponentCallbacks(callbacks)
        }
    }
    return imageVectorCache
}

private fun noLocalProvidedFor(name: String): Nothing {
    error("CompositionLocal $name not present")
}<|MERGE_RESOLUTION|>--- conflicted
+++ resolved
@@ -64,17 +64,11 @@
 /**
  * The CompositionLocal containing the current [LifecycleOwner].
  */
-<<<<<<< HEAD
-actual val LocalLifecycleOwner = staticCompositionLocalOf<LifecycleOwner> {
-    noLocalProvidedFor("LocalLifecycleOwner")
-}
-=======
 // @Deprecated(
 //    "Moved to lifecycle-runtime-compose library in androidx.lifecycle.compose package.",
 //    ReplaceWith("androidx.lifecycle.compose.LocalLifecycleOwner"),
 // )
-val LocalLifecycleOwner get() = LocalLifecycleOwner
->>>>>>> 5d516369
+actual val LocalLifecycleOwner get() = LocalLifecycleOwner
 
 /**
  * The CompositionLocal containing the current [SavedStateRegistryOwner].
