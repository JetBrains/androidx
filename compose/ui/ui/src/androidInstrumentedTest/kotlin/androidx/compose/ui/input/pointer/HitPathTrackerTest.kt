--- conflicted
+++ resolved
@@ -20,11 +20,7 @@
 
 import android.view.MotionEvent.ACTION_HOVER_ENTER
 import android.view.MotionEvent.ACTION_HOVER_EXIT
-<<<<<<< HEAD
-import androidx.compose.ui.ExperimentalComposeUiApi
-=======
 import androidx.collection.IntObjectMap
->>>>>>> 8b9e74df
 import androidx.compose.ui.InternalComposeUiApi
 import androidx.compose.ui.Modifier
 import androidx.compose.ui.autofill.Autofill
@@ -3573,11 +3569,8 @@
         layoutChangeCount++
     }
 
-<<<<<<< HEAD
-=======
     override fun onLayoutNodeDeactivated(layoutNode: LayoutNode) {}
 
->>>>>>> 8b9e74df
     override fun onInteropViewLayoutChange(view: InteropView) {}
 
     override fun getFocusDirection(keyEvent: KeyEvent): FocusDirection? {
