/*
 * Copyright 2020 The Android Open Source Project
 *
 * Licensed under the Apache License, Version 2.0 (the "License");
 * you may not use this file except in compliance with the License.
 * You may obtain a copy of the License at
 *
 *      http://www.apache.org/licenses/LICENSE-2.0
 *
 * Unless required by applicable law or agreed to in writing, software
 * distributed under the License is distributed on an "AS IS" BASIS,
 * WITHOUT WARRANTIES OR CONDITIONS OF ANY KIND, either express or implied.
 * See the License for the specific language governing permissions and
 * limitations under the License.
 */

package androidx.compose.ui.viewinterop

import android.animation.ValueAnimator
import android.content.Context
import android.content.res.Configuration
import android.graphics.Canvas
import android.graphics.Paint
import android.os.Build
import android.os.Bundle
import android.os.Parcelable
import android.util.DisplayMetrics
import android.util.TypedValue
import android.view.LayoutInflater
import android.view.SurfaceView
import android.view.View
import android.view.View.OnAttachStateChangeListener
import android.view.ViewGroup
import android.view.ViewGroup.LayoutParams.WRAP_CONTENT
import android.view.accessibility.AccessibilityNodeInfo
import android.widget.FrameLayout
import android.widget.RelativeLayout
import android.widget.TextView
import androidx.activity.enableEdgeToEdge
import androidx.compose.foundation.layout.Box
import androidx.compose.foundation.layout.Column
import androidx.compose.foundation.layout.WindowInsets
import androidx.compose.foundation.layout.consumeWindowInsets
import androidx.compose.foundation.layout.fillMaxSize
import androidx.compose.foundation.layout.fillMaxWidth
import androidx.compose.foundation.layout.height
import androidx.compose.foundation.layout.heightIn
import androidx.compose.foundation.layout.requiredSize
import androidx.compose.foundation.layout.safeContentPadding
import androidx.compose.foundation.layout.size
import androidx.compose.foundation.layout.systemBars
import androidx.compose.foundation.layout.systemBarsPadding
import androidx.compose.material.Text
import androidx.compose.runtime.Composable
import androidx.compose.runtime.CompositionLocalProvider
import androidx.compose.runtime.DisallowComposableCalls
import androidx.compose.runtime.DisposableEffect
import androidx.compose.runtime.LaunchedEffect
import androidx.compose.runtime.ReusableContent
import androidx.compose.runtime.ReusableContentHost
import androidx.compose.runtime.SideEffect
import androidx.compose.runtime.compositionLocalOf
import androidx.compose.runtime.getValue
import androidx.compose.runtime.key
import androidx.compose.runtime.movableContentOf
import androidx.compose.runtime.mutableIntStateOf
import androidx.compose.runtime.mutableStateOf
import androidx.compose.runtime.remember
import androidx.compose.runtime.saveable.rememberSaveableStateHolder
import androidx.compose.runtime.setValue
import androidx.compose.runtime.snapshots.Snapshot
import androidx.compose.runtime.withFrameNanos
import androidx.compose.testutils.assertPixels
import androidx.compose.ui.AbsoluteAlignment
import androidx.compose.ui.Modifier
import androidx.compose.ui.SubcompositionReusableContentHost
import androidx.compose.ui.background
import androidx.compose.ui.graphics.Color
import androidx.compose.ui.graphics.toArgb
import androidx.compose.ui.layout.Layout
import androidx.compose.ui.layout.layout
import androidx.compose.ui.layout.onGloballyPositioned
import androidx.compose.ui.layout.onPlaced
import androidx.compose.ui.platform.ComposeView
import androidx.compose.ui.platform.LocalDensity
import androidx.compose.ui.platform.LocalLayoutDirection
import androidx.compose.ui.platform.LocalSavedStateRegistryOwner
import androidx.compose.ui.platform.LocalView
import androidx.compose.ui.platform.ViewCompositionStrategy
import androidx.compose.ui.platform.findViewTreeCompositionContext
import androidx.compose.ui.platform.testTag
import androidx.compose.ui.test.TestActivity
import androidx.compose.ui.test.assertHeightIsEqualTo
import androidx.compose.ui.test.assertLeftPositionInRootIsEqualTo
import androidx.compose.ui.test.assertTopPositionInRootIsEqualTo
import androidx.compose.ui.test.captureToImage
import androidx.compose.ui.test.junit4.createAndroidComposeRule
import androidx.compose.ui.test.onNodeWithTag
import androidx.compose.ui.tests.R
import androidx.compose.ui.unit.Density
import androidx.compose.ui.unit.Dp
import androidx.compose.ui.unit.IntOffset
import androidx.compose.ui.unit.IntSize
import androidx.compose.ui.unit.LayoutDirection
import androidx.compose.ui.unit.dp
import androidx.compose.ui.unit.offset
import androidx.compose.ui.viewinterop.AndroidViewTest.AndroidViewLifecycleEvent.OnCreate
import androidx.compose.ui.viewinterop.AndroidViewTest.AndroidViewLifecycleEvent.OnRelease
import androidx.compose.ui.viewinterop.AndroidViewTest.AndroidViewLifecycleEvent.OnReset
import androidx.compose.ui.viewinterop.AndroidViewTest.AndroidViewLifecycleEvent.OnUpdate
import androidx.compose.ui.viewinterop.AndroidViewTest.AndroidViewLifecycleEvent.OnViewAttach
import androidx.compose.ui.viewinterop.AndroidViewTest.AndroidViewLifecycleEvent.OnViewDetach
import androidx.compose.ui.viewinterop.AndroidViewTest.AndroidViewLifecycleEvent.ViewLifecycleEvent
import androidx.core.view.SoftwareKeyboardControllerCompat
import androidx.core.view.ViewCompat
import androidx.core.view.WindowInsetsAnimationCompat
import androidx.core.view.WindowInsetsAnimationCompat.BoundsCompat
import androidx.core.view.WindowInsetsAnimationCompat.Callback
import androidx.core.view.WindowInsetsCompat
import androidx.core.view.WindowInsetsControllerCompat
import androidx.lifecycle.Lifecycle
import androidx.lifecycle.Lifecycle.Event.ON_CREATE
import androidx.lifecycle.Lifecycle.Event.ON_PAUSE
import androidx.lifecycle.Lifecycle.Event.ON_RESUME
import androidx.lifecycle.Lifecycle.Event.ON_START
import androidx.lifecycle.Lifecycle.Event.ON_STOP
import androidx.lifecycle.LifecycleEventObserver
import androidx.lifecycle.LifecycleOwner
import androidx.lifecycle.compose.LocalLifecycleOwner
import androidx.lifecycle.findViewTreeLifecycleOwner
import androidx.lifecycle.testing.TestLifecycleOwner
import androidx.savedstate.SavedStateRegistry
import androidx.savedstate.SavedStateRegistryOwner
import androidx.savedstate.findViewTreeSavedStateRegistryOwner
import androidx.test.espresso.Espresso
import androidx.test.espresso.Espresso.onView
import androidx.test.espresso.assertion.ViewAssertions.doesNotExist
import androidx.test.espresso.assertion.ViewAssertions.matches
import androidx.test.espresso.matcher.ViewMatchers.Visibility
import androidx.test.espresso.matcher.ViewMatchers.isDisplayed
import androidx.test.espresso.matcher.ViewMatchers.withClassName
import androidx.test.espresso.matcher.ViewMatchers.withEffectiveVisibility
import androidx.test.espresso.matcher.ViewMatchers.withText
import androidx.test.ext.junit.runners.AndroidJUnit4
import androidx.test.filters.FlakyTest
import androidx.test.filters.LargeTest
import androidx.test.filters.MediumTest
import androidx.test.filters.SdkSuppress
import androidx.testutils.withActivity
import com.google.common.truth.Truth.assertThat
import com.google.common.truth.Truth.assertWithMessage
<<<<<<< HEAD
=======
import java.util.concurrent.CountDownLatch
import java.util.concurrent.TimeUnit
>>>>>>> 8b9e74df
import kotlin.math.roundToInt
import kotlin.test.assertIs
import kotlin.test.assertNull
import org.hamcrest.CoreMatchers.endsWith
import org.hamcrest.CoreMatchers.equalTo
import org.hamcrest.CoreMatchers.instanceOf
import org.junit.After
import org.junit.Assert.assertEquals
import org.junit.Assume.assumeTrue
import org.junit.Before
import org.junit.Ignore
import org.junit.Rule
import org.junit.Test
import org.junit.runner.RunWith

@MediumTest
@RunWith(AndroidJUnit4::class)
class AndroidViewTest {
    @get:Rule val rule = createAndroidComposeRule<TestActivity>()

    private val setDurationScale =
        ValueAnimator::class.java.getDeclaredMethod("setDurationScale", Float::class.java).apply {
            isAccessible = true
        }

    private val getDurationScale =
        ValueAnimator::class.java.getDeclaredMethod("getDurationScale").apply {
            isAccessible = true
        }

    private var oldDurationScale = 1f

    @Before
    fun edgeToEdge() {
        rule.runOnUiThread { rule.activity.enableEdgeToEdge() }
    }

    @Before
    fun setDurationScale() {
        rule.runOnUiThread {
            oldDurationScale = getDurationScale.invoke(null) as Float
            setDurationScale.invoke(null, 1f)
        }
    }

    @After
    fun resetDurationScale() {
        rule.runOnUiThread { setDurationScale.invoke(null, oldDurationScale) }
    }

    @Test
    fun androidViewWithConstructor() {
        rule.setContent { AndroidView({ TextView(it).apply { text = "Test" } }) }
        Espresso.onView(instanceOf(TextView::class.java)).check(matches(isDisplayed()))
    }

    @Test
    fun androidViewWithResourceTest() {
        rule.setContent {
            AndroidView({ LayoutInflater.from(it).inflate(R.layout.test_layout, null) })
        }
        Espresso.onView(instanceOf(RelativeLayout::class.java)).check(matches(isDisplayed()))
    }

    @Test
    fun androidViewInvalidatingDuringDrawTest() {
        var drawCount = 0
        val timesToInvalidate = 10
        var customView: InvalidatedTextView? = null
        rule.setContent {
            AndroidView(
                factory = {
                    val view: View =
                        LayoutInflater.from(it)
                            .inflate(R.layout.test_multiple_invalidation_layout, null)
                    customView = view.findViewById<InvalidatedTextView>(R.id.custom_draw_view)
                    customView!!.timesToInvalidate = timesToInvalidate
                    customView!!.onDraw = { ++drawCount }
                    view
                }
            )
        }
        // the first drawn was not caused by invalidation, thus add it to expected draw count.
        var expectedDraws = timesToInvalidate + 1
        repeat(expectedDraws) { rule.mainClock.advanceTimeByFrame() }

        // Ensure we wait until the time advancement actually happened as sometimes we can race if
        // we use runOnIdle directly making the test fail, so providing a big enough timeout to
        // give plenty of time for the frame advancement to happen.
        rule.waitUntil(3000) { drawCount == expectedDraws }

        rule.runOnIdle {
            // Verify that we only drew once per invalidation
            assertThat(drawCount).isEqualTo(expectedDraws)
            assertThat(drawCount).isEqualTo(customView!!.timesDrawn)
        }
    }

    @Test
    fun androidViewWithViewTest() {
        lateinit var frameLayout: FrameLayout
        rule.activityRule.scenario.onActivity { activity ->
            frameLayout =
                FrameLayout(activity).apply { layoutParams = ViewGroup.LayoutParams(300, 300) }
        }
        rule.setContent { AndroidView({ frameLayout }) }
        Espresso.onView(equalTo(frameLayout)).check(matches(isDisplayed()))
    }

    @Test
    @SdkSuppress(minSdkVersion = Build.VERSION_CODES.R)
    fun androidViewAccessibilityDelegate() {
        rule.setContent {
            AndroidView({
                TextView(it).apply {
                    text = "Test"
                    setScreenReaderFocusable(true)
                }
            })
        }
        Espresso.onView(instanceOf(TextView::class.java)).check(matches(isDisplayed())).check {
            view,
            exception ->
            val viewParent = view.getParent()
            if (viewParent !is View) {
                throw exception
            }
            val delegate = viewParent.getAccessibilityDelegate()
            if (viewParent.getAccessibilityDelegate() == null) {
                throw exception
            }
            val info: AccessibilityNodeInfo = AccessibilityNodeInfo()
            delegate.onInitializeAccessibilityNodeInfo(view, info)
            if (!info.isVisibleToUser()) {
                throw exception
            }
            if (!info.isScreenReaderFocusable()) {
                throw exception
            }
        }
    }

    @Test
    fun androidViewWithResourceTest_preservesLayoutParams() {
        rule.setContent {
            AndroidView({
                LayoutInflater.from(it).inflate(R.layout.test_layout, FrameLayout(it), false)
            })
        }
        Espresso.onView(withClassName(endsWith("RelativeLayout")))
            .check(matches(isDisplayed()))
            .check { view, exception ->
                if (view.layoutParams.width != 300.dp.toPx(view.context.resources.displayMetrics)) {
                    throw exception
                }
                if (view.layoutParams.height != WRAP_CONTENT) {
                    throw exception
                }
            }
    }

    @Test
    fun androidViewProperlyDetached() {
        lateinit var frameLayout: FrameLayout
        rule.activityRule.scenario.onActivity { activity ->
            frameLayout =
                FrameLayout(activity).apply { layoutParams = ViewGroup.LayoutParams(300, 300) }
        }
        var emit by mutableStateOf(true)
        rule.setContent {
            if (emit) {
                AndroidView({ frameLayout })
            }
        }

        // Assert view initially attached
        rule.runOnUiThread {
            assertThat(frameLayout.parent).isNotNull()
            emit = false
        }

        // Assert view detached when removed from composition hierarchy
        rule.runOnIdle {
            assertThat(frameLayout.parent).isNull()
            emit = true
        }

        // Assert view reattached when added back to the composition hierarchy
        rule.runOnIdle { assertThat(frameLayout.parent).isNotNull() }
    }

    @Test
    @LargeTest
    fun androidView_attachedAfterDetached_addsViewBack() {
        lateinit var root: FrameLayout
        lateinit var composeView: ComposeView
        lateinit var viewInsideCompose: View
        rule.activityRule.scenario.onActivity { activity ->
            root = FrameLayout(activity)
            composeView = ComposeView(activity)
            composeView.setViewCompositionStrategy(
                ViewCompositionStrategy.DisposeOnLifecycleDestroyed(activity)
            )
            viewInsideCompose = View(activity)

            activity.setContentView(root)
            root.addView(composeView)
            composeView.setContent { AndroidView({ viewInsideCompose }) }
        }

        var viewInsideComposeHolder: ViewGroup? = null
        rule.runOnUiThread {
            assertThat(viewInsideCompose.parent).isNotNull()
            viewInsideComposeHolder = viewInsideCompose.parent as ViewGroup
            root.removeView(composeView)
        }

        rule.runOnIdle {
            // Views don't detach from the parent when the parent is detached
            assertThat(viewInsideCompose.parent).isNotNull()
            assertThat(viewInsideComposeHolder?.childCount).isEqualTo(1)
            root.addView(composeView)
        }

        rule.runOnIdle {
            assertThat(viewInsideCompose.parent).isEqualTo(viewInsideComposeHolder)
            assertThat(viewInsideComposeHolder?.childCount).isEqualTo(1)
        }
    }

    @Test
    fun androidViewWithResource_modifierIsApplied() {
        val size = 20.dp
        rule.setContent {
            AndroidView(
                { LayoutInflater.from(it).inflate(R.layout.test_layout, null) },
                Modifier.requiredSize(size)
            )
        }
        Espresso.onView(instanceOf(RelativeLayout::class.java))
            .check(matches(isDisplayed()))
            .check { view, exception ->
                val expectedSize = size.toPx(view.context.resources.displayMetrics)
                if (view.width != expectedSize || view.height != expectedSize) {
                    throw exception
                }
            }
    }

    @Test
    fun androidViewWithView_modifierIsApplied() {
        val size = 20.dp
        lateinit var frameLayout: FrameLayout
        rule.activityRule.scenario.onActivity { activity -> frameLayout = FrameLayout(activity) }
        rule.setContent { AndroidView({ frameLayout }, Modifier.requiredSize(size)) }

        Espresso.onView(equalTo(frameLayout)).check(matches(isDisplayed())).check { view, exception
            ->
            val expectedSize = size.toPx(view.context.resources.displayMetrics)
            if (view.width != expectedSize || view.height != expectedSize) {
                throw exception
            }
        }
    }

    @Test
    @LargeTest
    @SdkSuppress(minSdkVersion = Build.VERSION_CODES.O)
    fun androidViewWithView_drawModifierIsApplied() {
        val size = 300
        lateinit var frameLayout: FrameLayout
        rule.activityRule.scenario.onActivity { activity ->
            frameLayout =
                FrameLayout(activity).apply { layoutParams = ViewGroup.LayoutParams(size, size) }
        }
        rule.setContent {
            AndroidView({ frameLayout }, Modifier.testTag("view").background(color = Color.Blue))
        }

        rule.onNodeWithTag("view").captureToImage().assertPixels(IntSize(size, size)) { Color.Blue }
    }

    @Test
    fun androidViewWithResource_modifierIsCorrectlyChanged() {
        val size = mutableStateOf(20.dp)
        rule.setContent {
            AndroidView(
                { LayoutInflater.from(it).inflate(R.layout.test_layout, null) },
                Modifier.requiredSize(size.value)
            )
        }
        Espresso.onView(instanceOf(RelativeLayout::class.java))
            .check(matches(isDisplayed()))
            .check { view, exception ->
                val expectedSize = size.value.toPx(view.context.resources.displayMetrics)
                if (view.width != expectedSize || view.height != expectedSize) {
                    throw exception
                }
            }
        rule.runOnIdle { size.value = 30.dp }
        Espresso.onView(instanceOf(RelativeLayout::class.java))
            .check(matches(isDisplayed()))
            .check { view, exception ->
                val expectedSize = size.value.toPx(view.context.resources.displayMetrics)
                if (view.width != expectedSize || view.height != expectedSize) {
                    throw exception
                }
            }
    }

    @Test
    fun androidView_notDetachedFromWindowTwice() {
        // Should not crash.
        rule.setContent { Box { AndroidView(::ComposeView) { it.setContent { Box(Modifier) } } } }
    }

    @Test
    fun androidView_updateIsRanInitially() {
        rule.setContent { Box { AndroidView(::UpdateTestView) { view -> view.counter = 1 } } }

        onView(instanceOf(UpdateTestView::class.java)).check { view, _ ->
            assertIs<UpdateTestView>(view)
            assertThat(view.counter).isEqualTo(1)
        }
    }

    @Test
    fun androidView_updateObservesMultipleStateChanges() {
        var counter by mutableStateOf(1)

        rule.setContent { Box { AndroidView(::UpdateTestView) { view -> view.counter = counter } } }

        counter = 2
        onView(instanceOf(UpdateTestView::class.java)).check { view, _ ->
            assertIs<UpdateTestView>(view)
            assertThat(view.counter).isEqualTo(counter)
        }

        counter = 3
        onView(instanceOf(UpdateTestView::class.java)).check { view, _ ->
            assertIs<UpdateTestView>(view)
            assertThat(view.counter).isEqualTo(counter)
        }

        counter = 4
        onView(instanceOf(UpdateTestView::class.java)).check { view, _ ->
            assertIs<UpdateTestView>(view)
            assertThat(view.counter).isEqualTo(counter)
        }
    }

    @Test
    fun androidView_updateObservesStateChanges_fromDisposableEffect() {
        var counter by mutableStateOf(1)

        rule.setContent {
            DisposableEffect(Unit) {
                counter = 2
                onDispose {}
            }

            Box { AndroidView(::UpdateTestView) { view -> view.counter = counter } }
        }

        onView(instanceOf(UpdateTestView::class.java)).check { view, _ ->
            assertIs<UpdateTestView>(view)
            assertThat(view.counter).isEqualTo(2)
        }
    }

    @Test
    fun androidView_updateObservesStateChanges_fromLaunchedEffect() {
        var counter by mutableStateOf(1)

        rule.setContent {
            LaunchedEffect(Unit) { counter = 2 }

            Box { AndroidView(::UpdateTestView) { view -> view.counter = counter } }
        }

        onView(instanceOf(UpdateTestView::class.java)).check { view, _ ->
            assertIs<UpdateTestView>(view)
            assertThat(view.counter).isEqualTo(2)
        }
    }

    @Test
    fun androidView_updateObservesMultipleStateChanges_fromEffect() {
        var counter by mutableStateOf(1)

        rule.setContent {
            LaunchedEffect(Unit) {
                counter = 2
                withFrameNanos { counter = 3 }
            }

            Box { AndroidView(::UpdateTestView) { view -> view.counter = counter } }
        }

        onView(instanceOf(UpdateTestView::class.java)).check { view, _ ->
            assertIs<UpdateTestView>(view)
            assertThat(view.counter).isEqualTo(3)
        }
    }

    @Test
    fun androidView_updateObservesLayoutStateChanges() {
        var size by mutableStateOf(20)
        var obtainedSize: IntSize = IntSize.Zero
        rule.setContent {
            Box {
                AndroidView(::View, Modifier.onGloballyPositioned { obtainedSize = it.size }) { view
                    ->
                    view.layoutParams = ViewGroup.LayoutParams(size, size)
                }
            }
        }
        rule.runOnIdle {
            assertThat(obtainedSize).isEqualTo(IntSize(size, size))
            size = 40
        }
        rule.runOnIdle { assertThat(obtainedSize).isEqualTo(IntSize(size, size)) }
    }

    @Test
    fun androidView_propagatesDensity() {
        rule.setContent {
            val size = 50.dp
            val density = Density(3f)
            val sizeIpx = with(density) { size.roundToPx() }
            CompositionLocalProvider(LocalDensity provides density) {
                AndroidView(
                    { FrameLayout(it) },
                    Modifier.requiredSize(size).onGloballyPositioned {
                        assertThat(it.size).isEqualTo(IntSize(sizeIpx, sizeIpx))
                    }
                )
            }
        }
        rule.waitForIdle()
    }

    @Test
    fun androidView_propagatesViewTreeCompositionContext() {
        lateinit var parentComposeView: ComposeView
        lateinit var compositionChildView: View
        rule.activityRule.scenario.onActivity { activity ->
            parentComposeView =
                ComposeView(activity).apply {
                    setContent { AndroidView(::View) { compositionChildView = it } }
                    activity.setContentView(this)
                }
        }
        rule.runOnIdle {
            assertThat(compositionChildView.findViewTreeCompositionContext())
                .isNotEqualTo(parentComposeView.findViewTreeCompositionContext())
        }
    }

    @Test
    fun androidView_propagatesLocalsToComposeViewChildren() {
        val ambient = compositionLocalOf { "unset" }
        var childComposedAmbientValue = "uncomposed"
        rule.setContent {
            CompositionLocalProvider(ambient provides "setByParent") {
                AndroidView(
                    factory = {
                        ComposeView(it).apply {
                            setContent { childComposedAmbientValue = ambient.current }
                        }
                    }
                )
            }
        }
        rule.runOnIdle { assertThat(childComposedAmbientValue).isEqualTo("setByParent") }
    }

    @Test
    fun androidView_propagatesLayoutDirectionToComposeViewChildren() {
        var childViewLayoutDirection: Int = Int.MIN_VALUE
        var childCompositionLayoutDirection: LayoutDirection? = null
        rule.setContent {
            CompositionLocalProvider(LocalLayoutDirection provides LayoutDirection.Rtl) {
                AndroidView(
                    factory = {
                        FrameLayout(it).apply {
                            addOnLayoutChangeListener { _, _, _, _, _, _, _, _, _ ->
                                childViewLayoutDirection = layoutDirection
                            }
                            addView(
                                ComposeView(it).apply {
                                    // The view hierarchy's layout direction should always override
                                    // the ambient layout direction from the parent composition.
                                    layoutDirection = android.util.LayoutDirection.LTR
                                    setContent {
                                        childCompositionLayoutDirection =
                                            LocalLayoutDirection.current
                                    }
                                },
                                ViewGroup.LayoutParams(
                                    ViewGroup.LayoutParams.MATCH_PARENT,
                                    ViewGroup.LayoutParams.MATCH_PARENT
                                )
                            )
                        }
                    }
                )
            }
        }
        rule.runOnIdle {
            assertThat(childViewLayoutDirection).isEqualTo(android.util.LayoutDirection.RTL)
            assertThat(childCompositionLayoutDirection).isEqualTo(LayoutDirection.Ltr)
        }
    }

    @Test
    fun androidView_propagatesLocalLifecycleOwnerAsViewTreeOwner() {
        lateinit var parentLifecycleOwner: LifecycleOwner
        val compositionLifecycleOwner = TestLifecycleOwner()
        var childViewTreeLifecycleOwner: LifecycleOwner? = null

        rule.setContent {
            LocalLifecycleOwner.current.also { SideEffect { parentLifecycleOwner = it } }

            CompositionLocalProvider(LocalLifecycleOwner provides compositionLifecycleOwner) {
                AndroidView(
                    factory = {
                        object : FrameLayout(it) {
                            override fun onAttachedToWindow() {
                                super.onAttachedToWindow()
                                childViewTreeLifecycleOwner = findViewTreeLifecycleOwner()
                            }
                        }
                    }
                )
            }
        }

        rule.runOnIdle {
            assertThat(childViewTreeLifecycleOwner).isSameInstanceAs(compositionLifecycleOwner)
            assertThat(childViewTreeLifecycleOwner).isNotSameInstanceAs(parentLifecycleOwner)
        }
    }

    @Test
    fun androidView_propagatesLocalSavedStateRegistryOwnerAsViewTreeOwner() {
        lateinit var parentSavedStateRegistryOwner: SavedStateRegistryOwner
        val compositionSavedStateRegistryOwner =
            object : SavedStateRegistryOwner, LifecycleOwner by TestLifecycleOwner() {
                // We don't actually need to ever get actual instance.
                override val savedStateRegistry: SavedStateRegistry
                    get() = throw UnsupportedOperationException()
            }
        var childViewTreeSavedStateRegistryOwner: SavedStateRegistryOwner? = null

        rule.setContent {
            LocalSavedStateRegistryOwner.current.also {
                SideEffect { parentSavedStateRegistryOwner = it }
            }

            CompositionLocalProvider(
                LocalSavedStateRegistryOwner provides compositionSavedStateRegistryOwner
            ) {
                AndroidView(
                    factory = {
                        object : FrameLayout(it) {
                            override fun onAttachedToWindow() {
                                super.onAttachedToWindow()
                                childViewTreeSavedStateRegistryOwner =
                                    findViewTreeSavedStateRegistryOwner()
                            }
                        }
                    }
                )
            }
        }

        rule.runOnIdle {
            assertThat(childViewTreeSavedStateRegistryOwner)
                .isSameInstanceAs(compositionSavedStateRegistryOwner)
            assertThat(childViewTreeSavedStateRegistryOwner)
                .isNotSameInstanceAs(parentSavedStateRegistryOwner)
        }
    }

    @Test
    fun androidView_runsFactoryExactlyOnce_afterFirstComposition() {
        var factoryRunCount = 0
        rule.setContent {
            val view = remember { View(rule.activity) }
            AndroidView({
                ++factoryRunCount
                view
            })
        }
        rule.runOnIdle { assertThat(factoryRunCount).isEqualTo(1) }
    }

    @Test
    fun androidView_runsFactoryExactlyOnce_evenWhenFactoryIsChanged() {
        var factoryRunCount = 0
        var first by mutableStateOf(true)
        rule.setContent {
            val view = remember { View(rule.activity) }
            AndroidView(
                if (first) {
                    {
                        ++factoryRunCount
                        view
                    }
                } else {
                    {
                        ++factoryRunCount
                        view
                    }
                }
            )
        }
        rule.runOnIdle {
            assertThat(factoryRunCount).isEqualTo(1)
            first = false
        }
        rule.runOnIdle { assertThat(factoryRunCount).isEqualTo(1) }
    }

    @Ignore
    @Test
    @SdkSuppress(minSdkVersion = Build.VERSION_CODES.O)
    fun androidView_clipsToBounds() {
        val size = 20
        val sizeDp = with(rule.density) { size.toDp() }
        rule.setContent {
            Column {
                Box(Modifier.size(sizeDp).background(Color.Blue).testTag("box"))
                AndroidView(factory = { SurfaceView(it) })
            }
        }

        rule.onNodeWithTag("box").captureToImage().assertPixels(IntSize(size, size)) { Color.Blue }
    }

    @Test
    fun androidView_callsOnRelease() {
        var releaseCount = 0
        var showContent by mutableStateOf(true)
        rule.setContent {
            if (showContent) {
                AndroidView(
                    factory = { TextView(it) },
                    update = { it.text = "onRelease test" },
                    onRelease = { releaseCount++ }
                )
            }
        }

        onView(instanceOf(TextView::class.java)).check(matches(isDisplayed()))

        assertEquals("onRelease() was called unexpectedly", 0, releaseCount)

        showContent = false

        onView(instanceOf(TextView::class.java)).check(doesNotExist())

        assertEquals(
            "onRelease() should be called exactly once after " +
                "removing the view from the composition hierarchy",
            1,
            releaseCount
        )
    }

    @Test
    fun androidView_restoresState() {
        var result = ""

        @Composable
        fun <T : Any> Navigation(
            currentScreen: T,
            modifier: Modifier = Modifier,
            content: @Composable (T) -> Unit
        ) {
            val saveableStateHolder = rememberSaveableStateHolder()
            Box(modifier) {
                saveableStateHolder.SaveableStateProvider(currentScreen) { content(currentScreen) }
            }
        }

        var screen by mutableStateOf("screen1")
        rule.setContent {
            Navigation(screen) { currentScreen ->
                if (currentScreen == "screen1") {
                    AndroidView({
                        StateSavingView(
                            context = it,
                            value = "testValue",
                            onRestoredValue = { restoredValue -> result = restoredValue }
                        )
                    })
                } else {
                    Box(Modifier)
                }
            }
        }

        rule.runOnIdle { screen = "screen2" }
        rule.runOnIdle { screen = "screen1" }
        rule.runOnIdle { assertThat(result).isEqualTo("testValue") }
    }

    @Test
    @SdkSuppress(minSdkVersion = Build.VERSION_CODES.O)
    fun androidView_noClip() {
        rule.setContent {
            Box(Modifier.fillMaxSize().background(Color.White)) {
                with(LocalDensity.current) {
                    Box(Modifier.requiredSize(150.toDp()).testTag("box")) {
                        Box(
                            Modifier.size(100.toDp(), 100.toDp()).align(AbsoluteAlignment.TopLeft)
                        ) {
                            AndroidView(
                                factory = { context ->
                                    object : View(context) {
                                        init {
                                            clipToOutline = false
                                        }

                                        override fun onDraw(canvas: Canvas) {
                                            val paint = Paint()
                                            paint.color = Color.Blue.toArgb()
                                            paint.style = Paint.Style.FILL
                                            canvas.drawRect(0f, 0f, 150f, 150f, paint)
                                        }
                                    }
                                }
                            )
                        }
                    }
                }
            }
        }
        rule.onNodeWithTag("box").captureToImage().assertPixels(IntSize(150, 150)) { Color.Blue }
    }

    @Test
    fun testInitialComposition_causesViewToBecomeActive() {
        val lifecycleEvents = mutableListOf<AndroidViewLifecycleEvent>()
        rule.setContent {
            ReusableContent("never-changes") {
                ReusableAndroidViewWithLifecycleTracking(
                    factory = { TextView(it).apply { text = "Test" } },
                    onLifecycleEvent = lifecycleEvents::add
                )
            }
        }

        onView(instanceOf(TextView::class.java)).check(matches(isDisplayed()))

        assertEquals(
            "AndroidView did not experience the expected lifecycle when " +
                "added to the composition hierarchy",
            listOf(
                OnCreate,
                OnUpdate,
                OnViewAttach,
                ViewLifecycleEvent(ON_CREATE),
                ViewLifecycleEvent(ON_START),
                ViewLifecycleEvent(ON_RESUME)
            ),
            lifecycleEvents
        )
    }

    @Test
    fun testViewRecomposition_onlyInvokesUpdate() {
        val lifecycleEvents = mutableListOf<AndroidViewLifecycleEvent>()
        var state by mutableStateOf(0)
        rule.setContent {
            ReusableContent("never-changes") {
                ReusableAndroidViewWithLifecycleTracking(
                    factory = { TextView(it) },
                    update = { it.text = "Text $state" },
                    onLifecycleEvent = lifecycleEvents::add
                )
            }
        }

        onView(instanceOf(TextView::class.java))
            .check(matches(isDisplayed()))
            .check(matches(withText("Text 0")))

        assertEquals(
            "AndroidView did not experience the expected lifecycle when " +
                "added to the composition hierarchy",
            listOf(
                OnCreate,
                OnUpdate,
                OnViewAttach,
                ViewLifecycleEvent(ON_CREATE),
                ViewLifecycleEvent(ON_START),
                ViewLifecycleEvent(ON_RESUME)
            ),
            lifecycleEvents
        )

        lifecycleEvents.clear()
        state++

        onView(instanceOf(TextView::class.java))
            .check(matches(isDisplayed()))
            .check(matches(withText("Text 1")))

        assertEquals(
            "AndroidView did not experience the expected lifecycle when recomposed",
            listOf(OnUpdate),
            lifecycleEvents
        )
    }

    @Test
    fun testViewDeactivation_causesViewResetAndDetach() {
        val lifecycleEvents = mutableListOf<AndroidViewLifecycleEvent>()
        var attached by mutableStateOf(true)
        rule.setContent {
            ReusableContentHost(attached) {
                ReusableAndroidViewWithLifecycleTracking(
                    factory = { TextView(it).apply { text = "Test" } },
                    onLifecycleEvent = lifecycleEvents::add
                )
            }
        }

        onView(instanceOf(TextView::class.java))
            .check(matches(withEffectiveVisibility(Visibility.VISIBLE)))

        assertEquals(
            "AndroidView did not experience the expected lifecycle when " +
                "added to the composition hierarchy",
            listOf(
                OnCreate,
                OnUpdate,
                OnViewAttach,
                ViewLifecycleEvent(ON_CREATE),
                ViewLifecycleEvent(ON_START),
                ViewLifecycleEvent(ON_RESUME)
            ),
            lifecycleEvents
        )

        lifecycleEvents.clear()
        attached = false

        onView(instanceOf(TextView::class.java)).check(doesNotExist())

        assertEquals(
            "AndroidView did not experience the expected lifecycle when " +
                "removed from the composition hierarchy and retained by Compose",
            listOf(OnReset, OnViewDetach),
            lifecycleEvents
        )
    }

    @Test
    fun testViewReattachment_causesViewToBecomeReusedAndReactivated() {
        val lifecycleEvents = mutableListOf<AndroidViewLifecycleEvent>()
        var attached by mutableStateOf(true)
        rule.setContent {
            ReusableContentHost(attached) {
                ReusableAndroidViewWithLifecycleTracking(
                    factory = { TextView(it).apply { text = "Test" } },
                    onLifecycleEvent = lifecycleEvents::add
                )
            }
        }

        onView(instanceOf(TextView::class.java)).check(matches(isDisplayed()))

        assertEquals(
            "AndroidView did not experience the expected lifecycle when " +
                "added to the composition hierarchy",
            listOf(
                OnCreate,
                OnUpdate,
                OnViewAttach,
                ViewLifecycleEvent(ON_CREATE),
                ViewLifecycleEvent(ON_START),
                ViewLifecycleEvent(ON_RESUME)
            ),
            lifecycleEvents
        )

        lifecycleEvents.clear()
        attached = false

        onView(instanceOf(TextView::class.java)).check(doesNotExist())

        assertEquals(
            "AndroidView did not experience the expected lifecycle when " +
                "removed from the composition hierarchy and retained by Compose",
            listOf(OnReset, OnViewDetach),
            lifecycleEvents
        )

        lifecycleEvents.clear()
        attached = true

        onView(instanceOf(TextView::class.java)).check(matches(isDisplayed()))

        assertEquals(
            "AndroidView did not experience the expected lifecycle when " +
                "reattached to the composition hierarchy",
            listOf(OnViewAttach, OnUpdate),
            lifecycleEvents
        )
    }

    @Test
    fun testViewDisposalWhenDetached_causesViewToBeReleased() {
        val lifecycleEvents = mutableListOf<AndroidViewLifecycleEvent>()
        var active by mutableStateOf(true)
        var emit by mutableStateOf(true)
        rule.setContent {
            if (emit) {
                ReusableContentHost(active) {
                    ReusableAndroidViewWithLifecycleTracking(
                        factory = { TextView(it).apply { text = "Test" } },
                        onLifecycleEvent = lifecycleEvents::add
                    )
                }
            }
        }

        onView(instanceOf(TextView::class.java))
            .check(matches(withEffectiveVisibility(Visibility.VISIBLE)))

        assertEquals(
            "AndroidView did not experience the expected lifecycle when " +
                "added to the composition hierarchy",
            listOf(
                OnCreate,
                OnUpdate,
                OnViewAttach,
                ViewLifecycleEvent(ON_CREATE),
                ViewLifecycleEvent(ON_START),
                ViewLifecycleEvent(ON_RESUME)
            ),
            lifecycleEvents
        )

        lifecycleEvents.clear()
        active = false

        onView(instanceOf(TextView::class.java)).check(doesNotExist())

        assertEquals(
            "AndroidView did not experience the expected lifecycle when " +
                "removed from the composition hierarchy and retained by Compose",
            listOf(OnReset, OnViewDetach),
            lifecycleEvents
        )

        lifecycleEvents.clear()
        emit = false

        onView(instanceOf(TextView::class.java)).check(doesNotExist())

        assertEquals(
            "AndroidView did not experience the expected lifecycle when " +
                "removed from the composition hierarchy while deactivated",
            listOf(OnRelease),
            lifecycleEvents
        )
    }

    @Test
    fun testViewRemovedFromComposition_causesViewToBeReleased() {
        var includeViewInComposition by mutableStateOf(true)
        val lifecycleEvents = mutableListOf<AndroidViewLifecycleEvent>()
        rule.setContent {
            if (includeViewInComposition) {
                ReusableAndroidViewWithLifecycleTracking(
                    factory = { TextView(it).apply { text = "Test" } },
                    onLifecycleEvent = lifecycleEvents::add
                )
            }
        }

        onView(instanceOf(TextView::class.java)).check(matches(isDisplayed()))

        assertEquals(
            "AndroidView did not experience the expected lifecycle when " +
                "added to the composition hierarchy",
            listOf(
                OnCreate,
                OnUpdate,
                OnViewAttach,
                ViewLifecycleEvent(ON_CREATE),
                ViewLifecycleEvent(ON_START),
                ViewLifecycleEvent(ON_RESUME)
            ),
            lifecycleEvents
        )

        lifecycleEvents.clear()
        includeViewInComposition = false

        onView(instanceOf(TextView::class.java)).check(doesNotExist())

        assertEquals(
            "AndroidView did not experience the expected lifecycle when " +
                "removed from composition while visible",
            listOf(OnViewDetach, OnRelease),
            lifecycleEvents
        )
    }

    @Test
    fun testViewReusedInComposition_invokesReuseCallbackSequence() {
        var key by mutableStateOf(0)
        val lifecycleEvents = mutableListOf<AndroidViewLifecycleEvent>()
        rule.setContent {
            ReusableContent(key) {
                ReusableAndroidViewWithLifecycleTracking(
                    factory = { TextView(it) },
                    update = { it.text = "Test" },
                    onLifecycleEvent = lifecycleEvents::add
                )
            }
        }

        onView(instanceOf(TextView::class.java))
            .check(matches(isDisplayed()))
            .check(matches(withText("Test")))

        assertEquals(
            "AndroidView did not experience the expected lifecycle when " +
                "added to the composition hierarchy",
            listOf(
                OnCreate,
                OnUpdate,
                OnViewAttach,
                ViewLifecycleEvent(ON_CREATE),
                ViewLifecycleEvent(ON_START),
                ViewLifecycleEvent(ON_RESUME)
            ),
            lifecycleEvents
        )

        lifecycleEvents.clear()
        key++

        onView(instanceOf(TextView::class.java))
            .check(matches(isDisplayed()))
            .check(matches(withText("Test")))

        assertEquals(
            "AndroidView did not experience the expected lifecycle when " + "reused in composition",
            listOf(OnReset, OnUpdate),
            lifecycleEvents
        )
    }

    @Test
    fun testViewInComposition_experiencesHostLifecycle_andDoesNotRecreateView() {
        val lifecycleEvents = mutableListOf<AndroidViewLifecycleEvent>()
        rule.setContent {
            ReusableContentHost(active = true) {
                ReusableAndroidViewWithLifecycleTracking(
                    factory = { TextView(it).apply { text = "Test" } },
                    onLifecycleEvent = lifecycleEvents::add
                )
            }
        }

        onView(instanceOf(TextView::class.java))
            .check(matches(withEffectiveVisibility(Visibility.VISIBLE)))

        assertEquals(
            "AndroidView did not experience the expected lifecycle when " +
                "added to the composition hierarchy",
            listOf(
                OnCreate,
                OnUpdate,
                OnViewAttach,
                ViewLifecycleEvent(ON_CREATE),
                ViewLifecycleEvent(ON_START),
                ViewLifecycleEvent(ON_RESUME)
            ),
            lifecycleEvents
        )

        lifecycleEvents.clear()

        rule.activityRule.scenario.moveToState(Lifecycle.State.CREATED)
        rule.runOnIdle { /* Ensure lifecycle callbacks propagate */ }

        assertEquals(
            "AndroidView did not experience the expected lifecycle when " +
                "its host transitioned from RESUMED to CREATED while the view was attached",
            listOf(ViewLifecycleEvent(ON_PAUSE), ViewLifecycleEvent(ON_STOP)),
            lifecycleEvents
        )

        lifecycleEvents.clear()
        rule.activityRule.scenario.moveToState(Lifecycle.State.RESUMED)
        rule.runOnIdle { /* Ensure lifecycle callbacks propagate */ }

        assertEquals(
            "AndroidView did not experience the expected lifecycle when " +
                "its host transitioned from CREATED to RESUMED while the view was attached",
            listOf(ViewLifecycleEvent(ON_START), ViewLifecycleEvent(ON_RESUME)),
            lifecycleEvents
        )
    }

    @Test
    fun testReactivationWithChangingKey_onlyResetsOnce() {
        val lifecycleEvents = mutableListOf<AndroidViewLifecycleEvent>()
        var attach by mutableStateOf(true)
        var key by mutableStateOf(1)
        rule.setContent {
            ReusableContentHost(active = attach) {
                ReusableContent(key = key) {
                    ReusableAndroidViewWithLifecycleTracking(
                        factory = { TextView(it).apply { text = "Test" } },
                        onLifecycleEvent = lifecycleEvents::add
                    )
                }
            }
        }

        onView(instanceOf(TextView::class.java))
            .check(matches(withEffectiveVisibility(Visibility.VISIBLE)))

        assertEquals(
            "AndroidView did not experience the expected lifecycle when " +
                "added to the composition hierarchy",
            listOf(
                OnCreate,
                OnUpdate,
                OnViewAttach,
                ViewLifecycleEvent(ON_CREATE),
                ViewLifecycleEvent(ON_START),
                ViewLifecycleEvent(ON_RESUME)
            ),
            lifecycleEvents
        )

        lifecycleEvents.clear()
        attach = false

        onView(instanceOf(TextView::class.java)).check(doesNotExist())

        assertEquals(
            "AndroidView did not experience the expected lifecycle when " +
                "detached from the composition hierarchy",
            listOf(OnReset, OnViewDetach),
            lifecycleEvents
        )

        lifecycleEvents.clear()
        rule.runOnUiThread {
            // Make sure both changes are applied in the same composition.
            attach = true
            key++
        }

        onView(instanceOf(TextView::class.java))
            .check(matches(withEffectiveVisibility(Visibility.VISIBLE)))

        assertEquals(
            "AndroidView did not experience the expected lifecycle when " +
                "simultaneously reactivating and changing reuse keys",
            listOf(OnViewAttach, OnUpdate),
            lifecycleEvents
        )
    }

    @Test
    fun testViewDetachedFromComposition_stillExperiencesHostLifecycle() {
        val lifecycleEvents = mutableListOf<AndroidViewLifecycleEvent>()
        var attached by mutableStateOf(true)
        rule.setContent {
            ReusableContentHost(attached) {
                val content =
                    @Composable {
                        ReusableAndroidViewWithLifecycleTracking(
                            factory = { TextView(it).apply { text = "Test" } },
                            onLifecycleEvent = lifecycleEvents::add
                        )
                    }

                // Placing items when they are in reused state is not supported for now.
                // Reusing only happens in SubcomposeLayout atm which never places reused nodes
                Layout(content) { measurables, constraints ->
                    val placeables = measurables.map { it.measure(constraints) }
                    val firstPlaceable = placeables.first()
                    layout(firstPlaceable.width, firstPlaceable.height) {
                        if (attached) {
                            placeables.forEach { it.place(IntOffset.Zero) }
                        }
                    }
                }
            }
        }

        onView(instanceOf(TextView::class.java))
            .check(matches(withEffectiveVisibility(Visibility.VISIBLE)))

        assertEquals(
            "AndroidView did not experience the expected lifecycle when " +
                "added to the composition hierarchy",
            listOf(
                OnCreate,
                OnUpdate,
                OnViewAttach,
                ViewLifecycleEvent(ON_CREATE),
                ViewLifecycleEvent(ON_START),
                ViewLifecycleEvent(ON_RESUME)
            ),
            lifecycleEvents
        )

        lifecycleEvents.clear()
        attached = false

        onView(instanceOf(TextView::class.java)).check(doesNotExist())

        assertEquals(
            "AndroidView did not experience the expected lifecycle when " +
                "removed from the composition hierarchy and retained by Compose",
            listOf(OnReset, OnViewDetach),
            lifecycleEvents
        )
        lifecycleEvents.clear()

        rule.activityRule.scenario.moveToState(Lifecycle.State.CREATED)
        rule.runOnIdle { /* Ensure lifecycle callbacks propagate */ }

        assertEquals(
            "AndroidView did not receive callbacks when its host transitioned from " +
                "RESUMED to CREATED while the view was detached",
            listOf(ViewLifecycleEvent(ON_PAUSE), ViewLifecycleEvent(ON_STOP)),
            lifecycleEvents
        )

        lifecycleEvents.clear()
        rule.activityRule.scenario.moveToState(Lifecycle.State.RESUMED)
        rule.runOnIdle { /* Wait for UI to settle */ }

        assertEquals(
            "AndroidView did not receive callbacks when its host transitioned from " +
                "CREATED to RESUMED while the view was detached",
            listOf(ViewLifecycleEvent(ON_START), ViewLifecycleEvent(ON_RESUME)),
            lifecycleEvents
        )
    }

    @Test
    fun testViewIsReused_whenMoved() {
        val lifecycleEvents = mutableListOf<AndroidViewLifecycleEvent>()
        var slotWithContent by mutableStateOf(0)

        rule.setContent {
            val movableContext = remember {
                movableContentOf {
                    ReusableAndroidViewWithLifecycleTracking(
                        factory = { context -> StateSavingView(context, "") },
                        onLifecycleEvent = lifecycleEvents::add
                    )
                }
            }

            Column {
                repeat(10) { slot ->
                    key(slot) {
                        if (slot == slotWithContent) {
                            ReusableContent(Unit) { movableContext() }
                        } else {
                            Text("Slot $slot")
                        }
                    }
                }
            }
        }

        rule.activityRule.withActivity {
            val view = findViewById<StateSavingView>(StateSavingView.ID)
            assertEquals("View didn't have the expected initial value", "", view.value)
            view.value = "Value 1"
        }

        assertEquals(
            "AndroidView did not experience the expected lifecycle when " +
                "added to the composition hierarchy",
            listOf(
                OnCreate,
                OnUpdate,
                OnViewAttach,
                ViewLifecycleEvent(ON_CREATE),
                ViewLifecycleEvent(ON_START),
                ViewLifecycleEvent(ON_RESUME)
            ),
            lifecycleEvents
        )
        lifecycleEvents.clear()
        slotWithContent++

        rule.waitForIdle()

        assertEquals(
            "AndroidView experienced unexpected lifecycle events when " +
                "moved in the composition",
            listOf(OnViewDetach, OnViewAttach),
            lifecycleEvents
        )

        // Check that the state of the view is retained
        rule.activityRule.withActivity {
            val view = findViewById<StateSavingView>(StateSavingView.ID)
            assertEquals("View didn't retain its state across reuse", "Value 1", view.value)
        }
    }

    @Test
    fun testViewRestoresState_whenRemovedAndRecreatedWithNoReuse() {
        var screen by mutableStateOf("screen1")
        rule.setContent {
            with(rememberSaveableStateHolder()) {
                if (screen == "screen1") {
                    SaveableStateProvider("screen1") {
                        AndroidView(
                            factory = { context ->
                                StateSavingView(context, "screen1 first value")
                            },
                            update = {},
                            onReset = {},
                            onRelease = {}
                        )
                    }
                }
            }
        }

        rule.activityRule.withActivity {
            val view = findViewById<StateSavingView>(StateSavingView.ID)
            assertEquals(
                "View didn't have the expected initial value",
                "screen1 first value",
                view.value
            )
            view.value = "screen1 new value"
        }

        rule.runOnIdle { screen = "screen2" }
        rule.waitForIdle()

        rule.activityRule.withActivity {
            assertNull(
                findViewById<StateSavingView>(StateSavingView.ID),
                "StateSavingView should be removed from the hierarchy"
            )
        }

        rule.runOnIdle { screen = "screen1" }
        rule.waitForIdle()

        rule.activityRule.withActivity {
            val view = findViewById<StateSavingView>(StateSavingView.ID)
            assertEquals(
                "View did not restore with the correct state",
                "screen1 new value",
                view.value
            )
        }
    }

    @Test
    fun androidView_withParentDataModifier() {
        val columnHeight = 100
        val columnHeightDp = with(rule.density) { columnHeight.toDp() }
        var viewSize = IntSize.Zero
        rule.setContent {
            Column(Modifier.height(columnHeightDp).fillMaxWidth()) {
                AndroidView(
                    factory = { View(it) },
                    modifier = Modifier.weight(1f).onGloballyPositioned { viewSize = it.size }
                )

                Box(Modifier.height(columnHeightDp / 4))
            }
        }

        rule.runOnIdle { assertEquals(columnHeight * 3 / 4, viewSize.height) }
    }

    @Test
    fun androidView_visibilityGone() {
        var view: View? = null
        var drawCount = 0
        val viewSizeDp = 50.dp
        val viewSize = with(rule.density) { viewSizeDp.roundToPx() }
        rule.setContent {
            AndroidView(
                modifier = Modifier.testTag("wrapper").heightIn(max = viewSizeDp),
                factory = {
                    object : View(it) {
                        override fun dispatchDraw(canvas: Canvas) {
                            drawCount++
                            super.dispatchDraw(canvas)
                        }
                    }
                },
                update = {
                    view = it
                    it.layoutParams = ViewGroup.LayoutParams(viewSize, WRAP_CONTENT)
                },
            )
        }

        rule.onNodeWithTag("wrapper").assertHeightIsEqualTo(viewSizeDp)

        rule.runOnUiThread {
            drawCount = 0
            view?.visibility = View.GONE
        }

        rule.onNodeWithTag("wrapper").assertHeightIsEqualTo(0.dp)
        assertEquals(0, drawCount)
    }

    @Test
    fun androidView_visibilityGone_column() {
        var view: View? = null
        val viewSizeDp = 50.dp
        val viewSize = with(rule.density) { viewSizeDp.roundToPx() }
        rule.setContent {
            Column {
                AndroidView(
                    modifier = Modifier.testTag("wrapper").heightIn(max = viewSizeDp),
                    factory = { View(it) },
                    update = {
                        view = it
                        it.layoutParams = ViewGroup.LayoutParams(viewSize, WRAP_CONTENT)
                    },
                )

                Box(Modifier.size(viewSizeDp).testTag("box"))
            }
        }

        rule
            .onNodeWithTag("box")
            .assertTopPositionInRootIsEqualTo(viewSizeDp)
            .assertLeftPositionInRootIsEqualTo(0.dp)

        rule.runOnUiThread { view?.visibility = View.GONE }

        rule
            .onNodeWithTag("box")
            .assertTopPositionInRootIsEqualTo(0.dp)
            .assertLeftPositionInRootIsEqualTo(0.dp)
    }

    @Test
    fun updateIsNotCalledOnDeactivatedNode() {
        var active by mutableStateOf(true)
        var counter by mutableStateOf(0)
        val updateCalls = mutableListOf<Int>()
        rule.setContent {
            SubcompositionReusableContentHost(active = active) {
                AndroidView(
                    modifier = Modifier.size(10.dp),
                    factory = { View(it) },
                    update = { updateCalls.add(counter) },
                    onReset = {
                        counter++
                        Snapshot.sendApplyNotifications()
                    }
                )
            }
        }

        rule.runOnIdle {
            assertThat(updateCalls).isEqualTo(listOf(0))
            updateCalls.clear()

            active = false
        }

        rule.runOnIdle {
            assertThat(updateCalls).isEmpty()

            active = true
        }

        rule.runOnIdle {
            // make sure the update is called after reactivation.
            assertThat(updateCalls).isEqualTo(listOf(1))
            updateCalls.clear()

            counter++
        }

        rule.runOnIdle {
            // make sure the state observation is active after reactivation.
            assertThat(updateCalls).isEqualTo(listOf(2))
        }
    }

    @Test
    @LargeTest
    fun androidView_attachingDoesNotCauseRelayout() {
        lateinit var root: RequestLayoutTrackingFrameLayout
        lateinit var composeView: ComposeView
        lateinit var viewInsideCompose: View
        var showAndroidView by mutableStateOf(false)

        rule.activityRule.scenario.onActivity { activity ->
            root = RequestLayoutTrackingFrameLayout(activity)
            composeView = ComposeView(activity)
            viewInsideCompose = View(activity)

            activity.setContentView(root)
            root.addView(composeView)
            composeView.setContent {
                Box(Modifier.fillMaxSize()) {
                    // this view will create AndroidViewsHandler (causes relayout)
                    AndroidView({ View(it) })
                    if (showAndroidView) {
                        // attaching this view should not cause relayout
                        AndroidView({ viewInsideCompose })
                    }
                }
            }
        }

        rule.runOnUiThread {
            assertThat(viewInsideCompose.parent).isNull()
            assertThat(root.requestLayoutCalled).isTrue()
            root.requestLayoutCalled = false
            showAndroidView = true
        }

        rule.runOnIdle {
            assertThat(viewInsideCompose.parent).isNotNull()
            assertThat(root.requestLayoutCalled).isFalse()
        }
    }

    // regression test for b/339527377
    @Test
<<<<<<< HEAD
    @LargeTest
    fun androidView_layoutChangesInvokeGlobalLayoutListener() {
        lateinit var textView1: TextView
        lateinit var textView2: TextView
=======
    fun androidView_layoutChangesInvokeGlobalLayoutListener() {
        lateinit var textView1: TextView
>>>>>>> 8b9e74df
        var callbackInvocations = 0

        @Composable
        fun GlobalLayoutAwareTextView(init: (TextView) -> Unit, modifier: Modifier = Modifier) {
            AndroidView(
                factory = {
                    TextView(it).apply {
                        layoutParams = ViewGroup.LayoutParams(WRAP_CONTENT, WRAP_CONTENT)
                        init(this)
                    }
                },
                modifier = modifier
            )
        }

        rule.activityRule.withActivity {
            window.decorView.viewTreeObserver.addOnGlobalLayoutListener { callbackInvocations++ }
        }

        rule.setContent {
            Column(modifier = Modifier.fillMaxSize()) {
                GlobalLayoutAwareTextView(
                    init = { textView1 = it },
                    modifier = Modifier.fillMaxWidth().height(100.dp)
                )
<<<<<<< HEAD

                GlobalLayoutAwareTextView(
                    init = { textView2 = it },
                    modifier = Modifier.fillMaxWidth().height(100.dp)
                )
=======
>>>>>>> 8b9e74df
            }
        }

        rule.waitForIdle()
        assertWithMessage(
                "The initial layout did not invoke the viewTreeObserver's OnGlobalLayoutListener"
            )
            .that(callbackInvocations)
            .isAtLeast(1)
        callbackInvocations = 0

        rule.runOnUiThread { textView1.text = "Foo".repeat(20) }
        rule.waitForIdle()

        assertWithMessage(
<<<<<<< HEAD
                "Expected exactly one invocation of the viewTreeObserver's " +
                    "OnGlobalLayoutListener after re-laying out the contained AndroidView."
            )
            .that(callbackInvocations)
            .isEqualTo(1)

        // Reset the layouts
        rule.runOnUiThread {
            textView1.text = ""
            textView2.text = ""
        }
        rule.waitForIdle()
        callbackInvocations = 0

        // Go again, but layout two Views.
=======
                "Expected an invocation of the viewTreeObserver's OnGlobalLayoutListener " +
                    "after re-laying out the contained AndroidView."
            )
            .that(callbackInvocations)
            .isAtLeast(1)
    }

    // secondary regression test for b/339527377
    @Test
    @FlakyTest(
        detail =
            "This test flakes in CI because the platform may invoke the global layout " +
                "callback in a way that this test can't account for. This test asserts an upper " +
                "bound on the number of invocations to the global layout listener that we will " +
                "dispatch, which affects performance instead of correctness. This test should always " +
                "pass locally, but it is acceptable to flake and be ignored by CI since the test " +
                "`androidView_layoutChangesInvokeGlobalLayoutListener` asserts the lower bound " +
                "of the required behavior."
    )
    fun androidView_layoutChangesInvokeGlobalLayoutListenerExactlyOnce() {
        lateinit var textView1: TextView
        lateinit var textView2: TextView
        var callbackInvocations = 0

        @Composable
        fun GlobalLayoutAwareTextView(init: (TextView) -> Unit, modifier: Modifier = Modifier) {
            AndroidView(
                factory = {
                    TextView(it).apply {
                        layoutParams = ViewGroup.LayoutParams(WRAP_CONTENT, WRAP_CONTENT)
                        init(this)
                    }
                },
                modifier = modifier
            )
        }

        rule.activityRule.withActivity {
            window.decorView.viewTreeObserver.addOnGlobalLayoutListener { callbackInvocations++ }
        }

        rule.setContent {
            Column(modifier = Modifier.fillMaxSize()) {
                GlobalLayoutAwareTextView(
                    init = { textView1 = it },
                    modifier = Modifier.fillMaxWidth().height(100.dp)
                )

                GlobalLayoutAwareTextView(
                    init = { textView2 = it },
                    modifier = Modifier.fillMaxWidth().height(100.dp)
                )
            }
        }

        rule.waitForIdle()
        assertWithMessage(
                "The initial layout did not invoke the viewTreeObserver's OnGlobalLayoutListener"
            )
            .that(callbackInvocations)
            .isAtLeast(1)
        callbackInvocations = 0

>>>>>>> 8b9e74df
        rule.runOnUiThread {
            textView1.text = "Foo".repeat(20)
            textView2.text = "Bar".repeat(20)
        }
        rule.waitForIdle()

        assertWithMessage(
<<<<<<< HEAD
                "Expected exactly one invocation of the viewTreeObserver's " +
                    "OnGlobalLayoutListener after re-laying out multiple AndroidViews."
=======
                "Expected exactly one invocation of the viewTreeObserver's OnGlobalLayoutListener " +
                    "after re-laying out multiple AndroidViews."
>>>>>>> 8b9e74df
            )
            .that(callbackInvocations)
            .isEqualTo(1)
    }

<<<<<<< HEAD
    @ExperimentalComposeUiApi
=======
    @Test
    fun insetsMoveWithChild() {
        rule.runOnIdle {
            WindowInsetsControllerCompat(rule.activity.window, rule.activity.window.decorView)
                .show(WindowInsetsCompat.Type.systemBars())
        }

        var topPadding by mutableIntStateOf(0)
        var topInset = 0
        var outerTopInset = 0
        var latch = CountDownLatch(1)
        var isAnimating = false
        lateinit var composeView: ComposeView

        rule.setContent {
            composeView = LocalView.current.parent as ComposeView
            composeView.consumeWindowInsets = false // call this before accessing insets
            val insets = WindowInsets.systemBars
            Box(
                Modifier.layout { m, c ->
                        outerTopInset = insets.getTop(this)
                        val p = m.measure(c.offset(vertical = -topPadding))
                        layout(p.width, p.height) { p.place(0, topPadding) }
                    }
                    .background(Color.Blue)
                    .fillMaxSize()
            ) {
                AndroidView(
                    modifier = Modifier.fillMaxSize(),
                    factory = { context ->
                        ComposeView(context).apply {
                            setContent {
                                val systemBars = WindowInsets.systemBars
                                val density = LocalDensity.current
                                Box(
                                    Modifier.fillMaxSize().onPlaced {
                                        topInset = systemBars.getTop(density)
                                        latch.countDown()
                                    }
                                )
                                Box(Modifier.fillMaxSize().systemBarsPadding())
                            }
                        }
                    }
                )
                Box(Modifier.fillMaxSize().background(Color.White).safeContentPadding())
            }
        }

        rule.runOnIdle {
            ViewCompat.setWindowInsetsAnimationCallback(
                composeView.parent as View,
                object : Callback(DISPATCH_MODE_CONTINUE_ON_SUBTREE) {
                    override fun onProgress(
                        insets: WindowInsetsCompat,
                        runningAnimations: MutableList<WindowInsetsAnimationCompat>
                    ): WindowInsetsCompat = insets

                    override fun onStart(
                        animation: WindowInsetsAnimationCompat,
                        bounds: BoundsCompat
                    ): BoundsCompat {
                        isAnimating = true
                        return super.onStart(animation, bounds)
                    }

                    override fun onEnd(animation: WindowInsetsAnimationCompat) {
                        isAnimating = false
                        super.onEnd(animation)
                    }
                }
            )
        }

        rule.waitForIdle()

        assumeTrue(outerTopInset > 0) // This device must have a status bar inset

        rule.runOnIdle {
            assertThat(topInset).isEqualTo(outerTopInset)
            latch = CountDownLatch(1)
            topPadding = 5
        }

        assertThat(latch.await(1, TimeUnit.SECONDS)).isTrue()

        // For some reason, the status bar insets animate to the target
        // value on older SDKs
        rule.waitForIdle()
        rule.waitUntil { !isAnimating }

        rule.runOnIdle { assertThat(topInset).isEqualTo(outerTopInset - 5) }
    }

    @Test
    fun insetsMoveWithChildSize() {
        rule.runOnIdle {
            WindowInsetsControllerCompat(rule.activity.window, rule.activity.window.decorView)
                .show(WindowInsetsCompat.Type.systemBars())
        }

        var topInset = 0
        var bottomInset = 0
        var outerTopInset = 0
        var outerBottomInset = 0
        var latch = CountDownLatch(1)
        lateinit var composeView: ComposeView
        var childUsesMaxSize by mutableStateOf(false)

        rule.setContent {
            composeView = LocalView.current.parent as ComposeView
            composeView.consumeWindowInsets = false // call this before accessing insets
            val insets = WindowInsets.systemBars
            Box(
                Modifier.layout { m, c ->
                        outerTopInset = insets.getTop(this)
                        outerBottomInset = insets.getBottom(this)
                        val p = m.measure(c)
                        layout(p.width, p.height) { p.place(0, 0) }
                    }
                    .background(Color.Blue)
                    .fillMaxSize()
            ) {
                AndroidView(
                    modifier = Modifier.align(AbsoluteAlignment.TopLeft),
                    factory = { context ->
                        ComposeView(context).apply {
                            setContent {
                                val systemBars = WindowInsets.systemBars
                                val density = LocalDensity.current
                                val sizeModifier =
                                    if (childUsesMaxSize) {
                                        Modifier.fillMaxSize()
                                    } else {
                                        Modifier.size(100.dp)
                                    }
                                Box(
                                    sizeModifier
                                        .onPlaced {
                                            topInset = systemBars.getTop(density)
                                            bottomInset = systemBars.getBottom(density)
                                            latch.countDown()
                                        }
                                        .background(Color.White)
                                )
                            }
                        }
                    }
                )
                Box(Modifier.fillMaxSize().background(Color.White).safeContentPadding())
            }
        }

        // The device must have system bars
        assumeTrue(outerTopInset != 0 || outerBottomInset != 0)

        rule.runOnIdle {
            assertThat(topInset).isEqualTo(outerTopInset)
            assertThat(bottomInset).isEqualTo(0)
            latch = CountDownLatch(1)
            childUsesMaxSize = true
        }

        rule.waitForIdle()

        assertThat(latch.await(1, TimeUnit.SECONDS)).isTrue()

        // On older devices, the insets animate over a few frames. Wait for that animation to
        // finish.
        var framesAtSameValue = 0
        var lastBottom = 0
        rule.waitUntil {
            if (lastBottom == bottomInset) {
                framesAtSameValue++
            } else {
                framesAtSameValue = 0
            }
            lastBottom = bottomInset
            rule.runOnUiThread { composeView.invalidate() }
            framesAtSameValue > 3
        }
        rule.runOnIdle {
            assertThat(topInset).isEqualTo(outerTopInset)
            assertThat(bottomInset).isEqualTo(outerBottomInset)
        }
    }

    @SdkSuppress(minSdkVersion = 30)
    @Test
    fun insetsAnimateForChildren() {
        val hardKeyboardHidden = rule.activity.resources.configuration.hardKeyboardHidden
        // can't test with a hardware keyboard active because we can't bring up the IME
        assumeTrue(hardKeyboardHidden != Configuration.HARDKEYBOARDHIDDEN_NO)

        lateinit var composeView: ComposeView
        lateinit var outerBounds: BoundsCompat
        lateinit var innerBounds: BoundsCompat
        val outerProgressInsets = mutableListOf<WindowInsetsCompat>()
        val innerProgressInsets = mutableListOf<WindowInsetsCompat>()
        var isAnimating = false
        var isImeVisible = false
        var wasAnimated = false

        rule.setContent {
            composeView = LocalView.current.parent as ComposeView
            composeView.consumeWindowInsets = false // call this before accessing insets
            Box(Modifier.background(Color.White).fillMaxSize().systemBarsPadding()) {
                AndroidView(
                    modifier = Modifier.fillMaxSize(),
                    factory = { context ->
                        View(context).apply {
                            ViewCompat.setWindowInsetsAnimationCallback(
                                this,
                                object : Callback(DISPATCH_MODE_CONTINUE_ON_SUBTREE) {
                                    override fun onProgress(
                                        insets: WindowInsetsCompat,
                                        runningAnimations: MutableList<WindowInsetsAnimationCompat>
                                    ): WindowInsetsCompat {
                                        innerProgressInsets += insets
                                        return insets
                                    }

                                    override fun onStart(
                                        animation: WindowInsetsAnimationCompat,
                                        bounds: BoundsCompat
                                    ): BoundsCompat {
                                        innerBounds = bounds
                                        return bounds
                                    }
                                }
                            )
                        }
                    }
                )
            }
        }

        rule.runOnIdle {
            val view = composeView.parent as View
            ViewCompat.setWindowInsetsAnimationCallback(
                view,
                object : Callback(DISPATCH_MODE_CONTINUE_ON_SUBTREE) {
                    override fun onProgress(
                        insets: WindowInsetsCompat,
                        runningAnimations: MutableList<WindowInsetsAnimationCompat>
                    ): WindowInsetsCompat {
                        outerProgressInsets += insets
                        return insets
                    }

                    override fun onStart(
                        animation: WindowInsetsAnimationCompat,
                        bounds: BoundsCompat
                    ): BoundsCompat {
                        outerBounds = bounds
                        isAnimating = true
                        wasAnimated = true
                        return bounds
                    }

                    override fun onEnd(animation: WindowInsetsAnimationCompat) {
                        isAnimating = false
                    }
                }
            )
            ViewCompat.setOnApplyWindowInsetsListener(view) { _, insets ->
                isImeVisible = insets.isVisible(WindowInsetsCompat.Type.ime())
                insets
            }
            WindowInsetsControllerCompat(rule.activity.window, composeView)
                .show(WindowInsetsCompat.Type.systemBars())
        }

        // For some reason, the status bar insets animate to the target
        // value on older SDKs
        rule.waitForIdle()
        rule.waitUntil { !isAnimating }

        rule.runOnIdle {
            assertThat(isImeVisible).isFalse()
            outerProgressInsets.clear()
            innerProgressInsets.clear()
            wasAnimated = false
            SoftwareKeyboardControllerCompat(composeView).show()
        }

        rule.waitForIdle()

        rule.waitUntil { !isAnimating && isImeVisible }

        // the IME wasn't animated, so we can't test
        assumeTrue(wasAnimated)

        rule.runOnIdle {
            // With the system bars being part of the padding, the bounds should be different by
            // the size of the system bars padding
            assertThat(innerBounds.lowerBound.bottom).isEqualTo(0)
            assertThat(innerBounds.upperBound.bottom).isLessThan(outerBounds.upperBound.bottom)

            innerProgressInsets.forEach { insets ->
                val systemBars = insets.getInsets(WindowInsetsCompat.Type.systemBars())
                assertThat(systemBars.left).isEqualTo(0)
                assertThat(systemBars.top).isEqualTo(0)
                assertThat(systemBars.right).isEqualTo(0)
                assertThat(systemBars.bottom).isEqualTo(0)
            }
            outerProgressInsets.forEach { insets ->
                val systemBars = insets.getInsets(WindowInsetsCompat.Type.systemBars())
                assertThat(
                        maxOf(systemBars.left, systemBars.top, systemBars.right, systemBars.bottom)
                    )
                    .isGreaterThan(0)
            }
        }
    }

>>>>>>> 8b9e74df
    @Composable
    private inline fun <T : View> ReusableAndroidViewWithLifecycleTracking(
        crossinline factory: (Context) -> T,
        noinline onLifecycleEvent: @DisallowComposableCalls (AndroidViewLifecycleEvent) -> Unit,
        modifier: Modifier = Modifier,
        crossinline update: (T) -> Unit = {},
        crossinline reuse: (T) -> Unit = {},
        crossinline release: (T) -> Unit = {}
    ) {
        AndroidView(
            factory = {
                onLifecycleEvent(OnCreate)
                factory(it).apply {
                    addOnAttachStateChangeListener(
                        object : OnAttachStateChangeListener, LifecycleEventObserver {
                            override fun onViewAttachedToWindow(v: View) {
                                onLifecycleEvent(OnViewAttach)
                                findViewTreeLifecycleOwner()!!.lifecycle.addObserver(this)
                            }

                            override fun onViewDetachedFromWindow(v: View) {
                                onLifecycleEvent(OnViewDetach)
                            }

                            override fun onStateChanged(
                                source: LifecycleOwner,
                                event: Lifecycle.Event
                            ) {
                                onLifecycleEvent(ViewLifecycleEvent(event))
                            }
                        }
                    )
                }
            },
            modifier = modifier,
            update = {
                onLifecycleEvent(OnUpdate)
                update(it)
            },
            onReset = {
                onLifecycleEvent(OnReset)
                reuse(it)
            },
            onRelease = {
                onLifecycleEvent(OnRelease)
                release(it)
            }
        )
    }

    private sealed class AndroidViewLifecycleEvent {
        override fun toString(): String {
            return javaClass.simpleName
        }

        // Sent when the factory lambda is invoked
        object OnCreate : AndroidViewLifecycleEvent()

        object OnUpdate : AndroidViewLifecycleEvent()

        object OnReset : AndroidViewLifecycleEvent()

        object OnRelease : AndroidViewLifecycleEvent()

        object OnViewAttach : AndroidViewLifecycleEvent()

        object OnViewDetach : AndroidViewLifecycleEvent()

        data class ViewLifecycleEvent(val event: Lifecycle.Event) : AndroidViewLifecycleEvent() {
            override fun toString() = "ViewLifecycleEvent($event)"
        }
    }

    private class StateSavingView(
        context: Context,
        var value: String = "",
        private val onRestoredValue: (String) -> Unit = {}
    ) : View(context) {
        init {
            id = ID
        }

        override fun onSaveInstanceState(): Parcelable {
            val superState = super.onSaveInstanceState()
            val bundle = Bundle()
            bundle.putParcelable("superState", superState)
            bundle.putString(KEY, value)
            return bundle
        }

        @Suppress("DEPRECATION")
        override fun onRestoreInstanceState(state: Parcelable?) {
            super.onRestoreInstanceState((state as Bundle).getParcelable("superState"))
            val value = state.getString(KEY)!!
            this.value = value
            onRestoredValue(value)
        }

        companion object {
            const val ID = 73
            private const val KEY: String = "StateSavingView.Key"
        }
    }

    private class UpdateTestView(context: Context) : View(context) {
        var counter = 0
    }

    private fun Dp.toPx(displayMetrics: DisplayMetrics) =
        TypedValue.applyDimension(TypedValue.COMPLEX_UNIT_DIP, value, displayMetrics).roundToInt()

    private class RequestLayoutTrackingFrameLayout(context: Context) : FrameLayout(context) {
        var requestLayoutCalled = false

        override fun requestLayout() {
            super.requestLayout()
            requestLayoutCalled = true
        }
    }
}<|MERGE_RESOLUTION|>--- conflicted
+++ resolved
@@ -149,11 +149,8 @@
 import androidx.testutils.withActivity
 import com.google.common.truth.Truth.assertThat
 import com.google.common.truth.Truth.assertWithMessage
-<<<<<<< HEAD
-=======
 import java.util.concurrent.CountDownLatch
 import java.util.concurrent.TimeUnit
->>>>>>> 8b9e74df
 import kotlin.math.roundToInt
 import kotlin.test.assertIs
 import kotlin.test.assertNull
@@ -1705,15 +1702,8 @@
 
     // regression test for b/339527377
     @Test
-<<<<<<< HEAD
-    @LargeTest
     fun androidView_layoutChangesInvokeGlobalLayoutListener() {
         lateinit var textView1: TextView
-        lateinit var textView2: TextView
-=======
-    fun androidView_layoutChangesInvokeGlobalLayoutListener() {
-        lateinit var textView1: TextView
->>>>>>> 8b9e74df
         var callbackInvocations = 0
 
         @Composable
@@ -1739,14 +1729,6 @@
                     init = { textView1 = it },
                     modifier = Modifier.fillMaxWidth().height(100.dp)
                 )
-<<<<<<< HEAD
-
-                GlobalLayoutAwareTextView(
-                    init = { textView2 = it },
-                    modifier = Modifier.fillMaxWidth().height(100.dp)
-                )
-=======
->>>>>>> 8b9e74df
             }
         }
 
@@ -1762,23 +1744,6 @@
         rule.waitForIdle()
 
         assertWithMessage(
-<<<<<<< HEAD
-                "Expected exactly one invocation of the viewTreeObserver's " +
-                    "OnGlobalLayoutListener after re-laying out the contained AndroidView."
-            )
-            .that(callbackInvocations)
-            .isEqualTo(1)
-
-        // Reset the layouts
-        rule.runOnUiThread {
-            textView1.text = ""
-            textView2.text = ""
-        }
-        rule.waitForIdle()
-        callbackInvocations = 0
-
-        // Go again, but layout two Views.
-=======
                 "Expected an invocation of the viewTreeObserver's OnGlobalLayoutListener " +
                     "after re-laying out the contained AndroidView."
             )
@@ -1842,7 +1807,6 @@
             .isAtLeast(1)
         callbackInvocations = 0
 
->>>>>>> 8b9e74df
         rule.runOnUiThread {
             textView1.text = "Foo".repeat(20)
             textView2.text = "Bar".repeat(20)
@@ -1850,21 +1814,13 @@
         rule.waitForIdle()
 
         assertWithMessage(
-<<<<<<< HEAD
-                "Expected exactly one invocation of the viewTreeObserver's " +
-                    "OnGlobalLayoutListener after re-laying out multiple AndroidViews."
-=======
                 "Expected exactly one invocation of the viewTreeObserver's OnGlobalLayoutListener " +
                     "after re-laying out multiple AndroidViews."
->>>>>>> 8b9e74df
             )
             .that(callbackInvocations)
             .isEqualTo(1)
     }
 
-<<<<<<< HEAD
-    @ExperimentalComposeUiApi
-=======
     @Test
     fun insetsMoveWithChild() {
         rule.runOnIdle {
@@ -2181,7 +2137,6 @@
         }
     }
 
->>>>>>> 8b9e74df
     @Composable
     private inline fun <T : View> ReusableAndroidViewWithLifecycleTracking(
         crossinline factory: (Context) -> T,
