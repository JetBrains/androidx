--- conflicted
+++ resolved
@@ -179,11 +179,7 @@
                         ) {
                             relayoutNodes.add(layoutNode, false)
                         }
-<<<<<<< HEAD
-                        !duringMeasureLayout
-=======
                         !duringFullMeasureLayoutPass
->>>>>>> 14a4d776
                     }
                 }
             }
@@ -230,14 +226,10 @@
                             if (layoutNode.parent?.measurePending != true) {
                                 relayoutNodes.add(layoutNode, false)
                             }
-<<<<<<< HEAD
-=======
                             !duringFullMeasureLayoutPass
                         } else {
                             false // it can't affect parent
->>>>>>> 14a4d776
                         }
-                        !duringMeasureLayout
                     }
                 }
             }
@@ -289,11 +281,7 @@
                         ) {
                             relayoutNodes.add(layoutNode, false)
                         }
-<<<<<<< HEAD
-                        !duringMeasureLayout
-=======
                         !duringFullMeasureLayoutPass
->>>>>>> 14a4d776
                     }
                 }
             }
@@ -334,14 +322,10 @@
                             if (parent?.layoutPending != true && parent?.measurePending != true) {
                                 relayoutNodes.add(layoutNode, false)
                             }
-<<<<<<< HEAD
-=======
                             !duringFullMeasureLayoutPass
                         } else {
                             false // the node can't affect parent
->>>>>>> 14a4d776
                         }
-                        !duringMeasureLayout
                     }
                 }
             }
@@ -459,13 +443,8 @@
             // do nothing as well.
             return
         }
-<<<<<<< HEAD
-        require(layoutNode != root) { "measureAndLayout called on root" }
-        performMeasureAndLayout {
-=======
         requirePrecondition(layoutNode != root) { "measureAndLayout called on root" }
         performMeasureAndLayout(fullPass = false) {
->>>>>>> 14a4d776
             relayoutNodes.remove(layoutNode)
             // we don't check for the layoutState as even if the node doesn't need remeasure
             // it could be remeasured because the constraints changed.
