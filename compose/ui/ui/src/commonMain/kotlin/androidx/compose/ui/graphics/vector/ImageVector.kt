--- conflicted
+++ resolved
@@ -403,24 +403,10 @@
         )
     }
 
-<<<<<<< HEAD
     /**
      * Provide an empty companion object to hang platform-specific companion extensions onto.
      */
     companion object { } // ktlint-disable no-empty-class-body
-=======
-    companion object {
-        private var imageVectorCount = 0
-
-        private val lock = SynchronizedObject()
-
-        internal fun generateImageVectorId(): Int {
-            synchronized(lock) {
-                return imageVectorCount++
-            }
-        }
-    }
->>>>>>> f9297d52
 
     override fun equals(other: Any?): Boolean {
         if (this === other) return true
