/*
 * Copyright 2020 The Android Open Source Project
 *
 * Licensed under the Apache License, Version 2.0 (the "License");
 * you may not use this file except in compliance with the License.
 * You may obtain a copy of the License at
 *
 *      http://www.apache.org/licenses/LICENSE-2.0
 *
 * Unless required by applicable law or agreed to in writing, software
 * distributed under the License is distributed on an "AS IS" BASIS,
 * WITHOUT WARRANTIES OR CONDITIONS OF ANY KIND, either express or implied.
 * See the License for the specific language governing permissions and
 * limitations under the License.
 */

package androidx.compose.ui.focus

import androidx.compose.ui.ExperimentalComposeUiApi
import androidx.compose.ui.focus.FocusDirection.Companion.Down
import androidx.compose.ui.focus.FocusDirection.Companion.Enter
import androidx.compose.ui.focus.FocusDirection.Companion.Exit
import androidx.compose.ui.focus.FocusDirection.Companion.Left
import androidx.compose.ui.focus.FocusDirection.Companion.Next
import androidx.compose.ui.focus.FocusDirection.Companion.Previous
import androidx.compose.ui.focus.FocusDirection.Companion.Right
import androidx.compose.ui.focus.FocusDirection.Companion.Up
import androidx.compose.ui.focus.FocusRequester.Companion.Default
import androidx.compose.ui.focus.FocusStateImpl.Active
import androidx.compose.ui.focus.FocusStateImpl.ActiveParent
import androidx.compose.ui.focus.FocusStateImpl.Captured
import androidx.compose.ui.focus.FocusStateImpl.Inactive
import androidx.compose.ui.geometry.Rect
import androidx.compose.ui.layout.findRootCoordinates
import androidx.compose.ui.node.Nodes
import androidx.compose.ui.node.visitAncestors
import androidx.compose.ui.node.visitChildren
import androidx.compose.ui.unit.LayoutDirection
import androidx.compose.ui.unit.LayoutDirection.Ltr
import androidx.compose.ui.unit.LayoutDirection.Rtl

/**
 * Search up the component tree for any parent/parents that have specified a custom focus order.
 * Allowing parents higher up the hierarchy to overwrite the focus order specified by their
 * children.
 *
 * @param focusDirection the focus direction passed to [FocusManager.moveFocus] that triggered this
 * focus search.
 * @param layoutDirection the current system [LayoutDirection].
 */
@OptIn(ExperimentalComposeUiApi::class)
internal fun FocusTargetNode.customFocusSearch(
    focusDirection: FocusDirection,
    layoutDirection: LayoutDirection
): FocusRequester {
    val focusProperties = fetchFocusProperties()
    return when (focusDirection) {
        Next -> focusProperties.next
        Previous -> focusProperties.previous
        Up -> focusProperties.up
        Down -> focusProperties.down
        Left -> when (layoutDirection) {
            Ltr -> focusProperties.start
            Rtl -> focusProperties.end
        }.takeUnless { it === Default } ?: focusProperties.left
        Right -> when (layoutDirection) {
            Ltr -> focusProperties.end
            Rtl -> focusProperties.start
        }.takeUnless { it === Default } ?: focusProperties.right
        // TODO(b/183746982): add focus order API for "In" and "Out".
        //  Developers can to specify a custom "In" to specify which child should be visited when
        //  the user presses dPad center. (They can also redirect the "In" to some other item).
        //  Developers can specify a custom "Out" to specify which composable should take focus
        //  when the user presses the back button.
        @OptIn(ExperimentalComposeUiApi::class)
        Enter -> {
            @OptIn(ExperimentalComposeUiApi::class)
            focusProperties.enter(focusDirection)
        }
        @OptIn(ExperimentalComposeUiApi::class)
        Exit -> {
            @OptIn(ExperimentalComposeUiApi::class)
            focusProperties.exit(focusDirection)
        }
        else -> error("invalid FocusDirection")
    }
}

/**
 * Moves focus based on the requested focus direction.
 *
 * @param focusDirection The requested direction to move focus.
 * @param layoutDirection Whether the layout is RTL or LTR.
 * @param onFound This lambda is invoked if focus search finds the next focus node.
 * @return if no focus node is found, we return false. If we receive a cancel, we return null
 * otherwise we return the result of [onFound].
 */
@OptIn(ExperimentalComposeUiApi::class)
internal fun FocusTargetNode.focusSearch(
    focusDirection: FocusDirection,
    layoutDirection: LayoutDirection,
    onFound: (FocusTargetNode) -> Boolean
): Boolean {
    return when (focusDirection) {
        Next, Previous -> oneDimensionalFocusSearch(focusDirection, onFound)
        Left, Right, Up, Down -> twoDimensionalFocusSearch(focusDirection, onFound) ?: false
        @OptIn(ExperimentalComposeUiApi::class)
        Enter -> {
            // we search among the children of the active item.
            val direction = when (layoutDirection) { Rtl -> Left; Ltr -> Right }
            findActiveFocusNode()?.twoDimensionalFocusSearch(direction, onFound) ?: false
        }
        @OptIn(ExperimentalComposeUiApi::class)
        Exit -> findActiveFocusNode()?.findNonDeactivatedParent().let {
            if (it == null || it == this) false else onFound.invoke(it)
        }
        else -> error("Focus search invoked with invalid FocusDirection $focusDirection")
    }
}

/**
 * Returns the bounding box of the focus layout area in the root or [Rect.Zero] if the
 * FocusModifier has not had a layout.
 */
internal fun FocusTargetNode.focusRect(): Rect = coordinator?.let {
    it.findRootCoordinates().localBoundingBoxOf(it, clipBounds = false)
} ?: Rect.Zero

/**
 * Whether this node should be considered when searching for the next item during a traversal.
 */
internal val FocusTargetNode.isEligibleForFocusSearch: Boolean
    get() = coordinator?.layoutNode?.isPlaced == true &&
        coordinator?.layoutNode?.isAttached == true

internal val FocusTargetNode.activeChild: FocusTargetNode?
    get() {
        if (!node.isAttached) return null
        visitChildren(Nodes.FocusTarget) {
<<<<<<< HEAD
=======
            if (!it.node.isAttached) return@visitChildren
>>>>>>> 4fbd9517
            when (it.focusState) {
                Active, ActiveParent, Captured -> return it
                Inactive -> return@visitChildren
            }
        }
        return null
    }

internal fun FocusTargetNode.findActiveFocusNode(): FocusTargetNode? {
    when (focusState) {
        Active, Captured -> return this
        ActiveParent -> {
            visitChildren(Nodes.FocusTarget) { node ->
                node.findActiveFocusNode()?.let { return it }
            }
            return null
        }
        Inactive -> return null
    }
}

@Suppress("ModifierFactoryExtensionFunction", "ModifierFactoryReturnType")
private fun FocusTargetNode.findNonDeactivatedParent(): FocusTargetNode? {
    visitAncestors(Nodes.FocusTarget) {
        if (it.fetchFocusProperties().canFocus) return it
    }
    return null
}<|MERGE_RESOLUTION|>--- conflicted
+++ resolved
@@ -137,10 +137,7 @@
     get() {
         if (!node.isAttached) return null
         visitChildren(Nodes.FocusTarget) {
-<<<<<<< HEAD
-=======
             if (!it.node.isAttached) return@visitChildren
->>>>>>> 4fbd9517
             when (it.focusState) {
                 Active, ActiveParent, Captured -> return it
                 Inactive -> return@visitChildren
