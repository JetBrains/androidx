/*
 * Copyright 2020 The Android Open Source Project
 *
 * Licensed under the Apache License, Version 2.0 (the "License");
 * you may not use this file except in compliance with the License.
 * You may obtain a copy of the License at
 *
 *      http://www.apache.org/licenses/LICENSE-2.0
 *
 * Unless required by applicable law or agreed to in writing, software
 * distributed under the License is distributed on an "AS IS" BASIS,
 * WITHOUT WARRANTIES OR CONDITIONS OF ANY KIND, either express or implied.
 * See the License for the specific language governing permissions and
 * limitations under the License.
 */

package androidx.compose.ui.focus

<<<<<<< HEAD
=======
import androidx.compose.ui.ComposeUiFlags
>>>>>>> 8b9e74df
import androidx.compose.ui.ExperimentalComposeUiApi
import androidx.compose.ui.focus.FocusDirection.Companion.Down
import androidx.compose.ui.focus.FocusDirection.Companion.Enter
import androidx.compose.ui.focus.FocusDirection.Companion.Exit
import androidx.compose.ui.focus.FocusDirection.Companion.Left
import androidx.compose.ui.focus.FocusDirection.Companion.Next
import androidx.compose.ui.focus.FocusDirection.Companion.Previous
import androidx.compose.ui.focus.FocusDirection.Companion.Right
import androidx.compose.ui.focus.FocusDirection.Companion.Up
import androidx.compose.ui.focus.FocusRequester.Companion.Cancel
import androidx.compose.ui.focus.FocusRequester.Companion.Default
import androidx.compose.ui.focus.FocusRequester.Companion.Redirect
import androidx.compose.ui.focus.FocusStateImpl.Active
import androidx.compose.ui.focus.FocusStateImpl.ActiveParent
import androidx.compose.ui.focus.FocusStateImpl.Captured
import androidx.compose.ui.focus.FocusStateImpl.Inactive
import androidx.compose.ui.geometry.Rect
import androidx.compose.ui.layout.findRootCoordinates
import androidx.compose.ui.node.Nodes
import androidx.compose.ui.node.requireOwner
import androidx.compose.ui.node.visitAncestors
import androidx.compose.ui.node.visitChildren
import androidx.compose.ui.unit.LayoutDirection
import androidx.compose.ui.unit.LayoutDirection.Ltr
import androidx.compose.ui.unit.LayoutDirection.Rtl

/**
 * Search up the component tree for any parent/parents that have specified a custom focus order.
 * Allowing parents higher up the hierarchy to overwrite the focus order specified by their
 * children.
 *
 * @param focusDirection the focus direction passed to [FocusManager.moveFocus] that triggered this
 *   focus search.
 * @param layoutDirection the current system [LayoutDirection].
 */
@OptIn(ExperimentalComposeUiApi::class)
internal fun FocusTargetNode.customFocusSearch(
    focusDirection: FocusDirection,
    layoutDirection: LayoutDirection
): FocusRequester {
    val focusProperties = fetchFocusProperties()
    return when (focusDirection) {
        Next -> focusProperties.next
        Previous -> focusProperties.previous
        Up -> focusProperties.up
        Down -> focusProperties.down
<<<<<<< HEAD
        Left -> when (layoutDirection) {
            Ltr -> focusProperties.start
            Rtl -> focusProperties.end
        }.takeUnless { it === Default } ?: focusProperties.left
        Right -> when (layoutDirection) {
            Ltr -> focusProperties.end
            Rtl -> focusProperties.start
        }.takeUnless { it === Default } ?: focusProperties.right
=======
        Left ->
            when (layoutDirection) {
                Ltr -> focusProperties.start
                Rtl -> focusProperties.end
            }.takeUnless { it === Default } ?: focusProperties.left
        Right ->
            when (layoutDirection) {
                Ltr -> focusProperties.end
                Rtl -> focusProperties.start
            }.takeUnless { it === Default } ?: focusProperties.right
>>>>>>> 8b9e74df
        // TODO(b/183746982): add focus order API for "In" and "Out".
        //  Developers can to specify a custom "In" to specify which child should be visited when
        //  the user presses dPad center. (They can also redirect the "In" to some other item).
        //  Developers can specify a custom "Out" to specify which composable should take focus
        //  when the user presses the back button.
<<<<<<< HEAD
        @OptIn(ExperimentalComposeUiApi::class)
        Enter -> {
            @OptIn(ExperimentalComposeUiApi::class)
            focusProperties.enter(focusDirection)
        }
        @OptIn(ExperimentalComposeUiApi::class)
        Exit -> {
            @OptIn(ExperimentalComposeUiApi::class)
            focusProperties.exit(focusDirection)
=======
        Enter,
        Exit -> {
            val scope = CancelIndicatingFocusBoundaryScope(focusDirection)
            with(focusProperties) {
                val focusTransactionManager = focusTransactionManager
                val generationBefore = focusTransactionManager?.generation ?: 0
                val focusOwner = requireOwner().focusOwner
                val activeNodeBefore = focusOwner.activeFocusTargetNode
                if (focusDirection == Enter) {
                    scope.onEnter()
                } else {
                    scope.onExit()
                }
                val generationAfter = focusTransactionManager?.generation ?: 0
                if (scope.isCanceled) {
                    Cancel
                } else if (
                    generationBefore != generationAfter ||
                        (@OptIn(ExperimentalComposeUiApi::class)
                        ComposeUiFlags.isTrackFocusEnabled &&
                            activeNodeBefore !== focusOwner.activeFocusTargetNode)
                ) {
                    Redirect
                } else {
                    Default
                }
            }
>>>>>>> 8b9e74df
        }
        else -> error("invalid FocusDirection")
    }
}

/**
 * Moves focus based on the requested focus direction.
 *
 * @param focusDirection The requested direction to move focus.
 * @param layoutDirection Whether the layout is RTL or LTR.
 * @param previouslyFocusedRect The bounds of the previously focused item.
 * @param onFound This lambda is invoked if focus search finds the next focus node.
 * @return if no focus node is found, we return false. If we receive a cancel, we return null
 *   otherwise we return the result of [onFound].
 */
@OptIn(ExperimentalComposeUiApi::class)
internal fun FocusTargetNode.focusSearch(
    focusDirection: FocusDirection,
    layoutDirection: LayoutDirection,
    previouslyFocusedRect: Rect?,
    onFound: (FocusTargetNode) -> Boolean
): Boolean? {
    return when (focusDirection) {
<<<<<<< HEAD
        Next, Previous -> oneDimensionalFocusSearch(focusDirection, onFound)
        Left, Right, Up, Down ->
            twoDimensionalFocusSearch(focusDirection, previouslyFocusedRect, onFound)
        @OptIn(ExperimentalComposeUiApi::class)
=======
        Next,
        Previous -> oneDimensionalFocusSearch(focusDirection, onFound)
        Left,
        Right,
        Up,
        Down -> twoDimensionalFocusSearch(focusDirection, previouslyFocusedRect, onFound)
>>>>>>> 8b9e74df
        Enter -> {
            // we search among the children of the active item.
            val direction =
                when (layoutDirection) {
                    Rtl -> Left
                    Ltr -> Right
                }
            findActiveFocusNode()
                ?.twoDimensionalFocusSearch(direction, previouslyFocusedRect, onFound)
        }
<<<<<<< HEAD
        @OptIn(ExperimentalComposeUiApi::class)
        Exit -> findActiveFocusNode()?.findNonDeactivatedParent().let {
            if (it == null || it == this) false else onFound.invoke(it)
        }
=======
        Exit ->
            findActiveFocusNode()?.findNonDeactivatedParent().let {
                if (it == null || it == this) false else onFound.invoke(it)
            }
>>>>>>> 8b9e74df
        else -> error("Focus search invoked with invalid FocusDirection $focusDirection")
    }
}

/**
 * Returns the bounding box of the focus layout area in the root or [Rect.Zero] if the FocusModifier
 * has not had a layout.
 */
internal fun FocusTargetNode.focusRect(): Rect =
    coordinator?.let { it.findRootCoordinates().localBoundingBoxOf(it, clipBounds = false) }
        ?: Rect.Zero

/** Whether this node should be considered when searching for the next item during a traversal. */
internal val FocusTargetNode.isEligibleForFocusSearch: Boolean
    get() = coordinator?.layoutNode?.isPlaced == true && coordinator?.layoutNode?.isAttached == true

internal val FocusTargetNode.activeChild: FocusTargetNode?
    get() {
        if (!node.isAttached) return null
        visitChildren(Nodes.FocusTarget) {
            if (!it.node.isAttached) return@visitChildren
            when (it.focusState) {
                Active,
                ActiveParent,
                Captured -> return it
                Inactive -> return@visitChildren
            }
        }
        return null
    }

internal fun FocusTargetNode.findActiveFocusNode(): FocusTargetNode? {
    if (@OptIn(ExperimentalComposeUiApi::class) ComposeUiFlags.isTrackFocusEnabled) {
        val activeNode = requireOwner().focusOwner.activeFocusTargetNode
        return if (activeNode != null && activeNode.isAttached) activeNode else null
    } else {
        when (focusState) {
            Active,
            Captured -> return this
            ActiveParent -> {
                visitChildren(Nodes.FocusTarget) { node ->
                    node.findActiveFocusNode()?.let {
                        return it
                    }
                }
                return null
            }
            Inactive -> return null
        }
    }
}

@Suppress("ModifierFactoryExtensionFunction", "ModifierFactoryReturnType")
private fun FocusTargetNode.findNonDeactivatedParent(): FocusTargetNode? {
    visitAncestors(Nodes.FocusTarget) { if (it.fetchFocusProperties().canFocus) return it }
    return null
}<|MERGE_RESOLUTION|>--- conflicted
+++ resolved
@@ -16,10 +16,7 @@
 
 package androidx.compose.ui.focus
 
-<<<<<<< HEAD
-=======
 import androidx.compose.ui.ComposeUiFlags
->>>>>>> 8b9e74df
 import androidx.compose.ui.ExperimentalComposeUiApi
 import androidx.compose.ui.focus.FocusDirection.Companion.Down
 import androidx.compose.ui.focus.FocusDirection.Companion.Enter
@@ -55,7 +52,6 @@
  *   focus search.
  * @param layoutDirection the current system [LayoutDirection].
  */
-@OptIn(ExperimentalComposeUiApi::class)
 internal fun FocusTargetNode.customFocusSearch(
     focusDirection: FocusDirection,
     layoutDirection: LayoutDirection
@@ -66,16 +62,6 @@
         Previous -> focusProperties.previous
         Up -> focusProperties.up
         Down -> focusProperties.down
-<<<<<<< HEAD
-        Left -> when (layoutDirection) {
-            Ltr -> focusProperties.start
-            Rtl -> focusProperties.end
-        }.takeUnless { it === Default } ?: focusProperties.left
-        Right -> when (layoutDirection) {
-            Ltr -> focusProperties.end
-            Rtl -> focusProperties.start
-        }.takeUnless { it === Default } ?: focusProperties.right
-=======
         Left ->
             when (layoutDirection) {
                 Ltr -> focusProperties.start
@@ -86,23 +72,11 @@
                 Ltr -> focusProperties.end
                 Rtl -> focusProperties.start
             }.takeUnless { it === Default } ?: focusProperties.right
->>>>>>> 8b9e74df
         // TODO(b/183746982): add focus order API for "In" and "Out".
         //  Developers can to specify a custom "In" to specify which child should be visited when
         //  the user presses dPad center. (They can also redirect the "In" to some other item).
         //  Developers can specify a custom "Out" to specify which composable should take focus
         //  when the user presses the back button.
-<<<<<<< HEAD
-        @OptIn(ExperimentalComposeUiApi::class)
-        Enter -> {
-            @OptIn(ExperimentalComposeUiApi::class)
-            focusProperties.enter(focusDirection)
-        }
-        @OptIn(ExperimentalComposeUiApi::class)
-        Exit -> {
-            @OptIn(ExperimentalComposeUiApi::class)
-            focusProperties.exit(focusDirection)
-=======
         Enter,
         Exit -> {
             val scope = CancelIndicatingFocusBoundaryScope(focusDirection)
@@ -130,7 +104,6 @@
                     Default
                 }
             }
->>>>>>> 8b9e74df
         }
         else -> error("invalid FocusDirection")
     }
@@ -146,7 +119,6 @@
  * @return if no focus node is found, we return false. If we receive a cancel, we return null
  *   otherwise we return the result of [onFound].
  */
-@OptIn(ExperimentalComposeUiApi::class)
 internal fun FocusTargetNode.focusSearch(
     focusDirection: FocusDirection,
     layoutDirection: LayoutDirection,
@@ -154,19 +126,12 @@
     onFound: (FocusTargetNode) -> Boolean
 ): Boolean? {
     return when (focusDirection) {
-<<<<<<< HEAD
-        Next, Previous -> oneDimensionalFocusSearch(focusDirection, onFound)
-        Left, Right, Up, Down ->
-            twoDimensionalFocusSearch(focusDirection, previouslyFocusedRect, onFound)
-        @OptIn(ExperimentalComposeUiApi::class)
-=======
         Next,
         Previous -> oneDimensionalFocusSearch(focusDirection, onFound)
         Left,
         Right,
         Up,
         Down -> twoDimensionalFocusSearch(focusDirection, previouslyFocusedRect, onFound)
->>>>>>> 8b9e74df
         Enter -> {
             // we search among the children of the active item.
             val direction =
@@ -177,17 +142,10 @@
             findActiveFocusNode()
                 ?.twoDimensionalFocusSearch(direction, previouslyFocusedRect, onFound)
         }
-<<<<<<< HEAD
-        @OptIn(ExperimentalComposeUiApi::class)
-        Exit -> findActiveFocusNode()?.findNonDeactivatedParent().let {
-            if (it == null || it == this) false else onFound.invoke(it)
-        }
-=======
         Exit ->
             findActiveFocusNode()?.findNonDeactivatedParent().let {
                 if (it == null || it == this) false else onFound.invoke(it)
             }
->>>>>>> 8b9e74df
         else -> error("Focus search invoked with invalid FocusDirection $focusDirection")
     }
 }
