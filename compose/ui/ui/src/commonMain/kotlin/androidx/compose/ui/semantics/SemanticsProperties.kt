--- conflicted
+++ resolved
@@ -428,19 +428,6 @@
     )
 }
 
-<<<<<<< HEAD
-=======
-internal fun <T> AccessibilityKey(name: String) =
-    SemanticsPropertyKey<T>(name = name, isImportantForAccessibility = true)
-
-internal fun <T> AccessibilityKey(name: String, mergePolicy: (T?, T) -> T?) =
-    SemanticsPropertyKey<T>(
-        name = name,
-        isImportantForAccessibility = true,
-        mergePolicy = mergePolicy
-    )
-
->>>>>>> f5541f29
 /**
  * Standard accessibility action.
  *
@@ -474,22 +461,6 @@
     }
 }
 
-<<<<<<< HEAD
-=======
-@Suppress("NOTHING_TO_INLINE")
-// inline to break static initialization cycle issue
-private inline fun <T : Function<Boolean>> ActionPropertyKey(name: String) =
-    AccessibilityKey<AccessibilityAction<T>>(
-        name = name,
-        mergePolicy = { parentValue, childValue ->
-            AccessibilityAction(
-                parentValue?.label ?: childValue.label,
-                parentValue?.action ?: childValue.action
-            )
-        }
-    )
-
->>>>>>> f5541f29
 /**
  * Custom accessibility action.
  *
