/*
 * Copyright 2022 The Android Open Source Project
 *
 * Licensed under the Apache License, Version 2.0 (the "License");
 * you may not use this file except in compliance with the License.
 * You may obtain a copy of the License at
 *
 *      http://www.apache.org/licenses/LICENSE-2.0
 *
 * Unless required by applicable law or agreed to in writing, software
 * distributed under the License is distributed on an "AS IS" BASIS,
 * WITHOUT WARRANTIES OR CONDITIONS OF ANY KIND, either express or implied.
 * See the License for the specific language governing permissions and
 * limitations under the License.
 */

package androidx.compose.ui.focus

import androidx.compose.ui.ExperimentalComposeUiApi
import androidx.compose.ui.Modifier
import androidx.compose.ui.geometry.Rect
import androidx.compose.ui.input.key.KeyEvent
import androidx.compose.ui.input.rotary.RotaryScrollEvent
import androidx.compose.ui.unit.LayoutDirection

/**
 * The focus owner provides some internal APIs that are not exposed by focus manager.
 */
internal interface FocusOwner : FocusManager {

    /**
     * A [Modifier] that can be added to the [Owners][androidx.compose.ui.node.Owner] modifier
     * list that contains the modifiers required by the focus system. (Eg, a root focus modifier).
     */
    val modifier: Modifier

    /**
     * The owner sets the layoutDirection that is then used during focus search.
     */
    var layoutDirection: LayoutDirection

    /**
     * This manager provides a way to ensure that only one focus transaction is running at a time.
     * We use this to prevent re-entrant focus operations. Starting a new transaction automatically
     * cancels the previous transaction and reverts any focus state changes made during that
     * transaction.
     */
    val focusTransactionManager: FocusTransactionManager

    /**
     * The [Owner][androidx.compose.ui.node.Owner] calls this function when it gains focus. This
     * informs the [focus manager][FocusOwnerImpl] that the
     * [Owner][androidx.compose.ui.node.Owner] gained focus, and that it should propagate this
     * focus to one of the focus modifiers in the component hierarchy.
     */
    fun takeFocus()

    /**
     * The [Owner][androidx.compose.ui.node.Owner] calls this function when it loses focus. This
     * informs the [focus manager][FocusOwnerImpl] that the
     * [Owner][androidx.compose.ui.node.Owner] lost focus, and that it should clear focus from
     * all the focus modifiers in the component hierarchy.
     */
    fun releaseFocus()

    /**
     * Call this function to set the focus to the root focus modifier.
     *
     * @param force: Whether we should forcefully clear focus regardless of whether we have
     * any components that have captured focus.
     *
     * @param refreshFocusEvents: Whether we should send an event up the hierarchy to update
     * the associated onFocusEvent nodes.
     *
     * This could be used to clear focus when a user clicks on empty space outside a focusable
     * component.
     */
    fun clearFocus(force: Boolean, refreshFocusEvents: Boolean)

    /**
     * Searches for the currently focused item, and returns its coordinates as a rect.
     */
    fun getFocusRect(): Rect?

    /**
     * Dispatches a key event through the compose hierarchy.
     */
    fun dispatchKeyEvent(keyEvent: KeyEvent): Boolean

    /**
     * Dispatches a rotary scroll event through the compose hierarchy.
     */
    fun dispatchRotaryEvent(event: RotaryScrollEvent): Boolean

    /**
     * Schedule a FocusTarget node to be invalidated after onApplyChanges.
     */
<<<<<<< HEAD
    @OptIn(ExperimentalComposeUiApi::class)
    fun scheduleInvalidation(node: FocusTargetModifierNode)
=======
    fun scheduleInvalidation(node: FocusTargetNode)
>>>>>>> fdff00cc

    /**
     * Schedule a FocusEvent node to be invalidated after onApplyChanges.
     */
    @OptIn(ExperimentalComposeUiApi::class)
    fun scheduleInvalidation(node: FocusEventModifierNode)

    /**
     * Schedule a FocusProperties node to be invalidated after onApplyChanges.
     */
    @OptIn(ExperimentalComposeUiApi::class)
    fun scheduleInvalidation(node: FocusPropertiesModifierNode)
}<|MERGE_RESOLUTION|>--- conflicted
+++ resolved
@@ -16,7 +16,6 @@
 
 package androidx.compose.ui.focus
 
-import androidx.compose.ui.ExperimentalComposeUiApi
 import androidx.compose.ui.Modifier
 import androidx.compose.ui.geometry.Rect
 import androidx.compose.ui.input.key.KeyEvent
@@ -88,6 +87,11 @@
     fun dispatchKeyEvent(keyEvent: KeyEvent): Boolean
 
     /**
+     * Dispatches an intercepted soft keyboard key event through the compose hierarchy.
+     */
+    fun dispatchInterceptedSoftKeyboardEvent(keyEvent: KeyEvent): Boolean
+
+    /**
      * Dispatches a rotary scroll event through the compose hierarchy.
      */
     fun dispatchRotaryEvent(event: RotaryScrollEvent): Boolean
@@ -95,22 +99,15 @@
     /**
      * Schedule a FocusTarget node to be invalidated after onApplyChanges.
      */
-<<<<<<< HEAD
-    @OptIn(ExperimentalComposeUiApi::class)
-    fun scheduleInvalidation(node: FocusTargetModifierNode)
-=======
     fun scheduleInvalidation(node: FocusTargetNode)
->>>>>>> fdff00cc
 
     /**
      * Schedule a FocusEvent node to be invalidated after onApplyChanges.
      */
-    @OptIn(ExperimentalComposeUiApi::class)
     fun scheduleInvalidation(node: FocusEventModifierNode)
 
     /**
      * Schedule a FocusProperties node to be invalidated after onApplyChanges.
      */
-    @OptIn(ExperimentalComposeUiApi::class)
     fun scheduleInvalidation(node: FocusPropertiesModifierNode)
 }