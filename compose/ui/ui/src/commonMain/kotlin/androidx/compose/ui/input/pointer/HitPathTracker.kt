--- conflicted
+++ resolved
@@ -466,13 +466,6 @@
                     hasEntered && !isIn -> PointerEventType.Exit
                     else -> PointerEventType.Move
                 }
-<<<<<<< HEAD
-=======
-            } else if (event.type == PointerEventType.Enter && wasIn && !hasExited) {
-                event.type = PointerEventType.Move // We already knew that it was in.
-            } else if (event.type == PointerEventType.Exit && isIn && activeHoverChange.pressed) {
-                event.type = PointerEventType.Move // We are still in.
->>>>>>> 5d516369
             }
 
             if (event.type == PointerEventType.Enter) hasEntered = true
