/*
 * Copyright 2020 The Android Open Source Project
 *
 * Licensed under the Apache License, Version 2.0 (the "License");
 * you may not use this file except in compliance with the License.
 * You may obtain a copy of the License at
 *
 *      http://www.apache.org/licenses/LICENSE-2.0
 *
 * Unless required by applicable law or agreed to in writing, software
 * distributed under the License is distributed on an "AS IS" BASIS,
 * WITHOUT WARRANTIES OR CONDITIONS OF ANY KIND, either express or implied.
 * See the License for the specific language governing permissions and
 * limitations under the License.
 */

package androidx.compose.ui.input.pointer

import androidx.compose.runtime.Immutable
import androidx.compose.ui.ExperimentalComposeUiApi
import androidx.compose.ui.Modifier
import androidx.compose.ui.geometry.Offset
import androidx.compose.ui.geometry.Size
import androidx.compose.ui.input.pointer.PointerEventPass.Final
import androidx.compose.ui.input.pointer.PointerEventPass.Initial
import androidx.compose.ui.input.pointer.PointerEventPass.Main
import androidx.compose.ui.internal.JvmDefaultWithCompatibility
import androidx.compose.ui.layout.LayoutCoordinates
import androidx.compose.ui.unit.IntSize

/** A [Modifier.Element] that can interact with pointer input. */
@JvmDefaultWithCompatibility
interface PointerInputModifier : Modifier.Element {
    val pointerInputFilter: PointerInputFilter
}

/**
 * A PointerInputFilter represents a single entity that receives [PointerInputChange]s), interprets
 * them, and consumes the aspects of the changes that it is react to such that other
 * PointerInputFilters don't also react to them.
 */
abstract class PointerInputFilter {

    /**
     * Invoked when pointers that previously hit this [PointerInputFilter] have changed. It is
     * expected that any [PointerInputChange]s that are used during this event and should not be
     * considered valid to be used in other filters should be marked as consumed by calling
     * [PointerInputChange.consume].
     *
     * @param pointerEvent The list of [PointerInputChange]s with positions relative to this
     *   [PointerInputFilter].
     * @param pass The [PointerEventPass] in which this function is being called.
     * @param bounds The width and height associated with this [PointerInputFilter].
     * @see PointerInputChange
     * @see PointerEventPass
     */
    abstract fun onPointerEvent(pointerEvent: PointerEvent, pass: PointerEventPass, bounds: IntSize)

    /**
     * Invoked to notify the handler that no more calls to [PointerInputFilter] will be made, until
     * at least new pointers exist. This can occur for a few reasons:
     * 1. Android dispatches ACTION_CANCEL to Compose.
     * 2. This [PointerInputFilter] is no longer associated with a LayoutNode.
     * 3. This [PointerInputFilter]'s associated LayoutNode is no longer in the composition tree.
     */
    abstract fun onCancel()

    internal var layoutCoordinates: LayoutCoordinates? = null

    /** The layout size assigned to this [PointerInputFilter]. */
    val size: IntSize
        get() = layoutCoordinates?.size ?: IntSize.Zero

    internal var isAttached: Boolean = false

    /**
     * Intercept pointer input that children receive even if the pointer is out of bounds.
     *
     * If `true`, and a child has been moved out of this layout and receives an event, this will
     * receive that event. If `false`, a child receiving pointer input outside of the bounds of this
     * layout will not trigger any events in this.
     */
    open val interceptOutOfBoundsChildEvents: Boolean
        get() = false

    /**
     * If `false`, then this [PointerInputFilter] will not allow siblings under it to respond to
     * events. If `true`, this will have the first chance to respond and the next sibling under will
     * then get a chance to respond as well. This trigger acts at the Layout level, so if any
     * [PointerInputFilter]s on a Layout has [shareWithSiblings] set to `true` then the Layout will
     * share with siblings.
     */
    @Suppress("OPT_IN_MARKER_ON_WRONG_TARGET")
    open val shareWithSiblings: Boolean
        get() = false
}

/** Describes a pointer input change event that has occurred at a particular point in time. */
expect class PointerEvent
internal constructor(
    changes: List<PointerInputChange>,
    internalPointerEvent: InternalPointerEvent?
) {
    /** @param changes The changes. */
    constructor(changes: List<PointerInputChange>)

    /** The changes. */
    val changes: List<PointerInputChange>

    /** The state of buttons (e.g. mouse or stylus buttons) during this event. */
    val buttons: PointerButtons

    /** The state of modifier keys during this event. */
    val keyboardModifiers: PointerKeyboardModifiers

    /** The primary reason the [PointerEvent] was sent. */
    var type: PointerEventType
        internal set
}

// TODO mark internal once https://youtrack.jetbrains.com/issue/KT-36695 is fixed
/* internal */ expect class NativePointerButtons

/** Contains the state of pointer buttons (e.g. mouse and stylus buttons). */
@kotlin.jvm.JvmInline value class PointerButtons(internal val packedValue: NativePointerButtons)

/**
 * `true` when the primary button (left mouse button) is pressed or `false` when it isn't pressed.
 */
expect val PointerButtons.isPrimaryPressed: Boolean

/**
 * `true` when the secondary button (right mouse button) is pressed or `false` when it isn't
 * pressed.
 */
expect val PointerButtons.isSecondaryPressed: Boolean

/**
 * `true` when the tertiary button (middle mouse button) is pressed or `false` when it isn't
 * pressed.
 */
expect val PointerButtons.isTertiaryPressed: Boolean

/**
 * `true` when the back button (mouse back button) is pressed or `false` when it isn't pressed or
 * there is no mouse button assigned to "back."
 */
expect val PointerButtons.isBackPressed: Boolean

/**
 * `true` when the forward button (mouse forward button) is pressed or `false` when it isn't pressed
 * or there is no button assigned to "forward."
 */
expect val PointerButtons.isForwardPressed: Boolean

/**
 * Returns `true` when the button at [buttonIndex] is pressed and `false` when it isn't pressed.
 * This method can handle buttons that haven't been assigned a designated purpose like
 * [isPrimaryPressed] and [isSecondaryPressed].
 */
expect fun PointerButtons.isPressed(buttonIndex: Int): Boolean

/** Returns `true` if any button is pressed or `false` if all buttons are released. */
expect val PointerButtons.areAnyPressed: Boolean

/**
 * Returns the index of first button pressed as used in [isPressed] or `-1` if no button is pressed.
 */
expect fun PointerButtons.indexOfFirstPressed(): Int

/**
 * Returns the index of last button pressed as used in [isPressed] or `-1` if no button is pressed.
 */
expect fun PointerButtons.indexOfLastPressed(): Int

// TODO mark internal once https://youtrack.jetbrains.com/issue/KT-36695 is fixed
/* internal */ expect class NativePointerKeyboardModifiers

/**
 * Contains the state of modifier keys, such as Shift, Control, and Alt, as well as the state of the
 * lock keys, such as Caps Lock and Num Lock.
 */
@kotlin.jvm.JvmInline
value class PointerKeyboardModifiers(internal val packedValue: NativePointerKeyboardModifiers)

// helps initialize `WindowInfo.keyboardModifiers` with a non-null value
internal expect fun EmptyPointerKeyboardModifiers(): PointerKeyboardModifiers

/** `true` when the Control key is pressed. */
expect val PointerKeyboardModifiers.isCtrlPressed: Boolean

/**
 * `true` when the Meta key is pressed. This is commonly associated with the Windows or Command key
 * on some keyboards.
 */
expect val PointerKeyboardModifiers.isMetaPressed: Boolean

/**
 * `true` when the Alt key is pressed. This is commonly associated with the Option key on some
 * keyboards.
 */
expect val PointerKeyboardModifiers.isAltPressed: Boolean

/** `true` when the AltGraph key is pressed. */
expect val PointerKeyboardModifiers.isAltGraphPressed: Boolean

/** `true` when the Sym key is pressed. */
expect val PointerKeyboardModifiers.isSymPressed: Boolean

/** `true` when the Shift key is pressed. */
expect val PointerKeyboardModifiers.isShiftPressed: Boolean

/** `true` when the Function key is pressed. */
expect val PointerKeyboardModifiers.isFunctionPressed: Boolean

/** `true` when the keyboard's Caps Lock is on. */
expect val PointerKeyboardModifiers.isCapsLockOn: Boolean

/** `true` when the keyboard's Scroll Lock is on. */
expect val PointerKeyboardModifiers.isScrollLockOn: Boolean

/** `true` when the keyboard's Num Lock is on. */
expect val PointerKeyboardModifiers.isNumLockOn: Boolean

/** The device type that produces a [PointerInputChange], such as a mouse or stylus. */
@kotlin.jvm.JvmInline
value class PointerType private constructor(private val value: Int) {

    override fun toString(): String =
        when (value) {
            1 -> "Touch"
            2 -> "Mouse"
            3 -> "Stylus"
            4 -> "Eraser"
            else -> "Unknown"
        }

    companion object {
        /** An unknown device type or the device type isn't relevant. */
        val Unknown = PointerType(0)

        /** Touch (finger) input. */
        val Touch = PointerType(1)

        /** A mouse pointer. */
        val Mouse = PointerType(2)

        /** A stylus. */
        val Stylus = PointerType(3)

        /** An eraser or an inverted stylus. */
        val Eraser = PointerType(4)
    }
}

/** Indicates the primary reason that the [PointerEvent] was sent. */
@kotlin.jvm.JvmInline
value class PointerEventType private constructor(internal val value: Int) {
    companion object {
        /** An unknown reason for the event. */
        val Unknown = PointerEventType(0)

        /** A button on the device was pressed or a new pointer was detected. */
        val Press = PointerEventType(1)

        /** A button on the device was released or a pointer was raised. */
        val Release = PointerEventType(2)

        /** The cursor or one or more touch pointers was moved. */
        val Move = PointerEventType(3)

        /**
         * The cursor has entered the input region. This will only be sent after the cursor is
         * hovering when in the input region.
         *
         * For example, the user's cursor is outside the input region and presses the button prior
         * to entering the input region. The [Enter] event will be sent when the button is released
         * inside the input region.
         */
        val Enter = PointerEventType(4)

        /**
         * A cursor device or elevated stylus exited the input region. This will only follow an
         * [Enter] event, so if a cursor with the button pressed enters and exits region, neither
         * [Enter] nor [Exit] will be sent for the input region. However, if a cursor enters the
         * input region, then a button is pressed, then the cursor exits and reenters, [Enter],
         * [Exit], and [Enter] will be received.
         */
        val Exit = PointerEventType(5)

        /**
         * A scroll event was sent. This can happen, for example, due to a mouse scroll wheel. This
         * event indicates that the [PointerInputChange.scrollDelta]'s [Offset] is non-zero.
         */
        val Scroll = PointerEventType(6)
    }

    override fun toString(): String =
        when (this) {
            Press -> "Press"
            Release -> "Release"
            Move -> "Move"
            Enter -> "Enter"
            Exit -> "Exit"
            Scroll -> "Scroll"
            else -> "Unknown"
        }
}

/**
 * Describes a change that has occurred for a particular pointer, as well as how much of the change
 * has been consumed (meaning, used by a node in the UI).
 *
 * The [position] represents the position of the pointer relative to the element that this
 * [PointerInputChange] is being dispatched to.
 *
 * Note 1: A [PointerEvent]'s [PointerEventType] is the cause of an event and the associated
 * [PointerInputChange]'s properties reflecting that. Most of those are exclusive, in other words, a
 * Press/Release [PointerEventType] will not cause a scrollDelta change and a Scroll
 * [PointerEventType] will not cause a pressed or previousPressed change. However, either a a Scroll
 * or a Press/Release may contain a position change in its [PointerInputChange]s. (You can imagine
 * one finger moving while another is lifted up.)
 *
 * Examples of [PointerEventType] and the associated [PointerInputChange] property changes:
 * - Press -> press will change (position may change) but scroll delta will not.
 * - Release -> press will change (position may change) but scroll delta will not.
 * - Move -> position will change but press and scroll delta will not.
 * - Scroll -> scroll delta will change (position may change) but press will not.
 *
 * Note 2: The [position] values can be outside the actual bounds of the element itself meaning the
 * numbers can be negative or larger than the element bounds.
 *
 * The [previousPosition] represents the position of the pointer offset to the current position of
 * the pointer relative to the screen.
 *
 * This means that [position] and [previousPosition] can always be used to understand how much a
 * pointer has moved relative to an element, even if that element is moving along with the changes
 * to the pointer. For example, if a pointer touches a 1x1 pixel box in the middle, [position] will
 * report a position of (0, 0) when dispatched to it. If the next event moves x position 5 pixels,
 * [position] will report (5, 0) and [previousPosition] will report (0, 0). If the box moves all 5
 * pixels, and the next event represents the pointer moving along the x axis for 5 more pixels,
 * [position] will again report (5, 0) and [previousPosition] will report (0, 0).
 *
 * @param id The unique id of the pointer associated with this [PointerInputChange].
 * @param uptimeMillis The time of the current pointer event, in milliseconds. The start (`0`) time
 *   is platform-dependent
 * @param position The [Offset] of the current pointer event, relative to the containing element
 *   (values can be negative or larger than the element bounds).
 * @param pressed `true` if the pointer event is considered "pressed." For example, finger touching
 *   the screen or a mouse button is pressed [pressed] would be `true`.
 * @param pressure The pressure of the of the pointer event
 * @param previousUptimeMillis The [uptimeMillis] of the previous pointer event
 * @param previousPosition The [Offset] of the previous pointer event, offset to the [position] and
 *   relative to the containing element.
 * @param previousPressed `true` if the pointer event was considered "pressed." For example , if a
 *   finger was touching the screen or a mouse button was pressed, [previousPressed] would be
 *   `true`.
 * @param isInitiallyConsumed whether the change was consumed from the start or not. This value can
 *   change over time as change is propagated through the pointer handlers. To query the actual
 *   status of the change use [isConsumed]
 * @param type The device type that produced the event, such as [mouse][PointerType.Mouse], or
 *   [touch][PointerType.Touch].git
 * @param scrollDelta The amount of scroll wheel movement in the horizontal and vertical directions.
 */
@Immutable
class PointerInputChange(
    val id: PointerId,
    val uptimeMillis: Long,
    val position: Offset,
    val pressed: Boolean,
    val pressure: Float,
    val previousUptimeMillis: Long,
    val previousPosition: Offset,
    val previousPressed: Boolean,
    isInitiallyConsumed: Boolean,
    val type: PointerType = PointerType.Touch,
    val scrollDelta: Offset = Offset.Zero
) {
    constructor(
        id: PointerId,
        uptimeMillis: Long,
        position: Offset,
        pressed: Boolean,
        previousUptimeMillis: Long,
        previousPosition: Offset,
        previousPressed: Boolean,
        isInitiallyConsumed: Boolean,
        type: PointerType = PointerType.Touch,
        scrollDelta: Offset = Offset.Zero
    ) : this(
        id,
        uptimeMillis,
        position,
        pressed,
        pressure = 1.0f,
        previousUptimeMillis,
        previousPosition,
        previousPressed,
        isInitiallyConsumed,
        type,
        scrollDelta
    )

    @Deprecated(
        level = DeprecationLevel.HIDDEN,
        replaceWith =
            ReplaceWith(
                "this(id, uptimeMillis, position, pressed, previousUptimeMillis," +
                    " previousPosition, previousPressed," +
                    " consumed.downChange || consumed.positionChange, type, Offset.Zero)"
            ),
        message = "Use another constructor with `scrollDelta` and without `ConsumedData` instead"
    )
    @Suppress("DEPRECATION")
    constructor(
        id: PointerId,
        uptimeMillis: Long,
        position: Offset,
        pressed: Boolean,
        previousUptimeMillis: Long,
        previousPosition: Offset,
        previousPressed: Boolean,
        consumed: ConsumedData,
        type: PointerType = PointerType.Touch
    ) : this(
        id,
        uptimeMillis,
        position,
        pressed,
        pressure = 1.0f,
        previousUptimeMillis,
        previousPosition,
        previousPressed,
        consumed.downChange || consumed.positionChange,
        type,
        Offset.Zero
    )

    internal constructor(
        id: PointerId,
        uptimeMillis: Long,
        position: Offset,
        pressed: Boolean,
        pressure: Float,
        previousUptimeMillis: Long,
        previousPosition: Offset,
        previousPressed: Boolean,
        isInitiallyConsumed: Boolean,
        type: PointerType,
        historical: List<HistoricalChange>,
        scrollDelta: Offset,
        originalEventPosition: Offset,
    ) : this(
        id,
        uptimeMillis,
        position,
        pressed,
        pressure,
        previousUptimeMillis,
        previousPosition,
        previousPressed,
        isInitiallyConsumed,
        type,
        scrollDelta
    ) {
        _historical = historical
        this.originalEventPosition = originalEventPosition
    }

    /**
     * Optional high-frequency pointer moves in between the last two dispatched events. Can be used
     * for extra accuracy when touchscreen rate exceeds framerate.
     */
    // With these experimental annotations, the API can be either cleanly removed or
    // stabilized. It doesn't appear in current.txt; and in experimental_current.txt,
    // it has the same effect as a primary constructor val.
    @Suppress("OPT_IN_MARKER_ON_WRONG_TARGET")
    val historical: List<HistoricalChange>
        get() = _historical ?: listOf()

    private var _historical: List<HistoricalChange>? = null

    internal var originalEventPosition: Offset = Offset.Zero

    /**
     * Indicates whether the change was consumed or not. Note that the change must be consumed in
     * full as there's no partial consumption system provided.
     */
    val isConsumed: Boolean
        get() = consumedDelegate?.isConsumed ?: (downChange || positionChange)

    internal var downChange = isInitiallyConsumed
    internal var positionChange = isInitiallyConsumed
    // Used by shallow copies (see [copy]) to share the consumed state across pointer input changes
    internal var consumedDelegate: PointerInputChange? = null

    /**
     * Consume change event, claiming all the corresponding change info to the caller. This is
     * usually needed when, button, when being clicked, consumed the "up" event so no other parents
     * of this button could consume this "up" again.
     *
     * "Consumption" is just an indication of the claim and each pointer input handler
     * implementation must manually check this flag to respect it.
     */
    fun consume() {
        if (consumedDelegate == null) {
            downChange = true
            positionChange = true
        } else {
            consumedDelegate?.consume()
        }
    }

    @Suppress("DEPRECATION") private var _consumed: ConsumedData? = null

    @Deprecated("use isConsumed and consume() pair of methods instead")
    @Suppress("DEPRECATION")
    val consumed: ConsumedData
        get() {
            if (_consumed == null) {
                _consumed = ConsumedData(this)
            }
            return _consumed!!
        }

    @Deprecated(
        level = DeprecationLevel.HIDDEN,
        replaceWith =
            ReplaceWith(
                "copy(id,currentTime, currentPosition, currentPressed, previousTime," +
                    "previousPosition, previousPressed, consumed, type, this.scrollDelta)"
            ),
        message = "Use another copy() method with scrollDelta parameter instead"
    )
    @Suppress("DEPRECATION")
    fun copy(
        id: PointerId = this.id,
        currentTime: Long = this.uptimeMillis,
        currentPosition: Offset = this.position,
        currentPressed: Boolean = this.pressed,
        previousTime: Long = this.previousUptimeMillis,
        previousPosition: Offset = this.previousPosition,
        previousPressed: Boolean = this.previousPressed,
        consumed: ConsumedData = this.consumed,
        type: PointerType = this.type,
    ): PointerInputChange =
        PointerInputChange(
                id,
                currentTime,
                currentPosition,
                currentPressed,
                this.pressure,
                previousTime,
                previousPosition,
                previousPressed,
                consumed.downChange || consumed.positionChange,
                type,
                this.historical,
                this.scrollDelta,
                this.originalEventPosition,
            )
            .also {
                // This method makes a deep copy, copy the consumed state directly without setting
                // the consumed delegate, which is used for shallow copies.
                it.positionChange = this.positionChange
                it.downChange = this.downChange
            }

    /**
     * Make a shallow copy of the [PointerInputChange]
     *
     * **NOTE:** Due to the need of the inner contract of the [PointerInputChange], this method
     * performs a shallow copy of the [PointerInputChange]. Any [consume] call between any of the
     * copies will consume any other copy automatically. Therefore, copy with the new [isConsumed]
     * is not possible. Consider creating a new [PointerInputChange]
     */
    fun copy(
        id: PointerId = this.id,
        currentTime: Long = this.uptimeMillis,
        currentPosition: Offset = this.position,
        currentPressed: Boolean = this.pressed,
        previousTime: Long = this.previousUptimeMillis,
        previousPosition: Offset = this.previousPosition,
        previousPressed: Boolean = this.previousPressed,
        type: PointerType = this.type,
        scrollDelta: Offset = this.scrollDelta
    ): PointerInputChange =
        copy(
                id = id,
                currentTime = currentTime,
                currentPosition = currentPosition,
                currentPressed = currentPressed,
                pressure = this.pressure,
                previousTime = previousTime,
                previousPosition = previousPosition,
                previousPressed = previousPressed,
                type = type,
                historical = this.historical,
                scrollDelta = scrollDelta
            )
            .also {
                // This method makes a shallow copy, copy the delegate to share the consumed state
                // across instances. The local consumed state is irrelevant since we won't look at
                // it, meaning there's no need to copy positionChange and downChange.
                it.consumedDelegate = this.consumedDelegate ?: this
            }

    @Suppress("DEPRECATION")
    @Deprecated(
        "Partial consumption has been deprecated. Use copy() instead without `consumed` " +
            "parameter to create a shallow copy or a constructor to create a new " +
            "PointerInputChange",
        replaceWith =
            ReplaceWith(
                "copy(id, currentTime, currentPosition, currentPressed, previousTime, " +
                    "previousPosition, previousPressed, type, scrollDelta)"
            )
    )
    fun copy(
        id: PointerId = this.id,
        currentTime: Long = this.uptimeMillis,
        currentPosition: Offset = this.position,
        currentPressed: Boolean = this.pressed,
        previousTime: Long = this.previousUptimeMillis,
        previousPosition: Offset = this.previousPosition,
        previousPressed: Boolean = this.previousPressed,
        consumed: ConsumedData,
        type: PointerType = this.type,
        scrollDelta: Offset = this.scrollDelta
    ): PointerInputChange =
        PointerInputChange(
                id,
                currentTime,
                currentPosition,
                currentPressed,
                this.pressure,
                previousTime,
                previousPosition,
                previousPressed,
                consumed.downChange || consumed.positionChange,
                type,
                this.historical,
                scrollDelta,
                this.originalEventPosition,
            )
            .also {
                // This method makes a deep copy, copy the consumed state directly without setting
                // the consumed delegate, which is used for shallow copies.
                it.positionChange = this.positionChange
                it.downChange = this.downChange
            }

    /**
     * Make a shallow copy of the [PointerInputChange]
     *
     * **NOTE:** Due to the need of the inner contract of the [PointerInputChange], this method
     * performs a shallow copy of the [PointerInputChange]. Any [consume] call between any of the
     * copies will consume any other copy automatically. Therefore, copy with the new [isConsumed]
     * is not possible. Consider creating a new [PointerInputChange].
     */
    fun copy(
        id: PointerId = this.id,
        currentTime: Long = this.uptimeMillis,
        currentPosition: Offset = this.position,
        currentPressed: Boolean = this.pressed,
        pressure: Float = this.pressure,
        previousTime: Long = this.previousUptimeMillis,
        previousPosition: Offset = this.previousPosition,
        previousPressed: Boolean = this.previousPressed,
        type: PointerType = this.type,
        scrollDelta: Offset = this.scrollDelta
    ): PointerInputChange =
        PointerInputChange(
                id,
                currentTime,
                currentPosition,
                currentPressed,
                pressure,
                previousTime,
                previousPosition,
                previousPressed,
                isInitiallyConsumed = false, // doesn't matter, we will copy the consumed booleans
                type,
                historical = this.historical,
                scrollDelta,
                this.originalEventPosition,
            )
            .also {
                // This method makes a shallow copy, copy the delegate to share the consumed state
                // across instances. The local consumed state is irrelevant since we won't look at
                // it, meaning there's no need to copy positionChange and downChange.
                it.consumedDelegate = this.consumedDelegate ?: this
            }

    /**
     * Make a shallow copy of the [PointerInputChange]
     *
     * **NOTE:** Due to the need of the inner contract of the [PointerInputChange], this method
     * performs a shallow copy of the [PointerInputChange]. Any [consume] call between any of the
     * copies will consume any other copy automatically. Therefore, copy with the new [isConsumed]
     * is not possible. Consider creating a new [PointerInputChange].
     */
    @ExperimentalComposeUiApi
    fun copy(
        id: PointerId = this.id,
        currentTime: Long = this.uptimeMillis,
        currentPosition: Offset = this.position,
        currentPressed: Boolean = this.pressed,
        previousTime: Long = this.previousUptimeMillis,
        previousPosition: Offset = this.previousPosition,
        previousPressed: Boolean = this.previousPressed,
        type: PointerType = this.type,
        historical: List<HistoricalChange>,
        scrollDelta: Offset = this.scrollDelta
    ): PointerInputChange =
        copy(
                id = id,
                currentTime = currentTime,
                currentPosition = currentPosition,
                currentPressed = currentPressed,
                pressure = this.pressure,
                previousTime = previousTime,
                previousPosition = previousPosition,
                previousPressed = previousPressed,
                type = type,
                historical = historical,
                scrollDelta = scrollDelta
            )
            .also {
                // This method makes a shallow copy, copy the delegate to share the consumed state
                // across instances. The local consumed state is irrelevant since we won't look at
                // it, meaning there's no need to copy positionChange and downChange.
                it.consumedDelegate = this.consumedDelegate ?: this
            }

    /**
     * Make a shallow copy of the [PointerInputChange]
     *
     * **NOTE:** Due to the need of the inner contract of the [PointerInputChange], this method
     * performs a shallow copy of the [PointerInputChange]. Any [consume] call between any of the
     * copies will consume any other copy automatically. Therefore, copy with the new [isConsumed]
     * is not possible. Consider creating a new [PointerInputChange].
     */
<<<<<<< HEAD
    @ExperimentalComposeUiApi
    @Suppress("DEPRECATION")
=======
>>>>>>> 71a0e559
    fun copy(
        id: PointerId = this.id,
        currentTime: Long = this.uptimeMillis,
        currentPosition: Offset = this.position,
        currentPressed: Boolean = this.pressed,
        pressure: Float = this.pressure,
        previousTime: Long = this.previousUptimeMillis,
        previousPosition: Offset = this.previousPosition,
        previousPressed: Boolean = this.previousPressed,
        type: PointerType = this.type,
        historical: List<HistoricalChange> = this.historical,
        scrollDelta: Offset = this.scrollDelta
    ): PointerInputChange =
        PointerInputChange(
                id,
                currentTime,
                currentPosition,
                currentPressed,
                pressure,
                previousTime,
                previousPosition,
                previousPressed,
                isInitiallyConsumed = false, // doesn't matter, we will copy the consumed booleans
                type,
                historical,
                scrollDelta,
                originalEventPosition = this.originalEventPosition,
            )
            .also {
                // This method makes a shallow copy, copy the delegate to share the consumed state
                // across instances. The local consumed state is irrelevant since we won't look at
                // it, meaning there's no need to copy positionChange and downChange.
                it.consumedDelegate = this.consumedDelegate ?: this
            }

    // Long string concatenation causes atomicfu plugin to be slow/hang.
    // See https://youtrack.jetbrains.com/issue/KT-65645/Atomicfu-plugin-compilation-hangs-on-a-long-string-concatenation
    override fun toString(): String {
        return "PointerInputChange(id=$id, " +
            "uptimeMillis=$uptimeMillis, " +
            "position=$position, " +
            "pressed=$pressed, " +
            "pressure=$pressure, " +
            "previousUptimeMillis=$previousUptimeMillis, " +
            "previousPosition=$previousPosition, " +
            "previousPressed=$previousPressed, " +
            "isConsumed=$isConsumed, " +
            "type=$type, " +
            "historical=$historical," +
            "scrollDelta=$scrollDelta)"
    }
}

/**
 * Data structure for "historical" pointer moves.
 *
 * Optional high-frequency pointer moves in between the last two dispatched events: can be used for
 * extra accuracy when touchscreen rate exceeds framerate.
 *
 * @param uptimeMillis The time of the historical pointer event, in milliseconds. In between the
 *   current and previous pointer event times.
 * @param position The [Offset] of the historical pointer event, relative to the containing element.
 */
@Immutable
class HistoricalChange(val uptimeMillis: Long, val position: Offset) {
    internal var originalEventPosition: Offset = Offset.Zero
        private set

    internal constructor(
        uptimeMillis: Long,
        position: Offset,
        originalEventPosition: Offset
    ) : this(uptimeMillis, position) {
        this.originalEventPosition = originalEventPosition
    }

    override fun toString(): String {
        return "HistoricalChange(uptimeMillis=$uptimeMillis, position=$position)"
    }
}

/**
 * An ID for a given pointer.
 *
 * @param value The actual value of the id.
 */
@kotlin.jvm.JvmInline value class PointerId(val value: Long)

/**
 * Describes what aspects of a change has been consumed.
 *
 * @param positionChange True if a position change in this event has been consumed.
 * @param downChange True if a change to down or up has been consumed.
 */
@Deprecated("Use PointerInputChange.isConsumed and PointerInputChange.consume() instead")
class ConsumedData(positionChange: Boolean = false, downChange: Boolean = false) {
    private var change: PointerInputChange? = null

    internal constructor(
        change: PointerInputChange
    ) : this(change.positionChange, change.downChange) {
        this.change = change
    }

    @Suppress("GetterSetterNames")
    @get:Suppress("GetterSetterNames")
    @Deprecated(
        "Partial consumption was deprecated. Use PointerEvent.isConsumed " +
            "and PointerEvent.consume() instead."
    )
    var positionChange: Boolean = positionChange
        get() = change?.consumedDelegate?.positionChange ?: (change?.positionChange ?: field)
        set(value) {
            change?.consumedDelegate?.positionChange = value
            change?.positionChange = value
            field = value
        }

    @Suppress("GetterSetterNames")
    @get:Suppress("GetterSetterNames")
    @Deprecated(
        "Partial consumption was deprecated. Use PointerEvent.isConsumed " +
            "and PointerEvent.consume() instead."
    )
    var downChange: Boolean = downChange
        get() = change?.consumedDelegate?.downChange ?: (change?.downChange ?: field)
        set(value) {
            change?.consumedDelegate?.downChange = value
            change?.downChange = value
            field = value
        }
}

/**
 * The enumeration of passes where [PointerInputChange] traverses up and down the UI tree.
 *
 * PointerInputChanges traverse throw the hierarchy in the following passes:
 * 1. [Initial]: Down the tree from ancestor to descendant.
 * 2. [Main]: Up the tree from descendant to ancestor.
 * 3. [Final]: Down the tree from ancestor to descendant.
 *
 * These passes serve the following purposes:
 * 1. Initial: Allows ancestors to consume aspects of [PointerInputChange] before descendants. This
 *    is where, for example, a scroller may block buttons from getting tapped by other fingers once
 *    scrolling has started.
 * 2. Main: The primary pass where gesture filters should react to and consume aspects of
 *    [PointerInputChange]s. This is the primary path where descendants will interact with
 *    [PointerInputChange]s before parents. This allows for buttons to respond to a tap before a
 *    container of the bottom to respond to a tap.
 * 3. Final: This pass is where children can learn what aspects of [PointerInputChange]s were
 *    consumed by parents during the [Main] pass. For example, this is how a button determines that
 *    it should no longer respond to fingers lifting off of it because a parent scroller has
 *    consumed movement in a [PointerInputChange].
 */
enum class PointerEventPass {
    Initial,
    Main,
    Final
}

/**
 * True if this [PointerInputChange] represents a pointer coming in contact with the screen and that
 * change has not been consumed.
 */
fun PointerInputChange.changedToDown() = !isConsumed && !previousPressed && pressed

/**
 * True if this [PointerInputChange] represents a pointer coming in contact with the screen, whether
 * or not that change has been consumed.
 */
fun PointerInputChange.changedToDownIgnoreConsumed() = !previousPressed && pressed

/**
 * True if this [PointerInputChange] represents a pointer breaking contact with the screen and that
 * change has not been consumed.
 */
fun PointerInputChange.changedToUp() = !isConsumed && previousPressed && !pressed

/**
 * True if this [PointerInputChange] represents a pointer breaking contact with the screen, whether
 * or not that change has been consumed.
 */
fun PointerInputChange.changedToUpIgnoreConsumed() = previousPressed && !pressed

/**
 * True if this [PointerInputChange] represents a pointer moving on the screen and some of that
 * movement has not been consumed.
 */
fun PointerInputChange.positionChanged() =
    this.positionChangeInternal(false) != Offset.Companion.Zero

/**
 * True if this [PointerInputChange] represents a pointer moving on the screen ignoring how much of
 * that movement may have been consumed.
 */
fun PointerInputChange.positionChangedIgnoreConsumed() =
    this.positionChangeInternal(true) != Offset.Companion.Zero

/**
 * The distance that the pointer has moved on the screen minus any distance that has been consumed.
 */
fun PointerInputChange.positionChange() = this.positionChangeInternal(false)

/**
 * The distance that the pointer has moved on the screen, ignoring the fact that it might have been
 * consumed.
 */
fun PointerInputChange.positionChangeIgnoreConsumed() = this.positionChangeInternal(true)

private fun PointerInputChange.positionChangeInternal(ignoreConsumed: Boolean = false): Offset {
    val previousPosition = previousPosition
    val currentPosition = position

    val offset = currentPosition - previousPosition

    return if (!ignoreConsumed && isConsumed) Offset.Zero else offset
}

/** True if this [PointerInputChange]'s movement has been consumed. */
@Deprecated(
    "Partial consumption has been deprecated. Use isConsumed instead",
    replaceWith = ReplaceWith("isConsumed")
)
fun PointerInputChange.positionChangeConsumed() = isConsumed

/** True if any aspect of this [PointerInputChange] has been consumed. */
@Deprecated(
    "Partial consumption has been deprecated. Use isConsumed instead",
    replaceWith = ReplaceWith("isConsumed")
)
fun PointerInputChange.anyChangeConsumed() = isConsumed

/**
 * Consume the up or down change of this [PointerInputChange] if there is an up or down change to
 * consume.
 */
@Deprecated(
    "Partial consumption has been deprecated. Use consume() instead.",
    replaceWith = ReplaceWith("if (pressed != previousPressed) consume()")
)
fun PointerInputChange.consumeDownChange() {
    if (pressed != previousPressed) {
        consume()
    }
}

/** Consume position change if there is any */
@Deprecated(
    "Partial consumption has been deprecated. Use consume() instead.",
    replaceWith = ReplaceWith("if (positionChange() != Offset.Zero) consume()")
)
fun PointerInputChange.consumePositionChange() {
    if (positionChange() != Offset.Zero) {
        consume()
    }
}

/** Consumes all changes associated with the [PointerInputChange] */
@Deprecated("Use consume() instead", replaceWith = ReplaceWith("consume()"))
fun PointerInputChange.consumeAllChanges() {
    consume()
}

/**
 * Returns `true` if the pointer has moved outside of the region of `(0, 0, size.width,
 * size.height)` or `false` if the current pointer is up or it is inside the given bounds.
 */
@Deprecated(
    message = "Use isOutOfBounds() that supports minimum touch target",
    replaceWith = ReplaceWith("this.isOutOfBounds(size, extendedTouchPadding)")
)
fun PointerInputChange.isOutOfBounds(size: IntSize): Boolean {
    val position = position
    val x = position.x
    val y = position.y
    val width = size.width
    val height = size.height
    return x < 0f || x > width || y < 0f || y > height
}

/**
 * Returns `true` if the pointer has moved outside of the pointer region. For Touch events, this is
 * (-extendedTouchPadding.width, -extendedTouchPadding.height, size.width +
 * extendedTouchPadding.width, size.height + extendedTouchPadding.height) and for other events, this
 * is `(0, 0, size.width, size.height)`. Returns`false` if the current pointer is up or it is inside
 * the pointer region.
 */
fun PointerInputChange.isOutOfBounds(size: IntSize, extendedTouchPadding: Size): Boolean {
    if (type != PointerType.Touch) {
        @Suppress("DEPRECATION") return isOutOfBounds(size)
    }
    val position = position
    val x = position.x
    val y = position.y
    val minX = -extendedTouchPadding.width
    val maxX = size.width + extendedTouchPadding.width
    val minY = -extendedTouchPadding.height
    val maxY = size.height + extendedTouchPadding.height
    return x < minX || x > maxX || y < minY || y > maxY
}<|MERGE_RESOLUTION|>--- conflicted
+++ resolved
@@ -741,11 +741,6 @@
      * copies will consume any other copy automatically. Therefore, copy with the new [isConsumed]
      * is not possible. Consider creating a new [PointerInputChange].
      */
-<<<<<<< HEAD
-    @ExperimentalComposeUiApi
-    @Suppress("DEPRECATION")
-=======
->>>>>>> 71a0e559
     fun copy(
         id: PointerId = this.id,
         currentTime: Long = this.uptimeMillis,
