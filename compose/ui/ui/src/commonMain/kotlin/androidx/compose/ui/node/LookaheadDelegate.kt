--- conflicted
+++ resolved
@@ -216,19 +216,14 @@
                 get() = height
             override val alignmentLines: Map<AlignmentLine, Int>
                 get() = alignmentLines
-<<<<<<< HEAD
-=======
             override val rulers: (RulerScope.() -> Unit)?
                 get() = rulers
->>>>>>> c29f7383
 
             override fun placeChildren() {
                 placementScope.placementBlock()
             }
         }
     }
-<<<<<<< HEAD
-=======
 
     internal fun captureRulers(result: MeasureResult?) {
         if (result != null) {
@@ -334,7 +329,6 @@
 ) : OwnerScope {
     override val isValidOwnerScope: Boolean
         get() = placeable.coordinates.isAttached
->>>>>>> c29f7383
 }
 
 // This is about 16 million pixels. That should be big enough. We'll treat anything bigger as an
@@ -344,11 +338,7 @@
 
 @Suppress("NOTHING_TO_INLINE")
 internal inline fun checkMeasuredSize(width: Int, height: Int) {
-<<<<<<< HEAD
-    check(width and MaxLayoutMask == 0 && height and MaxLayoutMask == 0) {
-=======
     checkPrecondition(width and MaxLayoutMask == 0 && height and MaxLayoutMask == 0) {
->>>>>>> c29f7383
         "Size($width x $height) is out of range. Each dimension must be between 0 and " +
             "$MaxLayoutDimension."
     }
