/*
 * Copyright 2019 The Android Open Source Project
 *
 * Licensed under the Apache License, Version 2.0 (the "License");
 * you may not use this file except in compliance with the License.
 * You may obtain a copy of the License at
 *
 *      http://www.apache.org/licenses/LICENSE-2.0
 *
 * Unless required by applicable law or agreed to in writing, software
 * distributed under the License is distributed on an "AS IS" BASIS,
 * WITHOUT WARRANTIES OR CONDITIONS OF ANY KIND, either express or implied.
 * See the License for the specific language governing permissions and
 * limitations under the License.
 */

package androidx.compose.ui

import androidx.compose.runtime.Stable
import androidx.compose.ui.internal.JvmDefaultWithCompatibility
import androidx.compose.ui.internal.checkPrecondition
import androidx.compose.ui.node.DelegatableNode
import androidx.compose.ui.node.DrawModifierNode
import androidx.compose.ui.node.NodeCoordinator
import androidx.compose.ui.node.NodeKind
import androidx.compose.ui.node.ObserverNodeOwnerScope
import androidx.compose.ui.node.invalidateDraw
import androidx.compose.ui.node.requireOwner
import kotlinx.coroutines.CoroutineScope
import kotlinx.coroutines.Job
import kotlinx.coroutines.cancel

private val EmptyStackTraceElements = emptyArray<StackTraceElement>()

/**
 * Used in place of the standard Job cancellation pathway to avoid reflective
 * javaClass.simpleName lookups to build the exception message and stack trace collection.
 * Remove if these are changed in kotlinx.coroutines.
 */
private class ModifierNodeDetachedCancellationException : PlatformOptimizedCancellationException(
    "The Modifier.Node was detached"
<<<<<<< HEAD
)
=======
) {
    override fun fillInStackTrace(): Throwable {
        // Avoid null.clone() on Android <= 6.0 when accessing stackTrace
        stackTrace = EmptyStackTraceElements
        return this
    }
}
>>>>>>> 06eba716

/**
 * An ordered, immutable collection of [modifier elements][Modifier.Element] that decorate or add
 * behavior to Compose UI elements. For example, backgrounds, padding and click event listeners
 * decorate or add behavior to rows, text or buttons.
 *
 * @sample androidx.compose.ui.samples.ModifierUsageSample
 *
 * Modifier implementations should offer a fluent factory extension function on [Modifier] for
 * creating combined modifiers by starting from existing modifiers:
 *
 * @sample androidx.compose.ui.samples.ModifierFactorySample
 *
 * Modifier elements may be combined using [then]. Order is significant; modifier elements that
 * appear first will be applied first.
 *
 * Composables that accept a [Modifier] as a parameter to be applied to the whole component
 * represented by the composable function should name the parameter `modifier` and
 * assign the parameter a default value of [Modifier]. It should appear as the first
 * optional parameter in the parameter list; after all required parameters (except for trailing
 * lambda parameters) but before any other parameters with default values. Any default modifiers
 * desired by a composable function should come after the `modifier` parameter's value in the
 * composable function's implementation, keeping [Modifier] as the default parameter value.
 * For example:
 *
 * @sample androidx.compose.ui.samples.ModifierParameterSample
 *
 * The pattern above allows default modifiers to still be applied as part of the chain
 * if a caller also supplies unrelated modifiers.
 *
 * Composables that accept modifiers to be applied to a specific subcomponent `foo`
 * should name the parameter `fooModifier` and follow the same guidelines above for default values
 * and behavior. Subcomponent modifiers should be grouped together and follow the parent
 * composable's modifier. For example:
 *
 * @sample androidx.compose.ui.samples.SubcomponentModifierSample
 */
@Suppress("ModifierFactoryExtensionFunction")
@Stable
@JvmDefaultWithCompatibility
interface Modifier {

    /**
     * Accumulates a value starting with [initial] and applying [operation] to the current value
     * and each element from outside in.
     *
     * Elements wrap one another in a chain from left to right; an [Element] that appears to the
     * left of another in a `+` expression or in [operation]'s parameter order affects all
     * of the elements that appear after it. [foldIn] may be used to accumulate a value starting
     * from the parent or head of the modifier chain to the final wrapped child.
     */
    fun <R> foldIn(initial: R, operation: (R, Element) -> R): R

    /**
     * Accumulates a value starting with [initial] and applying [operation] to the current value
     * and each element from inside out.
     *
     * Elements wrap one another in a chain from left to right; an [Element] that appears to the
     * left of another in a `+` expression or in [operation]'s parameter order affects all
     * of the elements that appear after it. [foldOut] may be used to accumulate a value starting
     * from the child or tail of the modifier chain up to the parent or head of the chain.
     */
    fun <R> foldOut(initial: R, operation: (Element, R) -> R): R

    /**
     * Returns `true` if [predicate] returns true for any [Element] in this [Modifier].
     */
    fun any(predicate: (Element) -> Boolean): Boolean

    /**
     * Returns `true` if [predicate] returns true for all [Element]s in this [Modifier] or if
     * this [Modifier] contains no [Element]s.
     */
    fun all(predicate: (Element) -> Boolean): Boolean

    /**
     * Concatenates this modifier with another.
     *
     * Returns a [Modifier] representing this modifier followed by [other] in sequence.
     */
    infix fun then(other: Modifier): Modifier =
        if (other === Modifier) this else CombinedModifier(this, other)

    /**
     * A single element contained within a [Modifier] chain.
     */
    @JvmDefaultWithCompatibility
    interface Element : Modifier {
        override fun <R> foldIn(initial: R, operation: (R, Element) -> R): R =
            operation(initial, this)

        override fun <R> foldOut(initial: R, operation: (Element, R) -> R): R =
            operation(this, initial)

        override fun any(predicate: (Element) -> Boolean): Boolean = predicate(this)

        override fun all(predicate: (Element) -> Boolean): Boolean = predicate(this)
    }

    /**
     * The longer-lived object that is created for each [Modifier.Element] applied to a
     * [androidx.compose.ui.layout.Layout]. Most [Modifier.Node] implementations will have a
     * corresponding "Modifier Factory" extension method on Modifier that will allow them to be used
     * indirectly, without ever implementing a [Modifier.Node] subclass directly. In some cases it
     * may be useful to define a custom [Modifier.Node] subclass in order to efficiently implement
     * some collection of behaviors that requires maintaining state over time and over many
     * recompositions where the various provided Modifier factories are not sufficient.
     *
     * When a [Modifier] is set on a [androidx.compose.ui.layout.Layout], each [Modifier.Element]
     * contained in that linked list will result in a corresponding [Modifier.Node] instance in a
     * matching linked list of [Modifier.Node]s that the [androidx.compose.ui.layout.Layout] will
     * hold on to. As subsequent [Modifier] chains get set on the
     * [androidx.compose.ui.layout.Layout], the linked list of [Modifier.Node]s will be diffed and
     * updated as appropriate, even though the [Modifier] instance might be completely new. As a
     * result, the lifetime of a [Modifier.Node] is the intersection of the lifetime of the
     * [androidx.compose.ui.layout.Layout] that it lives on and a corresponding [Modifier.Element]
     * being present in the [androidx.compose.ui.layout.Layout]'s [Modifier].
     *
     * If one creates a subclass of [Modifier.Node], it is expected that it will implement one or
     * more interfaces that interact with the various Compose UI subsystems. To use the
     * [Modifier.Node] subclass, it is expected that it will be instantiated by adding a
     * [androidx.compose.ui.node.ModifierNodeElement] to a [Modifier] chain.
     *
     * @see androidx.compose.ui.node.ModifierNodeElement
     * @see androidx.compose.ui.node.CompositionLocalConsumerModifierNode
     * @see androidx.compose.ui.node.DelegatableNode
     * @see androidx.compose.ui.node.DelegatingNode
     * @see androidx.compose.ui.node.LayoutModifierNode
     * @see androidx.compose.ui.node.DrawModifierNode
     * @see androidx.compose.ui.node.SemanticsModifierNode
     * @see androidx.compose.ui.node.PointerInputModifierNode
     * @see androidx.compose.ui.modifier.ModifierLocalModifierNode
     * @see androidx.compose.ui.node.ParentDataModifierNode
     * @see androidx.compose.ui.node.LayoutAwareModifierNode
     * @see androidx.compose.ui.node.GlobalPositionAwareModifierNode
     * @see androidx.compose.ui.node.IntermediateLayoutModifierNode
     */
    abstract class Node : DelegatableNode {
        @Suppress("LeakingThis")
        final override var node: Node = this
            private set

        private var scope: CoroutineScope? = null

        /**
         * A [CoroutineScope] that can be used to launch tasks that should run while the node is
         * attached.
         *
         * The scope is accessible between [onAttach] and [onDetach] calls, and will be cancelled
         * after the node is detached (after [onDetach] returns).
         *
         * @sample androidx.compose.ui.samples.ModifierNodeCoroutineScopeSample
         *
         * @throws IllegalStateException If called while the node is not attached.
         */
        val coroutineScope: CoroutineScope
            get() = scope ?: CoroutineScope(
                requireOwner().coroutineContext +
                    Job(parent = requireOwner().coroutineContext[Job])
            ).also {
                scope = it
            }

        internal var kindSet: Int = 0

        // NOTE: We use an aggregate mask that or's all of the type masks of the children of the
        // chain so that we can quickly prune a subtree. This INCLUDES the kindSet of this node
        // as well. Initialize this to "every node" so that before it is set it doesn't
        // accidentally cause a truncated traversal.
        internal var aggregateChildKindSet: Int = 0.inv()
        internal var parent: Node? = null
        internal var child: Node? = null
        internal var ownerScope: ObserverNodeOwnerScope? = null
        internal var coordinator: NodeCoordinator? = null
            private set
        internal var insertedNodeAwaitingAttachForInvalidation = false
        internal var updatedNodeAwaitingAttachForInvalidation = false
        private var onAttachRunExpected = false
        private var onDetachRunExpected = false
        /**
         * Indicates that the node is attached to a [androidx.compose.ui.layout.Layout] which is
         * part of the UI tree.
         * This will get set to true right before [onAttach] is called, and set to false right
         * after [onDetach] is called.
         *
         * @see onAttach
         * @see onDetach
         */
        var isAttached: Boolean = false
            private set

        /**
         * If this property returns `true`, then nodes will be automatically invalidated after the
         * modifier update completes (For example, if the returned Node is a [DrawModifierNode], its
         * [DrawModifierNode.invalidateDraw] function will be invoked automatically as part of
         * auto invalidation).
         *
         * This is enabled by default, and provides a convenient mechanism to schedule invalidation
         * and apply changes made to the modifier. You may choose to set this to `false` if your
         * modifier has auto-invalidatable properties that do not frequently require invalidation to
         * improve performance by skipping unnecessary invalidation. If `autoInvalidate` is set to
         * `false`, you must call the appropriate invalidate functions manually when the modifier
         * is updated or else the updates may not be reflected in the UI appropriately.
         */
        @Suppress("GetterSetterNames")
        @get:Suppress("GetterSetterNames")
        open val shouldAutoInvalidate: Boolean
            get() = true

        internal open fun updateCoordinator(coordinator: NodeCoordinator?) {
            this.coordinator = coordinator
        }

        @Suppress("NOTHING_TO_INLINE")
        internal inline fun isKind(kind: NodeKind<*>) = kindSet and kind.mask != 0

        internal open fun markAsAttached() {
            checkPrecondition(!isAttached) { "node attached multiple times" }
            checkPrecondition(coordinator != null) {
                "attach invoked on a node without a coordinator"
            }
            isAttached = true
            onAttachRunExpected = true
        }

        internal open fun runAttachLifecycle() {
            checkPrecondition(isAttached) {
                "Must run markAsAttached() prior to runAttachLifecycle"
            }
            checkPrecondition(onAttachRunExpected) { "Must run runAttachLifecycle() only once " +
                "after markAsAttached()"
            }
            onAttachRunExpected = false
            onAttach()
            onDetachRunExpected = true
        }

        internal open fun runDetachLifecycle() {
            checkPrecondition(isAttached) { "node detached multiple times" }
            checkPrecondition(coordinator != null) {
                "detach invoked on a node without a coordinator"
            }
            checkPrecondition(onDetachRunExpected) {
                "Must run runDetachLifecycle() once after runAttachLifecycle() and before " +
                    "markAsDetached()"
            }
            onDetachRunExpected = false
            onDetach()
        }

        internal open fun markAsDetached() {
            checkPrecondition(isAttached) { "Cannot detach a node that is not attached" }
            checkPrecondition(!onAttachRunExpected) {
                "Must run runAttachLifecycle() before markAsDetached()"
            }
            checkPrecondition(!onDetachRunExpected) {
                "Must run runDetachLifecycle() before markAsDetached()"
            }
            isAttached = false

            scope?.let {
                it.cancel(ModifierNodeDetachedCancellationException())
                scope = null
            }
        }

        internal open fun reset() {
            checkPrecondition(isAttached) { "reset() called on an unattached node" }
            onReset()
        }

        /**
         * Called when the node is attached to a [androidx.compose.ui.layout.Layout] which is
         * part of the UI tree.
         * When called, `node` is guaranteed to be non-null. You can call sideEffect,
         * coroutineScope, etc.
         * This is not guaranteed to get called at a time where the rest of the Modifier.Nodes in
         * the hierarchy are "up to date". For instance, at the time of calling onAttach for this
         * node, another node may be in the tree that will be detached by the time Compose has
         * finished applying changes. As a result, if you need to guarantee that the state of the
         * tree is "final" for this round of changes, you should use the [sideEffect] API to
         * schedule the calculation to be done at that time.
         */
        open fun onAttach() {}

        /**
         * Called when the node is not attached to a [androidx.compose.ui.layout.Layout] which is
         * not a part of the UI tree anymore. Note that the node can be reattached again.
         *
         * This should be called right before the node gets removed from the list, so you should
         * still be able to traverse inside of this method. Ideally we would not allow you to
         * trigger side effects here.
         */
        open fun onDetach() {}

        /**
         * Called when the node is about to be moved to a pool of layouts ready to be reused.
         * For example it happens when the node is part of the item of LazyColumn after this item
         * is scrolled out of the viewport. This means this node could be in future reused for a
         * [androidx.compose.ui.layout.Layout] displaying a semantically different content when
         * the list will be populating a new item.
         *
         * Use this callback to reset some local item specific state, like "is my component focused".
         *
         * This callback is called while the node is attached. Right after this callback the node
         * will be detached and later reattached when reused.
         *
         * @sample androidx.compose.ui.samples.ModifierNodeResetSample
         */
        open fun onReset() {}

        /**
         * This can be called to register [effect] as a function to be executed after all of the
         * changes to the tree are applied.
         *
         * This API can only be called if the node [isAttached].
         */
        @ExperimentalComposeUiApi
        fun sideEffect(effect: () -> Unit) {
            requireOwner().registerOnEndApplyChangesListener(effect)
        }

        internal fun setAsDelegateTo(owner: Node) {
            node = owner
        }
    }

    /**
     * The companion object `Modifier` is the empty, default, or starter [Modifier]
     * that contains no [elements][Element]. Use it to create a new [Modifier] using
     * modifier extension factory functions:
     *
     * @sample androidx.compose.ui.samples.ModifierUsageSample
     *
     * or as the default value for [Modifier] parameters:
     *
     * @sample androidx.compose.ui.samples.ModifierParameterSample
     */
    // The companion object implements `Modifier` so that it may be used as the start of a
    // modifier extension factory expression.
    companion object : Modifier {
        override fun <R> foldIn(initial: R, operation: (R, Element) -> R): R = initial
        override fun <R> foldOut(initial: R, operation: (Element, R) -> R): R = initial
        override fun any(predicate: (Element) -> Boolean): Boolean = false
        override fun all(predicate: (Element) -> Boolean): Boolean = true
        override infix fun then(other: Modifier): Modifier = other
        override fun toString() = "Modifier"
    }
}

/**
 * A node in a [Modifier] chain. A CombinedModifier always contains at least two elements;
 * a Modifier [outer] that wraps around the Modifier [inner].
 */
class CombinedModifier(
    internal val outer: Modifier,
    internal val inner: Modifier
) : Modifier {
    override fun <R> foldIn(initial: R, operation: (R, Modifier.Element) -> R): R =
        inner.foldIn(outer.foldIn(initial, operation), operation)

    override fun <R> foldOut(initial: R, operation: (Modifier.Element, R) -> R): R =
        outer.foldOut(inner.foldOut(initial, operation), operation)

    override fun any(predicate: (Modifier.Element) -> Boolean): Boolean =
        outer.any(predicate) || inner.any(predicate)

    override fun all(predicate: (Modifier.Element) -> Boolean): Boolean =
        outer.all(predicate) && inner.all(predicate)

    override fun equals(other: Any?): Boolean =
        other is CombinedModifier && outer == other.outer && inner == other.inner

    override fun hashCode(): Int = outer.hashCode() + 31 * inner.hashCode()

    override fun toString() = "[" + foldIn("") { acc, element ->
        if (acc.isEmpty()) element.toString() else "$acc, $element"
    } + "]"
}<|MERGE_RESOLUTION|>--- conflicted
+++ resolved
@@ -39,17 +39,7 @@
  */
 private class ModifierNodeDetachedCancellationException : PlatformOptimizedCancellationException(
     "The Modifier.Node was detached"
-<<<<<<< HEAD
 )
-=======
-) {
-    override fun fillInStackTrace(): Throwable {
-        // Avoid null.clone() on Android <= 6.0 when accessing stackTrace
-        stackTrace = EmptyStackTraceElements
-        return this
-    }
-}
->>>>>>> 06eba716
 
 /**
  * An ordered, immutable collection of [modifier elements][Modifier.Element] that decorate or add
