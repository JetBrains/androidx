--- conflicted
+++ resolved
@@ -174,16 +174,7 @@
      * component.
      */
     override fun clearFocus(force: Boolean) {
-<<<<<<< HEAD
-        clearFocus(
-            force,
-            refreshFocusEvents = true,
-            clearOwnerFocus = true,
-            focusDirection = @OptIn(ExperimentalComposeUiApi::class) Exit
-        )
-=======
         clearFocus(force, refreshFocusEvents = true, clearOwnerFocus = true, focusDirection = Exit)
->>>>>>> 8b9e74df
     }
 
     override fun clearFocus(
@@ -313,15 +304,6 @@
         focusedRect: Rect?,
         onFound: (FocusTargetNode) -> Boolean
     ): Boolean? {
-<<<<<<< HEAD
-        val source = rootFocusNode.findActiveFocusNode()?.also {
-            // Check if a custom focus traversal order is specified.
-            when (val customDest = it.customFocusSearch(focusDirection, onLayoutDirection())) {
-                @OptIn(ExperimentalComposeUiApi::class)
-                Cancel -> return null
-                Default -> { /* Do Nothing */ }
-                else -> return customDest.findFocusTargetNode(onFound)
-=======
         val source =
             findFocusTargetNode()?.also {
                 // Check if a custom focus traversal order is specified.
@@ -333,7 +315,6 @@
                     }
                     else -> return customDest.findFocusTargetNode(onFound)
                 }
->>>>>>> 8b9e74df
             }
 
         return rootFocusNode.focusSearch(focusDirection, onLayoutDirection(), focusedRect) {
@@ -369,24 +350,6 @@
             )
             return false
         }
-<<<<<<< HEAD
-
-        if (!validateKeyEvent(keyEvent)) return false
-
-        val activeFocusTarget = rootFocusNode.findActiveFocusNode()
-        val focusedKeyInputNode = activeFocusTarget?.lastLocalKeyInputNode()
-                ?: activeFocusTarget?.nearestAncestorIncludingSelf(Nodes.KeyInput)?.node
-                ?: rootFocusNode.nearestAncestor(Nodes.KeyInput)?.node
-
-        focusedKeyInputNode?.traverseAncestorsIncludingSelf(
-            type = Nodes.KeyInput,
-            onPreVisit = { if (it.onPreKeyEvent(keyEvent)) return true },
-            onVisit = { if (onFocusedItem.invoke()) return true },
-            onPostVisit = { if (it.onKeyEvent(keyEvent)) return true }
-        )
-        return false
-=======
->>>>>>> 8b9e74df
     }
 
     override fun dispatchInterceptedSoftKeyboardEvent(keyEvent: KeyEvent): Boolean {
