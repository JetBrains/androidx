--- conflicted
+++ resolved
@@ -53,16 +53,13 @@
  * to control focus.
  */
 internal class FocusOwnerImpl(
-<<<<<<< HEAD
+    // TODO replace by onClearFocusForOwner?
     private val parent: FocusManager? = null,
-    onRequestApplyChangesListener: (() -> Unit) -> Unit
-=======
     onRequestApplyChangesListener: (() -> Unit) -> Unit,
     private val onRequestFocusForOwner:
         (focusDirection: FocusDirection?, previouslyFocusedRect: Rect?) -> Boolean,
     private val onClearFocusForOwner: () -> Unit,
     private val layoutDirection: (() -> LayoutDirection)
->>>>>>> 0937d2ba
 ) : FocusOwner {
 
     internal var rootFocusNode = FocusTargetNode()
@@ -182,23 +179,11 @@
             return@withNewTransaction rootFocusNode.clearFocus(force, refreshFocusEvents)
         }
 
-<<<<<<< HEAD
-            // If this hierarchy had focus before clearing it, it indicates that the host view has
-            // focus. So after clearing focus within the compose hierarchy, we should restore focus
-            // to the root focus modifier to maintain consistency with the host view.
-            val rootInitialState = rootFocusNode.focusState
-            if (rootFocusNode.clearFocus(force, refreshFocusEvents)) {
-                rootFocusNode.focusState = when (rootInitialState) {
-                    Active, ActiveParent, Captured -> Active
-                    Inactive -> Inactive
-                }
-            }
-            parent?.clearFocus(force)
-=======
         if (clearedFocusSuccessfully && clearOwnerFocus) {
             onClearFocusForOwner.invoke()
->>>>>>> 0937d2ba
-        }
+        }
+
+        parent?.clearFocus(force)
     }
 
     /**
@@ -213,6 +198,10 @@
         val movedFocus = focusSearch(focusDirection, null) {
             it.requestFocus(focusDirection) ?: false
         } ?: return false
+
+        if (!movedFocus && moveParentFocus(focusDirection)) {
+            return true
+        }
 
         // To wrap focus around, we clear focus and request initial focus.
         if (!movedFocus && focusDirection.supportsWrapAroundFocus()) {
@@ -244,12 +233,7 @@
                 rootFocusNode -> error("Focus search landed at the root.")
                 else -> onFound(it)
             }
-<<<<<<< HEAD
-        // If we didn't find a potential next item, try to wrap around.
-        return !isCancelled && (foundNextItem || moveParentFocus(focusDirection) || wrapAroundFocus(focusDirection))
-=======
-        }
->>>>>>> 0937d2ba
+        }
     }
 
     private fun moveParentFocus(focusDirection: FocusDirection) =
