--- conflicted
+++ resolved
@@ -144,16 +144,6 @@
                 }
             }
 
-<<<<<<< HEAD
-        // If this hierarchy had focus before clearing it, it indicates that the host view has
-        // focus. So after clearing focus within the compose hierarchy, we should restore focus to
-        // the root focus modifier to maintain consistency with the host view.
-        val rootInitialState = rootFocusNode.focusState
-        if (rootFocusNode.clearFocus(force, refreshFocusEvents)) {
-            rootFocusNode.focusState = when (rootInitialState) {
-                Active, ActiveParent, Captured -> Active
-                Inactive -> Inactive
-=======
             // If this hierarchy had focus before clearing it, it indicates that the host view has
             // focus. So after clearing focus within the compose hierarchy, we should restore focus
             // to the root focus modifier to maintain consistency with the host view.
@@ -163,7 +153,6 @@
                     Active, ActiveParent, Captured -> Active
                     Inactive -> Inactive
                 }
->>>>>>> 4fbd9517
             }
         }
     }
