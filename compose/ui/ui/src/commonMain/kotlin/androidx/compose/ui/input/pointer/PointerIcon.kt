/*
 * Copyright 2021 The Android Open Source Project
 *
 * Licensed under the Apache License, Version 2.0 (the "License");
 * you may not use this file except in compliance with the License.
 * You may obtain a copy of the License at
 *
 *      http://www.apache.org/licenses/LICENSE-2.0
 *
 * Unless required by applicable law or agreed to in writing, software
 * distributed under the License is distributed on an "AS IS" BASIS,
 * WITHOUT WARRANTIES OR CONDITIONS OF ANY KIND, either express or implied.
 * See the License for the specific language governing permissions and
 * limitations under the License.
 */

package androidx.compose.ui.input.pointer

import androidx.compose.runtime.Stable
import androidx.compose.ui.Modifier
import androidx.compose.ui.input.pointer.PointerEventPass.Main
import androidx.compose.ui.node.CompositionLocalConsumerModifierNode
import androidx.compose.ui.node.DpTouchBoundsExpansion
import androidx.compose.ui.node.ModifierNodeElement
import androidx.compose.ui.node.PointerInputModifierNode
import androidx.compose.ui.node.TouchBoundsExpansion
import androidx.compose.ui.node.TraversableNode
import androidx.compose.ui.node.TraversableNode.Companion.TraverseDescendantsAction
import androidx.compose.ui.node.currentValueOf
import androidx.compose.ui.node.requireDensity
import androidx.compose.ui.node.traverseAncestors
import androidx.compose.ui.node.traverseDescendants
import androidx.compose.ui.platform.InspectorInfo
import androidx.compose.ui.platform.LocalPointerIconService
import androidx.compose.ui.unit.IntSize
import androidx.compose.ui.util.fastAny

/**
 * Represents a pointer icon to use in [Modifier.pointerHoverIcon] or [Modifier.stylusHoverIcon].
 */
@Stable
interface PointerIcon {

    /**
     * A collection of common pointer icons used for the mouse cursor. These icons will be used to
     * assign default pointer icons for various widgets.
     */
    companion object {

        /** The default arrow icon that is commonly used for cursor icons. */
        val Default = pointerIconDefault

        /** Commonly used when selecting precise portions of the screen. */
        val Crosshair = pointerIconCrosshair

        /** Also called an I-beam cursor, this is commonly used on selectable or editable text. */
        val Text = pointerIconText

        /** Commonly used to indicate to a user that an element is clickable. */
        val Hand = pointerIconHand
    }
}

internal expect val pointerIconDefault: PointerIcon
internal expect val pointerIconCrosshair: PointerIcon
internal expect val pointerIconText: PointerIcon
internal expect val pointerIconHand: PointerIcon

internal interface PointerIconService {
    fun getIcon(): PointerIcon

    fun setIcon(value: PointerIcon?)

    fun getStylusHoverIcon(): PointerIcon?

    fun setStylusHoverIcon(value: PointerIcon?)
}

/**
 * Modifier that lets a developer define a pointer icon to display when the cursor is hovered over
 * the element. When [overrideDescendants] is set to true, descendants cannot override the pointer
 * icon using this modifier.
 *
 * @sample androidx.compose.ui.samples.PointerIconSample
<<<<<<< HEAD
 * @param icon The icon to set
 * @param overrideDescendants when false (by default) descendants are able to set their own pointer
 * icon. If true, no descendants under this parent are eligible to change the icon (it will be set
 * to this [the parent's] icon).
=======
 * @param icon the icon to set
 * @param overrideDescendants when false (by default), descendants are able to set their own pointer
 *   icon. If true, no descendants under this parent are eligible to change the icon (it will be set
 *   to the this (the parent's) icon).
>>>>>>> 6f09cf2a
 */
@Stable
fun Modifier.pointerHoverIcon(icon: PointerIcon, overrideDescendants: Boolean = false) =
    this then
        PointerHoverIconModifierElement(icon = icon, overrideDescendants = overrideDescendants)

internal data class PointerHoverIconModifierElement(
    val icon: PointerIcon,
    val overrideDescendants: Boolean = false
) : ModifierNodeElement<PointerHoverIconModifierNode>() {
    override fun create() = PointerHoverIconModifierNode(icon, overrideDescendants)

    override fun update(node: PointerHoverIconModifierNode) {
        node.icon = icon
        node.overrideDescendants = overrideDescendants
    }

    override fun InspectorInfo.inspectableProperties() {
        name = "pointerHoverIcon"
        properties["icon"] = icon
        properties["overrideDescendants"] = overrideDescendants
    }
}

/*
 * Changes the pointer hover icon if the node is in bounds and if the node is not overridden
 * by a parent pointer hover icon node. This node implements [PointerInputModifierNode] so it can
 * listen to pointer input events and determine if the pointer has entered or exited the bounds of
 * the modifier itself.
 *
 * If the icon or overrideDescendants values are changed, this node will determine if it needs to
 * walk down and/or up the modifier chain to update those pointer hover icon modifier nodes as well.
 */
internal class PointerHoverIconModifierNode(
    icon: PointerIcon,
    overrideDescendants: Boolean = false
) : HoverIconModifierNode(icon, overrideDescendants) {
    /* Traversal key used with the [TraversableNode] interface to enable all the traversing
     * functions (ancestor, child, subtree, and subtreeIf).
     */
    override val traverseKey = "androidx.compose.ui.input.pointer.PointerHoverIcon"

    override fun isRelevantPointerType(pointerType: PointerType) =
        pointerType != PointerType.Stylus && pointerType != PointerType.Eraser

    override fun displayIcon(icon: PointerIcon?) {
        pointerIconService?.setIcon(icon)
    }
}

/**
 * Modifier that lets a developer define a pointer icon to display when a stylus is hovered over the
 * element. When [overrideDescendants] is set to true, descendants cannot override the pointer icon
 * using this modifier.
 *
 * @param icon the icon to set
 * @param overrideDescendants when false (by default), descendants are able to set their own pointer
 *   icon. If true, no descendants under this parent are eligible to change the icon (it will be set
 *   to the this (the parent's) icon).
 * @param touchBoundsExpansion amount by which the element's bounds is expanded
 * @sample androidx.compose.ui.samples.StylusHoverIconSample
 */
fun Modifier.stylusHoverIcon(
    icon: PointerIcon,
    overrideDescendants: Boolean = false,
    touchBoundsExpansion: DpTouchBoundsExpansion? = null
) =
    this then
        StylusHoverIconModifierElement(
            icon = icon,
            overrideDescendants = overrideDescendants,
            touchBoundsExpansion = touchBoundsExpansion
        )

internal data class StylusHoverIconModifierElement(
    val icon: PointerIcon,
    val overrideDescendants: Boolean = false,
    val touchBoundsExpansion: DpTouchBoundsExpansion? = null
) : ModifierNodeElement<StylusHoverIconModifierNode>() {
    override fun create() =
        StylusHoverIconModifierNode(icon, overrideDescendants, touchBoundsExpansion)

    override fun update(node: StylusHoverIconModifierNode) {
        node.icon = icon
        node.overrideDescendants = overrideDescendants
        node.dpTouchBoundsExpansion = touchBoundsExpansion
    }

    override fun InspectorInfo.inspectableProperties() {
        name = "stylusHoverIcon"
        properties["icon"] = icon
        properties["overrideDescendants"] = overrideDescendants
        properties["touchBoundsExpansion"] = touchBoundsExpansion
    }
}

internal class StylusHoverIconModifierNode(
    icon: PointerIcon,
    overrideDescendants: Boolean = false,
    touchBoundsExpansion: DpTouchBoundsExpansion? = null
) : HoverIconModifierNode(icon, overrideDescendants, touchBoundsExpansion) {
    /* Traversal key used with the [TraversableNode] interface to enable all the traversing
     * functions (ancestor, child, subtree, and subtreeIf).
     */
    override val traverseKey = "androidx.compose.ui.input.pointer.StylusHoverIcon"

    override fun isRelevantPointerType(pointerType: PointerType) =
        pointerType == PointerType.Stylus || pointerType == PointerType.Eraser

    override fun displayIcon(icon: PointerIcon?) {
        pointerIconService?.setStylusHoverIcon(icon)
    }
}

internal abstract class HoverIconModifierNode(
    icon: PointerIcon,
    overrideDescendants: Boolean = false,
    var dpTouchBoundsExpansion: DpTouchBoundsExpansion? = null
) :
    Modifier.Node(),
    TraversableNode,
    PointerInputModifierNode,
    CompositionLocalConsumerModifierNode {

    var icon = icon
        set(value) {
            if (field != value) {
                field = value
                if (cursorInBoundsOfNode) {
                    displayIconIfDescendantsDoNotHavePriority()
                }
            }
        }

    var overrideDescendants = overrideDescendants
        set(value) {
            if (field != value) {
                field = value

                if (overrideDescendants) { // overrideDescendants changed from false -> true
                    // If this node or any descendants have the cursor in bounds, change the icon.
                    if (cursorInBoundsOfNode) {
                        displayIcon()
                    }
                } else { // overrideDescendants changed from true -> false
                    if (cursorInBoundsOfNode) {
                        displayIconFromCurrentNodeOrDescendantsWithCursorInBounds()
                    }
                }
            }
        }

    // Service used to actually update the icon with the system when needed.
    protected val pointerIconService: PointerIconService?
        get() = currentValueOf(LocalPointerIconService)

    private var cursorInBoundsOfNode = false

    // Pointer Input callback for determining if a Pointer has Entered or Exited this node.
    override fun onPointerEvent(
        pointerEvent: PointerEvent,
        pass: PointerEventPass,
        bounds: IntSize
    ) {
        if (pass == Main && pointerEvent.changes.fastAny { isRelevantPointerType(it.type) }) {
            // Cursor within the surface area of this node's bounds
            if (pointerEvent.type == PointerEventType.Enter) {
                onEnter()
            } else if (pointerEvent.type == PointerEventType.Exit) {
                onExit()
            }
        }
    }

    private fun onEnter() {
        cursorInBoundsOfNode = true
        displayIconIfDescendantsDoNotHavePriority()
    }

    private fun onExit() {
        if (cursorInBoundsOfNode) {
            cursorInBoundsOfNode = false

            if (isAttached) {
                displayIconFromAncestorNodeWithCursorInBoundsOrDefaultIcon()
            }
        }
    }

    override fun onCancelPointerInput() {
        // While pointer icon only really cares about enter/exit, there are some cases (dynamically
        // adding Modifier Nodes) where a modifier might be cancelled but hasn't been detached or
        // exited, so we need to cover that case.
        onExit()
    }

    override fun onDetach() {
        onExit()
        super.onDetach()
    }

    override val touchBoundsExpansion: TouchBoundsExpansion
        get() =
            dpTouchBoundsExpansion?.roundToTouchBoundsExpansion(requireDensity())
                ?: TouchBoundsExpansion.None

    abstract fun isRelevantPointerType(pointerType: PointerType): Boolean

    abstract fun displayIcon(icon: PointerIcon?)

    private fun displayIcon() {
        // If there are any ancestor that override this node, we must use that icon. Otherwise, we
        // use the current node's icon
        val iconToUse = findOverridingAncestorNode()?.icon ?: icon
        displayIcon(iconToUse)
    }

    private fun displayIconIfDescendantsDoNotHavePriority() {
        var hasIconRightsOverDescendants = true

        if (!overrideDescendants) {
            traverseDescendants {
                // Descendant in bounds has rights to the icon (and has already set it),
                // so we ignore.
                val continueTraversal =
                    if (it.cursorInBoundsOfNode) {
                        hasIconRightsOverDescendants = false
                        TraverseDescendantsAction.CancelTraversal
                    } else {
                        TraverseDescendantsAction.ContinueTraversal
                    }
                continueTraversal
            }
        }

        if (hasIconRightsOverDescendants) {
            displayIcon()
        }
    }

    /*
     * Finds and returns the lowest descendant node with the cursor within its bounds (true node
     * that gets to decide the icon).
     *
     * Note: Multiple descendant nodes may have `cursorInBoundsOfNode` set to true (for when the
     * cursor enters their bounds). The lowest one is the one that is the correct node for the
     * pointer (see example for explanation).
     *
     * Example: Parent node contains a child node within its visual border (both are pointer icon
     * nodes).
     * - Pointer moves over the PARENT node triggers the pointer input handler ENTER event which
     * sets `cursorInBoundsOfNode` = `true`.
     * - Pointer moves over CHILD node triggers the pointer input handler ENTER event which sets
     * `cursorInBoundsOfNode` = `true`.
     *
     * They are both true now because the pointer input event's exit is not triggered (which would
     * set cursorInBoundsOfNode` = `false`) unless the pointer moves outside the parent node.
     * Because the child node is contained visually within the parent node, it is not triggered.
     * That is why we need to get the lowest node with `cursorInBoundsOfNode` set to true.
     */
    private fun findDescendantNodeWithCursorInBounds(): HoverIconModifierNode? {
        var descendantNodeWithCursorInBounds: HoverIconModifierNode? = null

        traverseDescendants {
            var actionForSubtreeOfCurrentNode = TraverseDescendantsAction.ContinueTraversal

            if (it.cursorInBoundsOfNode) {
                descendantNodeWithCursorInBounds = it

                // No descendant nodes below this one are eligible to set the icon.
                if (it.overrideDescendants) {
                    actionForSubtreeOfCurrentNode =
                        TraverseDescendantsAction.SkipSubtreeAndContinueTraversal
                }
            }
            actionForSubtreeOfCurrentNode
        }

        return descendantNodeWithCursorInBounds
    }

    private fun displayIconFromCurrentNodeOrDescendantsWithCursorInBounds() {
        if (!cursorInBoundsOfNode) return

        var hoverIconModifierNode: HoverIconModifierNode = this

        if (!overrideDescendants) {
            findDescendantNodeWithCursorInBounds()?.let { hoverIconModifierNode = it }
        }

        hoverIconModifierNode.displayIcon()
    }

    private fun findOverridingAncestorNode(): HoverIconModifierNode? {
        var hoverIconModifierNode: HoverIconModifierNode? = null

        traverseAncestors {
            if (it.overrideDescendants && it.cursorInBoundsOfNode) {
                hoverIconModifierNode = it
            }
            // continue traversal
            true
        }

        return hoverIconModifierNode
    }

    /*
     * Sets the icon to either the ancestor where the pointer is in its bounds (or to its
     * ancestors if one overrides it) or to a default icon.
     */
    private fun displayIconFromAncestorNodeWithCursorInBoundsOrDefaultIcon() {
        var hoverIconModifierNode: HoverIconModifierNode? = null

        traverseAncestors {
            if (hoverIconModifierNode == null && it.cursorInBoundsOfNode) {
                hoverIconModifierNode = it

                // We should only assign a node that override its descendants if there was a node
                // below it where the pointer was in bounds meaning the hoverIconModifierNode will
                // not be null.
            } else if (
                hoverIconModifierNode != null && it.overrideDescendants && it.cursorInBoundsOfNode
            ) {
                hoverIconModifierNode = it
            }

            // continue traversal
            true
        }
        hoverIconModifierNode?.displayIcon() ?: displayIcon(null)
    }
}<|MERGE_RESOLUTION|>--- conflicted
+++ resolved
@@ -82,17 +82,10 @@
  * icon using this modifier.
  *
  * @sample androidx.compose.ui.samples.PointerIconSample
-<<<<<<< HEAD
- * @param icon The icon to set
- * @param overrideDescendants when false (by default) descendants are able to set their own pointer
- * icon. If true, no descendants under this parent are eligible to change the icon (it will be set
- * to this [the parent's] icon).
-=======
  * @param icon the icon to set
  * @param overrideDescendants when false (by default), descendants are able to set their own pointer
  *   icon. If true, no descendants under this parent are eligible to change the icon (it will be set
  *   to the this (the parent's) icon).
->>>>>>> 6f09cf2a
  */
 @Stable
 fun Modifier.pointerHoverIcon(icon: PointerIcon, overrideDescendants: Boolean = false) =
