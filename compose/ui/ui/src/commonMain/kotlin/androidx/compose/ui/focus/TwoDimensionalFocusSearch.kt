--- conflicted
+++ resolved
@@ -17,10 +17,7 @@
 package androidx.compose.ui.focus
 
 import androidx.compose.runtime.collection.MutableVector
-<<<<<<< HEAD
-=======
 import androidx.compose.ui.ComposeUiFlags
->>>>>>> 8b9e74df
 import androidx.compose.ui.ExperimentalComposeUiApi
 import androidx.compose.ui.focus.FocusDirection.Companion.Down
 import androidx.compose.ui.focus.FocusDirection.Companion.Enter
@@ -138,14 +135,6 @@
     // For the purpose of choosing an appropriate child, we convert moveFocus(Enter)
     // to Left or Right based on LayoutDirection. If this was an implicit enter, we use the
     // direction that triggered the implicit enter.
-<<<<<<< HEAD
-    val requestedDirection = when (direction) {
-        // TODO(b/244528858) choose different items for moveFocus(Enter) based on LayoutDirection.
-        @OptIn(ExperimentalComposeUiApi::class)
-        Enter -> Right
-        else -> direction
-    }
-=======
     val requestedDirection =
         when (direction) {
             // TODO(b/244528858) choose different items for moveFocus(Enter) based on
@@ -153,7 +142,6 @@
             Enter -> Right
             else -> direction
         }
->>>>>>> 8b9e74df
 
     // To start the search, we pick one of the four corners of this node as the initially
     // focused rectangle.
