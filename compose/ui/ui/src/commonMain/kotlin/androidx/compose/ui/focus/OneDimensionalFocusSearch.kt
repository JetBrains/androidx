/*
 * Copyright 2021 The Android Open Source Project
 *
 * Licensed under the Apache License, Version 2.0 (the "License");
 * you may not use this file except in compliance with the License.
 * You may obtain a copy of the License at
 *
 *      http://www.apache.org/licenses/LICENSE-2.0
 *
 * Unless required by applicable law or agreed to in writing, software
 * distributed under the License is distributed on an "AS IS" BASIS,
 * WITHOUT WARRANTIES OR CONDITIONS OF ANY KIND, either express or implied.
 * See the License for the specific language governing permissions and
 * limitations under the License.
 */

package androidx.compose.ui.focus

import androidx.compose.runtime.collection.MutableVector
import androidx.compose.runtime.collection.mutableVectorOf
import androidx.compose.ui.focus.FocusDirection.Companion.Next
import androidx.compose.ui.focus.FocusDirection.Companion.Previous
import androidx.compose.ui.focus.FocusStateImpl.Active
import androidx.compose.ui.focus.FocusStateImpl.ActiveParent
import androidx.compose.ui.focus.FocusStateImpl.Captured
import androidx.compose.ui.focus.FocusStateImpl.Deactivated
import androidx.compose.ui.focus.FocusStateImpl.DeactivatedParent
import androidx.compose.ui.focus.FocusStateImpl.Inactive
import androidx.compose.ui.node.LayoutNode
<<<<<<< HEAD
import androidx.compose.ui.node.LayoutNodeWrapper
=======
>>>>>>> 199c61b4
import kotlin.contracts.ExperimentalContracts
import kotlin.contracts.contract

private const val InvalidFocusDirection = "This function should only be used for 1-D focus search"
private const val NoActiveChild = "ActiveParent must have a focusedChild"

internal fun FocusModifier.oneDimensionalFocusSearch(
    direction: FocusDirection,
    onFound: (FocusModifier) -> Boolean
): Boolean = when (direction) {
    Next -> forwardFocusSearch(onFound)
    Previous -> backwardFocusSearch(onFound)
    else -> error(InvalidFocusDirection)
}

private fun FocusModifier.forwardFocusSearch(
    onFound: (FocusModifier) -> Boolean
): Boolean = when (focusState) {
    ActiveParent, DeactivatedParent -> {
        val focusedChild = focusedChild ?: error(NoActiveChild)
        focusedChild.forwardFocusSearch(onFound) ||
            generateAndSearchChildren(focusedChild, Next, onFound)
    }
    Active, Captured, Deactivated -> pickChildForForwardSearch(onFound)
    Inactive -> onFound.invoke(this)
}

private fun FocusModifier.backwardFocusSearch(
    onFound: (FocusModifier) -> Boolean
): Boolean = when (focusState) {
    ActiveParent, DeactivatedParent -> {
        val focusedChild = focusedChild ?: error(NoActiveChild)

        // Unlike forwardFocusSearch, backwardFocusSearch visits the children before the parent.
        when (focusedChild.focusState) {
            ActiveParent -> focusedChild.backwardFocusSearch(onFound) ||
                // Don't forget to visit this item after visiting all its children.
                onFound.invoke(focusedChild)

            DeactivatedParent -> focusedChild.backwardFocusSearch(onFound) ||
                // Since this item is deactivated, just skip it and search among its siblings.
                generateAndSearchChildren(focusedChild, Previous, onFound)

            // Since this item "is focused", it means we already visited all its children.
            // So just search among its siblings.
            Active, Captured -> generateAndSearchChildren(focusedChild, Previous, onFound)

            Deactivated, Inactive -> error(NoActiveChild)
        }
    }
    // BackwardFocusSearch is invoked at the root, and so it searches among siblings of the
    // ActiveParent for a child that is focused. If we encounter an active node (instead of an
    // ActiveParent) or a deactivated node (instead of a deactivated parent), it indicates
    // that the hierarchy does not have focus. ie. this is the initial focus state.
    // So we pick one of the children as the result.
    Active, Captured, Deactivated -> pickChildForBackwardSearch(onFound)

    // If we encounter an inactive node, we attempt to pick one of its children before picking
    // this node (backward search visits the children before the parent).
    Inactive -> pickChildForBackwardSearch(onFound) || onFound.invoke(this)
}

// Search among your children for the next child.
// If the next child is not found, generate more children by requesting a beyondBoundsLayout.
private fun FocusModifier.generateAndSearchChildren(
    focusedItem: FocusModifier,
    direction: FocusDirection,
    onFound: (FocusModifier) -> Boolean
): Boolean {
    // Search among the currently available children.
    if (searchChildren(focusedItem, direction, onFound)) {
        return true
    }

    // Generate more items until searchChildren() finds a result.
    return searchBeyondBounds(direction) {
        // Search among the added children. (The search continues as long as we return null).
        searchChildren(focusedItem, direction, onFound).takeIf { found ->
            // Stop searching when we find a result or if we don't have any more content.
            found || !hasMoreContent
        }
    } ?: false
}

// Search for the next sibling that should be granted focus.
private fun FocusModifier.searchChildren(
    focusedItem: FocusModifier,
    direction: FocusDirection,
    onFound: (FocusModifier) -> Boolean
): Boolean {
    check(focusState == ActiveParent || focusState == DeactivatedParent) {
        "This function should only be used within a parent that has focus."
    }
    children.sortWith(FocusableChildrenComparator)
    when (direction) {
        Next -> children.forEachItemAfter(focusedItem) { child ->
            if (child.isEligibleForFocusSearch && child.forwardFocusSearch(onFound)) return true
        }
        Previous -> children.forEachItemBefore(focusedItem) { child ->
            if (child.isEligibleForFocusSearch && child.backwardFocusSearch(onFound)) return true
        }
        else -> error(InvalidFocusDirection)
    }

    // If all the children have been visited, return null if this is a forward search. If it is a
    // backward search, we want to move focus to the parent unless the parent is deactivated.
    // We also don't want to move focus to the root because from the user's perspective this would
    // look like nothing is focused.
    if (direction == Next || focusState == DeactivatedParent || isRoot()) return false

    return onFound.invoke(this)
}

private fun FocusModifier.pickChildForForwardSearch(
    onFound: (FocusModifier) -> Boolean
): Boolean {
    children.sortWith(FocusableChildrenComparator)
    return children.any { it.isEligibleForFocusSearch && it.forwardFocusSearch(onFound) }
}

private fun FocusModifier.pickChildForBackwardSearch(
    onFound: (FocusModifier) -> Boolean
): Boolean {
    children.sortWith(FocusableChildrenComparator)
    children.forEachReversed {
        if (it.isEligibleForFocusSearch && it.backwardFocusSearch(onFound)) {
            return true
        }
    }
    return false
}

private fun FocusModifier.isRoot() = parent == null

@Suppress("BanInlineOptIn")
@OptIn(ExperimentalContracts::class)
private inline fun <T> MutableVector<T>.forEachItemAfter(item: T, action: (T) -> Unit) {
    contract { callsInPlace(action) }
    var itemFound = false
    for (index in indices) {
        if (itemFound) {
            action(get(index))
        }
        if (get(index) == item) {
            itemFound = true
        }
    }
}

@Suppress("BanInlineOptIn")
@OptIn(ExperimentalContracts::class)
private inline fun <T> MutableVector<T>.forEachItemBefore(item: T, action: (T) -> Unit) {
    contract { callsInPlace(action) }
    var itemFound = false
    for (index in indices.reversed()) {
        if (itemFound) {
            action(get(index))
        }
        if (get(index) == item) {
            itemFound = true
        }
    }
}

/**
 * We use this comparator to sort the focus modifiers in place order.
 *
 * We want to visit the nodes in placement order instead of composition order.
 * This is because components like LazyList reuse nodes without re-composing them, but it always
 * re-places nodes that are reused.
 *
 * Instead of sorting the items, we could just look for the next largest place order index in linear
 * time. However if the next item is deactivated, not eligible for focus search or none of its
 * children are focusable we would have to backtrack and find the item with the next largest place
 * order index. This would be more expensive than sorting the items. In addition to this, sorting
 * the items makes the next focus search more efficient.
 */
private object FocusableChildrenComparator : Comparator<FocusModifier> {
<<<<<<< HEAD
    override fun compare(focusModifier1: FocusModifier, focusModifier2: FocusModifier): Int {
        requireNotNull(focusModifier1)
        requireNotNull(focusModifier2)
        if (focusModifier1 === focusModifier2) return 0

        // Ignore non-attached focus modifiers as they won't be considered during focus search.
        val wrapper1 = focusModifier1.layoutNodeWrapper ?: return 0
        val wrapper2 = focusModifier2.layoutNodeWrapper ?: return 0

        // Compare the place order of the children of the least common ancestor.
        val pathFromRoot1 = pathFromRoot(wrapper1)
        val pathFromRoot2 = pathFromRoot(wrapper2)
=======
    override fun compare(focusModifier1: FocusModifier?, focusModifier2: FocusModifier?): Int {
        requireNotNull(focusModifier1)
        requireNotNull(focusModifier2)

        // Ignore focus modifiers that won't be considered during focus search.
        if (!focusModifier1.isEligibleForFocusSearch) return 0
        if (!focusModifier2.isEligibleForFocusSearch) return 0

        val layoutNode1 = checkNotNull(focusModifier1.coordinator?.layoutNode)
        val layoutNode2 = checkNotNull(focusModifier2.coordinator?.layoutNode)

        // Use natural order for focus modifiers within the same layout node.
        if (layoutNode1 == layoutNode2) return 0

        // Compare the place order of the children of the least common ancestor.
        val pathFromRoot1 = pathFromRoot(layoutNode1)
        val pathFromRoot2 = pathFromRoot(layoutNode2)
>>>>>>> 199c61b4
        for (depth in 0..minOf(pathFromRoot1.lastIndex, pathFromRoot2.lastIndex)) {
            // If the items from the two paths are not equal, we have
            // found the first two children after the least common ancestor.
            // We use the place order of these two parents to compare the focus modifiers.
            if (pathFromRoot1[depth] != pathFromRoot2[depth]) {
                return pathFromRoot1[depth].placeOrder.compareTo(pathFromRoot2[depth].placeOrder)
            }
        }
        error("Could not find a common ancestor between the two FocusModifiers.")
    }

<<<<<<< HEAD
    private fun pathFromRoot(layoutNodeWrapper: LayoutNodeWrapper): MutableVector<LayoutNode> {
        val path = mutableVectorOf<LayoutNode>()
        var current: LayoutNode? = layoutNodeWrapper.layoutNode
=======
    private fun pathFromRoot(layoutNode: LayoutNode): MutableVector<LayoutNode> {
        val path = mutableVectorOf<LayoutNode>()
        var current: LayoutNode? = layoutNode
>>>>>>> 199c61b4
        while (current != null) {
            path.add(0, current)
            current = current.parent
        }
        return path
    }
}<|MERGE_RESOLUTION|>--- conflicted
+++ resolved
@@ -27,10 +27,6 @@
 import androidx.compose.ui.focus.FocusStateImpl.DeactivatedParent
 import androidx.compose.ui.focus.FocusStateImpl.Inactive
 import androidx.compose.ui.node.LayoutNode
-<<<<<<< HEAD
-import androidx.compose.ui.node.LayoutNodeWrapper
-=======
->>>>>>> 199c61b4
 import kotlin.contracts.ExperimentalContracts
 import kotlin.contracts.contract
 
@@ -209,20 +205,6 @@
  * the items makes the next focus search more efficient.
  */
 private object FocusableChildrenComparator : Comparator<FocusModifier> {
-<<<<<<< HEAD
-    override fun compare(focusModifier1: FocusModifier, focusModifier2: FocusModifier): Int {
-        requireNotNull(focusModifier1)
-        requireNotNull(focusModifier2)
-        if (focusModifier1 === focusModifier2) return 0
-
-        // Ignore non-attached focus modifiers as they won't be considered during focus search.
-        val wrapper1 = focusModifier1.layoutNodeWrapper ?: return 0
-        val wrapper2 = focusModifier2.layoutNodeWrapper ?: return 0
-
-        // Compare the place order of the children of the least common ancestor.
-        val pathFromRoot1 = pathFromRoot(wrapper1)
-        val pathFromRoot2 = pathFromRoot(wrapper2)
-=======
     override fun compare(focusModifier1: FocusModifier?, focusModifier2: FocusModifier?): Int {
         requireNotNull(focusModifier1)
         requireNotNull(focusModifier2)
@@ -240,7 +222,6 @@
         // Compare the place order of the children of the least common ancestor.
         val pathFromRoot1 = pathFromRoot(layoutNode1)
         val pathFromRoot2 = pathFromRoot(layoutNode2)
->>>>>>> 199c61b4
         for (depth in 0..minOf(pathFromRoot1.lastIndex, pathFromRoot2.lastIndex)) {
             // If the items from the two paths are not equal, we have
             // found the first two children after the least common ancestor.
@@ -252,15 +233,9 @@
         error("Could not find a common ancestor between the two FocusModifiers.")
     }
 
-<<<<<<< HEAD
-    private fun pathFromRoot(layoutNodeWrapper: LayoutNodeWrapper): MutableVector<LayoutNode> {
-        val path = mutableVectorOf<LayoutNode>()
-        var current: LayoutNode? = layoutNodeWrapper.layoutNode
-=======
     private fun pathFromRoot(layoutNode: LayoutNode): MutableVector<LayoutNode> {
         val path = mutableVectorOf<LayoutNode>()
         var current: LayoutNode? = layoutNode
->>>>>>> 199c61b4
         while (current != null) {
             path.add(0, current)
             current = current.parent
