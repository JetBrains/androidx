/*
 * Copyright 2020 The Android Open Source Project
 *
 * Licensed under the Apache License, Version 2.0 (the "License");
 * you may not use this file except in compliance with the License.
 * You may obtain a copy of the License at
 *
 *      http://www.apache.org/licenses/LICENSE-2.0
 *
 * Unless required by applicable law or agreed to in writing, software
 * distributed under the License is distributed on an "AS IS" BASIS,
 * WITHOUT WARRANTIES OR CONDITIONS OF ANY KIND, either express or implied.
 * See the License for the specific language governing permissions and
 * limitations under the License.
 */

@file:Suppress("DEPRECATION")

package androidx.compose.ui.platform

import androidx.annotation.RestrictTo
import androidx.compose.runtime.Composable
import androidx.compose.runtime.CompositionLocal
import androidx.compose.runtime.CompositionLocalProvider
import androidx.compose.runtime.compositionLocalOf
import androidx.compose.runtime.ProvidableCompositionLocal
import androidx.compose.runtime.staticCompositionLocalOf
import androidx.compose.ui.ExperimentalComposeUiApi
import androidx.compose.ui.autofill.Autofill
import androidx.compose.ui.autofill.AutofillTree
import androidx.compose.ui.draw.DrawModifier
import androidx.compose.ui.focus.FocusManager
import androidx.compose.ui.graphics.GraphicsContext
import androidx.compose.ui.graphics.layer.GraphicsLayer
import androidx.compose.ui.hapticfeedback.HapticFeedback
import androidx.compose.ui.input.InputModeManager
import androidx.compose.ui.input.pointer.PointerIconService
import androidx.compose.ui.layout.Layout
import androidx.compose.ui.node.Owner
import androidx.compose.ui.text.font.Font
import androidx.compose.ui.text.font.FontFamily
import androidx.compose.ui.text.input.TextInputService
import androidx.compose.ui.unit.Density
import androidx.compose.ui.unit.LayoutDirection
import androidx.lifecycle.LifecycleOwner

/** The CompositionLocal to provide communication with platform accessibility service. */
val LocalAccessibilityManager = staticCompositionLocalOf<AccessibilityManager?> { null }

/**
 * The CompositionLocal that can be used to trigger autofill actions. Eg.
 * [Autofill.requestAutofillForNode].
 */
@Suppress("OPT_IN_MARKER_ON_WRONG_TARGET")
@get:ExperimentalComposeUiApi
@ExperimentalComposeUiApi
val LocalAutofill = staticCompositionLocalOf<Autofill?> { null }

/**
 * The CompositionLocal that can be used to add [AutofillNode][import
 * androidx.compose.ui.autofill.AutofillNode]s to the autofill tree. The [AutofillTree] is a
 * temporary data structure that will be replaced by Autofill Semantics (b/138604305).
 */
@Suppress("OPT_IN_MARKER_ON_WRONG_TARGET")
@get:ExperimentalComposeUiApi
@ExperimentalComposeUiApi
val LocalAutofillTree =
    staticCompositionLocalOf<AutofillTree> { noLocalProvidedFor("LocalAutofillTree") }

/** The CompositionLocal to provide communication with platform clipboard service. */
val LocalClipboardManager =
    staticCompositionLocalOf<ClipboardManager> { noLocalProvidedFor("LocalClipboardManager") }

/**
 * The CompositionLocal to provide access to a [GraphicsContext] instance for creation of
 * [GraphicsLayer]s.
 *
 * Consumers that access this Local directly and call [GraphicsContext.createGraphicsLayer] are
 * responsible for calling [GraphicsContext.releaseGraphicsLayer].
 *
 * It is recommended that consumers invoke [rememberGraphicsLayer] instead to ensure that a
 * [GraphicsLayer] is released when the corresponding composable is disposed.
 */
val LocalGraphicsContext =
    staticCompositionLocalOf<GraphicsContext> { noLocalProvidedFor("LocalGraphicsContext") }

/**
 * Provides the [Density] to be used to transform between
 * [density-independent pixel units (DP)][androidx.compose.ui.unit.Dp] and pixel units or
 * [scale-independent pixel units (SP)][androidx.compose.ui.unit.TextUnit] and pixel units. This is
 * typically used when a [DP][androidx.compose.ui.unit.Dp] is provided and it must be converted in
 * the body of [Layout] or [DrawModifier].
 */
val LocalDensity = staticCompositionLocalOf<Density> { noLocalProvidedFor("LocalDensity") }

/** The CompositionLocal that can be used to control focus within Compose. */
val LocalFocusManager =
    staticCompositionLocalOf<FocusManager> { noLocalProvidedFor("LocalFocusManager") }

/** The CompositionLocal to provide platform font loading methods. */
@Suppress("DEPRECATION")
@Deprecated(
    "LocalFontLoader is replaced with LocalFontFamilyResolver",
    replaceWith = ReplaceWith("LocalFontFamilyResolver")
)
@get:RestrictTo(RestrictTo.Scope.LIBRARY_GROUP)
val LocalFontLoader =
    staticCompositionLocalOf<Font.ResourceLoader> { noLocalProvidedFor("LocalFontLoader") }

/** The CompositionLocal for compose font resolution from FontFamily. */
val LocalFontFamilyResolver =
    staticCompositionLocalOf<FontFamily.Resolver> { noLocalProvidedFor("LocalFontFamilyResolver") }

/** The CompositionLocal to provide haptic feedback to the user. */
val LocalHapticFeedback =
    staticCompositionLocalOf<HapticFeedback> { noLocalProvidedFor("LocalHapticFeedback") }

/**
 * The CompositionLocal to provide an instance of InputModeManager which controls the current input
 * mode.
 */
val LocalInputModeManager =
    staticCompositionLocalOf<InputModeManager> { noLocalProvidedFor("LocalInputManager") }

/** The CompositionLocal to provide the layout direction. */
val LocalLayoutDirection =
    staticCompositionLocalOf<LayoutDirection> { noLocalProvidedFor("LocalLayoutDirection") }

/** The CompositionLocal to provide communication with platform text input service. */
@Deprecated("Use PlatformTextInputModifierNode instead.")
val LocalTextInputService = staticCompositionLocalOf<TextInputService?> { null }

/**
 * The [CompositionLocal] to provide a [SoftwareKeyboardController] that can control the current
 * software keyboard.
 *
 * Will be null if the software keyboard cannot be controlled.
 */
val LocalSoftwareKeyboardController = staticCompositionLocalOf<SoftwareKeyboardController?> { null }

/** The CompositionLocal to provide text-related toolbar. */
val LocalTextToolbar =
    staticCompositionLocalOf<TextToolbar> { noLocalProvidedFor("LocalTextToolbar") }

/** The CompositionLocal to provide functionality related to URL, e.g. open URI. */
val LocalUriHandler = staticCompositionLocalOf<UriHandler> { noLocalProvidedFor("LocalUriHandler") }

/** The CompositionLocal that provides the ViewConfiguration. */
val LocalViewConfiguration =
    staticCompositionLocalOf<ViewConfiguration> { noLocalProvidedFor("LocalViewConfiguration") }

/**
 * The CompositionLocal that provides information about the window that hosts the current [Owner].
 */
val LocalWindowInfo = staticCompositionLocalOf<WindowInfo> { noLocalProvidedFor("LocalWindowInfo") }

<<<<<<< HEAD
/**
 * The CompositionLocal containing the current [LifecycleOwner].
 */
expect val LocalLifecycleOwner: ProvidableCompositionLocal<LifecycleOwner>

internal val LocalPointerIconService = staticCompositionLocalOf<PointerIconService?> {
    null
}
=======
internal val LocalPointerIconService = staticCompositionLocalOf<PointerIconService?> { null }
>>>>>>> f5541f29

/** @see LocalScrollCaptureInProgress */
internal val LocalProvidableScrollCaptureInProgress = compositionLocalOf { false }

/**
 * True when the system is currently capturing the contents of a scrollable in this compose view or
 * any parent compose view.
 */
val LocalScrollCaptureInProgress: CompositionLocal<Boolean>
    get() = LocalProvidableScrollCaptureInProgress

@ExperimentalComposeUiApi
@Composable
internal fun ProvideCommonCompositionLocals(
    owner: Owner,
    uriHandler: UriHandler,
    content: @Composable () -> Unit
) {
    CompositionLocalProvider(
        LocalAccessibilityManager provides owner.accessibilityManager,
        LocalAutofill provides owner.autofill,
        LocalAutofillTree provides owner.autofillTree,
        LocalClipboardManager provides owner.clipboardManager,
        LocalDensity provides owner.density,
        LocalFocusManager provides owner.focusOwner,
        @Suppress("DEPRECATION") LocalFontLoader providesDefault
            @Suppress("DEPRECATION") owner.fontLoader,
        LocalFontFamilyResolver providesDefault owner.fontFamilyResolver,
        LocalHapticFeedback provides owner.hapticFeedBack,
        LocalInputModeManager provides owner.inputModeManager,
        LocalLayoutDirection provides owner.layoutDirection,
        LocalTextInputService provides owner.textInputService,
        LocalSoftwareKeyboardController provides owner.softwareKeyboardController,
        LocalTextToolbar provides owner.textToolbar,
        LocalUriHandler provides uriHandler,
        LocalViewConfiguration provides owner.viewConfiguration,
        LocalWindowInfo provides owner.windowInfo,
        LocalPointerIconService provides owner.pointerIconService,
        LocalGraphicsContext provides owner.graphicsContext,
        content = content
    )
}

private fun noLocalProvidedFor(name: String): Nothing {
    error("CompositionLocal $name not present")
}<|MERGE_RESOLUTION|>--- conflicted
+++ resolved
@@ -154,18 +154,12 @@
  */
 val LocalWindowInfo = staticCompositionLocalOf<WindowInfo> { noLocalProvidedFor("LocalWindowInfo") }
 
-<<<<<<< HEAD
 /**
  * The CompositionLocal containing the current [LifecycleOwner].
  */
 expect val LocalLifecycleOwner: ProvidableCompositionLocal<LifecycleOwner>
 
-internal val LocalPointerIconService = staticCompositionLocalOf<PointerIconService?> {
-    null
-}
-=======
 internal val LocalPointerIconService = staticCompositionLocalOf<PointerIconService?> { null }
->>>>>>> f5541f29
 
 /** @see LocalScrollCaptureInProgress */
 internal val LocalProvidableScrollCaptureInProgress = compositionLocalOf { false }
