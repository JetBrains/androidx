/*
 * Copyright 2020 The Android Open Source Project
 *
 * Licensed under the Apache License, Version 2.0 (the "License");
 * you may not use this file except in compliance with the License.
 * You may obtain a copy of the License at
 *
 *      http://www.apache.org/licenses/LICENSE-2.0
 *
 * Unless required by applicable law or agreed to in writing, software
 * distributed under the License is distributed on an "AS IS" BASIS,
 * WITHOUT WARRANTIES OR CONDITIONS OF ANY KIND, either express or implied.
 * See the License for the specific language governing permissions and
 * limitations under the License.
 */

@file:Suppress("DEPRECATION")

package androidx.compose.ui.platform

import androidx.annotation.RestrictTo
import androidx.compose.runtime.Composable
import androidx.compose.runtime.CompositionLocal
import androidx.compose.runtime.CompositionLocalProvider
import androidx.compose.runtime.ProvidableCompositionLocal
import androidx.compose.runtime.compositionLocalOf
import androidx.compose.runtime.staticCompositionLocalOf
import androidx.compose.ui.ExperimentalComposeUiApi
import androidx.compose.ui.autofill.Autofill
import androidx.compose.ui.autofill.AutofillTree
import androidx.compose.ui.draw.DrawModifier
import androidx.compose.ui.focus.FocusManager
import androidx.compose.ui.graphics.GraphicsContext
import androidx.compose.ui.graphics.layer.GraphicsLayer
import androidx.compose.ui.hapticfeedback.HapticFeedback
import androidx.compose.ui.input.InputModeManager
import androidx.compose.ui.input.pointer.PointerIconService
import androidx.compose.ui.layout.Layout
import androidx.compose.ui.node.Owner
import androidx.compose.ui.text.font.Font
import androidx.compose.ui.text.font.FontFamily
import androidx.compose.ui.text.input.TextInputService
import androidx.compose.ui.unit.Density
import androidx.compose.ui.unit.LayoutDirection
import androidx.lifecycle.LifecycleOwner

/** The CompositionLocal to provide communication with platform accessibility service. */
val LocalAccessibilityManager = staticCompositionLocalOf<AccessibilityManager?> { null }

/**
 * The CompositionLocal that can be used to trigger autofill actions. Eg.
 * [Autofill.requestAutofillForNode].
 */
@Suppress("OPT_IN_MARKER_ON_WRONG_TARGET")
@get:ExperimentalComposeUiApi
@ExperimentalComposeUiApi
val LocalAutofill = staticCompositionLocalOf<Autofill?> { null }

/**
 * The CompositionLocal that can be used to add [AutofillNode][import
 * androidx.compose.ui.autofill.AutofillNode]s to the autofill tree. The [AutofillTree] is a
 * temporary data structure that will be replaced by Autofill Semantics (b/138604305).
 */
@Suppress("OPT_IN_MARKER_ON_WRONG_TARGET")
val LocalAutofillTree =
    staticCompositionLocalOf<AutofillTree> { noLocalProvidedFor("LocalAutofillTree") }

/** The CompositionLocal to provide communication with platform clipboard service. */
val LocalClipboardManager =
    staticCompositionLocalOf<ClipboardManager> { noLocalProvidedFor("LocalClipboardManager") }

/**
 * The CompositionLocal to provide access to a [GraphicsContext] instance for creation of
 * [GraphicsLayer]s.
 *
 * Consumers that access this Local directly and call [GraphicsContext.createGraphicsLayer] are
 * responsible for calling [GraphicsContext.releaseGraphicsLayer].
 *
 * It is recommended that consumers invoke [rememberGraphicsLayer] instead to ensure that a
 * [GraphicsLayer] is released when the corresponding composable is disposed.
 */
val LocalGraphicsContext =
    staticCompositionLocalOf<GraphicsContext> { noLocalProvidedFor("LocalGraphicsContext") }

/**
 * Provides the [Density] to be used to transform between
 * [density-independent pixel units (DP)][androidx.compose.ui.unit.Dp] and pixel units or
 * [scale-independent pixel units (SP)][androidx.compose.ui.unit.TextUnit] and pixel units. This is
 * typically used when a [DP][androidx.compose.ui.unit.Dp] is provided and it must be converted in
 * the body of [Layout] or [DrawModifier].
 */
val LocalDensity = staticCompositionLocalOf<Density> { noLocalProvidedFor("LocalDensity") }

/** The CompositionLocal that can be used to control focus within Compose. */
val LocalFocusManager =
    staticCompositionLocalOf<FocusManager> { noLocalProvidedFor("LocalFocusManager") }

/** The CompositionLocal to provide platform font loading methods. */
@Suppress("DEPRECATION")
@Deprecated(
    "LocalFontLoader is replaced with LocalFontFamilyResolver",
    replaceWith = ReplaceWith("LocalFontFamilyResolver")
)
@get:RestrictTo(RestrictTo.Scope.LIBRARY_GROUP)
val LocalFontLoader =
    staticCompositionLocalOf<Font.ResourceLoader> { noLocalProvidedFor("LocalFontLoader") }

/** The CompositionLocal for compose font resolution from FontFamily. */
val LocalFontFamilyResolver =
    staticCompositionLocalOf<FontFamily.Resolver> { noLocalProvidedFor("LocalFontFamilyResolver") }

/** The CompositionLocal to provide haptic feedback to the user. */
val LocalHapticFeedback =
    staticCompositionLocalOf<HapticFeedback> { noLocalProvidedFor("LocalHapticFeedback") }

/**
 * The CompositionLocal to provide an instance of InputModeManager which controls the current input
 * mode.
 */
val LocalInputModeManager =
    staticCompositionLocalOf<InputModeManager> { noLocalProvidedFor("LocalInputManager") }

/** The CompositionLocal to provide the layout direction. */
val LocalLayoutDirection =
    staticCompositionLocalOf<LayoutDirection> { noLocalProvidedFor("LocalLayoutDirection") }

/** The CompositionLocal to provide communication with platform text input service. */
@Deprecated("Use PlatformTextInputModifierNode instead.")
val LocalTextInputService = staticCompositionLocalOf<TextInputService?> { null }

/**
 * The [CompositionLocal] to provide a [SoftwareKeyboardController] that can control the current
 * software keyboard.
 *
 * Will be null if the software keyboard cannot be controlled.
 */
val LocalSoftwareKeyboardController = staticCompositionLocalOf<SoftwareKeyboardController?> { null }

/** The CompositionLocal to provide text-related toolbar. */
val LocalTextToolbar =
    staticCompositionLocalOf<TextToolbar> { noLocalProvidedFor("LocalTextToolbar") }

/** The CompositionLocal to provide functionality related to URL, e.g. open URI. */
val LocalUriHandler = staticCompositionLocalOf<UriHandler> { noLocalProvidedFor("LocalUriHandler") }

/** The CompositionLocal that provides the ViewConfiguration. */
val LocalViewConfiguration =
    staticCompositionLocalOf<ViewConfiguration> { noLocalProvidedFor("LocalViewConfiguration") }

/**
 * The CompositionLocal that provides information about the window that hosts the current [Owner].
 */
val LocalWindowInfo = staticCompositionLocalOf<WindowInfo> { noLocalProvidedFor("LocalWindowInfo") }

<<<<<<< HEAD
/**
 * The CompositionLocal containing the current [LifecycleOwner].
 */
=======
/** The CompositionLocal containing the current [LifecycleOwner]. */
>>>>>>> 71a0e559
@Deprecated(
    "Moved to lifecycle-runtime-compose library in androidx.lifecycle.compose package.",
    ReplaceWith("androidx.lifecycle.compose.LocalLifecycleOwner"),
)
expect val LocalLifecycleOwner: ProvidableCompositionLocal<LifecycleOwner>

internal val LocalPointerIconService = staticCompositionLocalOf<PointerIconService?> { null }

/** @see LocalScrollCaptureInProgress */
internal val LocalProvidableScrollCaptureInProgress = compositionLocalOf { false }

/**
 * True when the system is currently capturing the contents of a scrollable in this compose view or
 * any parent compose view.
 */
val LocalScrollCaptureInProgress: CompositionLocal<Boolean>
    get() = LocalProvidableScrollCaptureInProgress

/**
 * Text cursor blinking
 * - _true_ normal cursor behavior (interactive blink)
 * - _false_ never blink (always on)
 *
 * The default of _true_ is the user-expected system behavior for Text editing.
 *
 * Typically you should not set _false_ outside of screenshot tests without also providing a
 * `cursorBrush` to `BasicTextField` to implement a custom design
 */
val LocalCursorBlinkEnabled: ProvidableCompositionLocal<Boolean> = staticCompositionLocalOf { true }

@ExperimentalComposeUiApi
@Composable
internal fun ProvideCommonCompositionLocals(
    owner: Owner,
    uriHandler: UriHandler,
    content: @Composable () -> Unit
) {
    CompositionLocalProvider(
        LocalAccessibilityManager provides owner.accessibilityManager,
        LocalAutofill provides owner.autofill,
        LocalAutofillTree provides owner.autofillTree,
        LocalClipboardManager provides owner.clipboardManager,
        LocalDensity provides owner.density,
        LocalFocusManager provides owner.focusOwner,
        @Suppress("DEPRECATION") LocalFontLoader providesDefault
            @Suppress("DEPRECATION") owner.fontLoader,
        LocalFontFamilyResolver providesDefault owner.fontFamilyResolver,
        LocalHapticFeedback provides owner.hapticFeedBack,
        LocalInputModeManager provides owner.inputModeManager,
        LocalLayoutDirection provides owner.layoutDirection,
        LocalTextInputService provides owner.textInputService,
        LocalSoftwareKeyboardController provides owner.softwareKeyboardController,
        LocalTextToolbar provides owner.textToolbar,
        LocalUriHandler provides uriHandler,
        LocalViewConfiguration provides owner.viewConfiguration,
        LocalWindowInfo provides owner.windowInfo,
        LocalPointerIconService provides owner.pointerIconService,
        LocalGraphicsContext provides owner.graphicsContext,
        content = content
    )
}

private fun noLocalProvidedFor(name: String): Nothing {
    error("CompositionLocal $name not present")
}<|MERGE_RESOLUTION|>--- conflicted
+++ resolved
@@ -152,13 +152,7 @@
  */
 val LocalWindowInfo = staticCompositionLocalOf<WindowInfo> { noLocalProvidedFor("LocalWindowInfo") }
 
-<<<<<<< HEAD
-/**
- * The CompositionLocal containing the current [LifecycleOwner].
- */
-=======
 /** The CompositionLocal containing the current [LifecycleOwner]. */
->>>>>>> 71a0e559
 @Deprecated(
     "Moved to lifecycle-runtime-compose library in androidx.lifecycle.compose package.",
     ReplaceWith("androidx.lifecycle.compose.LocalLifecycleOwner"),
