/*
 * Copyright 2020 The Android Open Source Project
 *
 * Licensed under the Apache License, Version 2.0 (the "License");
 * you may not use this file except in compliance with the License.
 * You may obtain a copy of the License at
 *
 *      http://www.apache.org/licenses/LICENSE-2.0
 *
 * Unless required by applicable law or agreed to in writing, software
 * distributed under the License is distributed on an "AS IS" BASIS,
 * WITHOUT WARRANTIES OR CONDITIONS OF ANY KIND, either express or implied.
 * See the License for the specific language governing permissions and
 * limitations under the License.
 */

package androidx.compose.ui.focus

import androidx.compose.ui.ExperimentalComposeUiApi
import androidx.compose.ui.Modifier
import androidx.compose.ui.node.ModifierNodeElement
import androidx.compose.ui.platform.InspectorInfo

/**
 * Add this modifier to a component to observe focus state events. [onFocusChanged] is invoked
 * when the focus state changes. The [onFocusChanged] modifier listens to the state of the first
 * [focusTarget] following this modifier.
 *
 * @sample androidx.compose.ui.samples.FocusableSample
 *
 * Note: If you want to be notified every time the internal focus state is written to (even if it
 * hasn't changed), use [onFocusEvent] instead.
 */
fun Modifier.onFocusChanged(
    onFocusChanged: (FocusState) -> Unit
): Modifier = this then FocusChangedElement(onFocusChanged)

@OptIn(ExperimentalComposeUiApi::class)
private data class FocusChangedElement(
    val onFocusChanged: (FocusState) -> Unit
) : ModifierNodeElement<FocusChangedNode>() {
    override fun create() = FocusChangedNode(onFocusChanged)

    override fun update(node: FocusChangedNode) {
        node.onFocusChanged = onFocusChanged
    }

    override fun InspectorInfo.inspectableProperties() {
        name = "onFocusChanged"
        properties["onFocusChanged"] = onFocusChanged
    }
}

<<<<<<< HEAD
@ExperimentalComposeUiApi
private class FocusChangedModifierNode(
=======
private class FocusChangedNode(
>>>>>>> fdff00cc
    var onFocusChanged: (FocusState) -> Unit
) : FocusEventModifierNode, Modifier.Node() {
    private var focusState: FocusState? = null
    override fun onFocusEvent(focusState: FocusState) {
        if (this.focusState != focusState) {
            this.focusState = focusState
            this.onFocusChanged.invoke(focusState)
        }
    }
}<|MERGE_RESOLUTION|>--- conflicted
+++ resolved
@@ -16,7 +16,6 @@
 
 package androidx.compose.ui.focus
 
-import androidx.compose.ui.ExperimentalComposeUiApi
 import androidx.compose.ui.Modifier
 import androidx.compose.ui.node.ModifierNodeElement
 import androidx.compose.ui.platform.InspectorInfo
@@ -35,7 +34,6 @@
     onFocusChanged: (FocusState) -> Unit
 ): Modifier = this then FocusChangedElement(onFocusChanged)
 
-@OptIn(ExperimentalComposeUiApi::class)
 private data class FocusChangedElement(
     val onFocusChanged: (FocusState) -> Unit
 ) : ModifierNodeElement<FocusChangedNode>() {
@@ -51,12 +49,7 @@
     }
 }
 
-<<<<<<< HEAD
-@ExperimentalComposeUiApi
-private class FocusChangedModifierNode(
-=======
 private class FocusChangedNode(
->>>>>>> fdff00cc
     var onFocusChanged: (FocusState) -> Unit
 ) : FocusEventModifierNode, Modifier.Node() {
     private var focusState: FocusState? = null
