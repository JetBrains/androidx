--- conflicted
+++ resolved
@@ -17,6 +17,12 @@
 package androidx.compose.ui.focus
 
 import androidx.compose.ui.ExperimentalComposeUiApi
+import androidx.compose.ui.focus.CustomDestinationResult.Cancelled
+import androidx.compose.ui.focus.CustomDestinationResult.None
+import androidx.compose.ui.focus.CustomDestinationResult.RedirectCancelled
+import androidx.compose.ui.focus.CustomDestinationResult.Redirected
+import androidx.compose.ui.focus.FocusDirection.Companion.Enter
+import androidx.compose.ui.focus.FocusRequester.Companion.Cancel
 import androidx.compose.ui.focus.FocusStateImpl.Active
 import androidx.compose.ui.focus.FocusStateImpl.ActiveParent
 import androidx.compose.ui.focus.FocusStateImpl.Captured
@@ -32,33 +38,6 @@
  * children. Calling this function will send a focus request to this
  * [FocusNode][FocusTargetNode]'s parent [FocusNode][FocusTargetNode].
  */
-<<<<<<< HEAD
-@ExperimentalComposeUiApi
-internal fun FocusTargetModifierNode.requestFocus(): Boolean {
-    check(node.isAttached)
-    val focusProperties = fetchFocusProperties()
-    // If the node is deactivated, we perform a moveFocus(Enter).
-    if (!focusProperties.canFocus) {
-        return findChildCorrespondingToFocusEnter(FocusDirection.Enter) {
-            it.requestFocus()
-        }
-    }
-    when (focusStateImpl) {
-        Active, Captured -> {
-            // There is no change in focus state, but we send a focus event to notify the user
-            // that the focus request is completed.
-            refreshFocusEventNodes()
-            return true
-        }
-        ActiveParent -> return (clearChildFocus() && grantFocus()).also { success ->
-            if (success) refreshFocusEventNodes()
-        }
-        Inactive -> return nearestAncestor(FocusTarget)
-                ?.requestFocusForChild(this)
-                ?: (requestFocusForOwner() && grantFocus()).also { success ->
-                    if (success) refreshFocusEventNodes()
-                }
-=======
 @OptIn(ExperimentalComposeUiApi::class)
 internal fun FocusTargetNode.requestFocus(): Boolean {
     return requireTransactionManager().withNewTransaction {
@@ -94,7 +73,6 @@
                 requestFocusForOwner() && grantFocus()
             }
         }
->>>>>>> fdff00cc
     }
     if (success) refreshFocusEventNodes()
     return success
@@ -108,14 +86,6 @@
  *
  * @return true if the focus was successfully captured. False otherwise.
  */
-<<<<<<< HEAD
-@ExperimentalComposeUiApi
-internal fun FocusTargetModifierNode.captureFocus() = when (focusStateImpl) {
-    Active -> {
-        focusStateImpl = Captured
-        refreshFocusEventNodes()
-        true
-=======
 internal fun FocusTargetNode.captureFocus() = requireTransactionManager().withNewTransaction {
     when (focusState) {
         Active -> {
@@ -125,7 +95,6 @@
         }
         Captured -> true
         ActiveParent, Inactive -> false
->>>>>>> fdff00cc
     }
 }
 
@@ -136,14 +105,6 @@
  *
  * @return true if the captured focus was released. False Otherwise.
  */
-<<<<<<< HEAD
-@ExperimentalComposeUiApi
-internal fun FocusTargetModifierNode.freeFocus() = when (focusStateImpl) {
-    Captured -> {
-        focusStateImpl = Active
-        refreshFocusEventNodes()
-        true
-=======
 internal fun FocusTargetNode.freeFocus() = requireTransactionManager().withNewTransaction {
     when (focusState) {
         Captured -> {
@@ -153,7 +114,6 @@
         }
         Active -> true
         ActiveParent, Inactive -> false
->>>>>>> fdff00cc
     }
 }
 
@@ -164,12 +124,7 @@
  * clear focus from one of its child [focus node][FocusTargetNode]s. It does not change the
  * state of the parent.
  */
-<<<<<<< HEAD
-@ExperimentalComposeUiApi
-internal fun FocusTargetModifierNode.clearFocus(
-=======
 internal fun FocusTargetNode.clearFocus(
->>>>>>> fdff00cc
     forced: Boolean = false,
     refreshFocusEvents: Boolean
 ): Boolean = when (focusState) {
@@ -211,12 +166,7 @@
  * Note: This is a private function that just changes the state of this node and does not affect any
  * other nodes in the hierarchy.
  */
-<<<<<<< HEAD
-@OptIn(ExperimentalComposeUiApi::class)
-private fun FocusTargetModifierNode.grantFocus(): Boolean {
-=======
 private fun FocusTargetNode.grantFocus(): Boolean {
->>>>>>> fdff00cc
     // When we grant focus to this node, we need to observe changes to the canFocus property.
     // If canFocus is set to false, we need to clear focus.
     observeReads { fetchFocusProperties() }
@@ -229,17 +179,10 @@
 }
 
 /** This function clears any focus from the focused child. */
-<<<<<<< HEAD
-@ExperimentalComposeUiApi
-private fun FocusTargetModifierNode.clearChildFocus(
-=======
 private fun FocusTargetNode.clearChildFocus(
->>>>>>> fdff00cc
     forced: Boolean = false,
     refreshFocusEvents: Boolean = true
-): Boolean {
-    return activeChild?.clearFocus(forced, refreshFocusEvents) ?: true
-}
+): Boolean = activeChild?.clearFocus(forced, refreshFocusEvents) ?: true
 
 /**
  * Focusable children of this [focus node][FocusTargetNode] can use this function to request
@@ -248,14 +191,8 @@
  * @param childNode: The node that is requesting focus.
  * @return true if focus was granted, false otherwise.
  */
-<<<<<<< HEAD
-@OptIn(ExperimentalComposeUiApi::class)
-private fun FocusTargetModifierNode.requestFocusForChild(
-    childNode: FocusTargetModifierNode
-=======
 private fun FocusTargetNode.requestFocusForChild(
     childNode: FocusTargetNode
->>>>>>> fdff00cc
 ): Boolean {
 
     // Only this node's children can ask for focus.
@@ -306,11 +243,6 @@
     }
 }
 
-<<<<<<< HEAD
-@OptIn(ExperimentalComposeUiApi::class)
-private fun FocusTargetModifierNode.requestFocusForOwner(): Boolean {
-    return coordinator?.layoutNode?.owner?.requestFocus() ?: error("Owner not initialized.")
-=======
 private fun FocusTargetNode.requestFocusForOwner(): Boolean {
     return coordinator?.layoutNode?.owner?.requestFocus() ?: error("Owner not initialized.")
 }
@@ -372,5 +304,4 @@
         return if (it.focus()) Redirected else RedirectCancelled
     }
     return None
->>>>>>> fdff00cc
 }