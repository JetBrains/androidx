--- conflicted
+++ resolved
@@ -36,7 +36,6 @@
          * corresponding block below
          */
 
-<<<<<<< HEAD
         implementation(libs.kotlinStdlib)
 
         testImplementation(libs.junit)
@@ -62,13 +61,7 @@
         sourceSets {
             commonMain.dependencies {
                 implementation(libs.kotlinStdlibCommon)
-=======
-    sourceSets {
-        commonMain {
-            dependencies {
-                implementation(libs.kotlinStdlib)
-                implementation("androidx.collection:collection:1.4.3")
->>>>>>> b6ae8d0a
+                implementation(project(":collection:collection"))
             }
 
             jvmMain.dependencies {
