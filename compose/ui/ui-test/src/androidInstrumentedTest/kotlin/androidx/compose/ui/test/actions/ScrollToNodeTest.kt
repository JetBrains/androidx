--- conflicted
+++ resolved
@@ -116,18 +116,10 @@
                 "viewport=$viewportSize, " +
                 "targetIs=" +
                 when (targetPosition) {
-<<<<<<< HEAD
-                    NotInList -> "$targetPosition"
-                    else -> "${targetPosition}Viewport "
-                } +
-                "nestedScrollConsumer=" +
-                hasNestedScrollConsumer
-=======
                     NotInList -> "$targetPosition, "
                     else -> "${targetPosition}Viewport, "
                 } +
                 "nestedScrollConsumer=$hasNestedScrollConsumer"
->>>>>>> 8b9e74df
     }
 
     companion object {
