--- conflicted
+++ resolved
@@ -13,14 +13,9 @@
  * See the License for the specific language governing permissions and
  * limitations under the License.
  */
-<<<<<<< HEAD
-=======
 
 package androidx.compose.ui.test
 
 @Suppress("NOTHING_TO_INLINE")
 internal actual inline fun commonAssert(value: Boolean, lazyMessage: () -> Any) =
-    assert(value, lazyMessage)
-
-internal actual fun identityHashCode(instance: Any?): Int = System.identityHashCode(instance)
->>>>>>> 036d4811
+    assert(value, lazyMessage)