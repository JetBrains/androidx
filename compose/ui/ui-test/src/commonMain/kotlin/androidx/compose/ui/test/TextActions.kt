/*
 * Copyright 2023 The Android Open Source Project
 *
 * Licensed under the Apache License, Version 2.0 (the "License");
 * you may not use this file except in compliance with the License.
 * You may obtain a copy of the License at
 *
 *      http://www.apache.org/licenses/LICENSE-2.0
 *
 * Unless required by applicable law or agreed to in writing, software
 * distributed under the License is distributed on an "AS IS" BASIS,
 * WITHOUT WARRANTIES OR CONDITIONS OF ANY KIND, either express or implied.
 * See the License for the specific language governing permissions and
 * limitations under the License.
 */

package androidx.compose.ui.test

import androidx.compose.ui.semantics.SemanticsActions
import androidx.compose.ui.semantics.SemanticsActions.OnImeAction
import androidx.compose.ui.semantics.SemanticsNode
import androidx.compose.ui.semantics.SemanticsProperties
import androidx.compose.ui.semantics.SemanticsPropertyReceiver
import androidx.compose.ui.semantics.onImeAction
import androidx.compose.ui.text.AnnotatedString
import androidx.compose.ui.text.TextRange
import androidx.compose.ui.text.input.ImeAction

/**
 * Clears the text in this node in similar way to IME.
 */
fun SemanticsNodeInteraction.performTextClearance() {
    performTextReplacement("")
}

/**
 * Sends the given text to this node in similar way to IME.
 *
 * @param text Text to send.
 */
fun SemanticsNodeInteraction.performTextInput(text: String) {
    @OptIn(ExperimentalTestApi::class)
    invokeGlobalAssertions()
    getNodeAndFocus()
    performSemanticsAction(SemanticsActions.InsertTextAtCursor) {
        it(AnnotatedString(text))
    }
}

/**
 * Sends the given selection to this node in similar way to IME.
 *
 * @param selection selection to send
 */
@ExperimentalTestApi
fun SemanticsNodeInteraction.performTextInputSelection(selection: TextRange) {
    getNodeAndFocus()
    performSemanticsAction(SemanticsActions.SetSelection) {
        // Pass true as the last parameter since this range is relative to the text before any
        // VisualTransformation is applied.
        it(selection.min, selection.max, true)
    }
}

/**
 * Replaces existing text with the given text in this node in similar way to IME.
 *
 * This does not reflect text selection. All the text gets cleared out and new inserted.
 *
 * @param text Text to send.
 */
fun SemanticsNodeInteraction.performTextReplacement(text: String) {
    getNodeAndFocus()
    performSemanticsAction(SemanticsActions.SetText) { it(AnnotatedString(text)) }
}

/**
 * Sends to this node the IME action associated with it in a similar way to the IME.
 *
 * The node needs to define its IME action in semantics via
 * [SemanticsPropertyReceiver.onImeAction].
 *
 * @throws AssertionError if the node does not support input or does not define IME action.
 * @throws IllegalStateException if the node did is not an editor or would not be able to establish
 * an input connection (e.g. does not define [ImeAction][SemanticsProperties.ImeAction] or
 * [OnImeAction] or is not focused).
 */
fun SemanticsNodeInteraction.performImeAction() {
    val errorOnFail = "Failed to perform IME action."
    assert(hasPerformImeAction()) { errorOnFail }
    assert(!hasImeAction(ImeAction.Default)) { errorOnFail }
    @OptIn(ExperimentalTestApi::class)
    invokeGlobalAssertions()
    val node = getNodeAndFocus(errorOnFail)

    wrapAssertionErrorsWithNodeInfo(selector, node) {
<<<<<<< HEAD
        performSemanticsAction(PerformImeAction) {
            commonAssert(it()) {
=======
        performSemanticsAction(OnImeAction) {
            assert(it()) {
>>>>>>> 3053cc79
                buildGeneralErrorMessage(
                    "Failed to perform IME action, handler returned false.",
                    selector,
                    node
                )
            }
        }
    }
}

private fun SemanticsNodeInteraction.getNodeAndFocus(
    errorOnFail: String = "Failed to perform text input."
): SemanticsNode {
    @OptIn(ExperimentalTestApi::class)
    invokeGlobalAssertions()
    val node = fetchSemanticsNode(errorOnFail)
    assert(isEnabled()) { errorOnFail }
    assert(hasSetTextAction()) { errorOnFail }
    assert(hasRequestFocusAction()) { errorOnFail }
    assert(hasInsertTextAtCursorAction()) { errorOnFail }

    if (!isFocused().matches(node)) {
        // Get focus
        performSemanticsAction(SemanticsActions.RequestFocus)
    }

    return node
}

private inline fun <R> wrapAssertionErrorsWithNodeInfo(
    selector: SemanticsSelector,
    node: SemanticsNode,
    block: () -> R
): R {
    try {
        return block()
    } catch (e: AssertionError) {
        throw ProxyAssertionError(e.message.orEmpty(), selector, node, e)
    }
}

private class ProxyAssertionError(
    message: String,
    selector: SemanticsSelector,
    node: SemanticsNode,
    cause: Throwable
) : AssertionError(buildGeneralErrorMessage(message, selector, node)) {
// TODO: [1.4 Update] JDK functionality is commented out. Also cause not passed to constructor

//    init {
//        // Duplicate the stack trace to make troubleshooting easier.
//        stackTrace = cause.stackTrace
//    }
}<|MERGE_RESOLUTION|>--- conflicted
+++ resolved
@@ -94,13 +94,8 @@
     val node = getNodeAndFocus(errorOnFail)
 
     wrapAssertionErrorsWithNodeInfo(selector, node) {
-<<<<<<< HEAD
-        performSemanticsAction(PerformImeAction) {
+        performSemanticsAction(OnImeAction) {
             commonAssert(it()) {
-=======
-        performSemanticsAction(OnImeAction) {
-            assert(it()) {
->>>>>>> 3053cc79
                 buildGeneralErrorMessage(
                     "Failed to perform IME action, handler returned false.",
                     selector,
