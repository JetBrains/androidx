/*
 * Copyright 2020 The Android Open Source Project
 *
 * Licensed under the Apache License, Version 2.0 (the "License");
 * you may not use this file except in compliance with the License.
 * You may obtain a copy of the License at
 *
 *      http://www.apache.org/licenses/LICENSE-2.0
 *
 * Unless required by applicable law or agreed to in writing, software
 * distributed under the License is distributed on an "AS IS" BASIS,
 * WITHOUT WARRANTIES OR CONDITIONS OF ANY KIND, either express or implied.
 * See the License for the specific language governing permissions and
 * limitations under the License.
 */

package androidx.compose.ui.test

import androidx.compose.ui.semantics.SemanticsActions
import androidx.compose.ui.semantics.SemanticsActions.OnImeAction
import androidx.compose.ui.semantics.SemanticsNode
import androidx.compose.ui.semantics.SemanticsProperties
import androidx.compose.ui.semantics.SemanticsPropertyReceiver
import androidx.compose.ui.text.AnnotatedString
import androidx.compose.ui.text.TextRange
import androidx.compose.ui.text.input.ImeAction

/** Clears the text in this node in similar way to IME. */
fun SemanticsNodeInteraction.performTextClearance() {
    performTextReplacement("")
}

/**
 * Sends the given text to this node in similar way to IME.
 *
 * @param text Text to send.
 */
fun SemanticsNodeInteraction.performTextInput(text: String) {
    @OptIn(ExperimentalTestApi::class) invokeGlobalAssertions()
    tryPerformAccessibilityChecks()
    getNodeAndFocus()
    performSemanticsAction(SemanticsActions.InsertTextAtCursor) { it(AnnotatedString(text)) }
}

/**
 * Sends the given selection to this node in similar way to IME.
 *
 * @param selection selection to send
 */
@ExperimentalTestApi
fun SemanticsNodeInteraction.performTextInputSelection(selection: TextRange) {
    getNodeAndFocus(requireEditable = false)
    performSemanticsAction(SemanticsActions.SetSelection) {
        // Pass true as the last parameter since this range is relative to the text before any
        // VisualTransformation is applied.
        it(selection.min, selection.max, true)
    }
}

/**
 * Replaces existing text with the given text in this node in similar way to IME.
 *
 * This does not reflect text selection. All the text gets cleared out and new inserted.
 *
 * @param text Text to send.
 */
fun SemanticsNodeInteraction.performTextReplacement(text: String) {
    getNodeAndFocus()
    performSemanticsAction(SemanticsActions.SetText) { it(AnnotatedString(text)) }
}

/**
 * Sends to this node the IME action associated with it in a similar way to the IME.
 *
 * The node needs to define its IME action in semantics via [SemanticsPropertyReceiver.onImeAction].
 *
 * @throws AssertionError if the node does not support input or does not define IME action.
 * @throws IllegalStateException if the node did is not an editor or would not be able to establish
 *   an input connection (e.g. does not define [ImeAction][SemanticsProperties.ImeAction] or
 *   [OnImeAction] or is not focused).
 */
fun SemanticsNodeInteraction.performImeAction() {
    val errorOnFail = "Failed to perform IME action."
    assert(hasPerformImeAction()) { errorOnFail }
    assert(!hasImeAction(ImeAction.Default)) { errorOnFail }
    @OptIn(ExperimentalTestApi::class) invokeGlobalAssertions()
<<<<<<< HEAD
=======
    tryPerformAccessibilityChecks()
>>>>>>> 8b9e74df
    val node = getNodeAndFocus(errorOnFail, requireEditable = false)

    wrapAssertionErrorsWithNodeInfo(selector, node) {
        performSemanticsAction(OnImeAction) {
            assertOnJvm(it()) {
                buildGeneralErrorMessage(
                    "Failed to perform IME action, handler returned false.",
                    selector,
                    node
                )
            }
        }
    }
}

private fun SemanticsNodeInteraction.getNodeAndFocus(
    errorOnFail: String = "Failed to perform text input.",
    requireEditable: Boolean = true
): SemanticsNode {
    @OptIn(ExperimentalTestApi::class) invokeGlobalAssertions()
    tryPerformAccessibilityChecks()
    val node = fetchSemanticsNode(errorOnFail)
    assert(isEnabled()) { errorOnFail }
    assert(hasRequestFocusAction()) { errorOnFail }
    if (requireEditable) {
<<<<<<< HEAD
        assert(isEditable()) { errorOnFail }
=======
>>>>>>> 8b9e74df
        assert(hasSetTextAction()) { errorOnFail }
        assert(hasInsertTextAtCursorAction()) { errorOnFail }
    }

    if (!isFocused().matches(node)) {
        // Get focus
        performSemanticsAction(SemanticsActions.RequestFocus)
    }

    return node
}

internal expect inline fun <R> wrapAssertionErrorsWithNodeInfo(
    selector: SemanticsSelector,
    node: SemanticsNode,
    block: () -> R
): R

internal expect inline fun assertOnJvm(value: Boolean, lazyMessage: () -> Any)<|MERGE_RESOLUTION|>--- conflicted
+++ resolved
@@ -84,10 +84,7 @@
     assert(hasPerformImeAction()) { errorOnFail }
     assert(!hasImeAction(ImeAction.Default)) { errorOnFail }
     @OptIn(ExperimentalTestApi::class) invokeGlobalAssertions()
-<<<<<<< HEAD
-=======
     tryPerformAccessibilityChecks()
->>>>>>> 8b9e74df
     val node = getNodeAndFocus(errorOnFail, requireEditable = false)
 
     wrapAssertionErrorsWithNodeInfo(selector, node) {
@@ -113,10 +110,6 @@
     assert(isEnabled()) { errorOnFail }
     assert(hasRequestFocusAction()) { errorOnFail }
     if (requireEditable) {
-<<<<<<< HEAD
-        assert(isEditable()) { errorOnFail }
-=======
->>>>>>> 8b9e74df
         assert(hasSetTextAction()) { errorOnFail }
         assert(hasInsertTextAtCursorAction()) { errorOnFail }
     }
