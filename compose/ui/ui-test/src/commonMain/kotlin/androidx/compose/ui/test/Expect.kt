--- conflicted
+++ resolved
@@ -14,30 +14,9 @@
  * limitations under the License.
  */
 
-<<<<<<< HEAD
-package androidx.compose.ui.test
-=======
 package androidx.compose.ui.test
 
 /**
  * Replacement of jvm only kotlin.assert(value, {message}) in commonMain sourceSet.
  */
-internal expect inline fun commonAssert(value: Boolean, lazyMessage: () -> Any)
-
-/**
- * Returns the hash code for the given object that is unique across all currently allocated objects.
- * The hash code for the null reference is zero.
- *
- * Can be negative, and near Int.MAX_VALUE, so it can overflow if used as part of calculations.
- * For example, don't use this:
- * ```
- * val comparison = identityHashCode(midVal) - identityHashCode(leftVal)
- * if (comparison < 0) ...
- * ```
- * Use this instead:
- * ```
- * if (identityHashCode(midVal) < identityHashCode(leftVal)) ...
- * ```
- */
-internal expect fun identityHashCode(instance: Any?): Int
->>>>>>> 036d4811
+internal expect inline fun commonAssert(value: Boolean, lazyMessage: () -> Any)