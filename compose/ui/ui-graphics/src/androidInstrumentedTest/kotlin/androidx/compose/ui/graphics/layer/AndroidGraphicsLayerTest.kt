/*
 * Copyright 2024 The Android Open Source Project
 *
 * Licensed under the Apache License, Version 2.0 (the "License");
 * you may not use this file except in compliance with the License.
 * You may obtain a copy of the License at
 *
 *      http://www.apache.org/licenses/LICENSE-2.0
 *
 * Unless required by applicable law or agreed to in writing, software
 * distributed under the License is distributed on an "AS IS" BASIS,
 * WITHOUT WARRANTIES OR CONDITIONS OF ANY KIND, either express or implied.
 * See the License for the specific language governing permissions and
 * limitations under the License.
 */

package androidx.compose.ui.graphics.layer

import android.graphics.Bitmap
import android.graphics.Canvas
import android.graphics.ColorFilter
import android.graphics.PixelFormat
import android.graphics.drawable.Drawable
import android.os.Build
import android.os.StrictMode
import android.view.View
import android.view.ViewGroup
import android.widget.FrameLayout
import androidx.compose.testutils.assertPixelColor
import androidx.compose.testutils.captureToImage
import androidx.compose.ui.geometry.Offset
import androidx.compose.ui.geometry.Rect
import androidx.compose.ui.geometry.RoundRect
import androidx.compose.ui.geometry.Size
import androidx.compose.ui.geometry.center
import androidx.compose.ui.graphics.BlendMode
import androidx.compose.ui.graphics.BlurEffect
import androidx.compose.ui.graphics.Color
import androidx.compose.ui.graphics.ColorFilter.Companion.tint
import androidx.compose.ui.graphics.GraphicsContext
import androidx.compose.ui.graphics.ImageBitmap
import androidx.compose.ui.graphics.Outline
import androidx.compose.ui.graphics.Path
import androidx.compose.ui.graphics.PixelMap
import androidx.compose.ui.graphics.TestActivity
import androidx.compose.ui.graphics.TileMode
import androidx.compose.ui.graphics.asImageBitmap
import androidx.compose.ui.graphics.compositeOver
import androidx.compose.ui.graphics.drawscope.DrawScope
import androidx.compose.ui.graphics.drawscope.drawIntoCanvas
import androidx.compose.ui.graphics.drawscope.inset
import androidx.compose.ui.graphics.drawscope.translate
import androidx.compose.ui.graphics.isLayerManagerInitialized
import androidx.compose.ui.graphics.isLayerPersistenceEnabled
import androidx.compose.ui.graphics.nativeCanvas
import androidx.compose.ui.graphics.toArgb
import androidx.compose.ui.graphics.toPixelMap
import androidx.compose.ui.unit.Density
import androidx.compose.ui.unit.IntOffset
import androidx.compose.ui.unit.IntSize
import androidx.compose.ui.unit.LayoutDirection.Ltr
import androidx.compose.ui.unit.center
import androidx.compose.ui.unit.toIntSize
import androidx.compose.ui.unit.toOffset
import androidx.compose.ui.unit.toSize
import androidx.lifecycle.Lifecycle
import androidx.test.core.app.ActivityScenario
import androidx.test.ext.junit.runners.AndroidJUnit4
import androidx.test.filters.SdkSuppress
import androidx.test.filters.SmallTest
import java.util.concurrent.CountDownLatch
import java.util.concurrent.TimeUnit
import kotlin.math.roundToInt
import kotlin.test.assertFalse
import kotlin.test.assertNotNull
import kotlinx.coroutines.runBlocking
import org.junit.Assert
import org.junit.Assert.assertEquals
import org.junit.Assert.assertTrue
import org.junit.Test
import org.junit.runner.RunWith

@SmallTest
@RunWith(AndroidJUnit4::class)
class AndroidGraphicsLayerTest {

    companion object {
        const val TEST_WIDTH = 600
        const val TEST_HEIGHT = 400

        val TEST_SIZE = IntSize(TEST_WIDTH, TEST_HEIGHT)
    }

    @Test
    fun testGraphicsLayerBitmap() {
        lateinit var layer: GraphicsLayer
        graphicsLayerTest(
            block = { graphicsContext ->
                layer =
                    graphicsContext.createGraphicsLayer().apply {
                        assertEquals(IntSize.Zero, this.size)
                        record {
                            drawRect(Color.Red, size = size / 2f)
                            drawRect(
                                Color.Blue,
                                topLeft = Offset(size.width / 2f, 0f),
                                size = size / 2f
                            )
                            drawRect(
                                Color.Green,
                                topLeft = Offset(0f, size.height / 2f),
                                size = size / 2f
                            )
                            drawRect(
                                Color.Black,
                                topLeft = Offset(size.width / 2f, size.height / 2f),
                                size = size / 2f
                            )
                        }
                    }
            },
            verify = {
                val bitmap: ImageBitmap = layer.toImageBitmap()
                assertNotNull(bitmap)
                assertEquals(TEST_SIZE, IntSize(bitmap.width, bitmap.height))
                bitmap.toPixelMap().verifyQuadrants(Color.Red, Color.Blue, Color.Green, Color.Black)
            }
        )
    }

    @Test
    fun testGraphicsLayerBitmapAfterDependencyReleased() {
        class ColorProvider {
            val color: Color = Color.Red
        }
        var provider: ColorProvider? = ColorProvider()
        var graphicsLayer: GraphicsLayer? = null
        graphicsLayerTest(
            block = { graphicsContext ->
                graphicsContext.createGraphicsLayer().apply {
                    graphicsLayer = this
                    assertEquals(IntSize.Zero, this.size)
                    record { drawRect(provider!!.color) }
                }
            },
            verify = {
                // Nulling out the dependency here should be safe despite attempting to obtain an
                // ImageBitmap afterwards
                provider = null
                graphicsLayer!!
                    .toImageBitmap()
                    .toPixelMap()
                    .verifyQuadrants(Color.Red, Color.Red, Color.Red, Color.Red)
<<<<<<< HEAD
            }
=======
            },
            verifySoftwareRender = false // Only supported in hardware accelerated use cases
>>>>>>> 8b9e74df
        )
    }

    @Test
    fun testDrawLayer() {
        var layer: GraphicsLayer? = null
        graphicsLayerTest(
            block = { graphicsContext ->
                layer =
                    graphicsContext.createGraphicsLayer().apply {
                        assertEquals(IntSize.Zero, this.size)
                        record { drawRect(Color.Red) }
                    }
                drawLayer(layer!!)
            },
            verify = {
                assertEquals(TEST_SIZE, layer!!.size)
                assertEquals(IntOffset.Zero, layer!!.topLeft)
                it.verifyQuadrants(Color.Red, Color.Red, Color.Red, Color.Red)
            }
        )
    }

    @Test
    fun testDrawLayerAfterDiscard() {
        var layer: GraphicsLayer? = null
        graphicsLayerTest(
            block = { graphicsContext ->
                layer =
                    graphicsContext.createGraphicsLayer().apply {
                        assertEquals(IntSize.Zero, this.size)
                        record { drawRect(Color.Red) }
                    }
                layer!!.discardDisplayList()
                layer!!.record { drawRect(Color.Red) }
                drawLayer(layer!!)
            },
            verify = {
                assertEquals(TEST_SIZE, layer!!.size)
                assertEquals(IntOffset.Zero, layer!!.topLeft)
                it.verifyQuadrants(Color.Red, Color.Red, Color.Red, Color.Red)
            }
        )
    }

    @Test
    fun testDrawAfterDiscard() {
        var layer: GraphicsLayer? = null
        graphicsLayerTest(
            block = { graphicsContext ->
                layer =
                    graphicsContext.createGraphicsLayer().apply {
                        assertEquals(IntSize.Zero, this.size)
                        record { drawRect(Color.Red) }
                        emulateTrimMemory()
                    }
                drawLayer(layer!!)
            },
            verify = {
                assertEquals(TEST_SIZE, layer!!.size)
                assertEquals(IntOffset.Zero, layer!!.topLeft)
                it.verifyQuadrants(Color.Red, Color.Red, Color.Red, Color.Red)
            }
        )
    }

    // this test is failing on API 21 as there toImageBitmap() is using software rendering
    // and we reverted the software rendering b/333866398
    @SdkSuppress(minSdkVersion = Build.VERSION_CODES.LOLLIPOP_MR1)
    @Test
    fun testPersistenceDrawAfterHwuiDiscardsDisplaylists() {
        // Layer persistence calls should not fail even if the DisplayList is discarded beforehand
        // This differs from testDrawAfterDiscard as this invokes the internal discardDisplaylist
        // call in order to mirror the corresponding system call made to cull out displaylists
        // without updating GraphicsLayer internal state
        graphicsLayerTest(
            block = { graphicsContext ->
                val layer =
                    graphicsContext.createGraphicsLayer().apply {
                        assertEquals(IntSize.Zero, this.size)
                        record { drawRect(Color.Red) }
                        this.impl.discardDisplayList()
                    }
                drawIntoCanvas { layer.drawForPersistence(it) }
            },
            verify = { it.verifyQuadrants(Color.Red, Color.Red, Color.Red, Color.Red) }
        )
    }

    @Test
    fun testPersistenceDrawAfterHwuiDiscardsDisplaylists() {
        // Layer persistence calls should not fail even if the DisplayList is discarded beforehand
        // This differs from testDrawAfterDiscard as this invokes the internal discardDisplaylist
        // call in order to mirror the corresponding system call made to cull out displaylists
        // without updating GraphicsLayer internal state
        graphicsLayerTest(
            block = { graphicsContext ->
                val layer =
                    graphicsContext.createGraphicsLayer().apply {
                        assertEquals(IntSize.Zero, this.size)
                        record { drawRect(Color.Red) }
                        this.impl.discardDisplayList()
                    }
                drawIntoCanvas { layer.drawForPersistence(it) }
            },
            verify = { it.verifyQuadrants(Color.Red, Color.Red, Color.Red, Color.Red) },
            verifySoftwareRender = false
        )
    }

    @Test
    fun testRecordLayerWithSize() {
        graphicsLayerTest(
            block = { graphicsContext ->
                val layer =
                    graphicsContext.createGraphicsLayer().apply {
                        record(IntSize(TEST_WIDTH / 2, TEST_HEIGHT / 2)) { drawRect(Color.Red) }
                    }
                drawLayer(layer)
            },
            verify = { it.verifyQuadrants(Color.Red, Color.Black, Color.Black, Color.Black) }
        )
    }

    @Test
    fun testRecordLayerWithOffset() {
        var layer: GraphicsLayer? = null
        val topLeft = IntOffset(TEST_WIDTH / 2, TEST_HEIGHT / 2)
        val size = IntSize(TEST_WIDTH, TEST_HEIGHT)
        graphicsLayerTest(
            block = { graphicsContext ->
                layer =
                    graphicsContext.createGraphicsLayer().apply {
                        record { drawRect(Color.Red) }
                        this.topLeft = topLeft
                    }
                drawLayer(layer!!)
            },
            verify = {
                assertEquals(topLeft, layer!!.topLeft)
                assertEquals(size, layer!!.size)
                it.verifyQuadrants(Color.Black, Color.Black, Color.Black, Color.Red)
            }
        )
    }

    @Test
    fun testSetOffset() {
        var layer: GraphicsLayer? = null
        val topLeft = IntOffset(4, 4)
        val size = IntSize(TEST_WIDTH, TEST_HEIGHT)
        graphicsLayerTest(
            block = { graphicsContext ->
                layer =
                    graphicsContext.createGraphicsLayer().apply {
                        record { inset(0f, 0f, -4f, -4f) { drawRect(Color.Red) } }
                        this.topLeft = topLeft
                    }
                drawLayer(layer!!)
            },
            verify = {
                assertEquals(topLeft, layer!!.topLeft)
                assertEquals(size, layer!!.size)
                assertEquals(Color.Red, it[topLeft.x + 1, topLeft.y + 1])
                assertEquals(Color.Black, it[topLeft.x + 1, topLeft.y - 1])
                assertEquals(Color.Black, it[topLeft.x - 1, topLeft.y + 1])
                assertEquals(Color.Red, it[size.width - 2, size.height - 2])
            }
        )
    }

    @Test
    fun testSetAlpha() {
        var layer: GraphicsLayer? = null
        val topLeft = IntOffset.Zero
        val size = TEST_SIZE
        graphicsLayerTest(
            block = { graphicsContext ->
                layer =
                    graphicsContext.createGraphicsLayer().apply {
                        record { drawRect(Color.Red) }
                        alpha = 0.5f
                    }
                drawLayer(layer!!)
            },
            verify = {
                assertEquals(topLeft, layer!!.topLeft)
                assertEquals(size, layer!!.size)
                val compositedColor = Color.Red.copy(0.5f).compositeOver(Color.Black)
                it.verifyQuadrants(
                    compositedColor,
                    compositedColor,
                    compositedColor,
                    compositedColor
                )
            }
        )
    }

    @Test
    fun testSetScaleX() {
        var layer: GraphicsLayer? = null
        val topLeft = IntOffset.Zero
        val size = TEST_SIZE
        graphicsLayerTest(
            block = { graphicsContext ->
                layer =
                    graphicsContext.createGraphicsLayer().apply {
                        record {
                            drawRect(
                                Color.Red,
                                size = Size(this.size.width / 2, this.size.height / 2)
                            )
                        }
                        scaleX = 2f
                        pivotOffset = Offset.Zero
                    }
                drawLayer(layer!!)
            },
            verify = {
                assertEquals(topLeft, layer!!.topLeft)
                assertEquals(size, layer!!.size)
                it.verifyQuadrants(Color.Red, Color.Red, Color.Black, Color.Black)
            }
        )
    }

    @Test
    fun testSetScaleY() {
        var layer: GraphicsLayer? = null
        val topLeft = IntOffset.Zero
        val size = TEST_SIZE
        graphicsLayerTest(
            block = { graphicsContext ->
                layer =
                    graphicsContext.createGraphicsLayer().apply {
                        record {
                            drawRect(
                                Color.Red,
                                size = Size(this.size.width / 2, this.size.height / 2)
                            )
                        }
                        scaleY = 2f
                        pivotOffset = Offset.Zero
                    }
                drawLayer(layer!!)
            },
            verify = {
                assertEquals(topLeft, layer!!.topLeft)
                assertEquals(size, layer!!.size)
                it.verifyQuadrants(Color.Red, Color.Black, Color.Red, Color.Black)
            }
        )
    }

    @Test
    fun testDefaultPivot() {
        var layer: GraphicsLayer? = null
        val topLeft = IntOffset.Zero
        val size = TEST_SIZE
        graphicsLayerTest(
            block = { graphicsContext ->
                layer =
                    graphicsContext.createGraphicsLayer().apply {
                        record {
                            inset(this.size.width / 4, this.size.height / 4) { drawRect(Color.Red) }
                        }
                        scaleY = 2f
                        scaleX = 2f
                    }
                drawLayer(layer!!)
            },
            verify = {
                assertEquals(topLeft, layer!!.topLeft)
                assertEquals(size, layer!!.size)
                it.verifyQuadrants(Color.Red, Color.Red, Color.Red, Color.Red)
            }
        )
    }

    @Test
    fun testBottomRightPivot() {
        var layer: GraphicsLayer? = null
        val topLeft = IntOffset.Zero
        val size = TEST_SIZE
        graphicsLayerTest(
            block = { graphicsContext ->
                layer =
                    graphicsContext.createGraphicsLayer().apply {
                        record { drawRect(Color.Red) }
                        scaleY = 0.5f
                        scaleX = 0.5f
                        pivotOffset = Offset(this.size.width.toFloat(), this.size.height.toFloat())
                    }
                drawLayer(layer!!)
            },
            verify = {
                assertEquals(topLeft, layer!!.topLeft)
                assertEquals(size, layer!!.size)
                it.verifyQuadrants(Color.Black, Color.Black, Color.Black, Color.Red)
            }
        )
    }

    @Test
    fun testResettingToDefaultPivot() {
        var layer: GraphicsLayer? = null
        val topLeft = IntOffset.Zero
        val size = TEST_SIZE
        graphicsLayerTest(
            block = { graphicsContext ->
                layer =
                    graphicsContext.createGraphicsLayer().apply {
                        record {
                            inset(this.size.width / 4, this.size.height / 4) { drawRect(Color.Red) }
                        }
                        scaleY = 2f
                        scaleX = 2f
                        // first set to some custom value
                        pivotOffset = Offset(this.size.width.toFloat(), this.size.height.toFloat())
                        // and then get back to the default
                        pivotOffset = Offset.Unspecified
                    }
                drawLayer(layer!!)
            },
            verify = {
                assertEquals(topLeft, layer!!.topLeft)
                assertEquals(size, layer!!.size)
                it.verifyQuadrants(Color.Red, Color.Red, Color.Red, Color.Red)
            }
        )
    }

    @Test
    fun testTranslationX() {
        var layer: GraphicsLayer? = null
        val topLeft = IntOffset.Zero
        val size = TEST_SIZE
        graphicsLayerTest(
            block = { graphicsContext ->
                layer =
                    graphicsContext.createGraphicsLayer().apply {
                        record { drawRect(Color.Red, size = this.size / 2f) }
                        translationX = this.size.width / 2f
                    }
                drawLayer(layer!!)
            },
            verify = {
                assertEquals(topLeft, layer!!.topLeft)
                assertEquals(size, layer!!.size)
                it.verifyQuadrants(Color.Black, Color.Red, Color.Black, Color.Black)
            }
        )
    }

    @Test
    fun testRectOutlineWithNonZeroTopLeft() {
        graphicsLayerTest(
            block = { graphicsContext ->
                var layerSize = Size.Zero
                val layer =
                    graphicsContext.createGraphicsLayer().apply {
                        record {
                            layerSize = this.size
                            drawRect(Color.Red, size = this.size / 2f)
                        }
                        topLeft = IntOffset(20, 30)
                        setRectOutline()
                    }
                drawLayer(layer)
                val outline = layer.outline
                assertEquals(Rect(0f, 0f, layerSize.width, layerSize.height), outline.bounds)
            }
        )
    }

    @Test
    fun testRoundRectOutlineWithNonZeroTopLeft() {
        graphicsLayerTest(
            block = { graphicsContext ->
                var layerSize = Size.Zero
                val layer =
                    graphicsContext.createGraphicsLayer().apply {
                        record {
                            layerSize = this.size
                            drawRect(Color.Red, size = this.size / 2f)
                        }
                        topLeft = IntOffset(20, 30)
                        setRoundRectOutline()
                    }
                drawLayer(layer)
                val outline = layer.outline
                assertEquals(Rect(0f, 0f, layerSize.width, layerSize.height), outline.bounds)
            }
        )
    }

    @Test
    fun testRecordOverwritesPreviousRecord() {
        graphicsLayerTest(
            block = { graphicsContext ->
                val layer =
                    graphicsContext.createGraphicsLayer().apply { record { drawRect(Color.Red) } }
                layer.record { drawRect(Color.Blue) }
                drawLayer(layer)
            },
            verify = { it.verifyQuadrants(Color.Blue, Color.Blue, Color.Blue, Color.Blue) }
        )
    }

    @Test
    fun testTranslationY() {
        var layer: GraphicsLayer? = null
        val topLeft = IntOffset.Zero
        val size = TEST_SIZE
        graphicsLayerTest(
            block = { graphicsContext ->
                layer =
                    graphicsContext.createGraphicsLayer().apply {
                        record { drawRect(Color.Red, size = this.size / 2f) }
                        translationY = this.size.height / 2f
                    }
                drawLayer(layer!!)
            },
            verify = {
                assertEquals(topLeft, layer!!.topLeft)
                assertEquals(size, layer!!.size)
                it.verifyQuadrants(Color.Black, Color.Black, Color.Red, Color.Black)
            }
        )
    }

    @Test
    fun testRotationX() {
        var layer: GraphicsLayer? = null
        val topLeft = IntOffset.Zero
        val size = TEST_SIZE
        graphicsLayerTest(
            block = { graphicsContext ->
                layer =
                    graphicsContext.createGraphicsLayer().apply {
                        record {
                            drawRect(Color.Red, size = Size(this.size.width, this.size.height / 2))
                        }
                        rotationX = 45f
                    }
                drawLayer(layer!!)
            },
            verify = {
                assertEquals(topLeft, layer!!.topLeft)
                assertEquals(size, layer!!.size)
                assertEquals(Color.Red, it[size.width / 2, size.height / 4])
                assertEquals(Color.Black, it[size.width / 2, size.height / 2 + 2])

                assertEquals(Color.Black, it[4, size.height / 4])
                assertEquals(Color.Black, it[size.width - 4, size.height / 4])
            }
        )
    }

    @Test
    fun testRotationY() {
        var layer: GraphicsLayer? = null
        val topLeft = IntOffset.Zero
        val size = TEST_SIZE
        graphicsLayerTest(
            block = { graphicsContext ->
                layer =
                    graphicsContext.createGraphicsLayer().apply {
                        record { drawRect(Color.Red) }
                        pivotOffset = Offset(0f, this.size.height / 2f)
                        rotationY = 45f
                    }
                drawLayer(layer!!)
            },
            verify = {
                assertEquals(topLeft, layer!!.topLeft)
                assertEquals(size, layer!!.size)
                assertEquals(Color.Red, it[2, size.height / 2])
                assertEquals(Color.Red, it[size.width / 4, size.height / 2])
                assertEquals(Color.Black, it[size.width / 2, size.height / 2])
                assertEquals(Color.Black, it[size.width / 4, 4])
                assertEquals(Color.Black, it[size.width / 4, size.height - 4])
            }
        )
    }

    @Test
    fun testRotationZ() {
        var layer: GraphicsLayer? = null
        val topLeft = IntOffset.Zero
        val size = TEST_SIZE
        val rectSize = 100
        graphicsLayerTest(
            block = { graphicsContext ->
                layer =
                    graphicsContext.createGraphicsLayer().apply {
                        record {
                            drawRect(
                                Color.Red,
                                topLeft =
<<<<<<< HEAD
                                Offset(
                                    this.size.width / 2f - rectSize / 2f,
                                    this.size.height / 2 - rectSize / 2f
                                ),
=======
                                    Offset(
                                        this.size.width / 2f - rectSize / 2f,
                                        this.size.height / 2 - rectSize / 2f
                                    ),
>>>>>>> 8b9e74df
                                Size(rectSize.toFloat(), rectSize.toFloat())
                            )
                        }
                        rotationZ = 45f
                    }
                drawLayer(layer!!)
            },
            verify = {
                assertEquals(topLeft, layer!!.topLeft)
                assertEquals(size, layer!!.size)
                it.verifyQuadrants(Color.Black, Color.Black, Color.Black, Color.Black)
                assertEquals(Color.Red, it[size.width / 2, size.height / 2])
                assertEquals(Color.Red, it[size.width / 2, size.height / 2 - rectSize / 2])
                assertEquals(Color.Red, it[size.width / 2, size.height / 2 + rectSize / 2])
                assertEquals(Color.Red, it[size.width / 2 - rectSize / 2, size.height / 2])
                assertEquals(Color.Red, it[size.width / 2 + rectSize / 2, size.height / 2])
                assertEquals(
                    Color.Black,
                    it[size.width / 2 - rectSize / 3, size.height / 2 - rectSize / 2 + 4]
                )
                assertEquals(
                    Color.Black,
                    it[size.width / 2 - rectSize / 3, size.height / 2 + rectSize / 2 - 4]
                )
                assertEquals(
                    Color.Black,
                    it[size.width / 2 + rectSize / 3, size.height / 2 - rectSize / 2 + 4]
                )
                assertEquals(
                    Color.Black,
                    it[size.width / 2 + rectSize / 3, size.height / 2 + rectSize / 2 - 4]
                )
            }
        )
    }

    @Test
    fun testUnboundedClip() {
        var layer: GraphicsLayer?
        graphicsLayerTest(
            block = { graphicsContext ->
                layer =
                    graphicsContext.createGraphicsLayer().apply {
                        record { drawRect(Color.Red, size = Size(100000f, 100000f)) }
                        // Layer clipping is disabled by default
                    }
                drawLayer(layer!!)
            },
            verify = {
                assertEquals(Color.Red, it[0, 0])
                assertEquals(Color.Red, it[it.width - 1, 0])
                assertEquals(Color.Red, it[0, it.height - 1])
                assertEquals(Color.Red, it[it.width - 1, it.height - 1])
                assertEquals(Color.Red, it[it.width / 2, it.height / 2])
            },
            entireScene = true
        )
    }

    @Test
    fun testBoundedClip() {
        var layer: GraphicsLayer?
        graphicsLayerTest(
            block = { graphicsContext ->
                layer =
                    graphicsContext.createGraphicsLayer().apply {
                        record { drawRect(Color.Red, size = Size(100000f, 100000f)) }
                        clip = true
                    }
                drawLayer(layer!!)
            },
            verify = {
                assertEquals(Color.Red, it[0, 0])
                assertEquals(Color.Red, it[TEST_WIDTH - 1, 0])
                assertEquals(Color.Red, it[0, TEST_HEIGHT - 1])
                assertEquals(Color.Red, it[TEST_WIDTH - 1, TEST_HEIGHT - 1])
                assertEquals(Color.Red, it[TEST_WIDTH / 2, 0])
                assertEquals(Color.Red, it[TEST_WIDTH / 2, TEST_HEIGHT / 2])

                assertEquals(Color.White, it[0, TEST_HEIGHT + 2])
                assertEquals(Color.White, it[0, it.height - 1])
                assertEquals(Color.White, it[TEST_WIDTH - 1, TEST_HEIGHT + 2])
                assertEquals(Color.White, it[TEST_WIDTH + 1, TEST_HEIGHT])
                assertEquals(Color.White, it[it.width - 1, TEST_HEIGHT - 2])
            },
            entireScene = true
        )
    }

    @Test
    @SdkSuppress(minSdkVersion = Build.VERSION_CODES.O)
    fun testElevation() {
        var layer: GraphicsLayer?
        var left = 0
        var top = 0
        var right = 0
        var bottom = 0
        val targetColor = Color.White
        graphicsLayerTest(
            block = { graphicsContext ->
                val halfSize =
                    IntSize((this.size.width / 2f).toInt(), (this.size.height / 2f).toInt())

                layer =
                    graphicsContext.createGraphicsLayer().apply {
                        record(halfSize) { drawRect(targetColor) }
                        shadowElevation = 10f
                    }
                drawRect(targetColor)

                left = (this.size.width / 4f).toInt()
                top = (this.size.width / 4f).toInt()
                right = left + halfSize.width
                bottom = top + halfSize.height
                translate(this.size.width / 4, this.size.height / 4) { drawLayer(layer!!) }
            },
            verify = { pixmap ->
                var shadowPixelCount = 0
                with(pixmap) {
                    for (x in left until right) {
                        for (y in top until bottom) {
                            if (this[x, y] != targetColor) {
                                shadowPixelCount++
                            }
                        }
                    }
                }
                assertTrue(shadowPixelCount > 0)
            },
            usePixelCopy = true,
            verifySoftwareRender = false // Elevation only supported with hardware acceleration
        )
    }

    @Test
    fun testShadowColors() {
        var layer: GraphicsLayer? = null
        var left = 0
        var top = 0
        var right = 0
        var bottom = 0
        val targetColor = Color.White
        graphicsLayerTest(
            block = { graphicsContext ->
                val halfSize =
                    IntSize((this.size.width / 2f).toInt(), (this.size.height / 2f).toInt())

                layer =
                    graphicsContext.createGraphicsLayer().apply {
                        record(halfSize) { drawRect(targetColor) }
                        shadowElevation = 10f
                        spotShadowColor = Color.Red
                        ambientShadowColor = Color.Blue
                    }
                drawRect(targetColor)

                left = (this.size.width / 4f).toInt()
                top = (this.size.width / 4f).toInt()
                right = left + halfSize.width
                bottom = top + halfSize.height
                translate(this.size.width / 4, this.size.height / 4) { drawLayer(layer!!) }
            },
            verify = { pixmap ->
                var shadowPixelCount = 0
                var redCount = 0
                var blueCount = 0
                val ambientShadowColor: Color
                val spotShadowColor: Color
                if (Build.VERSION.SDK_INT >= Build.VERSION_CODES.P) {
                    ambientShadowColor = Color.Blue
                    spotShadowColor = Color.Red
                } else {
                    ambientShadowColor = Color.Black
                    spotShadowColor = Color.Black
                }

                // Verify the correct shadow color behavior on the supported platform version
                assertEquals(layer!!.spotShadowColor, spotShadowColor)
                assertEquals(layer!!.ambientShadowColor, ambientShadowColor)

                // Shadow verification requires the PixelCopy API which is only introduced
                // in Android O.
                if (Build.VERSION.SDK_INT >= Build.VERSION_CODES.O) {
                    with(pixmap) {
                        for (x in left until right) {
                            for (y in top until bottom) {
                                if (this[x, y] != targetColor) {
                                    shadowPixelCount++
                                    if (this[x, y].red >= 0f) {
                                        redCount++
                                    }
                                    if (this[x, y].blue >= 0f) {
                                        blueCount++
                                    }
                                }
                            }
                        }
                    }
                    assertTrue(shadowPixelCount > 0)
                    // Colored shadows are only supported on Android P and above
                    if (Build.VERSION.SDK_INT >= Build.VERSION_CODES.P) {
                        assertTrue(redCount > 0)
                        assertTrue(blueCount > 0)
                    }
                }
            },
            usePixelCopy = Build.VERSION.SDK_INT >= Build.VERSION_CODES.O,
            verifySoftwareRender = false // Elevation only supported with hardware acceleration
        )
    }

    @Test
    fun testShadowColors() {
        var layer: GraphicsLayer? = null
        var left = 0
        var top = 0
        var right = 0
        var bottom = 0
        val targetColor = Color.White
        graphicsLayerTest(
            block = { graphicsContext ->
                val halfSize =
                    IntSize((this.size.width / 2f).toInt(), (this.size.height / 2f).toInt())

                layer =
                    graphicsContext.createGraphicsLayer().apply {
                        record(halfSize) { drawRect(targetColor) }
                        shadowElevation = 10f
                        spotShadowColor = Color.Red
                        ambientShadowColor = Color.Blue
                    }
                drawRect(targetColor)

                left = (this.size.width / 4f).toInt()
                top = (this.size.width / 4f).toInt()
                right = left + halfSize.width
                bottom = top + halfSize.height
                translate(this.size.width / 4, this.size.height / 4) { drawLayer(layer!!) }
            },
            verify = { pixmap ->
                var shadowPixelCount = 0
                var redCount = 0
                var blueCount = 0
                val ambientShadowColor: Color
                val spotShadowColor: Color
                if (Build.VERSION.SDK_INT >= Build.VERSION_CODES.P) {
                    ambientShadowColor = Color.Blue
                    spotShadowColor = Color.Red
                } else {
                    ambientShadowColor = Color.Black
                    spotShadowColor = Color.Black
                }

                // Verify the correct shadow color behavior on the supported platform version
                assertEquals(layer!!.spotShadowColor, spotShadowColor)
                assertEquals(layer!!.ambientShadowColor, ambientShadowColor)

                // Shadow verification requires the PixelCopy API which is only introduced
                // in Android O.
                if (Build.VERSION.SDK_INT >= Build.VERSION_CODES.O) {
                    with(pixmap) {
                        for (x in left until right) {
                            for (y in top until bottom) {
                                if (this[x, y] != targetColor) {
                                    shadowPixelCount++
                                    if (this[x, y].red >= 0f) {
                                        redCount++
                                    }
                                    if (this[x, y].blue >= 0f) {
                                        blueCount++
                                    }
                                }
                            }
                        }
                    }
                    assertTrue(shadowPixelCount > 0)
                    // Colored shadows are only supported on Android P and above
                    if (Build.VERSION.SDK_INT >= Build.VERSION_CODES.P) {
                        assertTrue(redCount > 0)
                        assertTrue(blueCount > 0)
                    }
                }
            },
            usePixelCopy = Build.VERSION.SDK_INT >= Build.VERSION_CODES.O,
        )
    }

    // Test requires validation of elevation shadows which require readback operations from
    // the PixelCopy APIs
    @Test
    @SdkSuppress(minSdkVersion = Build.VERSION_CODES.O)
    fun testElevationPath() {
        var layer: GraphicsLayer?
        var left = 0
        var top = 0
        var right = 0
        var bottom = 0
        val targetColor = Color.White
        graphicsLayerTest(
            block = { graphicsContext ->
                val halfSize =
                    IntSize((this.size.width / 2f).toInt(), (this.size.height / 2f).toInt())

                layer =
                    graphicsContext.createGraphicsLayer().apply {
                        record(halfSize) { drawRect(targetColor) }
                        setPathOutline(
                            Path().apply {
                                addRect(
                                    Rect(
                                        0f,
                                        0f,
                                        halfSize.width.toFloat(),
                                        halfSize.height.toFloat()
                                    )
                                )
                            }
                        )
                        shadowElevation = 10f
                    }
                drawRect(targetColor)

                left = (this.size.width / 4f).toInt()
                top = (this.size.width / 4f).toInt()
                right = left + halfSize.width
                bottom = top + halfSize.height
                translate(this.size.width / 4, this.size.height / 4) { drawLayer(layer!!) }
            },
            verify = { pixmap ->
                var shadowPixelCount = 0
                with(pixmap) {
                    for (x in left until right) {
                        for (y in top until bottom) {
                            if (this[x, y] != targetColor) {
                                shadowPixelCount++
                            }
                        }
                    }
                }
                Assert.assertTrue(shadowPixelCount > 0)
            },
            usePixelCopy = true,
            verifySoftwareRender = false // Elevation only supported with hardware acceleration
        )
    }

    @Test
    fun testConcaveOutlineClipsOutsideBounds() {
        val bgColor = Color.White
        val targetColor = Color.Red
        var layerSize = IntSize.Zero
        graphicsLayerTest(
            block = { graphicsContext ->
                layerSize = IntSize(size.width.toInt(), size.height.toInt() / 2)
                val outlinePath =
                    Path().apply {
                        addRect(Rect(0f, 0f, layerSize.width.toFloat(), layerSize.height.toFloat()))

                        addRect(
                            Rect(
                                layerSize.width / 4f,
                                layerSize.height.toFloat(),
                                layerSize.width / 2f + layerSize.width / 4f,
                                layerSize.height + layerSize.height / 2f
                            )
                        )
                    }

                val layer =
                    graphicsContext.createGraphicsLayer().apply {
                        record(size = layerSize) {
                            drawRect(
                                targetColor,
                                size = Size(layerSize.width.toFloat(), layerSize.height * 2f)
                            )
                        }
                        setPathOutline(outlinePath)
                        clip = true
                        shadowElevation = 20f
                    }
                drawRect(bgColor)
                drawLayer(layer)
            },
            verify = { pixmap ->
                val width = pixmap.width
                assertEquals(targetColor, pixmap[0, 0])
                assertEquals(targetColor, pixmap[width - 2, 0])
                assertEquals(targetColor, pixmap[0, layerSize.height - 2])
                assertEquals(targetColor, pixmap[width - 2, layerSize.height - 2])

                assertEquals(bgColor, pixmap[0, layerSize.height + 2])
                assertEquals(bgColor, pixmap[width - 2, layerSize.height + 2])
                assertEquals(bgColor, pixmap[width / 4 - 2, layerSize.height + 2])
                assertEquals(bgColor, pixmap[width / 2 + width / 4, layerSize.height + 2])

                assertEquals(targetColor, pixmap[width / 2, layerSize.height + 2])
                assertEquals(targetColor, pixmap[width / 2 + width / 4 - 2, layerSize.height + 2])
                assertEquals(targetColor, pixmap[width / 2, layerSize.height + 2])
            }
        )
    }

    @Test
    fun testRectOutlineClipsOutsideBounds() {
        val bgColor = Color.Black
        val targetColor = Color.Red
        var outlineSize = Size.Zero
        graphicsLayerTest(
            block = { graphicsContext ->
                val containerSize = size
                outlineSize = Size(containerSize.width, containerSize.height - 10f)
                val layerSize = IntSize(size.width.toInt(), size.height.toInt() / 2)

                val layer =
                    graphicsContext.createGraphicsLayer().apply {
                        record(size = layerSize) {
                            drawRect(
                                targetColor,
                                size = Size(layerSize.width.toFloat(), layerSize.height * 2f)
                            )
                        }
                        setRectOutline(Offset.Zero, outlineSize)
                        clip = true
                    }
                drawRect(bgColor)
                drawLayer(layer)
            },
            verify = { pixmap ->
                val width = pixmap.width
                val height = pixmap.height
                assertEquals(targetColor, pixmap[0, 0])
                assertEquals(targetColor, pixmap[width - 2, 0])
                assertEquals(targetColor, pixmap[0, (outlineSize.height - 2).toInt()])
                assertEquals(targetColor, pixmap[width - 2, (outlineSize.height - 2).toInt()])

                assertEquals(bgColor, pixmap[0, height - 2])
                assertEquals(bgColor, pixmap[width - 2, height - 2])
            }
        )
    }

    @Test
    fun testConcaveOutlineClip() {
        val bgColor = Color.White
        val targetColor = Color.Red
        graphicsLayerTest(
            block = { graphicsContext ->
                val rectPath =
                    Path().apply {
                        addRect(
                            Rect(
                                left = 0f,
                                top = size.height / 2,
                                right = size.width,
                                bottom = size.height,
                            )
                        )
                    }

                val tabPath =
                    Path().apply {
                        addRect(
                            Rect(
                                left = size.width / 4,
                                top = 0f,
                                right = size.width / 2 + size.width / 4,
                                bottom = size.height / 2,
                            )
                        )
                    }

                val layer =
                    graphicsContext.createGraphicsLayer().apply {
                        record { drawRect(targetColor) }
                        setPathOutline(rectPath + tabPath)
                        clip = true
                    }
                drawRect(bgColor)
                drawLayer(layer)
            },
            verify = { pixmap ->
                val width = pixmap.width
                val height = pixmap.height
                assertEquals(bgColor, pixmap[0, 0])
                assertEquals(bgColor, pixmap[width / 4 - 2, 0])
                assertEquals(targetColor, pixmap[width / 4, 0])
                assertEquals(targetColor, pixmap[width / 2 + width / 4 - 1, 0])
                assertEquals(bgColor, pixmap[width / 2 + width / 4 + 2, 0])
                assertEquals(bgColor, pixmap[width - 1, 0])
                assertEquals(targetColor, pixmap[0, height - 1])
                assertEquals(targetColor, pixmap[width - 1, height - 1])
            }
        )
    }

    // Test requires validation of elevation shadows which require readback operations from
    // the PixelCopy APIs
    @Test
    @SdkSuppress(minSdkVersion = Build.VERSION_CODES.O)
    fun testElevationRoundRect() {
        var layer: GraphicsLayer?
        var left = 0
        var top = 0
        var right = 0
        var bottom = 0
        val targetColor = Color.White
        val radius = 50f
        graphicsLayerTest(
            block = { graphicsContext ->
                val halfSize =
                    IntSize((this.size.width / 2f).toInt(), (this.size.height / 2f).toInt())

                left = (this.size.width / 4f).toInt()
                top = (this.size.width / 4f).toInt()
                right = left + halfSize.width
                bottom = top + halfSize.height

                layer =
                    graphicsContext.createGraphicsLayer().apply {
                        record(halfSize) { drawRect(targetColor) }
                        setRoundRectOutline(Offset.Zero, halfSize.toSize(), radius)
                        shadowElevation = 20f
                    }

                drawRect(targetColor)
                translate(left.toFloat(), top.toFloat()) { drawLayer(layer!!) }
            },
            verify = { pixmap ->
                fun PixelMap.hasShadowPixels(
                    targetColor: Color,
                    l: Int,
                    t: Int,
                    r: Int,
                    b: Int
                ): Boolean {
                    var shadowCount = 0
                    for (i in l until r) {
                        for (j in t until b) {
                            if (this[i, j] != targetColor) {
                                shadowCount++
                            }
                        }
                    }
                    return shadowCount > 0
                }
                with(pixmap) {
                    // Verify that pixels above top edge have some shadow
                    assertTrue(hasShadowPixels(targetColor, left, top - 4, right, top))
                    // Verify that pixels to the left of the left edge have some shadow
                    assertTrue(hasShadowPixels(targetColor, left - 4, top, left, bottom))
                    // Verify that pixels to the right of the right edge have some shadow
                    assertTrue(hasShadowPixels(targetColor, right, top, right + 4, bottom))
                    // Verify that pixels to the below the bottom edge have some shadow
                    assertTrue(hasShadowPixels(targetColor, left, bottom, right, bottom + 4))
                    // Verify that interior top left region does not have shadow pixels
                    assertFalse(
                        hasShadowPixels(
                            targetColor,
                            left,
                            top,
                            left + radius.toInt(),
                            top + radius.toInt()
                        )
                    )
                    // Verify that interior top right region does not have shadow pixels
                    assertFalse(
                        hasShadowPixels(
                            targetColor,
                            right - radius.toInt(),
                            top,
                            right,
                            top + radius.toInt()
                        )
                    )
                    // Verify that interior bottom left region does not have shadow pixels
                    assertFalse(
                        hasShadowPixels(
                            targetColor,
                            left,
                            bottom - radius.toInt(),
                            left + radius.toInt(),
                            bottom
                        )
                    )
                    // Verify that interior bottom right region does not have shadow pixels
                    assertFalse(
                        hasShadowPixels(
                            targetColor,
                            right - radius.toInt(),
                            bottom - radius.toInt(),
                            right,
                            bottom
                        )
                    )
                }
            },
            usePixelCopy = true,
            verifySoftwareRender = false // Elevation only supported with hardware acceleration
        )
    }

    @SdkSuppress(minSdkVersion = Build.VERSION_CODES.S)
    @Test
    fun testRenderEffect() {
        var layer: GraphicsLayer?
        val blurRadius = 10f
        graphicsLayerTest(
            block = { graphicsContext ->
                layer =
                    graphicsContext.createGraphicsLayer().apply {
                        record { drawRect(Color.Red) }
                        renderEffect = BlurEffect(blurRadius, blurRadius, TileMode.Decal)
                    }
                drawRect(Color.Black)
                drawLayer(layer!!)
            },
            verify = {
                var nonPureRedCount = 0
                for (x in 0 until it.width - blurRadius.toInt()) {
                    for (y in 0 until it.height - blurRadius.toInt()) {
                        val pixelColor = it[x, y]
                        if (pixelColor.blue > 0 || pixelColor.green > 0) {
                            Assert.fail(
                                "Only blue colors are expected. Pixel at [$x, $y] $pixelColor"
                            )
                        }
                        if (pixelColor.red > 0 && pixelColor.red < 1f) {
                            nonPureRedCount++
                        }
                    }
                }
                assertTrue(nonPureRedCount > 0)
            },
            entireScene = false,
            verifySoftwareRender = false // RenderEffect only supported with hardware acceleration
        )
    }

    @Test
    fun testCompositingStrategyAuto() {
        var layer: GraphicsLayer?
        val bgColor = Color.Black
        graphicsLayerTest(
            block = { graphicsContext ->
                layer =
                    graphicsContext.createGraphicsLayer().apply {
                        record {
                            inset(0f, 0f, size.width / 3, size.height / 3) {
                                drawRect(color = Color.Red)
                            }
                            inset(size.width / 3, size.height / 3, 0f, 0f) {
                                drawRect(color = Color.Blue)
                            }
                        }
                        alpha = 0.5f
                        compositingStrategy = CompositingStrategy.Auto
                    }
                drawRect(bgColor)
                drawLayer(layer!!)
            },
            verify = { pixelMap ->
                with(pixelMap) {
                    val redWithAlpha = Color.Red.copy(alpha = 0.5f)
                    val blueWithAlpha = Color.Blue.copy(alpha = 0.5f)
                    val expectedTopLeft = redWithAlpha.compositeOver(bgColor)
                    val expectedBottomRight = blueWithAlpha.compositeOver(bgColor)
                    val expectedCenter = blueWithAlpha.compositeOver(bgColor)
                    assertPixelColor(expectedTopLeft, 0, 0)
                    assertPixelColor(Color.Black, width - 1, 0)
                    assertPixelColor(expectedBottomRight, width - 1, height - 1)
                    assertPixelColor(Color.Black, 0, height - 1)
                    assertPixelColor(expectedCenter, width / 2, height / 2)
                }
            }
        )
    }

    @Test
    fun testCompositingStrategyOffscreen() {
        var layer: GraphicsLayer?
        val bgColor = Color.LightGray
        graphicsLayerTest(
            block = { graphicsContext ->
                layer =
                    graphicsContext.createGraphicsLayer().apply {
                        record {
                            inset(0f, 0f, size.width / 3, size.height / 3) {
                                drawRect(color = Color.Red)
                            }
                            inset(size.width / 3, size.height / 3, 0f, 0f) {
                                drawRect(color = Color.Blue, blendMode = BlendMode.Xor)
                            }
                        }
                        compositingStrategy = CompositingStrategy.Offscreen
                    }
                drawRect(bgColor)
                drawLayer(layer!!)
            },
            verify = { pixelMap ->
                with(pixelMap) {
                    assertPixelColor(Color.Red, 0, 0)
                    assertPixelColor(bgColor, width - 1, 0)
                    assertPixelColor(Color.Blue, width - 1, height - 1)
                    assertPixelColor(bgColor, 0, height - 1)
                    assertPixelColor(bgColor, width / 2, height / 2)
                }
            }
        )
    }

    @SdkSuppress(minSdkVersion = Build.VERSION_CODES.LOLLIPOP_MR1)
    @Test
    fun testCompositingStrategyModulateAlpha() {
        var layer: GraphicsLayer?
        val bgColor = Color.Black
        graphicsLayerTest(
            block = { graphicsContext ->
                layer =
                    graphicsContext.createGraphicsLayer().apply {
                        record {
                            inset(0f, 0f, size.width / 3, size.height / 3) {
                                drawRect(color = Color.Red)
                            }
                            inset(size.width / 3, size.height / 3, 0f, 0f) {
                                drawRect(color = Color.Blue)
                            }
                        }
                        alpha = 0.5f
                        compositingStrategy = CompositingStrategy.ModulateAlpha
                    }
                drawRect(bgColor)
                drawLayer(layer!!)
            },
            verify = { pixelMap ->
                with(pixelMap) {
                    val redWithAlpha = Color.Red.copy(alpha = 0.5f)
                    val blueWithAlpha = Color.Blue.copy(alpha = 0.5f)
                    val bg = Color.Black
                    val expectedTopLeft = redWithAlpha.compositeOver(bg)
                    val expectedBottomRight = blueWithAlpha.compositeOver(bg)
                    val expectedCenter = blueWithAlpha.compositeOver(redWithAlpha).compositeOver(bg)
                    assertPixelColor(expectedTopLeft, 0, 0)
                    assertPixelColor(Color.Black, width - 1, 0)
                    assertPixelColor(expectedBottomRight, width - 1, height - 1)
                    assertPixelColor(Color.Black, 0, height - 1)
                    assertPixelColor(expectedCenter, width / 2, height / 2)
                }
            },
            verifySoftwareRender = false // ModulateAlpha only supported with hardware acceleration
        )
    }

    @Test
    fun testCameraDistanceWithRotationY() {
        var layer: GraphicsLayer?
        val bgColor = Color.Gray
        graphicsLayerTest(
            block = { graphicsContext ->
                layer =
                    graphicsContext.createGraphicsLayer().apply {
                        record { drawRect(Color.Red) }
                        cameraDistance = 5.0f
                        rotationY = 25f
                    }
                drawRect(bgColor)
                drawLayer(layer!!)
            },
            verify = { pixelMap ->
                with(pixelMap) {
                    assertPixelColor(Color.Red, 0, 0)
                    assertPixelColor(Color.Red, 0, height - 1)
                    assertPixelColor(Color.Red, width / 2 - 10, height / 2)
                    assertPixelColor(Color.Gray, width - 1 - 10, height / 2)
                    assertPixelColor(Color.Gray, width - 1, 0)
                    assertPixelColor(Color.Gray, width - 1, height - 1)
                }
            }
        )
    }

    @Test
    fun testTintColorFilter() {
        var layer: GraphicsLayer?
        graphicsLayerTest(
            block = { graphicsContext ->
                layer =
                    graphicsContext.createGraphicsLayer().apply {
                        record { drawRect(Color.Red) }
                        colorFilter = tint(Color.Blue)
                    }
                drawLayer(layer!!)
            },
            verify = { pixelMap ->
                with(pixelMap) {
                    assertPixelColor(Color.Blue, 0, 0)
                    assertPixelColor(Color.Blue, width - 1, 0)
                    assertPixelColor(Color.Blue, 0, height - 1)
                    assertPixelColor(Color.Blue, width - 1, height - 1)
                    assertPixelColor(Color.Blue, width / 2, height / 2)
                }
            }
        )
    }

    @Test
    fun testBlendMode() {
        var layer: GraphicsLayer?
        graphicsLayerTest(
            block = { graphicsContext ->
                val drawScopeSize = this.size
                layer =
                    graphicsContext.createGraphicsLayer().apply {
                        val topLeft =
                            IntOffset(
                                (drawScopeSize.width / 4).toInt(),
                                (drawScopeSize.height / 4).toInt()
                            )
                        val layerSize =
                            IntSize(
                                (drawScopeSize.width / 2).toInt(),
                                (drawScopeSize.height / 2).toInt()
                            )
                        record(layerSize) { drawRect(Color.Red) }
                        this.topLeft = topLeft
                        this.blendMode = BlendMode.Xor
                    }
                drawRect(Color.Green)
                drawLayer(layer!!)
                // The layer should clear the original pixels in the destination rendered by the
                // layer. Draw blue underneath the destination to fill the transparent pixels
                // cleared by the layer
                drawRect(Color.Blue, blendMode = BlendMode.DstOver)
            },
            verify = { pixelMap ->
                with(pixelMap) {
                    assertPixelColor(Color.Green, 0, 0)
                    assertPixelColor(Color.Green, width - 1, 0)
                    assertPixelColor(Color.Green, 0, height - 1)
                    assertPixelColor(Color.Green, width - 1, height - 1)

                    val insetLeft = width / 4 + 2
                    val insetTop = height / 4 + 2
                    val insetRight = width - width / 4 - 2
                    val insetBottom = height - height / 4 - 2

                    assertPixelColor(Color.Blue, insetLeft, insetTop)
                    assertPixelColor(Color.Blue, insetRight, insetTop)
                    assertPixelColor(Color.Blue, insetLeft, insetBottom)
                    assertPixelColor(Color.Blue, insetRight, insetBottom)
                    assertPixelColor(Color.Blue, width / 2, height / 2)
                }
            }
        )
    }

    @Test
    fun testRectOutlineClip() {
        var layer: GraphicsLayer?
        var left = 0
        var top = 0
        var right = 0
        var bottom = 0
        val bgColor = Color.Black
        val targetColor = Color.Red
        graphicsLayerTest(
            block = { graphicsContext ->
                layer =
                    graphicsContext.createGraphicsLayer().apply {
                        record { drawRect(targetColor) }
                        setRectOutline(this.size.center.toOffset(), (this.size / 2).toSize())
                        clip = true
                    }
                drawRect(bgColor)

                left = this.size.center.x.toInt()
                top = this.size.center.y.toInt()
                right = this.size.width.toInt()
                bottom = this.size.height.toInt()

                drawLayer(layer!!)
            },
            verify = { pixmap ->
                with(pixmap) {
                    for (x in 0 until width) {
                        for (y in 0 until height) {
                            val expected =
                                if (x in left until right && y in top until bottom) {
                                    targetColor
                                } else {
                                    bgColor
                                }
                            Assert.assertEquals(this[x, y], expected)
                        }
                    }
                }
            }
        )
    }

    @Test
    fun testPathOutlineClip() {
        var layer: GraphicsLayer?
        var left = 0
        var top = 0
        var right = 0
        var bottom = 0
        val bgColor = Color.Black
        val targetColor = Color.Red
        graphicsLayerTest(
            block = { graphicsContext ->
                layer =
                    graphicsContext.createGraphicsLayer().apply {
                        record { drawRect(targetColor) }
                        setPathOutline(
                            Path().apply {
                                addRect(
                                    Rect(
                                        size.center.x.toFloat(),
                                        size.center.y.toFloat(),
                                        size.center.x + size.width.toFloat(),
                                        size.center.y + size.height.toFloat()
                                    )
                                )
                            }
                        )
                        clip = true
                    }
                drawRect(bgColor)

                left = this.size.center.x.toInt()
                top = this.size.center.y.toInt()
                right = this.size.width.toInt()
                bottom = this.size.height.toInt()

                drawLayer(layer!!)
            },
            verify = { pixmap ->
                with(pixmap) {
                    for (x in 0 until width) {
                        for (y in 0 until height) {
                            val expected =
                                if (x in left until right && y in top until bottom) {
                                    targetColor
                                } else {
                                    bgColor
                                }
                            Assert.assertEquals(this[x, y], expected)
                        }
                    }
                }
            }
        )
    }

    @Test
    fun testRoundRectOutlineClip() {
        var layer: GraphicsLayer?
        var left = 0
        var top = 0
        var right = 0
        var bottom = 0
        val radius = 50
        val bgColor = Color.Black
        val targetColor = Color.Red
        graphicsLayerTest(
            block = { graphicsContext ->
                layer =
                    graphicsContext.createGraphicsLayer().apply {
                        record { drawRect(targetColor) }
                        setRoundRectOutline(
                            this.size.center.toOffset(),
                            (this.size / 2).toSize(),
                            radius.toFloat()
                        )
                        clip = true
                    }
                drawRect(bgColor)

                left = this.size.center.x.toInt()
                top = this.size.center.y.toInt()
                right = (left + this.size.width / 2).toInt()
                bottom = (top + this.size.height / 2).toInt()

                drawLayer(layer!!)
            },
            verify = { pixmap ->
                with(pixmap) {
                    val offset = 5
                    val startX = left + radius + offset
                    val startY = top + radius + offset
                    val endX = right - radius - offset
                    val endY = bottom - radius - offset
                    for (x in 0 until width) {
                        for (y in 0 until height) {
                            if (x in startX until endX && y in startY until endY) {
                                assertEquals(targetColor, this[x, y])
                            }
                        }
                    }
                    Assert.assertEquals(bgColor, this[offset, offset])
                    Assert.assertEquals(bgColor, this[width - offset, offset])
                    Assert.assertEquals(bgColor, this[offset, height - offset])
                    Assert.assertEquals(bgColor, this[width - offset, height - offset])
                }
            }
        )
    }

    @Test
    fun setOutlineExtensionAppliesValuesCorrectly() {
        graphicsLayerTest(
            block = { graphicsContext ->
                val layer = graphicsContext.createGraphicsLayer()

                val rectangle = Outline.Rectangle(Rect(1f, 2f, 3f, 4f))
                layer.setOutline(rectangle)
                assertEquals(rectangle, layer.outline)

                val rounded = Outline.Rounded(RoundRect(10f, 20f, 30f, 40f, 5f, 5f))
                layer.setOutline(rounded)
                assertEquals(rounded, layer.outline)

                val path = Path().also { it.addOval(Rect(1f, 2f, 3f, 4f)) }
                val generic = Outline.Generic(path)
                layer.setOutline(generic)
                // We wrap the path in a different Outline object from what we pass in, so compare
                // the paths instead of the outline instances
                assertEquals(generic.path, (layer.outline as Outline.Generic).path)
            }
        )
    }

    @Test
    fun testSwitchingFromClipToBoundsToClipToOutline() {
        val targetColor = Color.Red
        val inset = 50f
        graphicsLayerTest(
            block = { graphicsContext ->
                val fullSize = size
                val layerSize =
                    Size(
<<<<<<< HEAD
                        fullSize.width.roundToInt() - inset * 2,
                        fullSize.height.roundToInt() - inset * 2
                    )
=======
                            fullSize.width.roundToInt() - inset * 2,
                            fullSize.height.roundToInt() - inset * 2
                        )
>>>>>>> 8b9e74df
                        .toIntSize()

                val layer =
                    graphicsContext.createGraphicsLayer().apply {
                        record(size = layerSize) { inset(-inset) { drawRect(targetColor) } }
                        // as no outline is provided yet, this command will enable clipToBounds
                        clip = true
                        // then with providing an outline we should disable clipToBounds and start
                        // using clipToOutline instead
                        setRectOutline(Offset(-inset, -inset), fullSize)
                    }

                drawRect(Color.Black)
                inset(inset) { drawLayer(layer) }
            },
            verify = { pixmap ->
                with(pixmap) {
                    for (x in 0 until width) {
                        for (y in 0 until height) {
                            assertEquals(this[x, y], targetColor)
                        }
                    }
                }
            }
        )
    }

    @Test
    fun testReleaseWithNoReferencesDiscardsDisplaylist() {
        graphicsLayerTest(
            block = { graphicsContext ->
                val layer = graphicsContext.createGraphicsLayer()
                layer.record {
                    // Intentionally cause an exception to be thrown during recording
                    drawRect(Color.Red)
                }

                graphicsContext.releaseGraphicsLayer(layer)
                // View layers don't have a hasDisplayList method to verify and by default
                // returns true all the time. So if we have a RenderNode backed layer verify that
                // the displaylist is discarded after it has been released
                if (layer.impl !is GraphicsViewLayer) {
                    assertFalse(layer.impl.hasDisplayList)
                }
            },
            verify = { /* NO-OP */ }
        )
    }

    @Test
    fun testEndRecordingAlwaysCalled() {
        graphicsLayerTest(
            block = { graphicsContext ->
                val layer = graphicsContext.createGraphicsLayer()
                try {
                    layer.record {
                        // Intentionally cause an exception to be thrown during recording
                        throw Exception()
                    }
                } catch (_: Throwable) {
                    // NO-OP
                }

                // Attempts to record after an exception is thrown should still succeed
                layer.record { drawRect(Color.Red) }
                drawLayer(layer)
            },
            verify = { it.verifyQuadrants(Color.Red, Color.Red, Color.Red, Color.Red) }
        )
    }

    @Test
    fun testReleasingLayerDuringPersistenceLogicIsNotCrashing() {
        lateinit var layer1: GraphicsLayer
        lateinit var layer2: GraphicsLayer
        graphicsLayerTest(
            block = { context ->
                // creating new layers will also schedule a persistence pass in Handler
                layer1 = context.createGraphicsLayer()
                layer2 = context.createGraphicsLayer()
                layer2.record(Density(1f), Ltr, IntSize(10, 10)) { drawRect(Color.Red) }
                layer1.record(Density(1f), Ltr, IntSize(10, 10)) { drawLayer(layer2) }
                // we release layer2, but as it is drawn into layer1 its content is not discarded.
                context.releaseGraphicsLayer(layer2)
                // layer1 loses its content without us updating the dependency tracking
                layer1.emulateTrimMemory()
            },
            verify = {
                // just verifying there is no crash in layer persistence logic
                // there was an issue where the next persistence logic will re-draw layer1 content
                // and during this draw we fully release layer2. this was removing an item from
                // a set which is currently being iterated on.
            }
        )
    }

<<<<<<< HEAD
=======
    @Test
    fun testChildLayerHasReferenceToParentLayer() {
        lateinit var layer1: GraphicsLayer
        lateinit var layer2: GraphicsLayer
        graphicsLayerTest(
            block = { context ->
                // creating new layers will also schedule a persistence pass in Handler
                layer1 = context.createGraphicsLayer()
                layer2 = context.createGraphicsLayer()
                layer2.record(Density(1f), Ltr, IntSize(10, 10)) {
                    assertEquals(layer2, drawContext.graphicsLayer)
                    drawRect(Color.Red)
                }
                layer1.record(Density(1f), Ltr, IntSize(10, 10)) {
                    assertEquals(layer1, drawContext.graphicsLayer)
                    drawLayer(layer2)
                }
                drawLayer(layer1)
            },
            verify = {
                // just verifying there is no crash
            }
        )
    }

    @Test
    fun testCanvasTransformStateRestore() {
        val bg = Color.White
        val layerColor1 = Color.Red
        val layerColor2 = Color.Green
        val layerColor3 = Color.Blue
        val layerColor4 = Color.Black
        var layerSize = IntSize.Zero
        graphicsLayerTest(
            block = { graphicsContext ->
                val layerWidth = size.width / 4
                val layerHeight = size.height / 4
                layerSize = IntSize(layerWidth.toInt(), layerHeight.toInt())
                val layer1 =
                    graphicsContext.createGraphicsLayer().apply {
                        record(size = layerSize) { drawRect(layerColor1) }
                    }
                val layer2 =
                    graphicsContext.createGraphicsLayer().apply {
                        topLeft = IntOffset(layerWidth.toInt(), layerHeight.toInt())
                        record(size = layerSize) { drawRect(layerColor2) }
                    }
                val layer3 =
                    graphicsContext.createGraphicsLayer().apply {
                        topLeft = IntOffset((layerWidth * 2).toInt(), (layerHeight * 2).toInt())
                        record(size = layerSize) { drawRect(layerColor3) }
                    }
                val layer4 =
                    graphicsContext.createGraphicsLayer().apply {
                        record(size = layerSize) { drawRect(layerColor4) }
                    }
                drawRect(bg)
                translate(layerWidth / 2, layerHeight / 2) {
                    translate(layerWidth / 2, layerHeight / 2) {
                        drawLayer(layer1)
                        translate(layerWidth / 2, layerHeight / 2) { drawLayer(layer2) }
                        drawLayer(layer3)
                    }
                }

                drawLayer(layer4)
            },
            verify = {
                val row1centerX = layerSize.width + layerSize.width / 2
                val row1centerY = layerSize.height + layerSize.height / 2

                val row2centerX = layerSize.width + row1centerX
                val row2centerY = layerSize.height + row1centerY

                val row3centerX = layerSize.width + row2centerX
                val row3centerY = layerSize.height + row2centerY

                val row4centerX = layerSize.width + row3centerX

                it.assertPixelColor(layerColor1, row1centerX, row1centerY)
                it.assertPixelColor(bg, row2centerX, row1centerY)

                it.assertPixelColor(bg, row1centerX, row2centerY)
                it.assertPixelColor(layerColor2, row2centerX, row2centerY)
                it.assertPixelColor(bg, row3centerX, row2centerY)

                it.assertPixelColor(bg, row2centerX, row3centerY)
                it.assertPixelColor(layerColor3, row3centerX, row3centerY)
                it.assertPixelColor(bg, row4centerX, row3centerY)

                it.assertPixelColor(layerColor4, layerSize.width / 2, layerSize.height / 2)
            }
        )
    }

>>>>>>> 8b9e74df
    private fun PixelMap.verifyQuadrants(
        topLeft: Color,
        topRight: Color,
        bottomLeft: Color,
        bottomRight: Color
    ) {
        val left = this.width / 4
        val right = this.width / 4 + this.width / 2
        val top = this.height / 4
        val bottom = this.height / 4 + this.height / 2
        assertPixelColor(topLeft, left, top) { "$left, $top is incorrect color" }
        assertPixelColor(topRight, right, top) { "$right, $top is incorrect color" }
        assertPixelColor(bottomLeft, left, bottom) { "$left, $bottom is incorrect color" }
        assertPixelColor(bottomRight, right, bottom) { "$right, $bottom is incorrect color" }
    }

    private fun graphicsLayerTest(
        block: DrawScope.(GraphicsContext) -> Unit,
        verify: (suspend (PixelMap) -> Unit)? = null,
        entireScene: Boolean = false,
        usePixelCopy: Boolean = false,
        verifySoftwareRender: Boolean = true
    ) {
        var scenario: ActivityScenario<TestActivity>? = null
        var androidGraphicsContext: GraphicsContext? = null
        var container: ViewGroup? = null
        try {
            var contentView: View? = null
            var rootGraphicsLayer: GraphicsLayer? = null
            var density = Density(1f)
            scenario =
                ActivityScenario.launch(TestActivity::class.java)
                    .moveToState(Lifecycle.State.CREATED)
                    .onActivity {
                        // See b/167533582 In the API 30 platform release, there was a StrictMode
                        // violation with SurfaceControl#readFromParcel that would cause the tests
                        // to
                        // crash on an issue not related to this test suite. So skip StrictMode
                        // tests
                        // for this platform version.
                        // See ag/283838 as Surface also violated StrictMode policies
                        val sdk = Build.VERSION.SDK_INT
                        val supportsStrictMode =
                            sdk != Build.VERSION_CODES.R && sdk >= Build.VERSION_CODES.M
                        if (supportsStrictMode) {
                            StrictMode.setVmPolicy(
                                StrictMode.VmPolicy.Builder()
                                    .detectLeakedClosableObjects()
                                    .penaltyLog()
                                    .penaltyDeath()
                                    .build()
                            )
                        }

                        container =
                            FrameLayout(it).apply {
                                setBackgroundColor(Color.White.toArgb())
                                clipToPadding = false
                                clipChildren = false
                            }
                        val graphicsContext =
                            GraphicsContext(container!!).also { androidGraphicsContext = it }
                        rootGraphicsLayer = graphicsContext.createGraphicsLayer()
                        density = Density(it)
                        val content =
                            FrameLayout(it).apply {
                                setLayoutParams(FrameLayout.LayoutParams(TEST_WIDTH, TEST_HEIGHT))
                                setBackgroundColor(Color.Black.toArgb())
                                foreground = GraphicsContextHostDrawable(graphicsContext, block)
                            }
                        container!!.addView(content)
                        contentView = content
                        it.setContentView(container)
                    }
            val resumed = CountDownLatch(1)
            var testActivity: TestActivity? = null
            scenario.moveToState(Lifecycle.State.RESUMED).onActivity { activity ->
                testActivity = activity
                activity.runOnUiThread {
                    // Layer persistence is only required on M+
                    if (
                        Build.VERSION.SDK_INT > Build.VERSION_CODES.M && isLayerPersistenceEnabled
                    ) {
                        assertTrue(androidGraphicsContext!!.isLayerManagerInitialized())
                    }
                    resumed.countDown()
                }
            }
            assertTrue(resumed.await(3000, TimeUnit.MILLISECONDS))

            if (verify != null) {
                val target =
                    if (entireScene) {
                        container!!
                    } else {
                        contentView!!
                    }
                val pixelMap =
                    if (usePixelCopy && Build.VERSION.SDK_INT >= Build.VERSION_CODES.O) {
                        target.captureToImage().toPixelMap()
                    } else {
                        val recordLatch = CountDownLatch(1)
                        testActivity!!.runOnUiThread {
                            rootGraphicsLayer!!.record(
                                density,
                                Ltr,
                                IntSize(target.width, target.height)
                            ) {
                                drawIntoCanvas { canvas -> target.draw(canvas.nativeCanvas) }
                            }
                            recordLatch.countDown()
                        }
                        assertTrue(recordLatch.await(3000, TimeUnit.MILLISECONDS))
                        val bitmap = runBlocking { rootGraphicsLayer!!.toImageBitmap() }
                        bitmap.toPixelMap()
                    }
                runBlocking { verify(pixelMap) }
<<<<<<< HEAD
=======
                if (verifySoftwareRender) {
                    val softwareRenderLatch = CountDownLatch(1)
                    var softwareBitmap: Bitmap? = null
                    testActivity!!.runOnUiThread {
                        softwareBitmap = doSoftwareRender(target)
                        softwareRenderLatch.countDown()
                    }
                    assertTrue(softwareRenderLatch.await(300, TimeUnit.MILLISECONDS))
                    runBlocking { verify(softwareBitmap!!.asImageBitmap().toPixelMap()) }
                }
>>>>>>> 8b9e74df
            }
        } finally {
            val detachLatch = CountDownLatch(1)
            scenario?.onActivity {
                it.runOnUiThread {
                    // Force removal of View first to ensure layers are destroyed on
                    // window detachment
                    (container!!.parent as ViewGroup).removeView(container!!)
                    detachLatch.countDown()
                }
            }
            assertTrue(detachLatch.await(3000, TimeUnit.MILLISECONDS))
            // Layer persistence is only required on M+
            if (Build.VERSION.SDK_INT > Build.VERSION_CODES.M && isLayerPersistenceEnabled) {
                assertFalse(androidGraphicsContext!!.isLayerManagerInitialized())
            }
            scenario?.moveToState(Lifecycle.State.DESTROYED)
        }
    }

    @Test
    fun testSwitchingFromConvexPathToRect() {
        val bgColor = Color.Black
        val targetColor = Color.Red
        graphicsLayerTest(
            block = { graphicsContext ->
                val halfSize = size.toIntSize() / 2
                val center = size.toIntSize().center
                val layer =
                    graphicsContext.createGraphicsLayer().apply {
                        clip = true
                        setPathOutline(
                            // random not convex shape
                            Path().apply {
                                addRect(Rect(0f, 0f, 1f, 1f))
                                addRect(Rect(2f, 2f, 3f, 3f))
                            }
                        )
                        setRectOutline()
                        record(size = halfSize) { drawRect(targetColor) }
                        topLeft = center
                    }
                drawRect(bgColor)
                drawLayer(layer)
            },
            verify = { pixmap ->
                with(pixmap) {
                    for (x in 0 until width) {
                        for (y in 0 until height) {
                            val expected =
                                if (x < width / 2 || y < height / 2) {
                                    bgColor
                                } else {
                                    targetColor
                                }
                            assertEquals(this[x, y], expected)
                        }
                    }
                }
            }
        )
    }

<<<<<<< HEAD
=======
    private fun doSoftwareRender(target: View): Bitmap {
        val bitmap = Bitmap.createBitmap(target.width, target.height, Bitmap.Config.ARGB_8888)
        val softwareCanvas = Canvas(bitmap)
        target.draw(softwareCanvas)
        return bitmap
    }

>>>>>>> 8b9e74df
    private class GraphicsContextHostDrawable(
        val graphicsContext: GraphicsContext,
        val block: DrawScope.(GraphicsContext) -> Unit
    ) : Drawable() {

        var rootGraphicsLayer: GraphicsLayer? = null

        override fun draw(canvas: Canvas) {
            val bounds = getBounds()
            val width = bounds.width().toFloat()
            val height = bounds.height().toFloat()
            var root = rootGraphicsLayer
            if (root == null) {
                root = graphicsContext.createGraphicsLayer()
                root.record(Density(1f, 1f), Ltr, IntSize(width.toInt(), height.toInt())) {
                    block(graphicsContext)
                }
                rootGraphicsLayer = root
            }
            root.draw(androidx.compose.ui.graphics.Canvas(canvas), null)
        }

        override fun setAlpha(alpha: Int) {
            // NO-OP
        }

        override fun setColorFilter(colorFilter: ColorFilter?) {
            // NO-OP
        }

        @Deprecated("Deprecated in Java")
        override fun getOpacity(): Int {
            return PixelFormat.TRANSLUCENT
        }
    }
}<|MERGE_RESOLUTION|>--- conflicted
+++ resolved
@@ -151,12 +151,8 @@
                     .toImageBitmap()
                     .toPixelMap()
                     .verifyQuadrants(Color.Red, Color.Red, Color.Red, Color.Red)
-<<<<<<< HEAD
-            }
-=======
             },
             verifySoftwareRender = false // Only supported in hardware accelerated use cases
->>>>>>> 8b9e74df
         )
     }
 
@@ -220,29 +216,6 @@
                 assertEquals(IntOffset.Zero, layer!!.topLeft)
                 it.verifyQuadrants(Color.Red, Color.Red, Color.Red, Color.Red)
             }
-        )
-    }
-
-    // this test is failing on API 21 as there toImageBitmap() is using software rendering
-    // and we reverted the software rendering b/333866398
-    @SdkSuppress(minSdkVersion = Build.VERSION_CODES.LOLLIPOP_MR1)
-    @Test
-    fun testPersistenceDrawAfterHwuiDiscardsDisplaylists() {
-        // Layer persistence calls should not fail even if the DisplayList is discarded beforehand
-        // This differs from testDrawAfterDiscard as this invokes the internal discardDisplaylist
-        // call in order to mirror the corresponding system call made to cull out displaylists
-        // without updating GraphicsLayer internal state
-        graphicsLayerTest(
-            block = { graphicsContext ->
-                val layer =
-                    graphicsContext.createGraphicsLayer().apply {
-                        assertEquals(IntSize.Zero, this.size)
-                        record { drawRect(Color.Red) }
-                        this.impl.discardDisplayList()
-                    }
-                drawIntoCanvas { layer.drawForPersistence(it) }
-            },
-            verify = { it.verifyQuadrants(Color.Red, Color.Red, Color.Red, Color.Red) }
         )
     }
 
@@ -658,17 +631,10 @@
                             drawRect(
                                 Color.Red,
                                 topLeft =
-<<<<<<< HEAD
-                                Offset(
-                                    this.size.width / 2f - rectSize / 2f,
-                                    this.size.height / 2 - rectSize / 2f
-                                ),
-=======
                                     Offset(
                                         this.size.width / 2f - rectSize / 2f,
                                         this.size.height / 2 - rectSize / 2f
                                     ),
->>>>>>> 8b9e74df
                                 Size(rectSize.toFloat(), rectSize.toFloat())
                             )
                         }
@@ -877,82 +843,6 @@
             },
             usePixelCopy = Build.VERSION.SDK_INT >= Build.VERSION_CODES.O,
             verifySoftwareRender = false // Elevation only supported with hardware acceleration
-        )
-    }
-
-    @Test
-    fun testShadowColors() {
-        var layer: GraphicsLayer? = null
-        var left = 0
-        var top = 0
-        var right = 0
-        var bottom = 0
-        val targetColor = Color.White
-        graphicsLayerTest(
-            block = { graphicsContext ->
-                val halfSize =
-                    IntSize((this.size.width / 2f).toInt(), (this.size.height / 2f).toInt())
-
-                layer =
-                    graphicsContext.createGraphicsLayer().apply {
-                        record(halfSize) { drawRect(targetColor) }
-                        shadowElevation = 10f
-                        spotShadowColor = Color.Red
-                        ambientShadowColor = Color.Blue
-                    }
-                drawRect(targetColor)
-
-                left = (this.size.width / 4f).toInt()
-                top = (this.size.width / 4f).toInt()
-                right = left + halfSize.width
-                bottom = top + halfSize.height
-                translate(this.size.width / 4, this.size.height / 4) { drawLayer(layer!!) }
-            },
-            verify = { pixmap ->
-                var shadowPixelCount = 0
-                var redCount = 0
-                var blueCount = 0
-                val ambientShadowColor: Color
-                val spotShadowColor: Color
-                if (Build.VERSION.SDK_INT >= Build.VERSION_CODES.P) {
-                    ambientShadowColor = Color.Blue
-                    spotShadowColor = Color.Red
-                } else {
-                    ambientShadowColor = Color.Black
-                    spotShadowColor = Color.Black
-                }
-
-                // Verify the correct shadow color behavior on the supported platform version
-                assertEquals(layer!!.spotShadowColor, spotShadowColor)
-                assertEquals(layer!!.ambientShadowColor, ambientShadowColor)
-
-                // Shadow verification requires the PixelCopy API which is only introduced
-                // in Android O.
-                if (Build.VERSION.SDK_INT >= Build.VERSION_CODES.O) {
-                    with(pixmap) {
-                        for (x in left until right) {
-                            for (y in top until bottom) {
-                                if (this[x, y] != targetColor) {
-                                    shadowPixelCount++
-                                    if (this[x, y].red >= 0f) {
-                                        redCount++
-                                    }
-                                    if (this[x, y].blue >= 0f) {
-                                        blueCount++
-                                    }
-                                }
-                            }
-                        }
-                    }
-                    assertTrue(shadowPixelCount > 0)
-                    // Colored shadows are only supported on Android P and above
-                    if (Build.VERSION.SDK_INT >= Build.VERSION_CODES.P) {
-                        assertTrue(redCount > 0)
-                        assertTrue(blueCount > 0)
-                    }
-                }
-            },
-            usePixelCopy = Build.VERSION.SDK_INT >= Build.VERSION_CODES.O,
         )
     }
 
@@ -1710,15 +1600,9 @@
                 val fullSize = size
                 val layerSize =
                     Size(
-<<<<<<< HEAD
-                        fullSize.width.roundToInt() - inset * 2,
-                        fullSize.height.roundToInt() - inset * 2
-                    )
-=======
                             fullSize.width.roundToInt() - inset * 2,
                             fullSize.height.roundToInt() - inset * 2
                         )
->>>>>>> 8b9e74df
                         .toIntSize()
 
                 val layer =
@@ -1815,8 +1699,6 @@
         )
     }
 
-<<<<<<< HEAD
-=======
     @Test
     fun testChildLayerHasReferenceToParentLayer() {
         lateinit var layer1: GraphicsLayer
@@ -1912,7 +1794,6 @@
         )
     }
 
->>>>>>> 8b9e74df
     private fun PixelMap.verifyQuadrants(
         topLeft: Color,
         topRight: Color,
@@ -2030,8 +1911,6 @@
                         bitmap.toPixelMap()
                     }
                 runBlocking { verify(pixelMap) }
-<<<<<<< HEAD
-=======
                 if (verifySoftwareRender) {
                     val softwareRenderLatch = CountDownLatch(1)
                     var softwareBitmap: Bitmap? = null
@@ -2042,7 +1921,6 @@
                     assertTrue(softwareRenderLatch.await(300, TimeUnit.MILLISECONDS))
                     runBlocking { verify(softwareBitmap!!.asImageBitmap().toPixelMap()) }
                 }
->>>>>>> 8b9e74df
             }
         } finally {
             val detachLatch = CountDownLatch(1)
@@ -2106,8 +1984,6 @@
         )
     }
 
-<<<<<<< HEAD
-=======
     private fun doSoftwareRender(target: View): Bitmap {
         val bitmap = Bitmap.createBitmap(target.width, target.height, Bitmap.Config.ARGB_8888)
         val softwareCanvas = Canvas(bitmap)
@@ -2115,7 +1991,6 @@
         return bitmap
     }
 
->>>>>>> 8b9e74df
     private class GraphicsContextHostDrawable(
         val graphicsContext: GraphicsContext,
         val block: DrawScope.(GraphicsContext) -> Unit
