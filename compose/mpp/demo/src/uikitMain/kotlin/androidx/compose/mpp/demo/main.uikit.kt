--- conflicted
+++ resolved
@@ -1,19 +1,4 @@
-/*
- * Copyright 2024 The Android Open Source Project
- *
- * Licensed under the Apache License, Version 2.0 (the "License");
- * you may not use this file except in compliance with the License.
- * You may obtain a copy of the License at
- *
- *      http://www.apache.org/licenses/LICENSE-2.0
- *
- * Unless required by applicable law or agreed to in writing, software
- * distributed under the License is distributed on an "AS IS" BASIS,
- * WITHOUT WARRANTIES OR CONDITIONS OF ANY KIND, either express or implied.
- * See the License for the specific language governing permissions and
- * limitations under the License.
- */
-
+// Use `xcodegen` first, then `open ./SkikoSample.xcodeproj` and then Run button in XCode.
 package androidx.compose.mpp.demo
 
 import androidx.compose.mpp.demo.bugs.IosBugs
@@ -21,11 +6,7 @@
 import androidx.compose.runtime.Composable
 import androidx.compose.runtime.remember
 import androidx.compose.ui.ExperimentalComposeUiApi
-<<<<<<< HEAD
 import androidx.compose.ui.main.defaultUIKitMain
-import androidx.compose.ui.uikit.ComposeUIViewControllerDelegate
-import androidx.compose.ui.window.ComposeUIViewController
-=======
 import androidx.compose.ui.uikit.ComposeUIViewControllerDelegate
 import androidx.compose.ui.window.ComposeUIViewController
 import kotlinx.cinterop.BetaInteropApi
@@ -41,7 +22,7 @@
 import platform.UIKit.UIResponder
 import platform.UIKit.UIResponderMeta
 import platform.UIKit.UIScreen
->>>>>>> 82a861cf
+import androidx.compose.ui.window.ComposeUIViewController
 import platform.UIKit.UIStatusBarAnimation
 import platform.UIKit.UIStatusBarStyle
 import platform.UIKit.UIViewController
@@ -60,26 +41,8 @@
     androidx.compose.ui.util.enableTraceOSLog()
 
     val arg = args.firstOrNull() ?: ""
-<<<<<<< HEAD
-    defaultUIKitMain("ComposeDemo", ComposeUIViewController(configure = {
-        delegate = object : ComposeUIViewControllerDelegate {
-            override val preferredStatusBarStyle: UIStatusBarStyle?
-                get() = preferredStatusBarStyleValue
-=======
     UIKitMain {
-        ComposeUIViewController(configure = {
-            delegate = object : ComposeUIViewControllerDelegate {
-                override val preferredStatusBarStyle: UIStatusBarStyle?
-                    get() = preferredStatusBarStyleValue
-
-                override val prefersStatusBarHidden: Boolean?
-                    get() = prefersStatusBarHiddenValue
->>>>>>> 82a861cf
-
-                override val preferredStatysBarAnimation: UIStatusBarAnimation?
-                    get() = preferredStatysBarAnimationValue
-            }
-        }) {
+        ComposeUIViewController {
             IosDemo(arg)
         }
     }
