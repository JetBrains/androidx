// Use `xcodegen` first, then `open ./SkikoSample.xcodeproj` and then Run button in XCode.
package androidx.compose.mpp.demo

<<<<<<< HEAD
import androidx.compose.runtime.remember
=======
import NativeModalWithNaviationExample
import androidx.compose.runtime.*
>>>>>>> 52eb8820
import androidx.compose.ui.main.defaultUIKitMain
import androidx.compose.ui.window.ComposeUIViewController


fun main() {
    defaultUIKitMain("ComposeDemo", ComposeUIViewController {
        val app = remember { App() }
        app.Content()
    })
<<<<<<< HEAD
=======
}

@Composable
fun IosDemo() {
    // You may uncomment different examples:
    MultiplatformDemo()
//    ApplicationLayoutExamples()
}

@Composable
fun MultiplatformDemo() {
    val app = remember {
        App(extraScreens = listOf(
            NativeModalWithNaviationExample
        ))
    }
    app.Content()
>>>>>>> 52eb8820
}<|MERGE_RESOLUTION|>--- conflicted
+++ resolved
@@ -1,39 +1,19 @@
 // Use `xcodegen` first, then `open ./SkikoSample.xcodeproj` and then Run button in XCode.
 package androidx.compose.mpp.demo
 
-<<<<<<< HEAD
+import NativeModalWithNaviationExample
 import androidx.compose.runtime.remember
-=======
-import NativeModalWithNaviationExample
-import androidx.compose.runtime.*
->>>>>>> 52eb8820
 import androidx.compose.ui.main.defaultUIKitMain
 import androidx.compose.ui.window.ComposeUIViewController
 
 
 fun main() {
     defaultUIKitMain("ComposeDemo", ComposeUIViewController {
-        val app = remember { App() }
+        val app = remember {
+            App(extraScreens = listOf(
+                NativeModalWithNaviationExample
+            ))
+        }
         app.Content()
     })
-<<<<<<< HEAD
-=======
-}
-
-@Composable
-fun IosDemo() {
-    // You may uncomment different examples:
-    MultiplatformDemo()
-//    ApplicationLayoutExamples()
-}
-
-@Composable
-fun MultiplatformDemo() {
-    val app = remember {
-        App(extraScreens = listOf(
-            NativeModalWithNaviationExample
-        ))
-    }
-    app.Content()
->>>>>>> 52eb8820
 }