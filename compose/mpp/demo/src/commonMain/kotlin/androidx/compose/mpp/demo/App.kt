--- conflicted
+++ resolved
@@ -35,10 +35,7 @@
     val title: String
 
     class Example(override val title: String, val content: @Composable () -> Unit) : Screen
-<<<<<<< HEAD
     class ScaffoldExample(override val title: String, val content: @Composable (back: () -> Unit) -> Unit) : Screen
-    class List(override val title: String, vararg val screens: Screen) : Screen
-=======
     class Selection(override val title: String, val screens: List<Screen>) : Screen {
         constructor(title: String, vararg screens: Screen) : this(title, listOf(*screens))
 
@@ -46,7 +43,6 @@
             return Selection(title, this.screens + screens)
         }
     }
->>>>>>> 52eb8820
 }
 
 class App(
@@ -75,16 +71,12 @@
                 }
             }
 
-<<<<<<< HEAD
             is Screen.ScaffoldExample -> {
                 screen.content { navigationStack.removeLast() }
             }
 
-            is Screen.List -> {
-                ListScaffold {
-=======
-                is Screen.Selection -> {
->>>>>>> 52eb8820
+            is Screen.Selection -> {
+                SelectionScaffold {
                     LazyColumn(Modifier.fillMaxSize()) {
                         items(screen.screens) {
                             Text(it.title, Modifier.clickable {
@@ -122,7 +114,7 @@
     }
 
     @Composable
-    private fun ListScaffold(
+    private fun SelectionScaffold(
         content: @Composable (PaddingValues) -> Unit
     ) {
         Scaffold(
