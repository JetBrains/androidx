--- conflicted
+++ resolved
@@ -16,14 +16,8 @@
 
 package androidx.compose.mpp.demo.textfield
 
-<<<<<<< HEAD
 import androidx.compose.foundation.layout.*
-=======
 import androidx.compose.foundation.gestures.detectTapGestures
-import androidx.compose.foundation.layout.Box
-import androidx.compose.foundation.layout.fillMaxSize
-import androidx.compose.foundation.layout.padding
->>>>>>> a253fa5b
 import androidx.compose.material.TextField
 import androidx.compose.mpp.demo.Screen
 import androidx.compose.mpp.demo.textfield.android.CapitalizationAutoCorrectDemo
@@ -47,18 +41,15 @@
     Screen.Example("Android Keyboard Types") {
         KeyboardTypeDemo()
     },
-<<<<<<< HEAD
     Screen.Example("Keyboard Actions") {
         KeyboardActionsExample()
     },
     Screen.Example("Password Textfield Example") {
         PasswordTextfieldExample()
-    }
-=======
+    },
     Screen.Example("Hide keyboard on click outside") {
         HideKeyboardOnClickOutside()
     },
->>>>>>> a253fa5b
 )
 
 @Composable
