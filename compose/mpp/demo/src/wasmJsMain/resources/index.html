--- conflicted
+++ resolved
@@ -18,14 +18,8 @@
 <html lang="en">
 <head>
     <meta charset="UTF-8">
-<<<<<<< HEAD
     <meta name="viewport" content="width=device-width, initial-scale=1.0, user-scalable=0">
-    <title>compose wasm web demo</title>
-    <script src="demo.js"> </script>
-=======
-    <meta name=“viewport” content=“width=device-width, initial-scale=1.0">
     <title>Compose Wasm Demo</title>
->>>>>>> a89a0db1
     <link type="text/css" rel="stylesheet" href="styles.css">
     <script src="demo.js"> </script>
 </head>
