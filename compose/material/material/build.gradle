--- conflicted
+++ resolved
@@ -112,10 +112,6 @@
                 implementation(project(":compose:animation:animation"))
                 implementation(project(":compose:foundation:foundation-layout"))
                 implementation(project(":compose:ui:ui-util"))
-<<<<<<< HEAD
-                implementation(project(":annotation:annotation"))
-=======
->>>>>>> 7d269005
             }
 
             androidMain.dependencies {
