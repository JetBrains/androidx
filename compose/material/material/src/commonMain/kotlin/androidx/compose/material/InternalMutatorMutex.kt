--- conflicted
+++ resolved
@@ -27,11 +27,7 @@
 /*** This is an internal copy of androidx.compose.foundation.MutatorMutex with an additional
  * tryMutate method. Do not modify, except for tryMutate. ***/
 
-<<<<<<< HEAD
-internal expect class AtomicReference<V>(value: V) {
-=======
 internal expect class InternalAtomicReference<V>(value: V) {
->>>>>>> 0937d2ba
     fun get(): V
     fun set(value: V)
     fun getAndSet(value: V): V
