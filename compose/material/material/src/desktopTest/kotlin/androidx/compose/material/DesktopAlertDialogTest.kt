/*
 * Copyright 2020 The Android Open Source Project
 *
 * Licensed under the Apache License, Version 2.0 (the "License");
 * you may not use this file except in compliance with the License.
 * You may obtain a copy of the License at
 *
 *      http://www.apache.org/licenses/LICENSE-2.0
 *
 * Unless required by applicable law or agreed to in writing, software
 * distributed under the License is distributed on an "AS IS" BASIS,
 * WITHOUT WARRANTIES OR CONDITIONS OF ANY KIND, either express or implied.
 * See the License for the specific language governing permissions and
 * limitations under the License.
 */

package androidx.compose.material

import androidx.compose.foundation.layout.Box
import androidx.compose.foundation.layout.PaddingValues
import androidx.compose.foundation.layout.size
import androidx.compose.material.internal.keyEvent
import androidx.compose.runtime.CompositionLocalProvider
import androidx.compose.ui.ExperimentalComposeUiApi
import androidx.compose.ui.Modifier
import androidx.compose.ui.geometry.Offset
import androidx.compose.ui.graphics.toComposeImageBitmap
import androidx.compose.ui.graphics.toPixelMap
import androidx.compose.ui.input.key.Key
import androidx.compose.ui.input.key.KeyEventType
import androidx.compose.ui.layout.IntrinsicMeasurable
import androidx.compose.ui.layout.IntrinsicMeasureScope
import androidx.compose.ui.layout.Layout
import androidx.compose.ui.layout.Measurable
import androidx.compose.ui.layout.MeasurePolicy
import androidx.compose.ui.layout.MeasureResult
import androidx.compose.ui.layout.MeasureScope
import androidx.compose.ui.layout.onGloballyPositioned
import androidx.compose.ui.layout.positionInRoot
import androidx.compose.ui.platform.LocalDensity
import androidx.compose.ui.platform.testTag
import androidx.compose.ui.renderComposeScene
import androidx.compose.ui.test.*
import androidx.compose.ui.test.junit4.createComposeRule
import androidx.compose.ui.unit.*
import com.google.common.truth.Truth.assertThat
import org.junit.Assert.assertEquals
import org.junit.Assert.assertNotEquals
import org.junit.Rule
import org.junit.Test
import org.junit.runner.RunWith
import org.junit.runners.JUnit4

@RunWith(JUnit4::class)
class DesktopAlertDialogTest {

    @get:Rule
    val rule = createComposeRule()

    @Test
    fun alignedToCenter_inPureWindow() {
        val rootSize = IntSize(1024, 768) // default value
        val dialogSize = IntSize(150, 150)
        var location = Offset.Zero
        rule.setContent {
            CompositionLocalProvider(LocalDensity provides Density(1f, 1f)) {
                AlertDialog(
                    onDismissRequest = {},
                    title = { Text("AlertDialog") },
                    text = { Text("Apply?") },
                    confirmButton = { Button(onClick = {}) { Text("Apply") } },
                    modifier = Modifier.size(dialogSize.width.dp, dialogSize.height.dp)
                        .onGloballyPositioned { location = it.positionInRoot() }
                )
            }
        }
        rule.runOnIdle {
           assertThat(location).isEqualTo(calculateCenterPosition(rootSize, dialogSize))
        }
    }

    @OptIn(ExperimentalComposeUiApi::class)
    @Test
    fun `pressing ESC button invokes onDismissRequest`() {
        val dialogSize = IntSize(150, 150)

        var dismissCount = 0
        rule.setContent {
            CompositionLocalProvider(LocalDensity provides Density(1f, 1f)) {
                AlertDialog(
                    onDismissRequest = { dismissCount++ },
                    title = { Text("AlertDialog") },
                    text = { Text("Apply?") },
                    confirmButton = { Button(onClick = {}) { Text("Apply") } },
                    modifier = Modifier.size(dialogSize.width.dp, dialogSize.height.dp)
                        .testTag("alertDialog")
                )
            }
        }

        rule.onNodeWithTag("alertDialog")
            .performKeyPress(keyEvent(Key.Escape, KeyEventType.KeyDown))

        rule.runOnIdle {
            assertEquals(1, dismissCount)
        }

        rule.onNodeWithTag("alertDialog")
            .performKeyPress(keyEvent(Key.Escape, KeyEventType.KeyUp))

        rule.runOnIdle {
            assertEquals(1, dismissCount)
        }
    }

<<<<<<< HEAD
    @OptIn(ExperimentalTestApi::class)
=======
    @OptIn(ExperimentalTestApi::class, ExperimentalMaterialApi::class)
>>>>>>> fb81567a
    @Test
    fun `uses available width`() = runDesktopComposeUiTest(
        width = 800,
        height = 800
    ){
        setContent {
            AlertDialog(
                onDismissRequest = {},
                confirmButton = {},
                text = {
                    Layout(
                        modifier = Modifier.testTag("text_content"),
                        measurePolicy = object: MeasurePolicy {
                            override fun MeasureScope.measure(
                                measurables: List<Measurable>,
                                constraints: Constraints
                            ): MeasureResult {
                                val width = 200.coerceAtMost(constraints.maxWidth)
                                return layout(width, 200){}
                            }

                            override fun IntrinsicMeasureScope.minIntrinsicWidth(
                                measurables: List<IntrinsicMeasurable>,
                                height: Int
                            ): Int {
                                return 100
                            }
                        }
                    )
                }
            )
        }

        onNodeWithTag("text_content").assertWidthIsEqualTo(200.dp)
    }

    @Test
    fun `applies modifier inside padding`() {
        val dialogSize = DpSize(200.dp, 200.dp)

        rule.setContent {
            AlertDialog(
                onDismissRequest = { },
                title = { Text("Title") },
                text = { Text("Text") },
                buttons = {
                    Box(Modifier.testTag("buttons"))
                },
                modifier = Modifier.size(dialogSize),
            )
        }


        // We don't have direct access to the node holding the dialog contents, so we're forced to
        // assume that the parent of the buttons is that node
        with(rule.onNodeWithTag("buttons").onParent()){
            assertWidthIsEqualTo(dialogSize.width)
            assertHeightIsEqualTo(dialogSize.height)
        }
    }

    private fun calculateCenterPosition(rootSize: IntSize, childSize: IntSize): Offset {
        val x = (rootSize.width - childSize.width) / 2f
        val y = (rootSize.height - childSize.height) / 2f
        return Offset(x, y)
    }
}<|MERGE_RESOLUTION|>--- conflicted
+++ resolved
@@ -113,11 +113,7 @@
         }
     }
 
-<<<<<<< HEAD
-    @OptIn(ExperimentalTestApi::class)
-=======
     @OptIn(ExperimentalTestApi::class, ExperimentalMaterialApi::class)
->>>>>>> fb81567a
     @Test
     fun `uses available width`() = runDesktopComposeUiTest(
         width = 800,
