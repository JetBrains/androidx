--- conflicted
+++ resolved
@@ -121,7 +121,7 @@
         message = "'isFocusable' param is no longer used. Use constructor without this parameter.",
         level = DeprecationLevel.WARNING,
         replaceWith =
-        ReplaceWith("ModalBottomSheetProperties(securePolicy, shouldDismissOnBackPress)")
+            ReplaceWith("ModalBottomSheetProperties(securePolicy, shouldDismissOnBackPress)")
     )
     @Suppress("UNUSED_PARAMETER")
     constructor(
@@ -229,23 +229,23 @@
     level = DeprecationLevel.HIDDEN,
     message = "Use constructor with contentWindowInsets parameter.",
     replaceWith =
-    ReplaceWith(
-        "ModalBottomSheet(" +
-            "onDismissRequest," +
-            "modifier," +
-            "sheetState," +
-            "sheetMaxWidth," +
-            "shape," +
-            "containerColor," +
-            "contentColor," +
-            "tonalElevation," +
-            "scrimColor," +
-            "dragHandle," +
-            "{ windowInsets }," +
-            "properties," +
-            "content," +
-            ")"
-    )
+        ReplaceWith(
+            "ModalBottomSheet(" +
+                "onDismissRequest," +
+                "modifier," +
+                "sheetState," +
+                "sheetMaxWidth," +
+                "shape," +
+                "containerColor," +
+                "contentColor," +
+                "tonalElevation," +
+                "scrimColor," +
+                "dragHandle," +
+                "{ windowInsets }," +
+                "properties," +
+                "content," +
+                ")"
+        )
 )
 fun ModalBottomSheet(
     onDismissRequest: () -> Unit,
@@ -298,18 +298,6 @@
     val dialog =
         remember(view, density) {
             ModalBottomSheetDialogWrapper(
-<<<<<<< HEAD
-                onDismissRequest,
-                properties,
-                view,
-                layoutDirection,
-                density,
-                dialogId,
-                predictiveBackProgress,
-                scope,
-                darkThemeEnabled,
-            )
-=======
                     onDismissRequest,
                     properties,
                     view,
@@ -319,7 +307,6 @@
                     predictiveBackProgress,
                     scope,
                 )
->>>>>>> 6f09cf2a
                 .apply {
                     setContent(composition) {
                         Box(
@@ -513,13 +500,13 @@
         WindowCompat.setDecorFitsSystemWindows(window, false)
         dialogLayout =
             ModalBottomSheetDialogLayout(
-                context,
-                window,
-                properties.shouldDismissOnBackPress,
-                onDismissRequest,
-                predictiveBackProgress,
-                scope,
-            )
+                    context,
+                    window,
+                    properties.shouldDismissOnBackPress,
+                    onDismissRequest,
+                    predictiveBackProgress,
+                    scope,
+                )
                 .apply {
                     // Set unique id for AbstractComposeView. This allows state restoration for the
                     // state
