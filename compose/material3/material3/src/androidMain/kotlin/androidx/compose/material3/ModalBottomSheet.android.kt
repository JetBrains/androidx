/*
 * Copyright 2023 The Android Open Source Project
 *
 * Licensed under the Apache License, Version 2.0 (the "License");
 * you may not use this file except in compliance with the License.
 * You may obtain a copy of the License at
 *
 *      http://www.apache.org/licenses/LICENSE-2.0
 *
 * Unless required by applicable law or agreed to in writing, software
 * distributed under the License is distributed on an "AS IS" BASIS,
 * WITHOUT WARRANTIES OR CONDITIONS OF ANY KIND, either express or implied.
 * See the License for the specific language governing permissions and
 * limitations under the License.
 */

package androidx.compose.material3

import android.content.Context
import android.graphics.Outline
import android.os.Build
import android.view.ContextThemeWrapper
import android.view.MotionEvent
import android.view.View
import android.view.ViewOutlineProvider
import android.view.Window
import android.view.WindowManager
import android.window.BackEvent
import android.window.OnBackAnimationCallback
import android.window.OnBackInvokedCallback
import android.window.OnBackInvokedDispatcher
import androidx.activity.ComponentDialog
import androidx.activity.addCallback
import androidx.annotation.DoNotInline
import androidx.annotation.RequiresApi
import androidx.compose.animation.core.Animatable
import androidx.compose.animation.core.AnimationVector1D
<<<<<<< HEAD
=======
import androidx.compose.foundation.isSystemInDarkTheme
>>>>>>> f5541f29
import androidx.compose.foundation.layout.Box
import androidx.compose.foundation.layout.ColumnScope
import androidx.compose.foundation.layout.PaddingValues
import androidx.compose.foundation.layout.WindowInsets
import androidx.compose.material3.SheetValue.Hidden
import androidx.compose.material3.internal.PredictiveBack
import androidx.compose.runtime.Composable
import androidx.compose.runtime.CompositionContext
import androidx.compose.runtime.DisposableEffect
import androidx.compose.runtime.Immutable
import androidx.compose.runtime.SideEffect
import androidx.compose.runtime.getValue
import androidx.compose.runtime.mutableStateOf
import androidx.compose.runtime.remember
import androidx.compose.runtime.rememberCompositionContext
import androidx.compose.runtime.rememberCoroutineScope
import androidx.compose.runtime.rememberUpdatedState
import androidx.compose.runtime.saveable.rememberSaveable
import androidx.compose.runtime.setValue
import androidx.compose.ui.Modifier
import androidx.compose.ui.R
import androidx.compose.ui.graphics.Color
import androidx.compose.ui.graphics.Shape
import androidx.compose.ui.platform.AbstractComposeView
import androidx.compose.ui.platform.LocalDensity
import androidx.compose.ui.platform.LocalLayoutDirection
import androidx.compose.ui.platform.LocalView
import androidx.compose.ui.platform.ViewRootForInspector
import androidx.compose.ui.semantics.dialog
import androidx.compose.ui.semantics.semantics
import androidx.compose.ui.unit.Density
import androidx.compose.ui.unit.Dp
import androidx.compose.ui.unit.LayoutDirection
import androidx.compose.ui.unit.dp
import androidx.compose.ui.window.DialogWindowProvider
import androidx.compose.ui.window.SecureFlagPolicy
import androidx.core.view.WindowCompat
import androidx.lifecycle.findViewTreeLifecycleOwner
import androidx.lifecycle.findViewTreeViewModelStoreOwner
import androidx.lifecycle.setViewTreeLifecycleOwner
import androidx.lifecycle.setViewTreeViewModelStoreOwner
import androidx.savedstate.findViewTreeSavedStateRegistryOwner
import androidx.savedstate.setViewTreeSavedStateRegistryOwner
import java.util.UUID
import kotlinx.coroutines.CoroutineScope
import kotlinx.coroutines.launch

// Logic forked from androidx.compose.ui.window.DialogProperties. Removed dismissOnClickOutside
// and usePlatformDefaultWidth as they are not relevant for fullscreen experience.
/**
 * Properties used to customize the behavior of a [ModalBottomSheet].
 *
 * @param securePolicy Policy for setting [WindowManager.LayoutParams.FLAG_SECURE] on the bottom
 *   sheet's window.
 * @param shouldDismissOnBackPress Whether the modal bottom sheet can be dismissed by pressing the
 *   back button. If true, pressing the back button will call onDismissRequest.
 */
@Immutable
@ExperimentalMaterial3Api
actual class ModalBottomSheetProperties(
    val securePolicy: SecureFlagPolicy = SecureFlagPolicy.Inherit,
    actual val shouldDismissOnBackPress: Boolean = true,
) {
    actual constructor(
        shouldDismissOnBackPress: Boolean,
    ) : this(
        securePolicy = SecureFlagPolicy.Inherit,
        shouldDismissOnBackPress = shouldDismissOnBackPress
    )

    @Deprecated(
        message = "'isFocusable' param is no longer used. Use constructor without this parameter.",
        level = DeprecationLevel.WARNING,
        replaceWith =
            ReplaceWith("ModalBottomSheetProperties(securePolicy, shouldDismissOnBackPress)")
    )
    @Suppress("UNUSED_PARAMETER")
    constructor(
        securePolicy: SecureFlagPolicy,
        isFocusable: Boolean,
        shouldDismissOnBackPress: Boolean,
    ) : this(securePolicy, shouldDismissOnBackPress)

    override fun equals(other: Any?): Boolean {
        if (this === other) return true
        if (other !is ModalBottomSheetProperties) return false
        if (securePolicy != other.securePolicy) return false

        return true
    }

    override fun hashCode(): Int {
        var result = securePolicy.hashCode()
        result = 31 * result + shouldDismissOnBackPress.hashCode()
        return result
    }
}

/** Default values for [ModalBottomSheet] */
@Immutable
@ExperimentalMaterial3Api
actual object ModalBottomSheetDefaults {

<<<<<<< HEAD
    /**
     * Properties used to customize the behavior of a [ModalBottomSheet]. */
=======
    /** Properties used to customize the behavior of a [ModalBottomSheet]. */
>>>>>>> f5541f29
    actual val properties = ModalBottomSheetProperties()

    /**
     * Properties used to customize the behavior of a [ModalBottomSheet].
     *
     * @param securePolicy Policy for setting [WindowManager.LayoutParams.FLAG_SECURE] on the bottom
     *   sheet's window.
     * @param isFocusable Whether the modal bottom sheet is focusable. When true, the modal bottom
     *   sheet will receive IME events and key presses, such as when the back button is pressed.
     * @param shouldDismissOnBackPress Whether the modal bottom sheet can be dismissed by pressing
     *   the back button. If true, pressing the back button will call onDismissRequest. Note that
     *   [isFocusable] must be set to true in order to receive key events such as the back button -
     *   if the modal bottom sheet is not focusable then this property does nothing.
     */
    @Deprecated(
        level = DeprecationLevel.WARNING,
        message = "'isFocusable' param is no longer used. Use value without this parameter.",
        replaceWith = ReplaceWith("properties")
    )
    @Suppress("UNUSED_PARAMETER")
    fun properties(
        securePolicy: SecureFlagPolicy = SecureFlagPolicy.Inherit,
        isFocusable: Boolean = true,
        shouldDismissOnBackPress: Boolean = true
    ) = ModalBottomSheetProperties(securePolicy, shouldDismissOnBackPress)
}

/**
<<<<<<< HEAD
 * <a href="https://m3.material.io/components/bottom-sheets/overview" class="external" target="_blank">Material Design modal bottom sheet</a>.
=======
 * <a href="https://m3.material.io/components/bottom-sheets/overview" class="external"
 * target="_blank">Material Design modal bottom sheet</a>.
>>>>>>> f5541f29
 *
 * Modal bottom sheets are used as an alternative to inline menus or simple dialogs on mobile,
 * especially when offering a long list of action items, or when items require longer descriptions
 * and icons. Like dialogs, modal bottom sheets appear in front of app content, disabling all other
 * app functionality when they appear, and remaining on screen until confirmed, dismissed, or a
 * required action has been taken.
 *
 * ![Bottom sheet
 * image](https://developer.android.com/images/reference/androidx/compose/material3/bottom_sheet.png)
 *
 * A simple example of a modal bottom sheet looks like this:
 *
 * @sample androidx.compose.material3.samples.ModalBottomSheetSample
 *
 * @param onDismissRequest Executes when the user clicks outside of the bottom sheet, after sheet
 *   animates to [Hidden].
 * @param modifier Optional [Modifier] for the bottom sheet.
 * @param sheetState The state of the bottom sheet.
 * @param sheetMaxWidth [Dp] that defines what the maximum width the sheet will take. Pass in
 *   [Dp.Unspecified] for a sheet that spans the entire screen width.
 * @param shape The shape of the bottom sheet.
 * @param containerColor The color used for the background of this bottom sheet
 * @param contentColor The preferred color for content inside this bottom sheet. Defaults to either
 *   the matching content color for [containerColor], or to the current [LocalContentColor] if
 *   [containerColor] is not a color from the theme.
 * @param tonalElevation when [containerColor] is [ColorScheme.surface], a translucent primary color
 *   overlay is applied on top of the container. A higher tonal elevation value will result in a
 *   darker color in light theme and lighter color in dark theme. See also: [Surface].
 * @param scrimColor Color of the scrim that obscures content when the bottom sheet is open.
 * @param dragHandle Optional visual marker to swipe the bottom sheet.
 * @param windowInsets window insets to be passed to the bottom sheet content via [PaddingValues]
 *   params.
 * @param properties [ModalBottomSheetProperties] for further customization of this modal bottom
 *   sheet's window behavior.
 * @param content The content to be displayed inside the bottom sheet.
 */
@Composable
@ExperimentalMaterial3Api
@Deprecated(
    level = DeprecationLevel.HIDDEN,
    message = "Use constructor with contentWindowInsets parameter.",
    replaceWith =
        ReplaceWith(
            "ModalBottomSheet(" +
                "onDismissRequest," +
                "modifier," +
                "sheetState," +
                "sheetMaxWidth," +
                "shape," +
                "containerColor," +
                "contentColor," +
                "tonalElevation," +
                "scrimColor," +
                "dragHandle," +
                "{ windowInsets }," +
                "properties," +
                "content," +
                ")"
        )
)
fun ModalBottomSheet(
    onDismissRequest: () -> Unit,
    modifier: Modifier = Modifier,
    sheetState: SheetState = rememberModalBottomSheetState(),
    sheetMaxWidth: Dp = BottomSheetDefaults.SheetMaxWidth,
    shape: Shape = BottomSheetDefaults.ExpandedShape,
    containerColor: Color = BottomSheetDefaults.ContainerColor,
    contentColor: Color = contentColorFor(containerColor),
    tonalElevation: Dp = 0.dp,
    scrimColor: Color = BottomSheetDefaults.ScrimColor,
    dragHandle: @Composable (() -> Unit)? = { BottomSheetDefaults.DragHandle() },
    windowInsets: WindowInsets = BottomSheetDefaults.windowInsets,
    properties: ModalBottomSheetProperties = ModalBottomSheetDefaults.properties,
    content: @Composable ColumnScope.() -> Unit,
<<<<<<< HEAD
) = ModalBottomSheet(
    onDismissRequest = onDismissRequest,
    modifier = modifier,
    sheetState = sheetState,
    sheetMaxWidth = sheetMaxWidth,
    shape = shape,
    containerColor = containerColor,
    contentColor = contentColor,
    tonalElevation = tonalElevation,
    scrimColor = scrimColor,
    dragHandle = dragHandle,
    contentWindowInsets = { windowInsets },
    properties = properties,
    content = content,
)
=======
) =
    ModalBottomSheet(
        onDismissRequest = onDismissRequest,
        modifier = modifier,
        sheetState = sheetState,
        sheetMaxWidth = sheetMaxWidth,
        shape = shape,
        containerColor = containerColor,
        contentColor = contentColor,
        tonalElevation = tonalElevation,
        scrimColor = scrimColor,
        dragHandle = dragHandle,
        contentWindowInsets = { windowInsets },
        properties = properties,
        content = content,
    )
>>>>>>> f5541f29

// Fork of androidx.compose.ui.window.AndroidDialog_androidKt.Dialog
// Added predictiveBackProgress param to pass into BottomSheetDialogWrapper.
@OptIn(ExperimentalMaterial3Api::class)
@Composable
internal actual fun ModalBottomSheetDialog(
    onDismissRequest: () -> Unit,
    properties: ModalBottomSheetProperties,
    predictiveBackProgress: Animatable<Float, AnimationVector1D>,
    content: @Composable () -> Unit
) {
    val view = LocalView.current
    val density = LocalDensity.current
    val layoutDirection = LocalLayoutDirection.current
    val composition = rememberCompositionContext()
    val currentContent by rememberUpdatedState(content)
    val dialogId = rememberSaveable { UUID.randomUUID() }
    val scope = rememberCoroutineScope()
    val darkThemeEnabled = isSystemInDarkTheme()
    val dialog =
        remember(view, density) {
            ModalBottomSheetDialogWrapper(
                    onDismissRequest,
                    properties,
                    view,
                    layoutDirection,
                    density,
                    dialogId,
                    predictiveBackProgress,
                    scope,
                    darkThemeEnabled,
                )
                .apply {
                    setContent(composition) {
                        Box(
                            Modifier.semantics { dialog() },
                        ) {
                            currentContent()
                        }
                    }
                }
        }

    DisposableEffect(dialog) {
        dialog.show()

        onDispose {
            dialog.dismiss()
            dialog.disposeComposition()
        }
    }

    SideEffect {
        dialog.updateParameters(
            onDismissRequest = onDismissRequest,
            properties = properties,
            layoutDirection = layoutDirection
        )
    }
}

// Fork of androidx.compose.ui.window.DialogLayout
// Additional parameters required for current predictive back implementation.
@Suppress("ViewConstructor")
private class ModalBottomSheetDialogLayout(
    context: Context,
    override val window: Window,
    val shouldDismissOnBackPress: Boolean,
    private val onDismissRequest: () -> Unit,
    private val predictiveBackProgress: Animatable<Float, AnimationVector1D>,
    private val scope: CoroutineScope,
) : AbstractComposeView(context), DialogWindowProvider {

    private var content: @Composable () -> Unit by mutableStateOf({})

    private var backCallback: Any? = null

    override var shouldCreateCompositionOnAttachedToWindow: Boolean = false
        private set

    fun setContent(parent: CompositionContext, content: @Composable () -> Unit) {
        setParentCompositionContext(parent)
        this.content = content
        shouldCreateCompositionOnAttachedToWindow = true
        createComposition()
    }

    // Display width and height logic removed, size will always span fillMaxSize().

    @Composable
    override fun Content() {
        content()
    }

    // Existing predictive back behavior below.
    override fun onAttachedToWindow() {
        super.onAttachedToWindow()

        maybeRegisterBackCallback()
    }

    override fun onDetachedFromWindow() {
        super.onDetachedFromWindow()

        maybeUnregisterBackCallback()
    }

    private fun maybeRegisterBackCallback() {
        if (!shouldDismissOnBackPress || Build.VERSION.SDK_INT < 33) {
            return
        }
        if (backCallback == null) {
            backCallback =
                if (Build.VERSION.SDK_INT >= 34) {
                    Api34Impl.createBackCallback(onDismissRequest, predictiveBackProgress, scope)
                } else {
                    Api33Impl.createBackCallback(onDismissRequest)
                }
        }
        Api33Impl.maybeRegisterBackCallback(this, backCallback)
    }

    private fun maybeUnregisterBackCallback() {
        if (Build.VERSION.SDK_INT >= 33) {
            Api33Impl.maybeUnregisterBackCallback(this, backCallback)
        }
        backCallback = null
    }

    @RequiresApi(34)
    private object Api34Impl {
        @JvmStatic
        @DoNotInline
        fun createBackCallback(
            onDismissRequest: () -> Unit,
            predictiveBackProgress: Animatable<Float, AnimationVector1D>,
            scope: CoroutineScope
        ) =
            object : OnBackAnimationCallback {
                override fun onBackStarted(backEvent: BackEvent) {
                    scope.launch {
                        predictiveBackProgress.snapTo(PredictiveBack.transform(backEvent.progress))
                    }
                }

                override fun onBackProgressed(backEvent: BackEvent) {
                    scope.launch {
                        predictiveBackProgress.snapTo(PredictiveBack.transform(backEvent.progress))
                    }
                }

                override fun onBackInvoked() {
                    onDismissRequest()
                }

                override fun onBackCancelled() {
                    scope.launch { predictiveBackProgress.animateTo(0f) }
                }
            }
    }

    @RequiresApi(33)
    private object Api33Impl {
        @JvmStatic
        @DoNotInline
        fun createBackCallback(onDismissRequest: () -> Unit) =
            OnBackInvokedCallback(onDismissRequest)

        @JvmStatic
        @DoNotInline
        fun maybeRegisterBackCallback(view: View, backCallback: Any?) {
            if (backCallback is OnBackInvokedCallback) {
                view
                    .findOnBackInvokedDispatcher()
                    ?.registerOnBackInvokedCallback(
                        OnBackInvokedDispatcher.PRIORITY_OVERLAY,
                        backCallback
                    )
            }
        }

        @JvmStatic
        @DoNotInline
        fun maybeUnregisterBackCallback(view: View, backCallback: Any?) {
            if (backCallback is OnBackInvokedCallback) {
                view.findOnBackInvokedDispatcher()?.unregisterOnBackInvokedCallback(backCallback)
            }
        }
    }
}

// Fork of androidx.compose.ui.window.DialogWrapper.
// predictiveBackProgress and scope params added for predictive back implementation.
// EdgeToEdgeFloatingDialogWindowTheme provided to allow theme to extend into status bar.
@ExperimentalMaterial3Api
private class ModalBottomSheetDialogWrapper(
    private var onDismissRequest: () -> Unit,
    private var properties: ModalBottomSheetProperties,
    private val composeView: View,
    layoutDirection: LayoutDirection,
    density: Density,
    dialogId: UUID,
    predictiveBackProgress: Animatable<Float, AnimationVector1D>,
    scope: CoroutineScope,
    darkThemeEnabled: Boolean,
) :
    ComponentDialog(
        ContextThemeWrapper(
            composeView.context,
            androidx.compose.material3.R.style.EdgeToEdgeFloatingDialogWindowTheme
        )
    ),
    ViewRootForInspector {

    private val dialogLayout: ModalBottomSheetDialogLayout

    // On systems older than Android S, there is a bug in the surface insets matrix math used by
    // elevation, so high values of maxSupportedElevation break accessibility services: b/232788477.
    private val maxSupportedElevation = 8.dp

    override val subCompositionView: AbstractComposeView
        get() = dialogLayout

    init {
        val window = window ?: error("Dialog has no window")
        window.requestFeature(Window.FEATURE_NO_TITLE)
        window.setBackgroundDrawableResource(android.R.color.transparent)
        WindowCompat.setDecorFitsSystemWindows(window, false)
        dialogLayout =
            ModalBottomSheetDialogLayout(
                    context,
                    window,
                    properties.shouldDismissOnBackPress,
                    onDismissRequest,
                    predictiveBackProgress,
                    scope,
                )
                .apply {
                    // Set unique id for AbstractComposeView. This allows state restoration for the
                    // state
                    // defined inside the Dialog via rememberSaveable()
                    setTag(R.id.compose_view_saveable_id_tag, "Dialog:$dialogId")
                    // Enable children to draw their shadow by not clipping them
                    clipChildren = false
                    // Allocate space for elevation
                    with(density) { elevation = maxSupportedElevation.toPx() }
                    // Simple outline to force window manager to allocate space for shadow.
                    // Note that the outline affects clickable area for the dismiss listener. In
                    // case of
                    // shapes like circle the area for dismiss might be to small (rectangular
                    // outline
                    // consuming clicks outside of the circle).
                    outlineProvider =
                        object : ViewOutlineProvider() {
                            override fun getOutline(view: View, result: Outline) {
                                result.setRect(0, 0, view.width, view.height)
                                // We set alpha to 0 to hide the view's shadow and let the
                                // composable to draw
                                // its own shadow. This still enables us to get the extra space
                                // needed in the
                                // surface.
                                result.alpha = 0f
                            }
                        }
                }
        // Clipping logic removed because we are spanning edge to edge.

        setContentView(dialogLayout)
        dialogLayout.setViewTreeLifecycleOwner(composeView.findViewTreeLifecycleOwner())
        dialogLayout.setViewTreeViewModelStoreOwner(composeView.findViewTreeViewModelStoreOwner())
        dialogLayout.setViewTreeSavedStateRegistryOwner(
            composeView.findViewTreeSavedStateRegistryOwner()
        )

        // Initial setup
        updateParameters(onDismissRequest, properties, layoutDirection)

        WindowCompat.getInsetsController(window, window.decorView).apply {
            isAppearanceLightStatusBars = !darkThemeEnabled
            isAppearanceLightNavigationBars = !darkThemeEnabled
        }
        // Due to how the onDismissRequest callback works
        // (it enforces a just-in-time decision on whether to update the state to hide the dialog)
        // we need to unconditionally add a callback here that is always enabled,
        // meaning we'll never get a system UI controlled predictive back animation
        // for these dialogs
        onBackPressedDispatcher.addCallback(this) {
            if (properties.shouldDismissOnBackPress) {
                onDismissRequest()
            }
        }
    }

    private fun setLayoutDirection(layoutDirection: LayoutDirection) {
        dialogLayout.layoutDirection =
            when (layoutDirection) {
                LayoutDirection.Ltr -> android.util.LayoutDirection.LTR
                LayoutDirection.Rtl -> android.util.LayoutDirection.RTL
            }
    }

    fun setContent(parentComposition: CompositionContext, children: @Composable () -> Unit) {
        dialogLayout.setContent(parentComposition, children)
    }

    private fun setSecurePolicy(securePolicy: SecureFlagPolicy) {
        val secureFlagEnabled =
            securePolicy.shouldApplySecureFlag(composeView.isFlagSecureEnabled())
        window!!.setFlags(
            if (secureFlagEnabled) {
                WindowManager.LayoutParams.FLAG_SECURE
            } else {
                WindowManager.LayoutParams.FLAG_SECURE.inv()
            },
            WindowManager.LayoutParams.FLAG_SECURE
        )
    }

    fun updateParameters(
        onDismissRequest: () -> Unit,
        properties: ModalBottomSheetProperties,
        layoutDirection: LayoutDirection
    ) {
        this.onDismissRequest = onDismissRequest
        this.properties = properties
        setSecurePolicy(properties.securePolicy)
        setLayoutDirection(layoutDirection)

        // Window flags to span parent window.
        window?.setLayout(
            WindowManager.LayoutParams.MATCH_PARENT,
            WindowManager.LayoutParams.MATCH_PARENT,
        )
        window?.setSoftInputMode(
            if (Build.VERSION.SDK_INT >= 30) {
                WindowManager.LayoutParams.SOFT_INPUT_ADJUST_NOTHING
            } else {
                @Suppress("DEPRECATION") WindowManager.LayoutParams.SOFT_INPUT_ADJUST_RESIZE
            },
        )
    }

    fun disposeComposition() {
        dialogLayout.disposeComposition()
    }

    override fun onTouchEvent(event: MotionEvent): Boolean {
        val result = super.onTouchEvent(event)
        if (result) {
            onDismissRequest()
        }

        return result
    }

    override fun cancel() {
        // Prevents the dialog from dismissing itself
        return
    }
}

internal fun View.isFlagSecureEnabled(): Boolean {
    val windowParams = rootView.layoutParams as? WindowManager.LayoutParams
    if (windowParams != null) {
        return (windowParams.flags and WindowManager.LayoutParams.FLAG_SECURE) != 0
    }
    return false
}

// Taken from AndroidPopup.android.kt
private fun SecureFlagPolicy.shouldApplySecureFlag(isSecureFlagSetOnParent: Boolean): Boolean {
    return when (this) {
        SecureFlagPolicy.SecureOff -> false
        SecureFlagPolicy.SecureOn -> true
        SecureFlagPolicy.Inherit -> isSecureFlagSetOnParent
    }
}<|MERGE_RESOLUTION|>--- conflicted
+++ resolved
@@ -35,10 +35,7 @@
 import androidx.annotation.RequiresApi
 import androidx.compose.animation.core.Animatable
 import androidx.compose.animation.core.AnimationVector1D
-<<<<<<< HEAD
-=======
 import androidx.compose.foundation.isSystemInDarkTheme
->>>>>>> f5541f29
 import androidx.compose.foundation.layout.Box
 import androidx.compose.foundation.layout.ColumnScope
 import androidx.compose.foundation.layout.PaddingValues
@@ -142,12 +139,7 @@
 @ExperimentalMaterial3Api
 actual object ModalBottomSheetDefaults {
 
-<<<<<<< HEAD
-    /**
-     * Properties used to customize the behavior of a [ModalBottomSheet]. */
-=======
     /** Properties used to customize the behavior of a [ModalBottomSheet]. */
->>>>>>> f5541f29
     actual val properties = ModalBottomSheetProperties()
 
     /**
@@ -176,12 +168,8 @@
 }
 
 /**
-<<<<<<< HEAD
- * <a href="https://m3.material.io/components/bottom-sheets/overview" class="external" target="_blank">Material Design modal bottom sheet</a>.
-=======
  * <a href="https://m3.material.io/components/bottom-sheets/overview" class="external"
  * target="_blank">Material Design modal bottom sheet</a>.
->>>>>>> f5541f29
  *
  * Modal bottom sheets are used as an alternative to inline menus or simple dialogs on mobile,
  * especially when offering a long list of action items, or when items require longer descriptions
@@ -256,23 +244,6 @@
     windowInsets: WindowInsets = BottomSheetDefaults.windowInsets,
     properties: ModalBottomSheetProperties = ModalBottomSheetDefaults.properties,
     content: @Composable ColumnScope.() -> Unit,
-<<<<<<< HEAD
-) = ModalBottomSheet(
-    onDismissRequest = onDismissRequest,
-    modifier = modifier,
-    sheetState = sheetState,
-    sheetMaxWidth = sheetMaxWidth,
-    shape = shape,
-    containerColor = containerColor,
-    contentColor = contentColor,
-    tonalElevation = tonalElevation,
-    scrimColor = scrimColor,
-    dragHandle = dragHandle,
-    contentWindowInsets = { windowInsets },
-    properties = properties,
-    content = content,
-)
-=======
 ) =
     ModalBottomSheet(
         onDismissRequest = onDismissRequest,
@@ -289,7 +260,6 @@
         properties = properties,
         content = content,
     )
->>>>>>> f5541f29
 
 // Fork of androidx.compose.ui.window.AndroidDialog_androidKt.Dialog
 // Added predictiveBackProgress param to pass into BottomSheetDialogWrapper.
