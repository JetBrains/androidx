--- conflicted
+++ resolved
@@ -702,11 +702,7 @@
     val AnimationSpec = SpringSpec<Float>()
 }
 
-<<<<<<< HEAD
 private class AnchoredDragFinishedSignal : PlatformOptimizedCancellationException()
-=======
-internal expect class AnchoredDragFinishedSignal() : CancellationException
->>>>>>> 71a0e559
 
 private suspend fun <I> restartable(inputs: () -> I, block: suspend (I) -> Unit) {
     try {
