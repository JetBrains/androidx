--- conflicted
+++ resolved
@@ -40,14 +40,6 @@
 import androidx.compose.ui.unit.dp
 import androidx.compose.ui.util.fastForEach
 import androidx.compose.ui.util.fastForEachIndexed
-<<<<<<< HEAD
-import androidx.compose.ui.window.DialogProperties
-import kotlin.math.max
-
-
-/**
- * <a href="https://m3.material.io/components/dialogs/overview" class="external" target="_blank">Material Design basic dialog</a>.
-=======
 import androidx.compose.ui.window.Dialog
 import androidx.compose.ui.window.DialogProperties
 import kotlin.math.max
@@ -55,41 +47,10 @@
 /**
  * <a href="https://m3.material.io/components/dialogs/overview" class="external"
  * target="_blank">Material Design basic dialog</a>.
->>>>>>> f5541f29
  *
  * Dialogs provide important prompts in a user flow. They can require an action, communicate
  * information, or help users accomplish a task.
  *
-<<<<<<< HEAD
- * ![Basic dialog image](https://developer.android.com/images/reference/androidx/compose/material3/basic-dialog.png)
- *
- * The dialog will position its buttons, typically [TextButton]s, based on the available space.
- * By default it will try to place them horizontally next to each other and fallback to horizontal
- * placement if not enough space is available.
- *
- * Simple usage:
- * @sample androidx.compose.material3.samples.AlertDialogSample
- *
- * Usage with a "Hero" icon:
- * @sample androidx.compose.material3.samples.AlertDialogWithIconSample
- *
- * @param onDismissRequest called when the user tries to dismiss the Dialog by clicking outside
- * or pressing the back button. This is not called when the dismiss button is clicked.
- * @param confirmButton button which is meant to confirm a proposed action, thus resolving what
- * triggered the dialog. The dialog does not set up any events for this button so they need to be
- * set up by the caller.
- * @param modifier the [Modifier] to be applied to this dialog
- * @param dismissButton button which is meant to dismiss the dialog. The dialog does not set up any
- * events for this button so they need to be set up by the caller.
- * @param icon optional icon that will appear above the [title] or above the [text], in case a
- * title was not provided.
- * @param title title which should specify the purpose of the dialog. The title is not mandatory,
- * because there may be sufficient information inside the [text].
- * @param text text which presents the details regarding the dialog's purpose.
- * @param shape defines the shape of this dialog's container
- * @param containerColor the color used for the background of this dialog. Use [Color.Transparent]
- * to have no color.
-=======
  * ![Basic dialog
  * image](https://developer.android.com/images/reference/androidx/compose/material3/basic-dialog.png)
  *
@@ -121,25 +82,15 @@
  * @param shape defines the shape of this dialog's container
  * @param containerColor the color used for the background of this dialog. Use [Color.Transparent]
  *   to have no color.
->>>>>>> f5541f29
  * @param iconContentColor the content color used for the icon.
  * @param titleContentColor the content color used for the title.
  * @param textContentColor the content color used for the text.
  * @param tonalElevation when [containerColor] is [ColorScheme.surface], a translucent primary color
-<<<<<<< HEAD
- * overlay is applied on top of the container. A higher tonal elevation value will result in a
- * darker color in light theme and lighter color in dark theme. See also: [Surface].
- * @param properties typically platform specific properties to further configure the dialog.
- * @see BasicAlertDialog
- */
-@OptIn(ExperimentalMaterial3Api::class)
-=======
  *   overlay is applied on top of the container. A higher tonal elevation value will result in a
  *   darker color in light theme and lighter color in dark theme. See also: [Surface].
  * @param properties typically platform specific properties to further configure the dialog.
  * @see BasicAlertDialog
  */
->>>>>>> f5541f29
 @Composable
 expect fun AlertDialog(
     onDismissRequest: () -> Unit,
@@ -159,22 +110,14 @@
 )
 
 /**
-<<<<<<< HEAD
- * <a href="https://m3.material.io/components/dialogs/overview" class="external" target="_blank">Basic alert dialog dialog</a>.
-=======
  * <a href="https://m3.material.io/components/dialogs/overview" class="external"
  * target="_blank">Basic alert dialog dialog</a>.
->>>>>>> f5541f29
  *
  * Dialogs provide important prompts in a user flow. They can require an action, communicate
  * information, or help users accomplish a task.
  *
-<<<<<<< HEAD
- * ![Basic dialog image](https://developer.android.com/images/reference/androidx/compose/material3/basic-dialog.png)
-=======
  * ![Basic dialog
  * image](https://developer.android.com/images/reference/androidx/compose/material3/basic-dialog.png)
->>>>>>> f5541f29
  *
  * This basic alert dialog expects an arbitrary content that is defined by the caller. Note that
  * your content will need to define its own styling.
@@ -184,39 +127,22 @@
  * [Modifier]s.
  *
  * Basic alert dialog usage with custom content:
-<<<<<<< HEAD
- * @sample androidx.compose.material3.samples.BasicAlertDialogSample
- *
- * @param onDismissRequest called when the user tries to dismiss the Dialog by clicking outside
- * or pressing the back button. This is not called when the dismiss button is clicked.
-=======
  *
  * @sample androidx.compose.material3.samples.BasicAlertDialogSample
  *
  * @param onDismissRequest called when the user tries to dismiss the Dialog by clicking outside or
  *   pressing the back button. This is not called when the dismiss button is clicked.
->>>>>>> f5541f29
  * @param modifier the [Modifier] to be applied to this dialog's content.
  * @param properties typically platform specific properties to further configure the dialog.
  * @param content the content of the dialog
  */
 @ExperimentalMaterial3Api
 @Composable
-<<<<<<< HEAD
-expect fun BasicAlertDialog(
-=======
 fun BasicAlertDialog(
->>>>>>> f5541f29
     onDismissRequest: () -> Unit,
     modifier: Modifier = Modifier,
     properties: DialogProperties = DialogProperties(),
     content: @Composable () -> Unit
-<<<<<<< HEAD
-)
-
-/**
- * <a href="https://m3.material.io/components/dialogs/overview" class="external" target="_blank">Basic alert dialog dialog</a>.
-=======
 ) {
     Dialog(
         onDismissRequest = onDismissRequest,
@@ -238,17 +164,12 @@
 /**
  * <a href="https://m3.material.io/components/dialogs/overview" class="external"
  * target="_blank">Basic alert dialog dialog</a>.
->>>>>>> f5541f29
  *
  * Dialogs provide important prompts in a user flow. They can require an action, communicate
  * information, or help users accomplish a task.
  *
-<<<<<<< HEAD
- * ![Basic dialog image](https://developer.android.com/images/reference/androidx/compose/material3/basic-dialog.png)
-=======
  * ![Basic dialog
  * image](https://developer.android.com/images/reference/androidx/compose/material3/basic-dialog.png)
->>>>>>> f5541f29
  *
  * This basic alert dialog expects an arbitrary content that is defined by the caller. Note that
  * your content will need to define its own styling.
@@ -258,70 +179,26 @@
  * [Modifier]s.
  *
  * Basic alert dialog usage with custom content:
-<<<<<<< HEAD
- * @sample androidx.compose.material3.samples.BasicAlertDialogSample
- *
- * @param onDismissRequest called when the user tries to dismiss the Dialog by clicking outside
- * or pressing the back button. This is not called when the dismiss button is clicked.
-=======
  *
  * @sample androidx.compose.material3.samples.BasicAlertDialogSample
  *
  * @param onDismissRequest called when the user tries to dismiss the Dialog by clicking outside or
  *   pressing the back button. This is not called when the dismiss button is clicked.
->>>>>>> f5541f29
  * @param modifier the [Modifier] to be applied to this dialog's content.
  * @param properties typically platform specific properties to further configure the dialog.
  * @param content the content of the dialog
  */
 @Deprecated(
     "Use BasicAlertDialog instead",
-<<<<<<< HEAD
-    replaceWith = ReplaceWith(
-        "BasicAlertDialog(onDismissRequest, modifier, properties, content)"
-    )
-)
-@ExperimentalMaterial3Api
-@Composable
-expect fun AlertDialog(
-=======
     replaceWith = ReplaceWith("BasicAlertDialog(onDismissRequest, modifier, properties, content)")
 )
 @ExperimentalMaterial3Api
 @Composable
 fun AlertDialog(
->>>>>>> f5541f29
     onDismissRequest: () -> Unit,
     modifier: Modifier = Modifier,
     properties: DialogProperties = DialogProperties(),
     content: @Composable () -> Unit
-<<<<<<< HEAD
-)
-
-/**
- * Contains default values used for [AlertDialog] and [BasicAlertDialog].
- */
-expect object AlertDialogDefaults {
-    /** The default shape for alert dialogs */
-    val shape: Shape @Composable get
-
-    /** The default container color for alert dialogs */
-    val containerColor: Color @Composable get
-
-    /** The default icon color for alert dialogs */
-    val iconContentColor: Color @Composable get
-
-    /** The default title color for alert dialogs */
-    val titleContentColor: Color @Composable get
-
-    /** The default text color for alert dialogs */
-    val textContentColor: Color @Composable get
-
-    /** The default tonal elevation for alert dialogs */
-    val TonalElevation: Dp
-}
-
-=======
 ) = BasicAlertDialog(onDismissRequest, modifier, properties, content)
 
 /** Contains default values used for [AlertDialog] and [BasicAlertDialog]. */
@@ -400,7 +277,6 @@
         )
     }
 
->>>>>>> f5541f29
 @Composable
 internal fun AlertDialogContent(
     buttons: @Composable () -> Unit,
