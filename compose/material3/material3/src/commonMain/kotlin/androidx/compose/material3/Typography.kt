--- conflicted
+++ resolved
@@ -547,12 +547,8 @@
 }
 
 /** Helper function for component typography tokens. */
-<<<<<<< HEAD
+@OptIn(ExperimentalMaterial3ExpressiveApi::class)
 internal fun Typography.fromToken(value: TypographyKeyTokens): TextStyle {
-=======
-@OptIn(ExperimentalMaterial3ExpressiveApi::class)
-private fun Typography.fromToken(value: TypographyKeyTokens): TextStyle {
->>>>>>> 71a0e559
     return when (value) {
         TypographyKeyTokens.DisplayLarge -> displayLarge
         TypographyKeyTokens.DisplayMedium -> displayMedium
