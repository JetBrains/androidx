--- conflicted
+++ resolved
@@ -681,18 +681,6 @@
 
     internal val ColorScheme.defaultFilledTonalButtonColors: ButtonColors
         get() {
-<<<<<<< HEAD
-            return defaultFilledTonalButtonColorsCached ?: ButtonColors(
-                containerColor = fromToken(FilledTonalButtonTokens.ContainerColor),
-                contentColor = fromToken(FilledTonalButtonTokens.LabelTextColor),
-                disabledContainerColor = fromToken(FilledTonalButtonTokens.DisabledContainerColor)
-                    .copy(alpha = FilledTonalButtonTokens.DisabledContainerOpacity),
-                disabledContentColor = fromToken(FilledTonalButtonTokens.DisabledLabelTextColor)
-                    .copy(alpha = FilledTonalButtonTokens.DisabledLabelTextOpacity)
-            ).also {
-                defaultFilledTonalButtonColorsCached = it
-            }
-=======
             return defaultFilledTonalButtonColorsCached
                 ?: ButtonColors(
                         containerColor = fromToken(FilledTonalButtonTokens.ContainerColor),
@@ -705,7 +693,6 @@
                                 .copy(alpha = FilledTonalButtonTokens.DisabledLabelTextOpacity)
                     )
                     .also { defaultFilledTonalButtonColorsCached = it }
->>>>>>> 532d983f
         }
 
     /**
@@ -772,14 +759,6 @@
         contentColor: Color = Color.Unspecified,
         disabledContainerColor: Color = Color.Unspecified,
         disabledContentColor: Color = Color.Unspecified,
-<<<<<<< HEAD
-    ): ButtonColors = MaterialTheme.colorScheme.defaultTextButtonColors.copy(
-        containerColor = containerColor,
-        contentColor = contentColor,
-        disabledContainerColor = disabledContainerColor,
-        disabledContentColor = disabledContentColor
-    )
-=======
     ): ButtonColors =
         MaterialTheme.colorScheme.defaultTextButtonColors.copy(
             containerColor = containerColor,
@@ -787,7 +766,6 @@
             disabledContainerColor = disabledContainerColor,
             disabledContentColor = disabledContentColor
         )
->>>>>>> 532d983f
 
     internal val ColorScheme.defaultTextButtonColors: ButtonColors
         get() {
