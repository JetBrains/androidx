--- conflicted
+++ resolved
@@ -27,35 +27,8 @@
     //id("AndroidXPaparazziPlugin") // isn't supported on Windows
 }
 
-<<<<<<< HEAD
 AndroidXComposePlugin.applyAndConfigureKotlinPlugin(project)
 JetbrainsAndroidXPlugin.applyAndConfigure(project)
-=======
-androidXMultiplatform {
-    android()
-    jvmStubs()
-    linuxX64Stubs()
-
-    defaultPlatform(PlatformIdentifier.ANDROID)
-
-    sourceSets {
-        commonMain {
-            dependencies {
-                implementation(libs.kotlinStdlib)
-                // Keep pinned unless there is a need for tip of tree behavior
-                implementation("androidx.collection:collection:1.4.2")
-                implementation(project(":compose:animation:animation-core"))
-                implementation(project(":compose:ui:ui-util"))
-                api(project(":compose:foundation:foundation"))
-                api(project(":compose:foundation:foundation-layout"))
-                api(project(":compose:material:material-ripple"))
-                api(project(":compose:runtime:runtime"))
-                api(project(":compose:ui:ui"))
-                api(project(":compose:ui:ui-text"))
-                api(project(":graphics:graphics-shapes"))
-            }
-        }
->>>>>>> 71a0e559
 
 dependencies {
 
@@ -145,7 +118,6 @@
                 implementation(project(":collection:collection"))
             }
 
-<<<<<<< HEAD
             androidMain.dependencies {
                 api("androidx.annotation:annotation:1.1.0")
                 implementation("androidx.activity:activity-compose:1.5.0")
@@ -156,18 +128,8 @@
                 implementation("androidx.lifecycle:lifecycle-viewmodel:2.6.0")
 
                 implementation("androidx.lifecycle:lifecycle-common-java8:2.6.0")
-=======
-        androidMain {
-            dependsOn(jvmMain)
-            dependencies {
-                api("androidx.annotation:annotation:1.8.1")
-                api("androidx.annotation:annotation-experimental:1.4.1")
-                implementation("androidx.activity:activity-compose:1.8.2")
-                implementation("androidx.lifecycle:lifecycle-common-java8:2.6.1")
->>>>>>> 71a0e559
-            }
-
-<<<<<<< HEAD
+            }
+
             skikoMain {
                 dependsOn(commonMain)
                 dependencies {
@@ -175,19 +137,6 @@
                     implementation(libs.atomicFu)
                 }
             }
-=======
-        commonStubsMain {
-            dependsOn(commonMain)
-        }
-
-        jvmStubsMain {
-            dependsOn(commonStubsMain)
-        }
-
-        linuxx64StubsMain {
-            dependsOn(commonStubsMain)
-        }
->>>>>>> 71a0e559
 
             nonJvmMain.dependsOn(commonMain)
             nativeMain.dependsOn(nonJvmMain)
@@ -226,15 +175,8 @@
                 implementation(project(":compose:material3:material3:material3-samples"))
                 implementation(project(":compose:test-utils"))
                 implementation(project(':compose:foundation:foundation-layout'))
-<<<<<<< HEAD
                 implementation(androidxArtifact(":test:screenshot:screenshot"))
                 implementation(androidxArtifact(":core:core"))
-=======
-                implementation(project(':compose:foundation:foundation'))
-                implementation("androidx.compose.material:material-icons-core:1.6.8")
-                implementation(project(":test:screenshot:screenshot"))
-                implementation(projectOrArtifact(":core:core"))
->>>>>>> 71a0e559
                 implementation(libs.testRules)
                 implementation(libs.testRunner)
                 implementation(libs.junit)
@@ -309,7 +251,9 @@
             "m3c_dialog": "Dialog",
             "m3c_dropdown_menu_expanded": "MenuExpanded",
             "m3c_dropdown_menu_collapsed": "MenuCollapsed",
+            "m3c_dropdown_menu_toggle": "ToggleDropdownMenu",
             "m3c_snackbar_dismiss": "SnackbarDismiss",
+            "m3c_snackbar_pane_title": "SnackbarPaneTitle",
             "m3c_search_bar_search": "SearchBarSearch",
             "m3c_suggestions_available": "SuggestionsAvailable",
             "m3c_date_picker_title": "DatePickerTitle",
@@ -362,7 +306,8 @@
             "m3c_time_picker_hour_text_field": "TimePickerHourTextField",
             "m3c_time_picker_minute_text_field": "TimePickerMinuteTextField",
             "m3c_tooltip_pane_description": "TooltipPaneDescription",
-            "m3c_dropdown_menu_toggle": "ToggleDropdownMenu"
+            "m3c_wide_navigation_rail_close_rail": "CloseRail",
+            "m3c_wide_navigation_rail_pane_title": "WideNavigationRailPaneTitle",
     ]
     // This is all the locales translated by Compose on Android in the ui module:
     // https://github.com/androidx/androidx/tree/androidx-main/compose/ui/ui/src/androidMain/res
@@ -386,17 +331,10 @@
     type = LibraryType.PUBLISHED_LIBRARY
     inceptionYear = "2021"
     description = "Compose Material You Design Components library"
-<<<<<<< HEAD
-=======
-    legacyDisableKotlinStrictApiMode = true
-    metalavaK2UastEnabled = false
-    samples(project(":compose:material3:material3:material3-samples"))
->>>>>>> 71a0e559
 }
 
 // Screenshot tests related setup
 android {
-    compileSdk 35
     sourceSets.androidTest.assets.srcDirs +=
             project.rootDir.absolutePath + "/golden/compose/material3/material3"
     namespace "androidx.compose.material3"
