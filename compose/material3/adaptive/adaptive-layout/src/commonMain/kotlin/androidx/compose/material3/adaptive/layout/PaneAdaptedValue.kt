/*
 * Copyright 2023 The Android Open Source Project
 *
 * Licensed under the Apache License, Version 2.0 (the "License");
 * you may not use this file except in compliance with the License.
 * You may obtain a copy of the License at
 *
 *      http://www.apache.org/licenses/LICENSE-2.0
 *
 * Unless required by applicable law or agreed to in writing, software
 * distributed under the License is distributed on an "AS IS" BASIS,
 * WITHOUT WARRANTIES OR CONDITIONS OF ANY KIND, either express or implied.
 * See the License for the specific language governing permissions and
 * limitations under the License.
 */

package androidx.compose.material3.adaptive.layout

<<<<<<< HEAD
import androidx.compose.material3.adaptive.ExperimentalMaterial3AdaptiveApi
import kotlin.jvm.JvmInline

=======
>>>>>>> 5bb0070d
/**
 * The adapted state of a pane. It gives clues to pane scaffolds about if a certain pane should be
 * composed and how.
 */
@JvmInline
value class PaneAdaptedValue private constructor(private val description: String) {
    companion object {
        /** Denotes that the associated pane should be displayed in its full width and height. */
        val Expanded = PaneAdaptedValue("Expanded")
        /** Denotes that the associated pane should be hidden. */
        val Hidden = PaneAdaptedValue("Hidden")
    }
}<|MERGE_RESOLUTION|>--- conflicted
+++ resolved
@@ -16,12 +16,8 @@
 
 package androidx.compose.material3.adaptive.layout
 
-<<<<<<< HEAD
-import androidx.compose.material3.adaptive.ExperimentalMaterial3AdaptiveApi
 import kotlin.jvm.JvmInline
 
-=======
->>>>>>> 5bb0070d
 /**
  * The adapted state of a pane. It gives clues to pane scaffolds about if a certain pane should be
  * composed and how.
