--- conflicted
+++ resolved
@@ -68,11 +68,7 @@
                 "interactions if the element would measure smaller"
     }
 
-<<<<<<< HEAD
-    override fun hashCode(): Int = System.identityHashCode(this)
-=======
     override fun hashCode(): Int = identityHashCode(this)
->>>>>>> 3c1860f5
 
     override fun equals(other: Any?) = (other === this)
 }
