--- conflicted
+++ resolved
@@ -177,13 +177,9 @@
                 "values when reading the value of the state. Instead, prefer to use a " +
                 "specialized primitive state implementation for `Int`, `Long`, `Float`, and " +
                 "`Double` when the state does not need to track null values and does not " +
-<<<<<<< HEAD
-                "override the default `SnapshotMutationPolicy`.",
-=======
                 "override the default `SnapshotMutationPolicy`. See `mutableIntStateOf()`, " +
                 "`mutableLongStateOf()`, `mutableFloatStateOf()`, and `mutableDoubleStateOf()` " +
                 "for more information.",
->>>>>>> 4fbd9517
             category = Category.PERFORMANCE, priority = 3, severity = Severity.INFORMATIONAL,
             implementation = Implementation(
                 AutoboxingStateCreationDetector::class.java,
