/*
 * Copyright 2019 The Android Open Source Project
 *
 * Licensed under the Apache License, Version 2.0 (the "License");
 * you may not use this file except in compliance with the License.
 * You may obtain a copy of the License at
 *
 *      http://www.apache.org/licenses/LICENSE-2.0
 *
 * Unless required by applicable law or agreed to in writing, software
 * distributed under the License is distributed on an "AS IS" BASIS,
 * WITHOUT WARRANTIES OR CONDITIONS OF ANY KIND, either express or implied.
 * See the License for the specific language governing permissions and
 * limitations under the License.
 */

import androidx.build.AndroidXComposePlugin
import androidx.build.JetbrainsAndroidXPlugin
import androidx.build.LibraryType

plugins {
    id("AndroidXPlugin")
    id("AndroidXComposePlugin")
    id("com.android.library")
    id("kotlinx-atomicfu")
    id("JetbrainsAndroidXPlugin")
}

AndroidXComposePlugin.applyAndConfigureKotlinPlugin(project)
JetbrainsAndroidXPlugin.applyAndConfigure(project)

dependencies {

    if(!AndroidXComposePlugin.isMultiplatformEnabled(project)) {
        /*
         * When updating dependencies, make sure to make the an an analogous update in the
         * corresponding block below
         */

        api(libs.kotlinCoroutinesAndroid)

        implementation("androidx.annotation:annotation:1.1.0")
        implementation(libs.kotlinStdlib)
        implementation(libs.atomicFu)

        testImplementation(libs.kotlinTestJunit)
        testImplementation(libs.junit)
        testImplementation(libs.robolectric)
        testImplementation(libs.kotlinCoroutinesTest)

        androidTestImplementation(libs.kotlinTestJunit)
        androidTestImplementation(libs.testExtJunit)
        androidTestImplementation(libs.testRules)
        androidTestImplementation(libs.testRunner)
        androidTestImplementation(libs.junit)
        androidTestImplementation(libs.truth)

        lintChecks(projectOrArtifact(":compose:runtime:runtime-lint"))
        lintPublish(projectOrArtifact(":compose:runtime:runtime-lint"))

        samples(projectOrArtifact(":compose:runtime:runtime:runtime-samples"))
    }
}

if(AndroidXComposePlugin.isMultiplatformEnabled(project)) {
    androidXComposeMultiplatform {
        android()
        desktop()
        js()
        wasm()
        darwin()

        linuxX64()
        linuxArm64()
    }

    kotlin {
        // Not all modules can have these targets, so declare them here instead of androidXComposeMultiplatform.
        // We can support the kotlin-native targets supported by kotlin coroutines:
        // https://github.com/Kotlin/kotlinx.coroutines/blob/master/buildSrc/src/main/kotlin/kotlin-multiplatform-conventions.gradle.kts
        // NOTE: Keep this list in sync with runtime-saveable's targets.
        watchosArm64()
        watchosArm32()
        watchosX64()
        watchosSimulatorArm64()
        tvosArm64()
        tvosX64()
        tvosSimulatorArm64()
        mingwX64()
        linuxArm64()

        targets.js {
            nodejs {
                testTask {
                    useMocha {
                        timeout = 8000
                    }
                }
            }
            browser() {
                testTask {
                    testLogging.showStandardStreams = true
//                    useKarma {
//                        useChromeHeadless()
//                        useFirefox()
//                    }
                }
            }
        }

        /*
         * When updating dependencies, make sure to make the an an analogous update in the
         * corresponding block above
         */
        sourceSets {
            commonMain.dependencies {
                implementation(libs.kotlinStdlibCommon)
                implementation(libs.kotlinCoroutinesCore)
                implementation(libs.atomicFu)
                implementation(project(":annotation:annotation"))
                implementation(project(":collection:collection"))
            }
            jvmMain.dependencies {
                implementation(libs.kotlinStdlib)
                api(libs.kotlinCoroutinesCore)
            }
            androidMain {
                dependencies {
                    api(libs.kotlinCoroutinesAndroid)
                    api("androidx.annotation:annotation:1.1.0")
                }
            }

            commonTest.dependencies {
                implementation(project(":compose:runtime:runtime-test-utils"))
                implementation kotlin("test")
                implementation(libs.kotlinCoroutinesTest)
            }

            androidAndroidTest {
                dependsOn(jvmTest)
                dependencies {
                    implementation(libs.testExtJunit)
                    implementation(libs.testRules)
                    implementation(libs.testRunner)
                    implementation(libs.truth)
                    implementation(libs.kotlinCoroutinesTest)
                }
            }

            nonAndroidMain.dependsOn(commonMain)
            nonJvmMain.dependsOn(commonMain)
            webMain.dependsOn(nonAndroidMain)
            webMain.dependsOn(nonJvmMain)

            desktopMain.dependsOn(nonAndroidMain)
            nativeMain.dependsOn(nonAndroidMain)
            nativeMain.dependsOn(nonJvmMain)
            jsMain.dependsOn(webMain)
            wasmJsMain.dependsOn(webMain)

            nonJvmMain {
                dependencies {
                    implementation(libs.atomicFu)
                }
            }

            desktopTest.dependsOn(jbTest)
            jsTest.dependsOn(jbTest)
            nativeTest.dependsOn(jbTest)
<<<<<<< HEAD
            jbTest.dependsOn(commonTest)
=======

            wasmJsMain {
                dependsOn(jsWasmMain)
                dependencies {
                    implementation(libs.kotlinXw3c)
                }
            }
>>>>>>> 47d106a4
            wasmJsTest.dependsOn(jbTest)

            linuxMain.dependsOn(nativeMain)
            linuxTest.dependsOn(nativeTest)

            linuxArm64Test.dependsOn(linuxTest)
            linuxX64Main.dependsOn(linuxMain)
            linuxX64Test.dependsOn(linuxTest)

            mingwX64Main.dependsOn(nativeMain)
            mingwX64Test.dependsOn(nativeTest)

            def darwinMain = sourceSets.getByName("darwinMain")
            def darwinTest = sourceSets.getByName("darwinTest")

            def watchOsMain = sourceSets.create("watchOsMain")
            def watchOsTest = sourceSets.create("watchOsTest")
            watchOsMain.dependsOn(darwinMain)
            watchOsTest.dependsOn(darwinTest)

            watchosArm64Main.dependsOn(watchOsMain)
            watchosArm64Test.dependsOn(watchOsTest)
            watchosArm32Main.dependsOn(watchOsMain)
            watchosArm32Test.dependsOn(watchOsTest)
            watchosX64Main.dependsOn(watchOsMain)
            watchosX64Test.dependsOn(watchOsTest)
            watchosSimulatorArm64Main.dependsOn(watchOsMain)
            watchosSimulatorArm64Test.dependsOn(watchOsTest)

            def tvOsMain = sourceSets.create("tvOsMain")
            def tvOsTest = sourceSets.create("tvOsTest")
            tvOsMain.dependsOn(darwinMain)
            tvOsTest.dependsOn(darwinTest)

            tvosArm64Main.dependsOn(tvOsMain)
            tvosArm64Test.dependsOn(tvOsTest)
            tvosX64Main.dependsOn(tvOsMain)
            tvosX64Test.dependsOn(tvOsTest)
            tvosSimulatorArm64Main.dependsOn(tvOsMain)
            tvosSimulatorArm64Test.dependsOn(tvOsTest)

            nonEmulatorCommonTest {
                dependsOn(commonTest)
                dependencies {
                }
            }
            nonEmulatorJvmTest {
                dependsOn(nonEmulatorCommonTest)
                dependencies {
                }
            }


            jvmTest {
                dependsOn(nonEmulatorJvmTest)
                dependencies {
                    implementation(libs.kotlinTestJunit)
                    implementation(libs.kotlinCoroutinesTest)
                    implementation(libs.kotlinReflect)
                }
            }

            desktopTest {
                dependsOn(jvmTest)
            }
            jsTest {
                dependsOn(nonEmulatorCommonTest)
                dependencies {
                    implementation(libs.kotlinTestJs)
                }
            }
            wasmJsTest {
                dependsOn(nonEmulatorCommonTest)
                dependencies {
                    implementation(libs.create("kotlinTestWasm"))
                }
            }
            nativeTest {
                dependsOn(nonEmulatorCommonTest)
                kotlin.srcDir("src/nativeTest/kotlin")
            }
        }
    }
    dependencies {
        samples(projectOrArtifact(":compose:runtime:runtime:runtime-samples"))
    }
}

android {
    defaultConfig {
        consumerProguardFiles 'proguard-rules.pro'
    }
    namespace "androidx.compose.runtime"
}

androidx {
    name = "Compose Runtime"
    type = LibraryType.PUBLISHED_LIBRARY
    inceptionYear = "2019"
    description = "Tree composition support for code generated by the Compose compiler plugin and corresponding public API"
    legacyDisableKotlinStrictApiMode = true
}<|MERGE_RESOLUTION|>--- conflicted
+++ resolved
@@ -157,7 +157,12 @@
             nativeMain.dependsOn(nonAndroidMain)
             nativeMain.dependsOn(nonJvmMain)
             jsMain.dependsOn(webMain)
-            wasmJsMain.dependsOn(webMain)
+            wasmJsMain {
+                dependsOn(webMain)
+                dependencies {
+                    implementation(libs.kotlinXw3c)
+                }
+            }
 
             nonJvmMain {
                 dependencies {
@@ -168,17 +173,7 @@
             desktopTest.dependsOn(jbTest)
             jsTest.dependsOn(jbTest)
             nativeTest.dependsOn(jbTest)
-<<<<<<< HEAD
             jbTest.dependsOn(commonTest)
-=======
-
-            wasmJsMain {
-                dependsOn(jsWasmMain)
-                dependencies {
-                    implementation(libs.kotlinXw3c)
-                }
-            }
->>>>>>> 47d106a4
             wasmJsTest.dependsOn(jbTest)
 
             linuxMain.dependsOn(nativeMain)
