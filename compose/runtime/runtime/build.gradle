--- conflicted
+++ resolved
@@ -116,9 +116,6 @@
             commonMain.dependencies {
                 implementation(libs.kotlinStdlibCommon)
                 implementation(libs.kotlinCoroutinesCore)
-<<<<<<< HEAD
-                implementation(project(":collection:collection"))
-=======
                 implementation(libs.atomicFu)
                 implementation(project(":collection:collection"))
             }
@@ -131,7 +128,6 @@
                     api(libs.kotlinCoroutinesAndroid)
                     api("androidx.annotation:annotation:1.1.0")
                 }
->>>>>>> f9297d52
             }
 
             commonTest.dependencies {
