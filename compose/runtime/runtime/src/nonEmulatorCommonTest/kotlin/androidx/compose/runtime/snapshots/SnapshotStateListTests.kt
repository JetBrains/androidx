/*
 * Copyright 2020 The Android Open Source Project
 *
 * Licensed under the Apache License, Version 2.0 (the "License");
 * you may not use this file except in compliance with the License.
 * You may obtain a copy of the License at
 *
 *      http://www.apache.org/licenses/LICENSE-2.0
 *
 * Unless required by applicable law or agreed to in writing, software
 * distributed under the License is distributed on an "AS IS" BASIS,
 * WITHOUT WARRANTIES OR CONDITIONS OF ANY KIND, either express or implied.
 * See the License for the specific language governing permissions and
 * limitations under the License.
 */

package androidx.compose.runtime.snapshots

import androidx.compose.runtime.mutableStateListOf
import androidx.compose.runtime.toMutableStateList
import kotlin.test.Test
import kotlin.test.assertEquals
import kotlin.test.assertFailsWith
import kotlin.test.assertFalse
import kotlin.test.assertTrue
import kotlin.time.Duration.Companion.seconds
import kotlinx.coroutines.Dispatchers
import kotlinx.coroutines.ExperimentalCoroutinesApi
import kotlinx.coroutines.channels.Channel
import kotlinx.coroutines.channels.consumeEach
import kotlinx.coroutines.coroutineScope
import kotlinx.coroutines.launch
import kotlinx.coroutines.test.UnconfinedTestDispatcher
import androidx.compose.runtime.runTest

@OptIn(ExperimentalCoroutinesApi::class)
class SnapshotStateListTests {
    @Test
    fun canCreateAStateList() {
        mutableStateListOf<Any>()
    }

    @Test
    fun canCreateAStateListOfInts() {
        val list = mutableStateListOf(0, 1, 2, 3, 4)
        list.forEachIndexed { index, item -> assertEquals(index, item) }
    }

    @Test
    fun validateSize() {
        val list = mutableStateListOf(0, 1, 2, 3)
        assertEquals(4, list.size)
    }

    @Test
    fun validateContains() {
        val list = mutableStateListOf(0, 1, 2, 3, 4)
        (0..4).forEach { assertTrue(list.contains(it)) }
        assertFalse(list.contains(5))
    }

    @Test
    fun validateContainsAll() {
        val list = mutableStateListOf(0, 1, 2, 3, 4)
        assertTrue(list.containsAll(listOf(1, 2, 3)))
        assertFalse(list.containsAll(listOf(0, 2, 3, 5)))
    }

    @Test
    fun validateGet() {
        val list = mutableStateListOf(0, 1, 2, 3)
        (0..3).forEach { assertEquals(it, list[it]) }
    }

    @Test
    fun validateGet_IndexOutOfBound() {
        assertFailsWith(IndexOutOfBoundsException::class) {
            val list = mutableStateListOf(0, 1, 2, 3)
            list[4]
        }
    }

    @Test
    fun validateIsEmpty() {
        val list = mutableStateListOf(0, 1, 2)
        assertFalse(list.isEmpty())
        val emptyList = mutableStateListOf<Any>()
        assertTrue(emptyList.isEmpty())
    }

    @Test
    fun validateIterator() {
        val list = mutableStateListOf(0, 1, 2, 3, 4)
        var expected = 0
        for (item in list) {
            assertEquals(expected++, item)
        }
        assertEquals(5, expected)
    }

    @Test
    fun validateIterator_remove() {
        assertFailsWith(IllegalStateException::class) {
            validate(mutableStateListOf(0, 1, 2, 3, 4)) { normalList ->
                val iterator = normalList.iterator()
                iterator.next()
                iterator.next()
                iterator.remove()
                iterator.remove()
                iterator.next()
                iterator.remove()
            }
        }
    }

    @Test
    fun validateLastIndexOf() {
        val list = mutableStateListOf(0, 1, 2, 3, 4, 0, 1, 2, 3, 4)
        (0..4).forEach { assertEquals(it + 5, list.lastIndexOf(it)) }
    }

    @Test
    fun validateListIterator() {
        val list = mutableStateListOf(0, 1, 2, 3, 4)
        val iterator = list.listIterator()
        repeat(list.size) {
            assertTrue(iterator.hasNext())
            assertEquals(it, list[iterator.nextIndex()])
            assertEquals(it, iterator.next())
        }
        assertFalse(iterator.hasNext())
        repeat(list.size) {
            assertTrue(iterator.hasPrevious())
            assertEquals(list.size - it - 1, list[iterator.previousIndex()])
            assertEquals(list.size - it - 1, iterator.previous())
        }
        assertFalse(iterator.hasPrevious())
    }

    @Test
    fun validateListIterator_add() {
        validate(mutableStateListOf(0, 1, 2, 3, 4, 5, 6)) { list ->
            val iterator = list.listIterator()
            iterator.next()
            iterator.next()
            iterator.add(100)
            iterator.add(101)
            iterator.next()
            iterator.add(102)
            iterator.previous()
            iterator.previous()
            iterator.add(103)
        }
    }

    @Test
    fun validateListIterator_mutationError_set() {
        validate(mutableStateListOf(0, 1, 2, 3, 4)) { list ->
            val iterator = list.listIterator()
            iterator.next()
            iterator.set(100)
            iterator.next()
            iterator.next()
            iterator.set(101)
        }
    }

    @Test
    fun validateListIterator_index() {
        val list = mutableStateListOf(0, 1, 2, 3, 4, 5)
        val iterator = list.listIterator(3)
        repeat(3) {
            assertTrue(iterator.hasNext())
            assertEquals(it + 3, iterator.next())
        }
        assertFalse(iterator.hasNext())
    }

    @Test
    fun validate_subList() {
        val list = mutableStateListOf(0, 1, 2, 3, 4, 5, 6)
        val normalList = listOf(0, 1, 2, 3, 4, 5, 6)
        val subList = list.subList(2, 5)
        val normalSubList = normalList.subList(2, 5)
        expected(normalSubList, subList)
    }

    @Test
    fun validate_subList_size() {
        val list = mutableStateListOf(0, 1, 2, 3, 4, 5, 6)
        val subList = list.subList(0, list.size)
        assertEquals(list.size, subList.size)
    }

    @Test
    fun validate_subList_contains() {
        val list = mutableStateListOf(0, 1, 2, 3, 4, 5, 6)
        val subList = list.subList(2, 5)
        assertFalse(subList.contains(0))
        assertFalse(subList.contains(1))
        assertTrue(subList.contains(2))
        assertTrue(subList.contains(3))
        assertTrue(subList.contains(4))
        assertFalse(subList.contains(5))
        assertFalse(subList.contains(6))
    }

    @Test
    fun validate_subList_containsAll() {
        val list = mutableStateListOf(0, 1, 2, 3, 4, 5, 6)
        val subList = list.subList(2, 5)
        assertTrue(subList.containsAll(listOf(2, 3, 4)))
        assertFalse(subList.containsAll(listOf(2, 3, 4, 5)))
    }

    @Test
    fun validate_subList_get() {
        val list = mutableStateListOf(0, 1, 2, 3, 4, 5, 6)
        val subList = list.subList(2, 5)
        repeat(3) { assertEquals(it + 2, subList[it]) }
    }

    @Test
    fun validate_subList_get_outOfRange() {
        assertFailsWith(IndexOutOfBoundsException::class) {
            val list = mutableStateListOf(0, 1, 2, 3, 4, 5, 6)
            val subList = list.subList(2, 5)
            subList[3]
        }
    }

    @Test
    fun validate_subList_indexOf() {
        val list = mutableStateListOf(0, 1, 2, 3, 4, 5, 6)
        val subList = list.subList(2, 5)
        repeat(subList.size) { assertEquals(it, subList.indexOf(it + 2)) }
        assertEquals(-1, subList.indexOf(0))
        assertEquals(-1, subList.indexOf(5))
    }

    @Test
    fun validate_subList_add() {
        val list = mutableStateListOf(0, 1, 2, 3, 4, 5, 6)
        val normalList = mutableListOf(0, 1, 2, 3, 4, 5, 6)

        val subList = list.subList(2, 5)
        subList.add(100)
        val normalSubList = normalList.subList(2, 5)
        normalSubList.add(100)

        expected(normalSubList, subList)
        expected(normalList, list)
    }

    @Test
    fun validate_subList_add_index() {
        val list = mutableStateListOf(0, 1, 2, 3, 4, 5, 6)
        val normalList = mutableListOf(0, 1, 2, 3, 4, 5, 6)

        val subList = list.subList(2, 5)
        subList.add(1, 100)
        val normalSubList = normalList.subList(2, 5)
        normalSubList.add(1, 100)

        expected(normalSubList, subList)
        expected(normalList, list)
    }

    @Test
    fun validate_subList_addAll() {
        val list = mutableStateListOf(0, 1, 2, 3, 4, 5, 6)
        val normalList = mutableListOf(0, 1, 2, 3, 4, 5, 6)

        val subList = list.subList(2, 5)
        subList.addAll(listOf(100, 101, 102))
        val normalSubList = normalList.subList(2, 5)
        normalSubList.addAll(listOf(100, 101, 102))

        expected(normalSubList, subList)
        expected(normalList, list)
    }

    @Test
    fun validate_subList_addAll_index() {
        val list = mutableStateListOf(0, 1, 2, 3, 4, 5, 6)
        val normalList = mutableListOf(0, 1, 2, 3, 4, 5, 6)

        val subList = list.subList(2, 5)
        subList.addAll(1, listOf(100, 101, 102))
        val normalSubList = normalList.subList(2, 5)
        normalSubList.addAll(1, listOf(100, 101, 102))

        expected(normalSubList, subList)
        expected(normalList, list)
    }

    @Test
    fun validate_subList_clear() {
        val list = mutableStateListOf(0, 1, 2, 3, 4, 5, 6)
        val normalList = mutableListOf(0, 1, 2, 3, 4, 5, 6)

        val subList = list.subList(2, 5)
        subList.clear()
        val normalSubList = normalList.subList(2, 5)
        normalSubList.clear()

        expected(normalSubList, subList)
        expected(normalList, list)
    }

    @Test
    fun validate_subList_listIterator() {
        val list = mutableStateListOf(0, 1, 2, 3, 4)
        val subList = list.subList(1, 4)
        val iterator = subList.listIterator()
        repeat(subList.size) {
            assertTrue(iterator.hasNext())
            assertEquals(it + 1, subList[iterator.nextIndex()])
            assertEquals(it + 1, iterator.next())
        }
        assertFalse(iterator.hasNext())
        repeat(subList.size) {
            assertTrue(iterator.hasPrevious())
            val expectedIndex = subList.size - it - 1
            assertEquals(expectedIndex + 1, subList[iterator.previousIndex()])
            assertEquals(expectedIndex + 1, iterator.previous())
        }
        assertFalse(iterator.hasPrevious())
    }

    @Test
    fun validate_subList_listIterator_add() {
        assertFailsWith(IllegalStateException::class) {
            val list = mutableStateListOf(0, 1, 2, 3, 4)
            val subList = list.subList(1, 4)
            val iterator = subList.listIterator()
            iterator.next()
            iterator.add(1)
        }
    }

    @Test
    fun validate_subList_listIterator_remove() {
        assertFailsWith(IllegalStateException::class) {
            val list = mutableStateListOf(0, 1, 2, 3, 4)
            val subList = list.subList(1, 4)
            val iterator = subList.listIterator()
            iterator.next()
            iterator.remove()
        }
    }

    @Test
    fun validate_subList_listIterator_set() {
        assertFailsWith(IllegalStateException::class) {
            val list = mutableStateListOf(0, 1, 2, 3, 4)
            val subList = list.subList(1, 4)
            val iterator = subList.listIterator()
            iterator.next()
            iterator.set(1)
        }
    }

    @Test
    fun validate_subList_remove() {
        val list = mutableStateListOf(0, 1, 2, 3, 4, 5, 6)
        val normalList = mutableListOf(0, 1, 2, 3, 4, 5, 6)

        val subList = list.subList(2, 5)
        subList.remove(3)
        val normalSubList = normalList.subList(2, 5)
        normalSubList.remove(3)

        expected(normalSubList, subList)
        expected(normalList, list)
    }

    @Test
    fun validate_subList_removeAll() {
        val list = mutableStateListOf(0, 1, 2, 3, 4, 5, 6)
        val normalList = mutableListOf(0, 1, 2, 3, 4, 5, 6)

        val subList = list.subList(2, 5)
        subList.removeAll(listOf(2, 3))
        val normalSubList = normalList.subList(2, 5)
        normalSubList.removeAll(listOf(2, 3))

        expected(normalSubList, subList)
        expected(normalList, list)
    }

    @Test
    fun validate_subList_removeAt() {
        val list = mutableStateListOf(0, 1, 2, 3, 4, 5, 6)
        val normalList = mutableListOf(0, 1, 2, 3, 4, 5, 6)

        val subList = list.subList(2, 5)
        subList.removeAt(1)
        val normalSubList = normalList.subList(2, 5)
        normalSubList.removeAt(1)

        expected(normalSubList, subList)
        expected(normalList, list)
    }

    @Test
    fun validate_subList_retainAll() {
        val list = mutableStateListOf(0, 1, 2, 3, 4, 5, 6)
        val normalList = mutableListOf(0, 1, 2, 3, 4, 5, 6)

        val subList = list.subList(1, 6)
        subList.retainAll(listOf(2, 4, 6, 8))
        val normalSubList = normalList.subList(1, 6)
        normalSubList.retainAll(listOf(2, 4, 6, 8))

        expected(normalSubList, subList)
        expected(normalList, list)
    }

    @Test
    fun validate_subList_set() {
        val list = mutableStateListOf(0, 1, 2, 3, 4, 5, 6)
        val normalList = mutableListOf(0, 1, 2, 3, 4, 5, 6)

        val subList = list.subList(1, 6)
        subList[1] = 100
        val normalSubList = normalList.subList(1, 6)
        normalSubList[1] = 100

        expected(normalSubList, subList)
        expected(normalList, list)
    }

    @Test
    fun validate_subList_subList() {
        val list = mutableStateListOf(0, 1, 2, 3, 4, 5, 6)
        val normalList = mutableListOf(0, 1, 2, 3, 4, 5, 6)

        val subList = list.subList(1, 6)
        val subListSubList = subList.subList(1, 3)
        val normalSubList = normalList.subList(1, 6)
        val normalSubListSubList = normalSubList.subList(1, 3)

        expected(normalSubListSubList, subListSubList)
        expected(normalSubList, subList)
        expected(normalList, list)
    }

    @Test
    fun validate_subList_concurrentChanges() {
        assertFailsWith(ConcurrentModificationException::class) {
            val list = mutableStateListOf(0, 1, 2, 3, 4, 5, 6)
            val subList1 = list.subList(1, 6)
            val subList2 = list.subList(1, 6)
            subList1.remove(3)
            subList2.remove(4)
        }
    }

    @Test
    fun validate_indexOf() {
        val list = mutableStateListOf(0, 1, 2, 3, 4, 5, 6, 7)
        (0..7).forEach { assertEquals(it, list.indexOf(it)) }
        assertEquals(-1, list.indexOf(10))
    }

    @Test
    fun canModifyAStateList_add() {
        val list = mutableStateListOf(0, 1, 2)
        list.add(3)
        assertEquals(4, list.size)
        list.forEachIndexed { index, item -> assertEquals(index, item) }
    }

    @Test
    fun canModifyAStateList_addIndex() {
        val list = mutableStateListOf(0, 1, 2)
        list.add(0, 3)
        assertEquals(4, list.size)
        assertEquals(3, list[0])
    }

    @Test
    fun canRemoveFromAStateList() {
        val list = mutableStateListOf(0, 1, 2)
        list.remove(1)
        assertEquals(2, list.size)
        assertEquals(0, list[0])
        assertEquals(2, list[1])
    }

    @Test
    fun canRemoveAllFromAStateList() {
        val list = mutableStateListOf(0, 1, 2, 3, 4, 5)
        val normalList = mutableListOf(0, 1, 2, 3, 4, 5)
        list.removeAll(listOf(2, 4))
        normalList.removeAll(listOf(2, 4))
        expected(normalList, list)
    }

    @Test
    fun canRemoveAtFromAStateList() {
        val list = mutableStateListOf(0, 1, 2, 3, 4, 5)
        val normalList = mutableListOf(0, 1, 2, 3, 4, 5)
        list.removeAt(2)
        normalList.removeAt(2)
        expected(normalList, list)
    }

    @Test
    fun canRetainAllOfAStateList() {
        val list = SnapshotStateList(7) { it }
        val normalList = mutableListOf(0, 1, 2, 3, 4, 5, 6)
        list.retainAll(listOf(2, 4, 6, 8))
        normalList.retainAll(listOf(2, 4, 6, 8))
        expected(normalList, list)
    }

    @Test
    fun canSetAnElementOfAStateList() {
        val list = SnapshotStateList(7) { it }
        val normalList = mutableListOf(0, 1, 2, 3, 4, 5, 6)
        list[2] = 100
        normalList[2] = 100
        expected(normalList, list)
    }

    @Test
    fun canCreateViaLambdaExtension() {
        val expected = mutableStateListOf(0, 1, 2, 3, 4)
        val actual = SnapshotStateList(expected.size) { it }
        expected(expected, actual)
    }

    @Test
    fun stateListsCanBeSnapshot() {
        val original = listOf(0, 1, 2, 3, 4, 5, 6)
        val mutableList = original.toMutableList()
        val list = SnapshotStateList(7) { it }
        val snapshot = Snapshot.takeSnapshot()
        try {
            list[1] = 100
            mutableList[1] = 100
            expected(mutableList, list)
            snapshot.enter { expected(original, list) }
        } finally {
            snapshot.dispose()
        }
        expected(mutableList, list)
    }

    @Test
    fun concurrentGlobalModification_add() = runTest(UnconfinedTestDispatcher()) {
        repeat(100) {
            val list = mutableStateListOf<Int>()
            coroutineScope {
                repeat(100) { index -> launch(Dispatchers.Default) { list.add(index) } }
            }

            repeat(100) { assertTrue(list.contains(it)) }
        }
    }

    @Test
    @OptIn(ExperimentalCoroutinesApi::class)
<<<<<<< HEAD
    fun concurrentGlobalModifications_addAll() = runTest(
        UnconfinedTestDispatcher(), timeoutMs = 10_000
    ) {
        repeat(100) {
            val list = mutableStateListOf<Int>()
            coroutineScope {
                repeat(100) { index ->
                    launch(Dispatchers.Default) {
                        list.addAll(0, Array(10) { index * 100 + it }.toList())
=======
    @IgnoreJsTarget // Not relevant in a single threaded environment
    fun concurrentGlobalModifications_addAll() =
        runTest(timeout = 30.seconds) {
            repeat(100) {
                val list = mutableStateListOf<Int>()
                coroutineScope {
                    repeat(100) { index ->
                        launch(Dispatchers.Default) {
                            list.addAll(0, Array(10) { index * 100 + it }.toList())
                        }
>>>>>>> c80a82c4
                    }
                }

                repeat(100) { index ->
                    repeat(10) {
                        assertTrue(list.contains(index * 100 + it), "Missing ${index * 100 + it}")
                    }
                }
            }
        }

    @Test
<<<<<<< HEAD
    @OptIn(ExperimentalCoroutinesApi::class)
    fun concurrentMixingWriteApply_add() = runTest(timeoutMs = 30_000) {
        repeat(10) {
            val lists = Array(100) { mutableStateListOf<Int>() }.toList()
            val channel = Channel<Unit>(Channel.CONFLATED)
            coroutineScope {
                // Launch mutator
                launch(Dispatchers.Default) {
                    repeat(100) { index ->
                        lists.fastForEach { list -> list.add(index) }
=======
    @IgnoreJsTarget // Not relevant in a single threaded environment
    fun concurrentMixingWriteApply_add() =
        runTest(timeout = 30.seconds) {
            repeat(10) {
                val lists = Array(100) { mutableStateListOf<Int>() }.toList()
                val channel = Channel<Unit>(Channel.CONFLATED)
                coroutineScope {
                    // Launch mutator
                    launch(Dispatchers.Default) {
                        repeat(100) { index ->
                            lists.fastForEach { list -> list.add(index) }
>>>>>>> c80a82c4

                            // Simulate the write observer
                            channel.trySend(Unit)
                        }
                        channel.close()
                    }

                    // Simulate the global snapshot manager
                    launch(Dispatchers.Default) {
                        channel.consumeEach { Snapshot.notifyObjectsInitialized() }
                    }
                }
            }
            // Should only get here if the above doesn't deadlock.
        }

    @Test
    @OptIn(ExperimentalCoroutinesApi::class)
<<<<<<< HEAD
    fun concurrentMixingWriteApply_addAll_clear() = runTest(
        UnconfinedTestDispatcher(), timeoutMs = 30_000
    ) {
        repeat(10) {
            val lists = Array(100) { mutableStateListOf<Int>() }.toList()
            val data = Array(100) { index -> index }.toList()
            val channel = Channel<Unit>(Channel.CONFLATED)
            coroutineScope {
                // Launch mutator
                launch(Dispatchers.Default) {
                    repeat(100) {
                        lists.fastForEach { list ->
                            list.addAll(data)
                            list.clear()
=======
    @IgnoreJsTarget // Not relevant in a single threaded environment
    fun concurrentMixingWriteApply_addAll_clear() =
        runTest(timeout = 30.seconds) {
            repeat(10) {
                val lists = Array(100) { mutableStateListOf<Int>() }.toList()
                val data = Array(100) { index -> index }.toList()
                val channel = Channel<Unit>(Channel.CONFLATED)
                coroutineScope {
                    // Launch mutator
                    launch(Dispatchers.Default) {
                        repeat(100) {
                            lists.fastForEach { list ->
                                list.addAll(data)
                                list.clear()
                            }
                            // Simulate the write observer
                            channel.trySend(Unit)
>>>>>>> c80a82c4
                        }
                        channel.close()
                    }

                    // Simulate the global snapshot manager
                    launch(Dispatchers.Default) {
                        channel.consumeEach { Snapshot.notifyObjectsInitialized() }
                    }
                }
            }
            // Should only get here if the above doesn't deadlock.
        }

    @Test
    @OptIn(ExperimentalCoroutinesApi::class)
<<<<<<< HEAD
    fun concurrentMixingWriteApply_addAll_removeRange() = runTest(
        UnconfinedTestDispatcher(), timeoutMs = 30_000
    ) {
        repeat(4) {
            val lists = Array(100) { mutableStateListOf<Int>() }.toList()
            val data = Array(100) { index -> index }.toList()
            val channel = Channel<Unit>(Channel.CONFLATED)
            coroutineScope {
                // Launch mutator
                launch(Dispatchers.Default) {
                    repeat(100) {
                        lists.fastForEach { list ->
                            list.addAll(data)
                            list.removeRange(0, data.size)
=======
    @IgnoreJsTarget // Not relevant in a single threaded environment
    fun concurrentMixingWriteApply_addAll_removeRange() =
        runTest(timeout = 30.seconds) {
            repeat(4) {
                val lists = Array(100) { mutableStateListOf<Int>() }.toList()
                val data = Array(100) { index -> index }.toList()
                val channel = Channel<Unit>(Channel.CONFLATED)
                coroutineScope {
                    // Launch mutator
                    launch(Dispatchers.Default) {
                        repeat(100) {
                            lists.fastForEach { list ->
                                list.addAll(data)
                                list.removeRange(0, data.size)
                            }
                            // Simulate the write observer
                            channel.trySend(Unit)
>>>>>>> c80a82c4
                        }
                        channel.close()
                    }

                    // Simulate the global snapshot manager
                    launch(Dispatchers.Default) {
                        channel.consumeEach { Snapshot.notifyObjectsInitialized() }
                    }
                }
            }
            // Should only get here if the above doesn't deadlock.
        }

    @Test
    fun modificationAcrossSnapshots() {
        val list = mutableStateListOf<Int>()
        repeat(100) { Snapshot.withMutableSnapshot { list.add(it) } }
        repeat(100) { assertEquals(it, list[it]) }
    }

    @Test
    fun currentValueOfTheList() {
        val list = mutableStateListOf<Int>()
        val lists = mutableListOf<List<Int>>()
        repeat(100) {
            Snapshot.withMutableSnapshot {
                list.add(it)
                lists.add(list.toList())
            }
        }
        repeat(100) { index ->
            val current = lists[index]
            assertEquals(index + 1, current.size)
            current.forEachIndexed { i, value -> assertEquals(i, value) }
        }
    }

    @Test
    fun canReverseTheList() {
        validate(SnapshotStateList(100) { it }) { list -> list.reverse() }
    }

    @Test
    fun canReverseUsingIterators() {
        validate(SnapshotStateList(100) { it }) { list ->
            val forward = list.listIterator()
            val backward = list.listIterator(list.size)
            val count = list.size shr 1
            repeat(count) {
                val forwardValue = forward.next()
                val backwardValue = backward.previous()
                backward.set(forwardValue)
                forward.set(backwardValue)
            }
        }
        validate(List(101) { it }.toMutableStateList()) { list ->
            val forward = list.listIterator()
            val backward = list.listIterator(list.size)
            val count = list.size shr 1
            repeat(count) {
                val forwardValue = forward.next()
                val backwardValue = backward.previous()
                backward.set(forwardValue)
                forward.set(backwardValue)
            }
        }
    }

    @Test
    fun canIterateForwards() {
        validate(SnapshotStateList(100) { it }) { list ->
            val forward = list.listIterator()
            var expected = 0
            var count = 0
            while (forward.hasNext()) {
                count++
                assertEquals(expected++, forward.next())
            }
            assertEquals(100, count)
        }
    }

    @Test
    fun canIterateBackwards() {
        validate(SnapshotStateList(100) { it }) { list ->
            val backward = list.listIterator(list.size)
            var expected = 99
            var count = 0
            while (backward.hasPrevious()) {
                count++
                assertEquals(expected--, backward.previous())
            }
            assertEquals(100, count)
        }
    }

    @Test
    fun canShuffleTheList() {
        val list = SnapshotStateList(100) { it }
        list.shuffle()
        assertEquals(100, list.distinct().size)
    }

    @Test
    fun canSortTheList() {
        validate(SnapshotStateList(100) { it }) { list ->
            list.shuffle()
            list.sort()
        }
    }

    @Test
    fun toStringOfSnapshotStateListDoesNotTriggerReadObserver() {
        val state = mutableStateListOf<Int>(0)
        val normalReads = readsOf { state.readable }
        assertEquals(1, normalReads)
        val toStringReads = readsOf { state.toString() }
        assertEquals(0, toStringReads)
    }

    @Test
    fun testValueOfStateListToString() {
        val state = mutableStateListOf(0, 1, 2)
        assertEquals("SnapshotStateList(value=[0, 1, 2])@${state.hashCode()}", state.toString())
    }

    @Test
    fun testWritingTheSameValueDoesNotChangeTheList() {
        val state = mutableStateListOf(0, 1, 2, 3)
        val modified = observeGlobalChanges { repeat(4) { state[it] = it } }
        assertTrue(modified.isEmpty())
    }

    private fun <T> validate(list: MutableList<T>, block: (list: MutableList<T>) -> Unit) {
        val normalList = list.toMutableList()
        block(normalList)
        block(list)
        expected(normalList, list)
    }

    private fun <T> expected(expected: List<T>, actual: List<T>) {
        assertEquals(expected.size, actual.size)
        expected.indices.forEach { assertEquals(expected[it], actual[it]) }
    }

    private fun observeGlobalChanges(block: () -> Unit): Set<Any> {
        val result = mutableSetOf<Any>()
        val handle = Snapshot.registerApplyObserver { set, _ -> result.addAll(set) }
        try {
            block()
        } finally {
            Snapshot.sendApplyNotifications()
            handle.dispose()
        }
        return result
    }
}<|MERGE_RESOLUTION|>--- conflicted
+++ resolved
@@ -30,10 +30,9 @@
 import kotlinx.coroutines.channels.consumeEach
 import kotlinx.coroutines.coroutineScope
 import kotlinx.coroutines.launch
-import kotlinx.coroutines.test.UnconfinedTestDispatcher
-import androidx.compose.runtime.runTest
-
-@OptIn(ExperimentalCoroutinesApi::class)
+import kotlinx.coroutines.test.runTest
+import kotlinx.test.IgnoreJsTarget
+
 class SnapshotStateListTests {
     @Test
     fun canCreateAStateList() {
@@ -550,7 +549,8 @@
     }
 
     @Test
-    fun concurrentGlobalModification_add() = runTest(UnconfinedTestDispatcher()) {
+    @ExperimentalCoroutinesApi
+    fun concurrentGlobalModification_add() = runTest {
         repeat(100) {
             val list = mutableStateListOf<Int>()
             coroutineScope {
@@ -563,17 +563,6 @@
 
     @Test
     @OptIn(ExperimentalCoroutinesApi::class)
-<<<<<<< HEAD
-    fun concurrentGlobalModifications_addAll() = runTest(
-        UnconfinedTestDispatcher(), timeoutMs = 10_000
-    ) {
-        repeat(100) {
-            val list = mutableStateListOf<Int>()
-            coroutineScope {
-                repeat(100) { index ->
-                    launch(Dispatchers.Default) {
-                        list.addAll(0, Array(10) { index * 100 + it }.toList())
-=======
     @IgnoreJsTarget // Not relevant in a single threaded environment
     fun concurrentGlobalModifications_addAll() =
         runTest(timeout = 30.seconds) {
@@ -584,7 +573,6 @@
                         launch(Dispatchers.Default) {
                             list.addAll(0, Array(10) { index * 100 + it }.toList())
                         }
->>>>>>> c80a82c4
                     }
                 }
 
@@ -597,18 +585,6 @@
         }
 
     @Test
-<<<<<<< HEAD
-    @OptIn(ExperimentalCoroutinesApi::class)
-    fun concurrentMixingWriteApply_add() = runTest(timeoutMs = 30_000) {
-        repeat(10) {
-            val lists = Array(100) { mutableStateListOf<Int>() }.toList()
-            val channel = Channel<Unit>(Channel.CONFLATED)
-            coroutineScope {
-                // Launch mutator
-                launch(Dispatchers.Default) {
-                    repeat(100) { index ->
-                        lists.fastForEach { list -> list.add(index) }
-=======
     @IgnoreJsTarget // Not relevant in a single threaded environment
     fun concurrentMixingWriteApply_add() =
         runTest(timeout = 30.seconds) {
@@ -620,7 +596,6 @@
                     launch(Dispatchers.Default) {
                         repeat(100) { index ->
                             lists.fastForEach { list -> list.add(index) }
->>>>>>> c80a82c4
 
                             // Simulate the write observer
                             channel.trySend(Unit)
@@ -639,22 +614,6 @@
 
     @Test
     @OptIn(ExperimentalCoroutinesApi::class)
-<<<<<<< HEAD
-    fun concurrentMixingWriteApply_addAll_clear() = runTest(
-        UnconfinedTestDispatcher(), timeoutMs = 30_000
-    ) {
-        repeat(10) {
-            val lists = Array(100) { mutableStateListOf<Int>() }.toList()
-            val data = Array(100) { index -> index }.toList()
-            val channel = Channel<Unit>(Channel.CONFLATED)
-            coroutineScope {
-                // Launch mutator
-                launch(Dispatchers.Default) {
-                    repeat(100) {
-                        lists.fastForEach { list ->
-                            list.addAll(data)
-                            list.clear()
-=======
     @IgnoreJsTarget // Not relevant in a single threaded environment
     fun concurrentMixingWriteApply_addAll_clear() =
         runTest(timeout = 30.seconds) {
@@ -672,7 +631,6 @@
                             }
                             // Simulate the write observer
                             channel.trySend(Unit)
->>>>>>> c80a82c4
                         }
                         channel.close()
                     }
@@ -688,22 +646,6 @@
 
     @Test
     @OptIn(ExperimentalCoroutinesApi::class)
-<<<<<<< HEAD
-    fun concurrentMixingWriteApply_addAll_removeRange() = runTest(
-        UnconfinedTestDispatcher(), timeoutMs = 30_000
-    ) {
-        repeat(4) {
-            val lists = Array(100) { mutableStateListOf<Int>() }.toList()
-            val data = Array(100) { index -> index }.toList()
-            val channel = Channel<Unit>(Channel.CONFLATED)
-            coroutineScope {
-                // Launch mutator
-                launch(Dispatchers.Default) {
-                    repeat(100) {
-                        lists.fastForEach { list ->
-                            list.addAll(data)
-                            list.removeRange(0, data.size)
-=======
     @IgnoreJsTarget // Not relevant in a single threaded environment
     fun concurrentMixingWriteApply_addAll_removeRange() =
         runTest(timeout = 30.seconds) {
@@ -721,7 +663,6 @@
                             }
                             // Simulate the write observer
                             channel.trySend(Unit)
->>>>>>> c80a82c4
                         }
                         channel.close()
                     }
