--- conflicted
+++ resolved
@@ -1373,24 +1373,15 @@
 
     @Test
     fun throwInWithMutableSnapshot() {
-<<<<<<< HEAD
-        assertFailsWith(IllegalStateException::class) {
-=======
         assertFailsWith<IllegalStateException> {
->>>>>>> c80a82c4
             Snapshot.withMutableSnapshot { error("Test error") }
         }
     }
 
     @Test
     fun throwInApplyWithMutableSnapshot() {
-<<<<<<< HEAD
-        val state = mutableStateOf(0)
-        assertFailsWith(SnapshotApplyConflictException::class) {
-=======
         assertFailsWith<SnapshotApplyConflictException> {
             val state = mutableStateOf(0)
->>>>>>> c80a82c4
             Snapshot.withMutableSnapshot {
                 Snapshot.global { state.value = 1 }
                 state.value = 2
