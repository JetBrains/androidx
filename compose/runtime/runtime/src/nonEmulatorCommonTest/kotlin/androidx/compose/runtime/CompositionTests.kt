--- conflicted
+++ resolved
@@ -70,16 +70,13 @@
 import kotlinx.coroutines.launch
 import kotlinx.coroutines.test.TestCoroutineScheduler
 import kotlinx.coroutines.test.TestScope
-import kotlinx.coroutines.test.TestResult
-import kotlinx.coroutines.test.UnconfinedTestDispatcher
 import kotlinx.coroutines.test.runTest
-import kotlinx.test.IgnoreJsTarget
 import kotlinx.coroutines.withContext
 
 @Composable fun Container(content: @Composable () -> Unit) = content()
 
 @Stable
-@OptIn(InternalComposeApi::class, ExperimentalCoroutinesApi::class)
+@OptIn(InternalComposeApi::class)
 @Suppress("unused")
 class CompositionTests {
     @Test
@@ -2568,7 +2565,6 @@
     }
 
     @Test
-    @IgnoreJsTarget
     fun testRememberObserver_Abandon_Recompose() {
         val abandonedObjects = mutableListOf<RememberObserver>()
         val observed =
@@ -4199,7 +4195,7 @@
         var seen = emptyList<Any?>()
 
         fun seen(list: List<Any>) {
-            for (i in 0 until minOf(list.size, seen.size)) {
+            for (i in 0 until min(list.size, seen.size)) {
                 assertEquals(list[i], seen[i])
             }
             seen = list
@@ -4264,13 +4260,8 @@
     }
 
     @Test
-<<<<<<< HEAD
-    fun testCompositionAndRecomposerDeadlock(): TestResult {
-        return runTest(timeoutMs = 10_000, context = UnconfinedTestDispatcher()) {
-=======
     fun testCompositionAndRecomposerDeadlock() {
         runTest(timeout = 10.seconds) {
->>>>>>> c80a82c4
             withGlobalSnapshotManager {
                 repeat(100) {
                     val job = Job(parent = coroutineContext[Job])
@@ -4447,8 +4438,6 @@
         }
     }
 
-    // TODO reenable in https://youtrack.jetbrains.com/issue/COMPOSE-1504/Compose-1.7.-Enable-Strong-Skipping-mode-for-the-sources
-    @Ignore
     @Test
     fun composableWithUnstableParameters_skipped() = compositionTest {
         val consumer = UnstableCompConsumer()
