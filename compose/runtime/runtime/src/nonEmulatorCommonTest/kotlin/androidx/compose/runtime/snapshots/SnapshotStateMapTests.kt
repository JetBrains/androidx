--- conflicted
+++ resolved
@@ -32,14 +32,9 @@
 import kotlinx.coroutines.channels.consumeEach
 import kotlinx.coroutines.coroutineScope
 import kotlinx.coroutines.launch
-<<<<<<< HEAD
 import kotlinx.coroutines.test.runTest
-=======
-import kotlinx.coroutines.test.UnconfinedTestDispatcher
-import kotlin.test.Ignore
+import kotlinx.test.IgnoreJsTarget
 import kotlinx.test.IgnoreJsAndNative
->>>>>>> f56f6e79
-import kotlinx.test.IgnoreJsTarget
 
 class SnapshotStateMapTests {
     @Test
@@ -140,7 +135,10 @@
     }
 
     @Test
-    @IgnoreJsTarget
+    @IgnoreJsAndNative
+    // Ignored on js and native:
+    // test passes if the order is changed to
+    // assertEquals(entries.first, entries.second)
     fun validateEntriesIterator() {
         validateRead { map, normalMap ->
             for (entries in map.entries.zip(normalMap.entries)) {
@@ -388,7 +386,11 @@
         }
     }
 
-    @Test
+    @Test @IgnoreJsAndNative
+    // Ignored for native:
+    // SnapshotStateMap removes a correct element (same as on jvm and js) - entry(key=1,value=1f)
+    // The test fails because MutableMap (normalMap) removes entry(key=1, value=5f)
+    // due to an entry search by value starting from the end of an array (in native HashMap impl).
     fun validateValuesRemove() {
         validateWrite { map ->
             map.values.remove(1f)
