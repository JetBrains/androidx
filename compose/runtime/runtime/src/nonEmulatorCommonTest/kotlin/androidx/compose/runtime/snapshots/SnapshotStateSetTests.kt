/*
 * Copyright 2024 The Android Open Source Project
 *
 * Licensed under the Apache License, Version 2.0 (the "License");
 * you may not use this file except in compliance with the License.
 * You may obtain a copy of the License at
 *
 *      http://www.apache.org/licenses/LICENSE-2.0
 *
 * Unless required by applicable law or agreed to in writing, software
 * distributed under the License is distributed on an "AS IS" BASIS,
 * WITHOUT WARRANTIES OR CONDITIONS OF ANY KIND, either express or implied.
 * See the License for the specific language governing permissions and
 * limitations under the License.
 */

package androidx.compose.runtime.snapshots

import androidx.compose.runtime.mutableStateSetOf
import kotlin.test.Test
import kotlin.test.assertEquals
import kotlin.test.assertFailsWith
import kotlin.test.assertFalse
import kotlin.test.assertTrue
<<<<<<< HEAD
import kotlin.time.Duration.Companion.milliseconds
=======
import kotlin.time.Duration.Companion.seconds
>>>>>>> c80a82c4
import kotlinx.coroutines.Dispatchers
import kotlinx.coroutines.ExperimentalCoroutinesApi
import kotlinx.coroutines.channels.Channel
import kotlinx.coroutines.channels.consumeEach
import kotlinx.coroutines.coroutineScope
import kotlinx.coroutines.launch
import kotlinx.coroutines.test.UnconfinedTestDispatcher
import kotlinx.coroutines.test.runTest
import kotlinx.test.IgnoreJsTarget

class SnapshotStateSetTests {
    @Test
    fun canCreateAStateSet() {
        mutableStateSetOf<Any>()
    }

    @Test
    fun canCreateAStateSetOfInts() {
        val set = mutableStateSetOf(0, 1, 2, 3, 4)
        set.forEachIndexed { index, item -> assertEquals(index, item) }
    }

    @Test
    fun validateSize() {
        val set = mutableStateSetOf(0, 1, 2, 3)
        assertEquals(4, set.size)
    }

    @Test
    fun validateContains() {
        val set = mutableStateSetOf(0, 1, 2, 3, 4)
        (0..4).forEach { assertTrue(set.contains(it)) }
        assertFalse(set.contains(5))
    }

    @Test
    fun validateContainsAll() {
        val set = mutableStateSetOf(0, 1, 2, 3, 4)
        assertTrue(set.containsAll(setOf(1, 2, 3)))
        assertFalse(set.containsAll(setOf(0, 2, 3, 5)))
    }

    @Test
    fun validateIsEmpty() {
        val set = mutableStateSetOf(0, 1, 2)
        assertFalse(set.isEmpty())
        val emptySet = mutableStateSetOf<Any>()
        assertTrue(emptySet.isEmpty())
    }

    @Test
    fun validateIterator() {
        val set = mutableStateSetOf(0, 1, 2, 3, 4)
        var expected = 0
        for (item in set) {
            assertEquals(expected++, item)
        }
        assertEquals(5, expected)
    }

    @Test
    fun validateIterator_remove() {
        assertFailsWith(IllegalStateException::class) {
            validate(mutableStateSetOf(0, 1, 2, 3, 4)) { normalSet ->
                val iterator = normalSet.iterator()
                iterator.next()
                iterator.next()
                iterator.remove()
                iterator.remove()
                iterator.next()
                iterator.remove()
            }
        }
    }

    @Test
    fun canRemoveFromAStateSet() {
        val set = mutableStateSetOf(0, 1, 2)
        set.remove(1)
        assertEquals(2, set.size)
        assertTrue(set.contains(0))
        assertTrue(set.contains(2))
    }

    @Test
    fun canRemoveAllFromAStateSet() {
        val set = mutableStateSetOf(0, 1, 2, 3, 4, 5)
        val normalSet = mutableSetOf(0, 1, 2, 3, 4, 5)
        set.removeAll(setOf(2, 4))
        normalSet.removeAll(setOf(2, 4))
        expected(normalSet, set)
    }

    @Test
    fun canRetainAllOfAStateSet() {
        val set = mutableStateSetOf(0, 1, 2, 3, 4, 5, 6)
        val normalSet = mutableSetOf(0, 1, 2, 3, 4, 5, 6)
        set.retainAll(setOf(2, 4, 6, 8))
        normalSet.retainAll(setOf(2, 4, 6, 8))
        expected(normalSet, set)
    }

    @Test
    fun stateSetsCanBeSnapshot() {
        val original = setOf(0, 1, 2, 3, 4, 5, 6)
        val mutableSet = original.toMutableSet()
        val set = mutableStateSetOf(0, 1, 2, 3, 4, 5, 6)
        val snapshot = Snapshot.takeSnapshot()
        try {
            set.remove(0)
            mutableSet.remove(0)
            expected(mutableSet, set)
            snapshot.enter { expected(original, set) }
        } finally {
            snapshot.dispose()
        }
        expected(mutableSet, set)
    }

    @Test
    @ExperimentalCoroutinesApi
    fun concurrentGlobalModification_add() = runTest {
        repeat(100) {
            val set = mutableStateSetOf<Int>()
            coroutineScope {
                repeat(100) { index -> launch(Dispatchers.Default) { set.add(index) } }
            }

            repeat(100) { assertTrue(set.contains(it)) }
        }
    }

    @Test
    @ExperimentalCoroutinesApi
    fun concurrentGlobalModification_remove() = runTest {
        repeat(100) {
            val set = mutableStateSetOf<Int>()
            repeat(100) { index -> set.add(index) }

            coroutineScope {
                repeat(100) { index -> launch(Dispatchers.Default) { set.remove(index) } }
            }

            repeat(100) { assertFalse(set.contains(it)) }
        }
    }

    @Test
    @IgnoreJsTarget // Not relevant in a single threaded environment
<<<<<<< HEAD
    fun concurrentMixingWriteApply_add() = runTest(
        UnconfinedTestDispatcher(), timeout = 10_000.milliseconds
    ) {
        repeat(10) {
            val sets = Array(100) { mutableStateSetOf<Int>() }.toList()
            val channel = Channel<Unit>(Channel.CONFLATED)
            coroutineScope {
                // Launch mutator
                launch(Dispatchers.Default) {
                    repeat(100) { index ->
                        sets.fastForEach { set -> set.add(index) }

                        // Simulate the write observer
                        channel.trySend(Unit)
=======
    fun concurrentMixingWriteApply_add() =
        runTest(timeout = 30.seconds) {
            repeat(10) {
                val sets = Array(100) { mutableStateSetOf<Int>() }.toList()
                val channel = Channel<Unit>(Channel.CONFLATED)
                coroutineScope {
                    // Launch mutator
                    launch(Dispatchers.Default) {
                        repeat(100) { index ->
                            sets.fastForEach { set -> set.add(index) }

                            // Simulate the write observer
                            channel.trySend(Unit)
                        }
                        channel.close()
>>>>>>> c80a82c4
                    }

                    // Simulate the global snapshot manager
                    launch(Dispatchers.Default) {
                        channel.consumeEach { Snapshot.notifyObjectsInitialized() }
                    }
                }
            }
            // Should only get here if the above doesn't deadlock.
        }

    @Test
    fun testWritingANewValueDoesObserveChange() {
        val state = mutableStateSetOf(0, 1, 2)
        val modified = observeGlobalChanges { repeat(4) { state.add(it) } }
        assertTrue(modified.size == 1)
        assertEquals(modified.first(), state)
    }

    @Test
    fun testWritingTheSameValueDoesNotChangeTheSet() {
        val state = mutableStateSetOf(0, 1, 2, 3)
        val modified = observeGlobalChanges { repeat(4) { state.add(it) } }
        assertTrue(modified.isEmpty())
    }

    @Test
    fun toStringOfSnapshotStateSetDoesNotTriggerReadObserver() {
        val state = mutableStateSetOf(0)
        val normalReads = readsOf { state.readable }
        assertEquals(1, normalReads)
        val toStringReads = readsOf { state.toString() }
        assertEquals(0, toStringReads)
    }

    @Test
    fun testValueOfStateSetToString() {
        val state = mutableStateSetOf(0, 1, 2)
        assertEquals("SnapshotStateSet(value=[0, 1, 2])@${state.hashCode()}", state.toString())
    }

    private fun <T> validate(set: MutableSet<T>, block: (set: MutableSet<T>) -> Unit) {
        val normalSet = set.toMutableSet()
        block(normalSet)
        block(set)
        expected(normalSet, set)
    }

    private fun <T> expected(expected: Set<T>, actual: Set<T>) {
        assertEquals(expected.size, actual.size)
        assertEquals(expected.subtract(actual), emptySet())
    }

    private fun observeGlobalChanges(block: () -> Unit): Set<Any> {
        val result = mutableSetOf<Any>()
        val handle = Snapshot.registerApplyObserver { set, _ -> result.addAll(set) }
        try {
            block()
        } finally {
            Snapshot.sendApplyNotifications()
            handle.dispose()
        }
        return result
    }
}<|MERGE_RESOLUTION|>--- conflicted
+++ resolved
@@ -22,18 +22,13 @@
 import kotlin.test.assertFailsWith
 import kotlin.test.assertFalse
 import kotlin.test.assertTrue
-<<<<<<< HEAD
-import kotlin.time.Duration.Companion.milliseconds
-=======
 import kotlin.time.Duration.Companion.seconds
->>>>>>> c80a82c4
 import kotlinx.coroutines.Dispatchers
 import kotlinx.coroutines.ExperimentalCoroutinesApi
 import kotlinx.coroutines.channels.Channel
 import kotlinx.coroutines.channels.consumeEach
 import kotlinx.coroutines.coroutineScope
 import kotlinx.coroutines.launch
-import kotlinx.coroutines.test.UnconfinedTestDispatcher
 import kotlinx.coroutines.test.runTest
 import kotlinx.test.IgnoreJsTarget
 
@@ -176,22 +171,6 @@
 
     @Test
     @IgnoreJsTarget // Not relevant in a single threaded environment
-<<<<<<< HEAD
-    fun concurrentMixingWriteApply_add() = runTest(
-        UnconfinedTestDispatcher(), timeout = 10_000.milliseconds
-    ) {
-        repeat(10) {
-            val sets = Array(100) { mutableStateSetOf<Int>() }.toList()
-            val channel = Channel<Unit>(Channel.CONFLATED)
-            coroutineScope {
-                // Launch mutator
-                launch(Dispatchers.Default) {
-                    repeat(100) { index ->
-                        sets.fastForEach { set -> set.add(index) }
-
-                        // Simulate the write observer
-                        channel.trySend(Unit)
-=======
     fun concurrentMixingWriteApply_add() =
         runTest(timeout = 30.seconds) {
             repeat(10) {
@@ -207,7 +186,6 @@
                             channel.trySend(Unit)
                         }
                         channel.close()
->>>>>>> c80a82c4
                     }
 
                     // Simulate the global snapshot manager
