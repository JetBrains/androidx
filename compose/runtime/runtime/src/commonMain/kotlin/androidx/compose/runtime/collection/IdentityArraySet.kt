--- conflicted
+++ resolved
@@ -16,7 +16,6 @@
 
 package androidx.compose.runtime.collection
 
-import androidx.compose.runtime.InternalComposeApi
 import androidx.compose.runtime.identityHashCode
 import kotlin.contracts.ExperimentalContracts
 import kotlin.contracts.contract
@@ -114,9 +113,6 @@
         }
     }
 
-<<<<<<< HEAD
-    @OptIn(InternalComposeApi::class)
-=======
     inline fun fastAny(block: (T) -> Boolean): Boolean {
         contract { callsInPlace(block) }
         val size = size
@@ -129,7 +125,6 @@
         return false
     }
 
->>>>>>> 96900c9f
     fun addAll(collection: Collection<T>) {
         if (collection.isEmpty()) return
 
@@ -307,7 +302,6 @@
      * Returns the index of [value] in the set or the negative index - 1 of the location where
      * it would have been if it had been in the set.
      */
-    @OptIn(InternalComposeApi::class)
     private fun find(value: Any?): Int {
         var low = 0
         var high = size - 1
@@ -335,7 +329,6 @@
      * If no match is found, the negative index - 1 of the position in which it would be will
      * be returned, which is always after the last item with the same [identityHashCode].
      */
-    @OptIn(InternalComposeApi::class)
     private fun findExactIndex(
         midIndex: Int,
         value: Any?,
