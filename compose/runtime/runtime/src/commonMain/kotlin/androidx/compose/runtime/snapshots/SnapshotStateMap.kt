--- conflicted
+++ resolved
@@ -320,11 +320,7 @@
  * In code the requires this lock and calls `writable` (or other operation that acquires the
  * snapshot global lock), this lock *MUST* be acquired first to avoid deadlocks.
  */
-<<<<<<< HEAD
-private val sync = createSynchronizedObject()
-=======
 private val sync = SynchronizedObject()
->>>>>>> f5541f29
 
 private abstract class StateMapMutableIterator<K, V>(
     val map: SnapshotStateMap<K, V>,
