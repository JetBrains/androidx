--- conflicted
+++ resolved
@@ -19,13 +19,10 @@
 import androidx.collection.MutableObjectIntMap
 import androidx.collection.MutableScatterMap
 import androidx.compose.runtime.collection.IdentityArraySet
-<<<<<<< HEAD
-=======
 import androidx.compose.runtime.snapshots.fastAny
 import androidx.compose.runtime.snapshots.fastForEach
 import androidx.compose.runtime.tooling.CompositionObserverHandle
 import androidx.compose.runtime.tooling.RecomposeScopeObserver
->>>>>>> fdff00cc
 
 /**
  * Represents a recomposable scope or section of the composition hierarchy. Can be used to
@@ -65,8 +62,6 @@
 private const val RereadingFlag = 0x20
 private const val ForcedRecomposeFlag = 0x40
 
-<<<<<<< HEAD
-=======
 internal interface RecomposeScopeOwner {
     fun invalidate(scope: RecomposeScopeImpl, instance: Any?): InvalidationResult
     fun recomposeScopeReleased(scope: RecomposeScopeImpl)
@@ -75,7 +70,6 @@
 
 private val callbackLock = SynchronizedObject()
 
->>>>>>> fdff00cc
 /**
  * A RecomposeScope is created for a region of the composition that can be recomposed independently
  * of the rest of the composition. The composer will position the slot table to the location
@@ -83,13 +77,12 @@
  * [Composer.startRestartGroup] and is used to track how to restart the group.
  */
 internal class RecomposeScopeImpl(
-    composition: CompositionImpl?
+    owner: RecomposeScopeOwner?
 ) : ScopeUpdateScope, RecomposeScope {
 
     private var flags: Int = 0
 
-    var composition: CompositionImpl? = composition
-        private set
+    private var owner: RecomposeScopeOwner? = owner
 
     /**
      * An anchor to the location in the slot table that start the group associated with this
@@ -102,7 +95,7 @@
      * removed from the slot table. For example, if the scope is in the then clause of an if
      * statement that later becomes false.
      */
-    val valid: Boolean get() = composition != null && anchor?.valid ?: false
+    val valid: Boolean get() = owner != null && anchor?.valid ?: false
 
     val canRecompose: Boolean get() = block != null
 
@@ -216,18 +209,19 @@
     }
 
     /**
-     * Invalidate the group which will cause [composition] to request this scope be recomposed,
+     * Invalidate the group which will cause [owner] to request this scope be recomposed,
      * and an [InvalidationResult] will be returned.
      */
     fun invalidateForResult(value: Any?): InvalidationResult =
-        composition?.invalidate(this, value) ?: InvalidationResult.IGNORED
+        owner?.invalidate(this, value) ?: InvalidationResult.IGNORED
 
     /**
      * Release the recompose scope. This is called when the recompose scope has been removed by the
      * compostion because the part of the composition it was tracking was removed.
      */
     fun release() {
-        composition = null
+        owner?.recomposeScopeReleased(this)
+        owner = null
         trackedInstances = null
         trackedDependencies = null
         @OptIn(ExperimentalComposeRuntimeApi::class)
@@ -238,18 +232,18 @@
      * Called when the data tracked by this recompose scope moves to a different composition when
      * for example, the movable content it is part of has moved.
      */
-    fun adoptedBy(composition: CompositionImpl) {
-        this.composition = composition
-    }
-
-    /**
-     * Invalidate the group which will cause [composition] to request this scope be recomposed.
+    fun adoptedBy(owner: RecomposeScopeOwner) {
+        this.owner = owner
+    }
+
+    /**
+     * Invalidate the group which will cause [owner] to request this scope be recomposed.
      *
      * Unlike [invalidateForResult], this method is thread safe and calls the thread safe
      * invalidate on the composer.
      */
     override fun invalidate() {
-        composition?.invalidate(this, null)
+        owner?.invalidate(this, null)
     }
 
     /**
@@ -315,13 +309,8 @@
 
     /**
      * Track instances that were read in scope.
-     */
-<<<<<<< HEAD
-    fun recordRead(instance: Any) {
-        if (rereading) return
-        (trackedInstances ?: IdentityArrayIntMap().also { trackedInstances = it })
-            .add(instance, currentToken)
-=======
+     * @return whether the value was already read in scope during current pass
+     */
     fun recordRead(instance: Any): Boolean {
         if (rereading) return false // Re-reading should force composition to update its tracking
 
@@ -332,13 +321,14 @@
             return true
         }
 
->>>>>>> fdff00cc
         if (instance is DerivedState<*>) {
             val tracked = trackedDependencies ?: MutableScatterMap<DerivedState<*>, Any?>().also {
                 trackedDependencies = it
             }
             tracked[instance] = instance.currentRecord.currentValue
         }
+
+        return false
     }
 
     /**
@@ -374,12 +364,12 @@
     }
 
     fun rereadTrackedInstances() {
-        composition?.let { composition ->
+        owner?.let { owner ->
             trackedInstances?.let { trackedInstances ->
                 rereading = true
                 try {
                     trackedInstances.forEach { value, _ ->
-                        composition.recordReadOf(value)
+                        owner.recordReadOf(value)
                     }
                 } finally {
                     rereading = false
@@ -428,4 +418,26 @@
             } else null
         }
     }
+
+    companion object {
+        internal fun adoptAnchoredScopes(
+            slots: SlotWriter,
+            anchors: List<Anchor>,
+            newOwner: RecomposeScopeOwner
+        ) {
+            if (anchors.isNotEmpty()) {
+                anchors.fastForEach { anchor ->
+                    // The recompose scope is always at slot 0 of a restart group.
+                    val recomposeScope = slots.slot(anchor, 0) as? RecomposeScopeImpl
+                    // Check for null as the anchor might not be for a recompose scope
+                    recomposeScope?.adoptedBy(newOwner)
+                }
+            }
+        }
+
+        internal fun hasAnchoredRecomposeScopes(slots: SlotTable, anchors: List<Anchor>) =
+            anchors.isNotEmpty() && anchors.fastAny {
+                slots.ownsAnchor(it) && slots.slot(slots.anchorIndex(it), 0) is RecomposeScopeImpl
+            }
+    }
 }