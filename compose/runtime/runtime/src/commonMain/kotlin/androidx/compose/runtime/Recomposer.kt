/*
 * Copyright 2020 The Android Open Source Project
 *
 * Licensed under the Apache License, Version 2.0 (the "License");
 * you may not use this file except in compliance with the License.
 * You may obtain a copy of the License at
 *
 *      http://www.apache.org/licenses/LICENSE-2.0
 *
 * Unless required by applicable law or agreed to in writing, software
 * distributed under the License is distributed on an "AS IS" BASIS,
 * WITHOUT WARRANTIES OR CONDITIONS OF ANY KIND, either express or implied.
 * See the License for the specific language governing permissions and
 * limitations under the License.
 */

package androidx.compose.runtime

import androidx.collection.MutableObjectList
import androidx.collection.MutableScatterSet
import androidx.collection.ScatterSet
import androidx.collection.emptyObjectList
import androidx.collection.emptyScatterSet
import androidx.collection.mutableScatterMapOf
import androidx.collection.mutableScatterSetOf
import androidx.compose.runtime.collection.MultiValueMap
import androidx.compose.runtime.collection.fastForEach
import androidx.compose.runtime.collection.fastMap
import androidx.compose.runtime.collection.mutableVectorOf
import androidx.compose.runtime.collection.wrapIntoSet
import androidx.compose.runtime.external.kotlinx.collections.immutable.persistentSetOf
import androidx.compose.runtime.internal.AtomicReference
import androidx.compose.runtime.internal.SnapshotThreadLocal
import androidx.compose.runtime.internal.logError
import androidx.compose.runtime.internal.trace
import androidx.compose.runtime.platform.SynchronizedObject
import androidx.compose.runtime.platform.makeSynchronizedObject
import androidx.compose.runtime.platform.synchronized
import androidx.compose.runtime.snapshots.MutableSnapshot
import androidx.compose.runtime.snapshots.ReaderKind
import androidx.compose.runtime.snapshots.Snapshot
import androidx.compose.runtime.snapshots.SnapshotApplyResult
import androidx.compose.runtime.snapshots.StateObjectImpl
import androidx.compose.runtime.snapshots.fastAll
import androidx.compose.runtime.snapshots.fastAny
import androidx.compose.runtime.snapshots.fastFilterIndexed
import androidx.compose.runtime.snapshots.fastForEach
import androidx.compose.runtime.snapshots.fastGroupBy
import androidx.compose.runtime.snapshots.fastMap
import androidx.compose.runtime.snapshots.fastMapNotNull
import androidx.compose.runtime.tooling.CompositionData
import androidx.compose.runtime.tooling.CompositionObserverHandle
import androidx.compose.runtime.tooling.CompositionRegistrationObserver
import kotlin.collections.removeLast as removeLastKt
import kotlin.coroutines.Continuation
import kotlin.coroutines.CoroutineContext
import kotlin.coroutines.EmptyCoroutineContext
import kotlin.coroutines.coroutineContext
import kotlin.coroutines.resume
import kotlinx.coroutines.CancellableContinuation
import kotlinx.coroutines.CancellationException
import kotlinx.coroutines.CoroutineScope
import kotlinx.coroutines.Job
import kotlinx.coroutines.cancel
import kotlinx.coroutines.cancelAndJoin
import kotlinx.coroutines.coroutineScope
import kotlinx.coroutines.flow.Flow
import kotlinx.coroutines.flow.MutableStateFlow
import kotlinx.coroutines.flow.StateFlow
import kotlinx.coroutines.flow.collect
import kotlinx.coroutines.flow.first
import kotlinx.coroutines.flow.takeWhile
import kotlinx.coroutines.job
import kotlinx.coroutines.launch
import kotlinx.coroutines.suspendCancellableCoroutine
import kotlinx.coroutines.withContext

// TODO: Can we use rootKey for this since all compositions will have an eventual Recomposer parent?
private const val RecomposerCompoundHashKey = 1000

/**
 * Runs [block] with a new, active [Recomposer] applying changes in the calling [CoroutineContext].
 * The [Recomposer] will be [closed][Recomposer.close] after [block] returns.
 * [withRunningRecomposer] will return once the [Recomposer] is [Recomposer.State.ShutDown] and all
 * child jobs launched by [block] have [joined][Job.join].
 */
suspend fun <R> withRunningRecomposer(
    block: suspend CoroutineScope.(recomposer: Recomposer) -> R
): R = coroutineScope {
    val recomposer = Recomposer(coroutineContext)
    // Will be cancelled when recomposerJob cancels
    launch { recomposer.runRecomposeAndApplyChanges() }
    block(recomposer).also {
        recomposer.close()
        recomposer.join()
    }
}

/**
 * Read-only information about a [Recomposer]. Used when code should only monitor the activity of a
 * [Recomposer], and not attempt to alter its state or create new compositions from it.
 */
interface RecomposerInfo {
    /** The current [State] of the [Recomposer]. See each [State] value for its meaning. */
    // TODO: Mirror the currentState/StateFlow API change here once we can safely add
    // default interface methods. https://youtrack.jetbrains.com/issue/KT-47000
    val state: Flow<Recomposer.State>

    /**
     * `true` if the [Recomposer] has been assigned work to do and it is currently performing that
     * work or awaiting an opportunity to do so.
     */
    val hasPendingWork: Boolean

    /**
     * The running count of the number of times the [Recomposer] awoke and applied changes to one or
     * more [Composer]s. This count is unaffected if the composer awakes and recomposed but
     * composition did not produce changes to apply.
     */
    val changeCount: Long
}

/** Read only information about [Recomposer] error state. */
@InternalComposeApi
internal interface RecomposerErrorInfo {
    /** Exception which forced recomposition to halt. */
    val cause: Throwable

    /**
     * Whether composition can recover from the error by itself. If the error is not recoverable,
     * recomposer will not react to invalidate calls until state is reloaded.
     */
    val recoverable: Boolean
}

/**
 * The scheduler for performing recomposition and applying updates to one or more [Composition]s.
 */
// RedundantVisibilityModifier suppressed because metalava picks up internal function overrides
// if 'internal' is not explicitly specified - b/171342041
// NotCloseable suppressed because this is Kotlin-only common code; [Auto]Closeable not available.
@Suppress("RedundantVisibilityModifier", "NotCloseable")
@OptIn(InternalComposeApi::class)
class Recomposer(effectCoroutineContext: CoroutineContext) : CompositionContext() {
    /**
     * This is a running count of the number of times the recomposer awoke and applied changes to
     * one or more composers. This count is unaffected if the composer awakes and recomposed but
     * composition did not produce changes to apply.
     */
    var changeCount = 0L
        private set

    private val broadcastFrameClock = BroadcastFrameClock {
        synchronized(stateLock) {
                deriveStateLocked().also {
                    if (_state.value <= State.ShuttingDown)
                        throw CancellationException(
                            "Recomposer shutdown; frame clock awaiter will never resume",
                            closeCause
                        )
                }
            }
            ?.resume(Unit)
    }

    /** Valid operational states of a [Recomposer]. */
    enum class State {
        /**
         * [cancel] was called on the [Recomposer] and all cleanup work has completed. The
         * [Recomposer] is no longer available for use.
         */
        ShutDown,

        /**
         * [cancel] was called on the [Recomposer] and it is no longer available for use. Cleanup
         * work has not yet been fully completed and composition effect coroutines may still be
         * running.
         */
        ShuttingDown,

        /**
         * The [Recomposer] is not tracking invalidations for known composers and it will not
         * recompose them in response to changes. Call [runRecomposeAndApplyChanges] to await and
         * perform work. This is the initial state of a newly constructed [Recomposer].
         */
        Inactive,

        /**
         * The [Recomposer] is [Inactive] but at least one effect associated with a managed
         * composition is awaiting a frame. This frame will not be produced until the [Recomposer]
         * is [running][runRecomposeAndApplyChanges].
         */
        InactivePendingWork,

        /**
         * The [Recomposer] is tracking composition and snapshot invalidations but there is
         * currently no work to do.
         */
        Idle,

        /**
         * The [Recomposer] has been notified of pending work it must perform and is either actively
         * performing it or awaiting the appropriate opportunity to perform it. This work may
         * include invalidated composers that must be recomposed, snapshot state changes that must
         * be presented to known composers to check for invalidated compositions, or coroutines
         * awaiting a frame using the Recomposer's [MonotonicFrameClock].
         */
        PendingWork
    }

    private val stateLock = makeSynchronizedObject()

    // Begin properties guarded by stateLock
    private var runnerJob: Job? = null
    private var closeCause: Throwable? = null
    private val _knownCompositions = mutableListOf<ControlledComposition>()
    private var _knownCompositionsCache: List<ControlledComposition>? = null
    private val knownCompositions
        get() =
            _knownCompositionsCache
                ?: run {
                    val compositions = _knownCompositions
                    val newCache =
                        if (compositions.isEmpty()) emptyList() else ArrayList(compositions)
                    _knownCompositionsCache = newCache
                    newCache
                }

    private var snapshotInvalidations = MutableScatterSet<Any>()
    private val compositionInvalidations = mutableVectorOf<ControlledComposition>()
    private val compositionsAwaitingApply = mutableListOf<ControlledComposition>()
    private val movableContentAwaitingInsert = mutableListOf<MovableContentStateReference>()
    private val movableContentRemoved =
        MultiValueMap<MovableContent<Any?>, MovableContentStateReference>()
    private val movableContentNestedStatesAvailable = NestedContentMap()
    private val movableContentStatesAvailable =
        mutableScatterMapOf<MovableContentStateReference, MovableContentState>()
    private val movableContentNestedExtractionsPending =
        MultiValueMap<MovableContentStateReference, MovableContentStateReference>()
    private var failedCompositions: MutableList<ControlledComposition>? = null
    private var compositionsRemoved: MutableSet<ControlledComposition>? = null
    private var workContinuation: CancellableContinuation<Unit>? = null
    private var concurrentCompositionsOutstanding = 0
    private var isClosed: Boolean = false
    private var errorState: RecomposerErrorState? = null
    private var frameClockPaused: Boolean = false
    // End properties guarded by stateLock

    private val _state = MutableStateFlow(State.Inactive)
    private val pausedScopes = SnapshotThreadLocal<MutableScatterSet<RecomposeScopeImpl>?>()

    /**
     * A [Job] used as a parent of any effects created by this [Recomposer]'s compositions. Its
     * cleanup is used to advance to [State.ShuttingDown] or [State.ShutDown].
     *
     * Initialized after other state above, since it is possible for [Job.invokeOnCompletion] to run
     * synchronously during construction if the [Recomposer] is constructed with a completed or
     * cancelled [Job].
     */
    private val effectJob =
        Job(effectCoroutineContext[Job]).apply {
            invokeOnCompletion { throwable ->
                // Since the running recompose job is operating in a disjoint job if present,
                // kick it out and make sure no new ones start if we have one.
                val cancellation =
                    CancellationException("Recomposer effect job completed", throwable)

                var continuationToResume: CancellableContinuation<Unit>? = null
                synchronized(stateLock) {
                    val runnerJob = runnerJob
                    if (runnerJob != null) {
                        _state.value = State.ShuttingDown
                        // If the recomposer is closed we will let the runnerJob return from
                        // runRecomposeAndApplyChanges normally and consider ourselves shut down
                        // immediately.
                        if (!isClosed) {
                            // This is the job hosting frameContinuation; no need to resume it
                            // otherwise
                            runnerJob.cancel(cancellation)
                        } else if (workContinuation != null) {
                            continuationToResume = workContinuation
                        }
                        workContinuation = null
                        runnerJob.invokeOnCompletion { runnerJobCause ->
                            synchronized(stateLock) {
                                closeCause =
                                    throwable?.apply {
                                        runnerJobCause
                                            ?.takeIf { it !is CancellationException }
                                            ?.let { addSuppressed(it) }
                                    }
                                _state.value = State.ShutDown
                            }
                        }
                    } else {
                        closeCause = cancellation
                        _state.value = State.ShutDown
                    }
                }
                continuationToResume?.resume(Unit)
            }
        }

    /** The [effectCoroutineContext] is derived from the parameter of the same name. */
    override val effectCoroutineContext: CoroutineContext =
        effectCoroutineContext + broadcastFrameClock + effectJob

    internal override val recomposeCoroutineContext: CoroutineContext
        get() = EmptyCoroutineContext

    private val hasBroadcastFrameClockAwaitersLocked: Boolean
        get() = !frameClockPaused && broadcastFrameClock.hasAwaiters

    private val hasBroadcastFrameClockAwaiters: Boolean
        get() = synchronized(stateLock) { hasBroadcastFrameClockAwaitersLocked }

    @ExperimentalComposeRuntimeApi
    private var registrationObservers: MutableObjectList<CompositionRegistrationObserver>? = null

    /**
     * Determine the new value of [_state]. Call only while locked on [stateLock]. If it returns a
     * continuation, that continuation should be resumed after releasing the lock.
     */
    private fun deriveStateLocked(): CancellableContinuation<Unit>? {
        if (_state.value <= State.ShuttingDown) {
            clearKnownCompositionsLocked()
            snapshotInvalidations = MutableScatterSet()
            compositionInvalidations.clear()
            compositionsAwaitingApply.clear()
            movableContentAwaitingInsert.clear()
            failedCompositions = null
            workContinuation?.cancel()
            workContinuation = null
            errorState = null
            return null
        }

        val newState =
            when {
                errorState != null -> {
                    State.Inactive
                }
                runnerJob == null -> {
                    snapshotInvalidations = MutableScatterSet()
                    compositionInvalidations.clear()
                    if (hasBroadcastFrameClockAwaitersLocked) State.InactivePendingWork
                    else State.Inactive
                }
                compositionInvalidations.isNotEmpty() ||
                    snapshotInvalidations.isNotEmpty() ||
                    compositionsAwaitingApply.isNotEmpty() ||
                    movableContentAwaitingInsert.isNotEmpty() ||
                    concurrentCompositionsOutstanding > 0 ||
                    hasBroadcastFrameClockAwaitersLocked -> State.PendingWork
                else -> State.Idle
            }

        _state.value = newState
        return if (newState == State.PendingWork) {
            workContinuation.also { workContinuation = null }
        } else null
    }

    /** `true` if there is still work to do for an active caller of [runRecomposeAndApplyChanges] */
    private val shouldKeepRecomposing: Boolean
        get() = synchronized(stateLock) { !isClosed } || effectJob.children.any { it.isActive }

    /** The current [State] of this [Recomposer]. See each [State] value for its meaning. */
    @Deprecated("Replaced by currentState as a StateFlow", ReplaceWith("currentState"))
    public val state: Flow<State>
        get() = currentState

    /** The current [State] of this [Recomposer], available synchronously. */
    public val currentState: StateFlow<State>
        get() = _state

    // A separate private object to avoid the temptation of casting a RecomposerInfo
    // to a Recomposer if Recomposer itself were to implement RecomposerInfo.
    private inner class RecomposerInfoImpl : RecomposerInfo {
        override val state: Flow<State>
            get() = this@Recomposer.currentState

        override val hasPendingWork: Boolean
            get() = this@Recomposer.hasPendingWork

        override val changeCount: Long
            get() = this@Recomposer.changeCount

        val currentError: RecomposerErrorInfo?
            get() = synchronized(stateLock) { this@Recomposer.errorState }

        fun invalidateGroupsWithKey(key: Int) {
            val compositions: List<ControlledComposition> =
                synchronized(stateLock) { knownCompositions }
            compositions
                .fastMapNotNull { it as? CompositionImpl }
                .fastForEach { it.invalidateGroupsWithKey(key) }
        }

        fun saveStateAndDisposeForHotReload(): List<HotReloadable> {
            val compositions: List<ControlledComposition> =
                synchronized(stateLock) { knownCompositions }
            return compositions
                .fastMapNotNull { it as? CompositionImpl }
                .fastMap { HotReloadable(it).apply { clearContent() } }
        }

        fun resetErrorState(): RecomposerErrorState? = this@Recomposer.resetErrorState()

        fun retryFailedCompositions() = this@Recomposer.retryFailedCompositions()
    }

    private class HotReloadable(private val composition: CompositionImpl) {
        private var composable: @Composable () -> Unit = composition.composable

        fun clearContent() {
            if (composition.isRoot) {
                composition.setContent {}
            }
        }

        fun resetContent() {
            composition.composable = composable
        }

        fun recompose() {
            if (composition.isRoot) {
                composition.setContent(composable)
            }
        }
    }

    private class RecomposerErrorState(
        override val recoverable: Boolean,
        override val cause: Throwable
    ) : RecomposerErrorInfo

    private val recomposerInfo = RecomposerInfoImpl()

    /** Obtain a read-only [RecomposerInfo] for this [Recomposer]. */
    fun asRecomposerInfo(): RecomposerInfo = recomposerInfo

    /**
     * Propagate all invalidations from `snapshotInvalidations` to all the known compositions.
     *
     * @return `true` if the frame has work to do (e.g. [hasFrameWorkLocked])
     */
    private fun recordComposerModifications(): Boolean {
        val changes =
            synchronized(stateLock) {
                if (snapshotInvalidations.isEmpty()) return hasFrameWorkLocked
                snapshotInvalidations.wrapIntoSet().also {
                    snapshotInvalidations = MutableScatterSet()
                }
            }
        val compositions = synchronized(stateLock) { knownCompositions }
        var complete = false
        try {
            run {
                compositions.fastForEach { composition ->
                    composition.recordModificationsOf(changes)

                    // Stop dispatching if the recomposer if we detect the recomposer
                    // is shutdown.
                    if (_state.value <= State.ShuttingDown) return@run
                }
            }
<<<<<<< HEAD
            synchronized(stateLock) {
                snapshotInvalidations = MutableScatterSet()
            }
=======
            synchronized(stateLock) { snapshotInvalidations = MutableScatterSet() }
>>>>>>> 8b9e74df
            complete = true
        } finally {
            if (!complete) {
                // If the previous loop was not complete, we have not sent all of theses
                // changes to all the composers so try again after the exception that caused
                // the early exit is handled and we can then retry sending the changes.
                synchronized(stateLock) { snapshotInvalidations.addAll(changes) }
            }
        }
        return synchronized(stateLock) {
            if (deriveStateLocked() != null) {
                error("called outside of runRecomposeAndApplyChanges")
            }
            hasFrameWorkLocked
        }
    }

    private inline fun recordComposerModifications(
        onEachInvalidComposition: (ControlledComposition) -> Unit
    ) {
<<<<<<< HEAD
        val changes = synchronized(stateLock) {
            snapshotInvalidations.also {
                if (it.isNotEmpty()) snapshotInvalidations = MutableScatterSet()
            }
        }.wrapIntoSet()
=======
        val changes =
            synchronized(stateLock) {
                    snapshotInvalidations.also {
                        if (it.isNotEmpty()) snapshotInvalidations = MutableScatterSet()
                    }
                }
                .wrapIntoSet()
>>>>>>> 8b9e74df
        if (changes.isNotEmpty()) {
            knownCompositions.fastForEach { composition ->
                composition.recordModificationsOf(changes)
            }
        }
        compositionInvalidations.forEach(onEachInvalidComposition)
        compositionInvalidations.clear()
        synchronized(stateLock) {
            if (deriveStateLocked() != null) {
                error("called outside of runRecomposeAndApplyChanges")
            }
        }
    }

    private fun registerRunnerJob(callingJob: Job) {
        synchronized(stateLock) {
            closeCause?.let { throw it }
            if (_state.value <= State.ShuttingDown) error("Recomposer shut down")
            if (runnerJob != null) error("Recomposer already running")
            runnerJob = callingJob
            deriveStateLocked()
        }
    }

    /**
     * Await the invalidation of any associated [Composer]s, recompose them, and apply their changes
     * to their associated [Composition]s if recomposition is successful.
     *
     * While [runRecomposeAndApplyChanges] is running, [awaitIdle] will suspend until there are no
     * more invalid composers awaiting recomposition.
     *
     * This method will not return unless the [Recomposer] is [close]d and all effects in managed
     * compositions complete. Unhandled failure exceptions from child coroutines will be thrown by
     * this method.
     */
    suspend fun runRecomposeAndApplyChanges() = recompositionRunner { parentFrameClock ->
        val toRecompose = mutableListOf<ControlledComposition>()
        val toInsert = mutableListOf<MovableContentStateReference>()
        val toApply = mutableListOf<ControlledComposition>()
        val toLateApply = mutableScatterSetOf<ControlledComposition>()
        val toComplete = mutableScatterSetOf<ControlledComposition>()
        val modifiedValues = MutableScatterSet<Any>()
        val modifiedValuesSet = modifiedValues.wrapIntoSet()
        val alreadyComposed = mutableScatterSetOf<ControlledComposition>()

        fun clearRecompositionState() {
            synchronized(stateLock) {
                toRecompose.clear()
                toInsert.clear()

                toApply.fastForEach {
                    it.abandonChanges()
                    recordFailedCompositionLocked(it)
                }
                toApply.clear()

                toLateApply.forEach {
                    it.abandonChanges()
                    recordFailedCompositionLocked(it)
                }
                toLateApply.clear()

                toComplete.forEach { it.changesApplied() }
                toComplete.clear()

                modifiedValues.clear()

                alreadyComposed.forEach {
                    it.abandonChanges()
                    recordFailedCompositionLocked(it)
                }
                alreadyComposed.clear()
            }
        }

        fun fillToInsert() {
            toInsert.clear()
            synchronized(stateLock) {
                movableContentAwaitingInsert.fastForEach { toInsert += it }
                movableContentAwaitingInsert.clear()
            }
        }

        while (shouldKeepRecomposing) {
            awaitWorkAvailable()

            // Don't await a new frame if we don't have frame-scoped work
            if (!recordComposerModifications()) continue

            // Align work with the next frame to coalesce changes.
            // Note: it is possible to resume from the above with no recompositions pending,
            // instead someone might be awaiting our frame clock dispatch below.
            // We use the cached frame clock from above not just so that we don't locate it
            // each time, but because we've installed the broadcastFrameClock as the scope
            // clock above for user code to locate.
            parentFrameClock.withFrameNanos { frameTime ->
                // Dispatch MonotonicFrameClock frames first; this may produce new
                // composer invalidations that we must handle during the same frame.
                if (hasBroadcastFrameClockAwaiters) {
                    trace("Recomposer:animation") {
                        // Propagate the frame time to anyone who is awaiting from the
                        // recomposer clock.
                        broadcastFrameClock.sendFrame(frameTime)

                        // Ensure any global changes are observed
                        Snapshot.sendApplyNotifications()
                    }
                }

                trace("Recomposer:recompose") {
                    // Drain any composer invalidations from snapshot changes and record
                    // composers to work on
                    recordComposerModifications()
                    synchronized(stateLock) {
                        compositionInvalidations.forEach { toRecompose += it }
                        compositionInvalidations.clear()
                    }

                    // Perform recomposition for any invalidated composers
                    modifiedValues.clear()
                    alreadyComposed.clear()
                    while (toRecompose.isNotEmpty() || toInsert.isNotEmpty()) {
                        try {
                            toRecompose.fastForEach { composition ->
                                performRecompose(composition, modifiedValues)?.let { toApply += it }
                                alreadyComposed.add(composition)
                            }
                        } catch (e: Throwable) {
                            processCompositionError(e, recoverable = true)
                            clearRecompositionState()
                            return@withFrameNanos
                        } finally {
                            toRecompose.clear()
                        }

                        // Find any trailing recompositions that need to be composed because
                        // of a value change by a composition. This can happen, for example, if
                        // a CompositionLocal changes in a parent and was read in a child
                        // composition that was otherwise valid.
                        if (modifiedValues.isNotEmpty() || compositionInvalidations.isNotEmpty()) {
                            synchronized(stateLock) {
                                knownCompositions.fastForEach { value ->
                                    if (
                                        value !in alreadyComposed &&
                                            value.observesAnyOf(modifiedValuesSet)
                                    ) {
                                        toRecompose += value
                                    }
                                }

                                // Composable lambda is a special kind of value that is not observed
                                // by the snapshot system, but invalidates composition scope
                                // directly instead.
                                compositionInvalidations.removeIf { value ->
                                    if (value !in alreadyComposed && value !in toRecompose) {
                                        toRecompose += value
                                        true
                                    } else {
                                        false
                                    }
                                }
                            }
                        }

                        if (toRecompose.isEmpty()) {
                            try {
                                fillToInsert()
                                while (toInsert.isNotEmpty()) {
                                    toLateApply += performInsertValues(toInsert, modifiedValues)
                                    fillToInsert()
                                }
                            } catch (e: Throwable) {
                                processCompositionError(e, recoverable = true)
                                clearRecompositionState()
                                return@withFrameNanos
                            }
                        }
                    }

                    if (toApply.isNotEmpty()) {
                        changeCount++

                        // Perform apply changes
                        try {
                            // We could do toComplete += toApply but doing it like below
                            // avoids unnecessary allocations since toApply is a mutable list
                            // toComplete += toApply
                            toApply.fastForEach { composition -> toComplete.add(composition) }
                            toApply.fastForEach { composition -> composition.applyChanges() }
                        } catch (e: Throwable) {
                            processCompositionError(e)
                            clearRecompositionState()
                            return@withFrameNanos
                        } finally {
                            toApply.clear()
                        }
                    }

                    if (toLateApply.isNotEmpty()) {
                        try {
                            toComplete += toLateApply
                            toLateApply.forEach { composition -> composition.applyLateChanges() }
                        } catch (e: Throwable) {
                            processCompositionError(e)
                            clearRecompositionState()
                            return@withFrameNanos
                        } finally {
                            toLateApply.clear()
                        }
                    }

                    if (toComplete.isNotEmpty()) {
                        try {
                            toComplete.forEach { composition -> composition.changesApplied() }
                        } catch (e: Throwable) {
                            processCompositionError(e)
                            clearRecompositionState()
                            return@withFrameNanos
                        } finally {
                            toComplete.clear()
                        }
                    }

                    synchronized(stateLock) { deriveStateLocked() }

                    // Ensure any state objects that were written during apply changes, e.g. nodes
                    // with state-backed properties, get sent apply notifications to invalidate
                    // anything observing the nodes. Call this method instead of
                    // sendApplyNotifications to ensure that objects that were _created_ in this
                    // snapshot are also considered changed after this point.
                    Snapshot.notifyObjectsInitialized()
                    alreadyComposed.clear()
                    modifiedValues.clear()
                    compositionsRemoved = null
                }
            }

            discardUnusedMovableContentState()
        }
    }

    private fun processCompositionError(
        e: Throwable,
        failedInitialComposition: ControlledComposition? = null,
        recoverable: Boolean = false,
    ) {
        if (_hotReloadEnabled.get() && e !is ComposeRuntimeError) {
            synchronized(stateLock) {
                logError("Error was captured in composition while live edit was enabled.", e)

                compositionsAwaitingApply.clear()
                compositionInvalidations.clear()
                snapshotInvalidations = MutableScatterSet()

                movableContentAwaitingInsert.clear()
                movableContentRemoved.clear()
                movableContentStatesAvailable.clear()

                errorState = RecomposerErrorState(recoverable = recoverable, cause = e)

                if (failedInitialComposition != null) {
                    recordFailedCompositionLocked(failedInitialComposition)
                }

                deriveStateLocked()
            }
        } else {
            // withFrameNanos uses `runCatching` to ensure that crashes are not propagated to
            // AndroidUiDispatcher. This means that errors that happen during recomposition might
            // be delayed by a frame and swallowed if composed into inconsistent state caused by
            // the error.
            // Common case is subcomposition: if measure occurs after recomposition has thrown,
            // composeInitial will throw because of corrupted composition while original exception
            // won't be recorded.
            synchronized(stateLock) {
                val errorState = errorState
                if (errorState == null) {
                    // Record exception if current error state is empty.
                    this.errorState = RecomposerErrorState(recoverable = false, e)
                } else {
                    // Re-throw original cause if we recorded it previously.
                    throw errorState.cause
                }
            }

            throw e
        }
    }

    @OptIn(ExperimentalComposeRuntimeApi::class)
    private fun clearKnownCompositionsLocked() {
        registrationObservers?.forEach { observer ->
            knownCompositions.forEach { composition ->
                observer.onCompositionUnregistered(this, composition)
            }
        }
        _knownCompositions.clear()
        _knownCompositionsCache = emptyList()
    }

    @OptIn(ExperimentalComposeRuntimeApi::class)
    private fun removeKnownCompositionLocked(composition: ControlledComposition) {
        if (_knownCompositions.remove(composition)) {
            _knownCompositionsCache = null
            registrationObservers?.forEach { it.onCompositionUnregistered(this, composition) }
        }
    }

    @OptIn(ExperimentalComposeRuntimeApi::class)
    private fun addKnownCompositionLocked(composition: ControlledComposition) {
        _knownCompositions += composition
        _knownCompositionsCache = null
        registrationObservers?.forEach { it.onCompositionRegistered(this, composition) }
    }

    @ExperimentalComposeRuntimeApi
    internal fun addCompositionRegistrationObserver(
        observer: CompositionRegistrationObserver
    ): CompositionObserverHandle {
        synchronized(stateLock) {
            val observers =
                registrationObservers
                    ?: MutableObjectList<CompositionRegistrationObserver>().also {
                        registrationObservers = it
                    }

            observers += observer
            _knownCompositions.fastForEach { composition ->
                observer.onCompositionRegistered(this@Recomposer, composition)
            }
        }

        return object : CompositionObserverHandle {
            override fun dispose() {
                synchronized(stateLock) { registrationObservers?.remove(observer) }
            }
        }
    }

    private fun resetErrorState(): RecomposerErrorState? {
        val errorState =
            synchronized(stateLock) {
                val error = errorState
                if (error != null) {
                    errorState = null
                    deriveStateLocked()
                }
                error
            }
        return errorState
    }

    private fun retryFailedCompositions() {
        val compositionsToRetry =
            synchronized(stateLock) { failedCompositions.also { failedCompositions = null } }
                ?: return
        try {
            while (compositionsToRetry.isNotEmpty()) {
                val composition = compositionsToRetry.removeLastKt()
                if (composition !is CompositionImpl) continue

                composition.invalidateAll()
                composition.setContent(composition.composable)

                if (errorState != null) break
            }
        } finally {
            if (compositionsToRetry.isNotEmpty()) {
                // If we did not complete the last list then add the remaining compositions back
                // into the failedCompositions list
                synchronized(stateLock) {
                    compositionsToRetry.fastForEach { recordFailedCompositionLocked(it) }
                }
            }
        }
    }

    private fun recordFailedCompositionLocked(composition: ControlledComposition) {
        val failedCompositions =
            failedCompositions
                ?: mutableListOf<ControlledComposition>().also { failedCompositions = it }

        if (composition !in failedCompositions) {
            failedCompositions += composition
        }
        removeKnownCompositionLocked(composition)
    }

    /**
     * Await the invalidation of any associated [Composer]s, recompose them, and apply their changes
     * to their associated [Composition]s if recomposition is successful.
     *
     * While [runRecomposeConcurrentlyAndApplyChanges] is running, [awaitIdle] will suspend until
     * there are no more invalid composers awaiting recomposition.
     *
     * Recomposition of invalidated composers will occur in [recomposeCoroutineContext].
     * [recomposeCoroutineContext] must not contain a [Job].
     *
     * This method will not return unless the [Recomposer] is [close]d and all effects in managed
     * compositions complete. Unhandled failure exceptions from child coroutines will be thrown by
     * this method.
     */
    @ExperimentalComposeApi
    suspend fun runRecomposeConcurrentlyAndApplyChanges(
        recomposeCoroutineContext: CoroutineContext
    ) = recompositionRunner { parentFrameClock ->
        requirePrecondition(recomposeCoroutineContext[Job] == null) {
            "recomposeCoroutineContext may not contain a Job; found " +
                recomposeCoroutineContext[Job]
        }
        val recomposeCoroutineScope =
            CoroutineScope(coroutineContext + recomposeCoroutineContext + Job(coroutineContext.job))
        val frameSignal = ProduceFrameSignal()
        val frameLoop = launch { runFrameLoop(parentFrameClock, frameSignal) }
        while (shouldKeepRecomposing) {
            awaitWorkAvailable()

            // Don't await a new frame if we don't have frame-scoped work
            recordComposerModifications { composition ->
                synchronized(stateLock) { concurrentCompositionsOutstanding++ }
                recomposeCoroutineScope.launch(composition.recomposeCoroutineContext) {
                    val changedComposition = performRecompose(composition, null)
                    synchronized(stateLock) {
                            changedComposition?.let { compositionsAwaitingApply += it }
                            concurrentCompositionsOutstanding--
                            deriveStateLocked()
                        }
                        ?.resume(Unit)
                }
            }
            synchronized(stateLock) {
                    if (hasConcurrentFrameWorkLocked) frameSignal.requestFrameLocked() else null
                }
                ?.resume(Unit)
        }
        recomposeCoroutineScope.coroutineContext.job.cancelAndJoin()
        frameLoop.cancelAndJoin()
    }

    private suspend fun runFrameLoop(
        parentFrameClock: MonotonicFrameClock,
        frameSignal: ProduceFrameSignal
    ) {
        val toRecompose = mutableListOf<ControlledComposition>()
        val toApply = mutableListOf<ControlledComposition>()
        while (true) {
            frameSignal.awaitFrameRequest(stateLock)
            // Align applying changes to the frame.
            // Note: it is possible to resume from the above with no recompositions pending,
            // instead someone might be awaiting our frame clock dispatch below.
            // We use the cached frame clock from above not just so that we don't locate it
            // each time, but because we've installed the broadcastFrameClock as the scope
            // clock above for user code to locate.
            parentFrameClock.withFrameNanos { frameTime ->
                // Dispatch MonotonicFrameClock frames first; this may produce new
                // composer invalidations that we must handle during the same frame.
                if (hasBroadcastFrameClockAwaiters) {
                    trace("Recomposer:animation") {
                        // Propagate the frame time to anyone who is awaiting from the
                        // recomposer clock.
                        broadcastFrameClock.sendFrame(frameTime)

                        // Ensure any global changes are observed
                        Snapshot.sendApplyNotifications()
                    }
                }

                trace("Recomposer:recompose") {
                    // Drain any composer invalidations from snapshot changes and record
                    // composers to work on.
                    // We'll do these synchronously to make the current frame.
                    recordComposerModifications()
                    synchronized(stateLock) {
                        compositionsAwaitingApply.fastForEach { toApply += it }
                        compositionsAwaitingApply.clear()
                        compositionInvalidations.forEach { toRecompose += it }
                        compositionInvalidations.clear()
                        frameSignal.takeFrameRequestLocked()
                    }

                    // Perform recomposition for any invalidated composers
                    val modifiedValues = MutableScatterSet<Any>()
                    try {
                        toRecompose.fastForEach { composer ->
                            performRecompose(composer, modifiedValues)?.let { toApply += it }
                        }
                    } finally {
                        toRecompose.clear()
                    }

                    // Perform any value inserts

                    if (toApply.isNotEmpty()) changeCount++

                    // Perform apply changes
                    try {
                        toApply.fastForEach { composition -> composition.applyChanges() }
                    } finally {
                        toApply.clear()
                    }

                    synchronized(stateLock) { deriveStateLocked() }
                }
            }
        }
    }

    private val hasSchedulingWork: Boolean
        get() =
            synchronized(stateLock) {
                snapshotInvalidations.isNotEmpty() ||
                    compositionInvalidations.isNotEmpty() ||
                    hasBroadcastFrameClockAwaitersLocked
            }

    private suspend fun awaitWorkAvailable() {
        if (!hasSchedulingWork) {
            // NOTE: Do not remove the `<Unit>` from the next line even if the IDE reports it as
            // redundant. Removing this causes the Kotlin compiler to crash without reporting
            // an error message
            suspendCancellableCoroutine<Unit> { co ->
                synchronized(stateLock) {
                        if (hasSchedulingWork) {
                            co
                        } else {
                            workContinuation = co
                            null
                        }
                    }
                    ?.resume(Unit)
            }
        }
    }

    @OptIn(ExperimentalComposeApi::class)
    private suspend fun recompositionRunner(
        block: suspend CoroutineScope.(parentFrameClock: MonotonicFrameClock) -> Unit
    ) {
        val parentFrameClock = coroutineContext.monotonicFrameClock
        withContext(broadcastFrameClock) {
            // Enforce mutual exclusion of callers; register self as current runner
            val callingJob = coroutineContext.job
            registerRunnerJob(callingJob)

            // Observe snapshot changes and propagate them to known composers only from
            // this caller's dispatcher, never working with the same composer in parallel.
            // unregisterApplyObserver is called as part of the big finally below
<<<<<<< HEAD
            val unregisterApplyObserver = Snapshot.registerApplyObserver { changed, _ ->
                synchronized(stateLock) {
                    if (_state.value >= State.Idle) {
                        val snapshotInvalidations = snapshotInvalidations
                        changed.fastForEach {
                            if (
                                it is StateObjectImpl &&
                                    !it.isReadIn(ReaderKind.Composition)
                            ) {
                                // continue if we know that state is never read in composition
                                return@fastForEach
                            }
                            snapshotInvalidations.add(it)
=======
            val unregisterApplyObserver =
                Snapshot.registerApplyObserver { changed, _ ->
                    synchronized(stateLock) {
                            if (_state.value >= State.Idle) {
                                val snapshotInvalidations = snapshotInvalidations
                                changed.fastForEach {
                                    if (
                                        it is StateObjectImpl &&
                                            !it.isReadIn(ReaderKind.Composition)
                                    ) {
                                        // continue if we know that state is never read in
                                        // composition
                                        return@fastForEach
                                    }
                                    snapshotInvalidations.add(it)
                                }
                                deriveStateLocked()
                            } else null
>>>>>>> 8b9e74df
                        }
                        ?.resume(Unit)
                }

            addRunning(recomposerInfo)

            try {
                // Invalidate all registered composers when we start since we weren't observing
                // snapshot changes on their behalf. Assume anything could have changed.
                synchronized(stateLock) { knownCompositions }.fastForEach { it.invalidateAll() }

                coroutineScope { block(parentFrameClock) }
            } finally {
                unregisterApplyObserver.dispose()
                synchronized(stateLock) {
                    if (runnerJob === callingJob) {
                        runnerJob = null
                    }
                    deriveStateLocked()
                }
                removeRunning(recomposerInfo)
            }
        }
    }

    /**
     * Permanently shut down this [Recomposer] for future use. [currentState] will immediately
     * reflect [State.ShuttingDown] (or a lower state) before this call returns. All ongoing
     * recompositions will stop, new composer invalidations with this [Recomposer] at the root will
     * no longer occur, and any [LaunchedEffect]s currently running in compositions managed by this
     * [Recomposer] will be cancelled. Any [rememberCoroutineScope] scopes from compositions managed
     * by this [Recomposer] will also be cancelled. See [join] to await the completion of all of
     * these outstanding tasks.
     */
    fun cancel() {
        // Move to State.ShuttingDown immediately rather than waiting for effectJob to join
        // if we're cancelling to shut down the Recomposer. This permits other client code
        // to use `state.first { it < State.Idle }` or similar to reliably and immediately detect
        // that the recomposer can no longer be used.
        // It looks like a CAS loop would be more appropriate here, but other occurrences
        // of taking stateLock assume that the state cannot change without holding it.
        synchronized(stateLock) {
            if (_state.value >= State.Idle) {
                _state.value = State.ShuttingDown
            }
        }
        effectJob.cancel()
    }

    /**
     * Close this [Recomposer]. Once all effects launched by managed compositions complete, any
     * active call to [runRecomposeAndApplyChanges] will return normally and this [Recomposer] will
     * be [State.ShutDown]. See [join] to await the completion of all of these outstanding tasks.
     */
    fun close() {
        if (effectJob.complete()) {
            synchronized(stateLock) { isClosed = true }
        }
    }

    /** Await the completion of a [cancel] operation. */
    suspend fun join() {
        currentState.first { it == State.ShutDown }
    }

    internal override fun composeInitial(
        composition: ControlledComposition,
        content: @Composable () -> Unit
    ) {
        val composerWasComposing = composition.isComposing
        try {
            composing(composition, null) { composition.composeContent(content) }
        } catch (e: Throwable) {
            processCompositionError(e, composition, recoverable = true)
            return
        }

        // TODO(b/143755743)
        if (!composerWasComposing) {
            Snapshot.notifyObjectsInitialized()
        }

        synchronized(stateLock) {
            if (_state.value > State.ShuttingDown) {
                if (composition !in knownCompositions) {
                    addKnownCompositionLocked(composition)
                }
            }
        }

        try {
            performInitialMovableContentInserts(composition)
        } catch (e: Throwable) {
            processCompositionError(e, composition, recoverable = true)
            return
        }

        try {
            composition.applyChanges()
            composition.applyLateChanges()
        } catch (e: Throwable) {
            processCompositionError(e)
            return
        }

        if (!composerWasComposing) {
            // Ensure that any state objects created during applyChanges are seen as changed
            // if modified after this call.
            Snapshot.notifyObjectsInitialized()
        }
    }

    internal override fun composeInitialPaused(
        composition: ControlledComposition,
        shouldPause: ShouldPauseCallback,
        content: @Composable () -> Unit
    ): ScatterSet<RecomposeScopeImpl> {
        return try {
            composition.pausable(shouldPause) {
                composeInitial(composition, content)
                pausedScopes.get() ?: emptyScatterSet()
            }
        } finally {
            pausedScopes.set(null)
        }
    }

    internal override fun recomposePaused(
        composition: ControlledComposition,
        shouldPause: ShouldPauseCallback,
        invalidScopes: ScatterSet<RecomposeScopeImpl>
    ): ScatterSet<RecomposeScopeImpl> {
        return try {
            recordComposerModifications()
            composition.recordModificationsOf(invalidScopes.wrapIntoSet())
            composition.pausable(shouldPause) {
                val needsApply = performRecompose(composition, null)
                if (needsApply != null) {
                    performInitialMovableContentInserts(composition)
                    needsApply.applyChanges()
                    needsApply.applyLateChanges()
                }
                pausedScopes.get() ?: emptyScatterSet()
            }
        } finally {
            pausedScopes.set(null)
        }
    }

    override fun reportPausedScope(scope: RecomposeScopeImpl) {
        val scopes =
            pausedScopes.get()
                ?: run {
                    val newScopes = mutableScatterSetOf<RecomposeScopeImpl>()
                    pausedScopes.set(newScopes)
                    newScopes
                }
        scopes.add(scope)
    }

    private fun performInitialMovableContentInserts(composition: ControlledComposition) {
        synchronized(stateLock) {
            if (!movableContentAwaitingInsert.fastAny { it.composition == composition }) return
        }
        val toInsert = mutableListOf<MovableContentStateReference>()
        fun fillToInsert() {
            toInsert.clear()
            synchronized(stateLock) {
                val iterator = movableContentAwaitingInsert.iterator()
                while (iterator.hasNext()) {
                    val value = iterator.next()
                    if (value.composition == composition) {
                        toInsert.add(value)
                        iterator.remove()
                    }
                }
            }
        }
        fillToInsert()
        while (toInsert.isNotEmpty()) {
            performInsertValues(toInsert, null)
            fillToInsert()
        }
    }

    private fun performRecompose(
        composition: ControlledComposition,
        modifiedValues: MutableScatterSet<Any>?
    ): ControlledComposition? {
        if (
            composition.isComposing ||
                composition.isDisposed ||
                compositionsRemoved?.contains(composition) == true
        )
            return null

        return if (
            composing(composition, modifiedValues) {
                if (modifiedValues?.isNotEmpty() == true) {
                    // Record write performed by a previous composition as if they happened during
                    // composition.
                    composition.prepareCompose {
                        modifiedValues.forEach { composition.recordWriteOf(it) }
                    }
                }
                composition.recompose()
            }
        )
            composition
        else null
    }

    @OptIn(ExperimentalComposeApi::class)
    private fun performInsertValues(
        references: List<MovableContentStateReference>,
        modifiedValues: MutableScatterSet<Any>?
    ): List<ControlledComposition> {
        val tasks = references.fastGroupBy { it.composition }
        for ((composition, refs) in tasks) {
            runtimeCheck(!composition.isComposing)
            composing(composition, modifiedValues) {
                // Map insert movable content to movable content states that have been released
                // during `performRecompose`.
                val pairs =
                    synchronized(stateLock) {
                        refs
                            .fastMap { reference ->
                                reference to
                                    movableContentRemoved.removeLast(reference.content).also {
                                        if (it != null) {
                                            movableContentNestedStatesAvailable.usedContainer(it)
                                        }
                                    }
                            }
                            .let { pairs ->
                                // Check for any nested states
                                if (
                                    ComposeRuntimeFlags.isMovingNestedMovableContentEnabled &&
                                        pairs.fastAny {
                                            it.second == null &&
                                                it.first.content in
                                                    movableContentNestedStatesAvailable
                                        }
                                ) {
                                    // We have at least one nested state we could use, if a state
                                    // is available for the container then schedule the state to be
                                    // removed from the container when it is released.
                                    pairs.map { pair ->
                                        if (pair.second == null) {
                                            val nestedContentReference =
                                                movableContentNestedStatesAvailable.removeLast(
                                                    pair.first.content
                                                )
                                            if (nestedContentReference == null) return@map pair
                                            val content = nestedContentReference.content
                                            val container = nestedContentReference.container
                                            movableContentNestedExtractionsPending.add(
                                                container,
                                                content
                                            )
                                            pair.first to content
                                        } else pair
                                    }
                                } else pairs
                            }
                    }

                // Avoid mixing creating new content with moving content as the moved content
                // may release content when it is moved as it is recomposed when move.
                val toInsert =
                    if (
                        pairs.fastAll { it.second == null } || pairs.fastAll { it.second != null }
                    ) {
                        pairs
                    } else {
                        // Return the content not moving to the awaiting list. These will come back
                        // here in the next iteration of the caller's loop and either have content
                        // to move or by still needing to create the content.
                        val toReturn =
                            pairs.fastMapNotNull { item ->
                                if (item.second == null) item.first else null
                            }
                        synchronized(stateLock) { movableContentAwaitingInsert += toReturn }

                        // Only insert the moving content this time
                        pairs.fastFilterIndexed { _, item -> item.second != null }
                    }

                // toInsert is guaranteed to be not empty as,
                // 1) refs is guaranteed to be not empty as a condition of groupBy
                // 2) pairs is guaranteed to be not empty as it is a map of refs
                // 3) toInsert is guaranteed to not be empty because the toReturn and toInsert
                //    lists have at least one item by the condition of the guard in the if
                //    expression. If one would be empty the condition is true and the filter is not
                //    performed. As both have at least one item toInsert has at least one item. If
                //    the filter is not performed the list is pairs which has at least one item.
                composition.insertMovableContent(toInsert)
            }
        }
        return tasks.keys.toList()
    }

    private fun discardUnusedMovableContentState() {
        val unusedValues =
            synchronized(stateLock) {
                if (movableContentRemoved.isNotEmpty()) {
                    val references = movableContentRemoved.values()
                    movableContentRemoved.clear()
                    movableContentNestedStatesAvailable.clear()
                    movableContentNestedExtractionsPending.clear()
                    val unusedValues =
                        references.fastMap { it to movableContentStatesAvailable[it] }
                    movableContentStatesAvailable.clear()
                    unusedValues
                } else emptyObjectList()
            }
        unusedValues.forEach { (reference, state) ->
            if (state != null) {
                reference.composition.disposeUnusedMovableContent(state)
            }
        }
    }

    private fun readObserverOf(composition: ControlledComposition): (Any) -> Unit {
        return { value -> composition.recordReadOf(value) }
    }

    private fun writeObserverOf(
        composition: ControlledComposition,
        modifiedValues: MutableScatterSet<Any>?
    ): (Any) -> Unit {
        return { value ->
            composition.recordWriteOf(value)
            modifiedValues?.add(value)
        }
    }

    private inline fun <T> composing(
        composition: ControlledComposition,
        modifiedValues: MutableScatterSet<Any>?,
        block: () -> T
    ): T {
        val snapshot =
            Snapshot.takeMutableSnapshot(
                readObserverOf(composition),
                writeObserverOf(composition, modifiedValues)
            )
        try {
            return snapshot.enter(block)
        } finally {
            applyAndCheck(snapshot)
        }
    }

    private fun applyAndCheck(snapshot: MutableSnapshot) {
        try {
            val applyResult = snapshot.apply()
            if (applyResult is SnapshotApplyResult.Failure) {
                error(
                    "Unsupported concurrent change during composition. A state object was " +
                        "modified by composition as well as being modified outside composition."
                )
            }
        } finally {
            snapshot.dispose()
        }
    }

    /**
     * `true` if this [Recomposer] has any pending work scheduled, regardless of whether or not it
     * is currently [running][runRecomposeAndApplyChanges].
     */
    val hasPendingWork: Boolean
        get() =
            synchronized(stateLock) {
                snapshotInvalidations.isNotEmpty() ||
                    compositionInvalidations.isNotEmpty() ||
                    concurrentCompositionsOutstanding > 0 ||
                    compositionsAwaitingApply.isNotEmpty() ||
                    hasBroadcastFrameClockAwaitersLocked
            }

    private val hasFrameWorkLocked: Boolean
        get() = compositionInvalidations.isNotEmpty() || hasBroadcastFrameClockAwaitersLocked

    private val hasConcurrentFrameWorkLocked: Boolean
        get() = compositionsAwaitingApply.isNotEmpty() || hasBroadcastFrameClockAwaitersLocked

    /**
     * Suspends until the currently pending recomposition frame is complete. Any recomposition for
     * this recomposer triggered by actions before this call begins will be complete and applied (if
     * recomposition was successful) when this call returns.
     *
     * If [runRecomposeAndApplyChanges] is not currently running the [Recomposer] is considered idle
     * and this method will not suspend.
     */
    suspend fun awaitIdle() {
        currentState.takeWhile { it > State.Idle }.collect()
    }

    /**
     * Pause broadcasting the frame clock while recomposing. This effectively pauses animations, or
     * any other use of the [withFrameNanos], while the frame clock is paused.
     *
     * [pauseCompositionFrameClock] should be called when the recomposer is not being displayed for
     * some reason such as not being the current activity in Android, for example.
     *
     * Calls to [pauseCompositionFrameClock] are thread-safe and idempotent (calling it when the
     * frame clock is already paused is a no-op).
     */
    fun pauseCompositionFrameClock() {
        synchronized(stateLock) { frameClockPaused = true }
    }

    /**
     * Resume broadcasting the frame clock after is has been paused. Pending calls to
     * [withFrameNanos] will start receiving frame clock broadcasts at the beginning of the frame
     * and a frame will be requested if there are pending calls to [withFrameNanos] if a frame has
     * not already been scheduled.
     *
     * Calls to [resumeCompositionFrameClock] are thread-safe and idempotent (calling it when the
     * frame clock is running is a no-op).
     */
    fun resumeCompositionFrameClock() {
        synchronized(stateLock) {
                if (frameClockPaused) {
                    frameClockPaused = false
                    deriveStateLocked()
                } else null
            }
            ?.resume(Unit)
    }

    // Recomposer always starts with a constant compound hash
    internal override val compoundHashKey: Int
        get() = RecomposerCompoundHashKey

    internal override val collectingCallByInformation: Boolean
        get() = _hotReloadEnabled.get()

    // Collecting parameter happens at the level of a composer; starts as false
    internal override val collectingParameterInformation: Boolean
        get() = false

    internal override val collectingSourceInformation: Boolean
        get() = false

    internal override fun recordInspectionTable(table: MutableSet<CompositionData>) {
        // TODO: The root recomposer might be a better place to set up inspection
        // than the current configuration with an CompositionLocal
    }

    internal override fun registerComposition(composition: ControlledComposition) {
        // Do nothing.
    }

    internal override fun unregisterComposition(composition: ControlledComposition) {
        synchronized(stateLock) {
            removeKnownCompositionLocked(composition)
            compositionInvalidations -= composition
            compositionsAwaitingApply -= composition
        }
    }

    internal override fun invalidate(composition: ControlledComposition) {
        synchronized(stateLock) {
                if (composition !in compositionInvalidations) {
                    compositionInvalidations += composition
                    deriveStateLocked()
                } else null
            }
            ?.resume(Unit)
    }

    internal override fun invalidateScope(scope: RecomposeScopeImpl) {
        synchronized(stateLock) {
                snapshotInvalidations.add(scope)
                deriveStateLocked()
            }
            ?.resume(Unit)
    }

    internal override fun insertMovableContent(reference: MovableContentStateReference) {
        synchronized(stateLock) {
                movableContentAwaitingInsert += reference
                deriveStateLocked()
            }
            ?.resume(Unit)
    }

    internal override fun deletedMovableContent(reference: MovableContentStateReference) {
        synchronized(stateLock) {
            movableContentRemoved.add(reference.content, reference)
            if (reference.nestedReferences != null) {
                val container = reference
                fun recordNestedStatesOf(reference: MovableContentStateReference) {
                    reference.nestedReferences?.fastForEach { nestedReference ->
                        movableContentNestedStatesAvailable.add(
                            nestedReference.content,
                            NestedMovableContent(nestedReference, container)
                        )
                        recordNestedStatesOf(nestedReference)
                    }
                }
                recordNestedStatesOf(reference)
            }
        }
    }

    internal override fun movableContentStateReleased(
        reference: MovableContentStateReference,
        data: MovableContentState,
        applier: Applier<*>,
    ) {
        synchronized(stateLock) {
            movableContentStatesAvailable[reference] = data
            val extractions = movableContentNestedExtractionsPending[reference]
            if (extractions.isNotEmpty()) {
                val states = data.extractNestedStates(applier, extractions)
                states.forEach { reference, state ->
                    movableContentStatesAvailable[reference] = state
                }
            }
        }
    }

    internal override fun reportRemovedComposition(composition: ControlledComposition) {
        synchronized(stateLock) {
            val compositionsRemoved =
                compositionsRemoved
                    ?: mutableSetOf<ControlledComposition>().also { compositionsRemoved = it }
            compositionsRemoved.add(composition)
        }
    }

    override fun movableContentStateResolve(
        reference: MovableContentStateReference
    ): MovableContentState? =
        synchronized(stateLock) { movableContentStatesAvailable.remove(reference) }

    override val composition: Composition?
        get() = null

    /**
     * hack: the companion object is thread local in Kotlin/Native to avoid freezing
     * [_runningRecomposers] with the current memory model. As a side effect, recomposers are now
     * forced to be single threaded in Kotlin/Native targets.
     *
     * This annotation WILL BE REMOVED with the new memory model of Kotlin/Native.
     */
    @Suppress("OPTIONAL_DECLARATION_USAGE_IN_NON_COMMON_SOURCE")
    @kotlin.native.concurrent.ThreadLocal
    companion object {

        private val _runningRecomposers = MutableStateFlow(persistentSetOf<RecomposerInfoImpl>())

        private val _hotReloadEnabled = AtomicReference(false)

        /**
         * An observable [Set] of [RecomposerInfo]s for currently
         * [running][runRecomposeAndApplyChanges] [Recomposer]s. Emitted sets are immutable.
         */
        val runningRecomposers: StateFlow<Set<RecomposerInfo>>
            get() = _runningRecomposers

        internal fun currentRunningRecomposers(): Set<RecomposerInfo> {
            return _runningRecomposers.value
        }

        internal fun setHotReloadEnabled(value: Boolean) {
            _hotReloadEnabled.set(value)
        }

        private fun addRunning(info: RecomposerInfoImpl) {
            while (true) {
                val old = _runningRecomposers.value
                val new = old.add(info)
                if (old === new || _runningRecomposers.compareAndSet(old, new)) break
            }
        }

        private fun removeRunning(info: RecomposerInfoImpl) {
            while (true) {
                val old = _runningRecomposers.value
                val new = old.remove(info)
                if (old === new || _runningRecomposers.compareAndSet(old, new)) break
            }
        }

        internal fun saveStateAndDisposeForHotReload(): Any {
            // NOTE: when we move composition/recomposition onto multiple threads, we will want
            // to ensure that we pause recompositions before this call.
            _hotReloadEnabled.set(true)
            return _runningRecomposers.value.flatMap { it.saveStateAndDisposeForHotReload() }
        }

        internal fun loadStateAndComposeForHotReload(token: Any) {
            // NOTE: when we move composition/recomposition onto multiple threads, we will want
            // to ensure that we pause recompositions before this call.
            _hotReloadEnabled.set(true)

            _runningRecomposers.value.forEach { it.resetErrorState() }

            @Suppress("UNCHECKED_CAST") val holders = token as List<HotReloadable>
            holders.fastForEach { it.resetContent() }
            holders.fastForEach { it.recompose() }

            _runningRecomposers.value.forEach { it.retryFailedCompositions() }
        }

        internal fun invalidateGroupsWithKey(key: Int) {
            _hotReloadEnabled.set(true)
            _runningRecomposers.value.forEach {
                if (it.currentError?.recoverable == false) {
                    return@forEach
                }

                it.resetErrorState()

                it.invalidateGroupsWithKey(key)

                it.retryFailedCompositions()
            }
        }

        internal fun getCurrentErrors(): List<RecomposerErrorInfo> =
            _runningRecomposers.value.mapNotNull { it.currentError }

        internal fun clearErrors() {
            _runningRecomposers.value.mapNotNull { it.resetErrorState() }
        }
    }
}

/** Sentinel used by [ProduceFrameSignal] */
private val ProduceAnotherFrame = Any()
private val FramePending = Any()

/**
 * Multiple producer, single consumer conflated signal that tells concurrent composition when it
 * should try to produce another frame. This class is intended to be used along with a lock shared
 * between producers and consumer.
 */
private class ProduceFrameSignal {
    private var pendingFrameContinuation: Any? = null

    /**
     * Suspend until a frame is requested. After this method returns the signal is in a
     * [FramePending] state which must be acknowledged by a call to [takeFrameRequestLocked] once
     * all data that will be used to produce the frame has been claimed.
     */
    suspend fun awaitFrameRequest(lock: SynchronizedObject) {
        synchronized(lock) {
            if (pendingFrameContinuation === ProduceAnotherFrame) {
                pendingFrameContinuation = FramePending
                return
            }
        }
        suspendCancellableCoroutine<Unit> { co ->
            synchronized(lock) {
                    if (pendingFrameContinuation === ProduceAnotherFrame) {
                        pendingFrameContinuation = FramePending
                        co
                    } else {
                        pendingFrameContinuation = co
                        null
                    }
                }
                ?.resume(Unit)
        }
    }

    /**
     * Signal from the frame request consumer that the frame is beginning with data that was
     * available up until this point. (Synchronizing access to that data is up to the caller.)
     */
    fun takeFrameRequestLocked() {
        checkPrecondition(pendingFrameContinuation === FramePending) { "frame not pending" }
        pendingFrameContinuation = null
    }

    fun requestFrameLocked(): Continuation<Unit>? =
        when (val co = pendingFrameContinuation) {
            is Continuation<*> -> {
                pendingFrameContinuation = FramePending
                @Suppress("UNCHECKED_CAST")
                co as Continuation<Unit>
            }
            ProduceAnotherFrame,
            FramePending -> null
            null -> {
                pendingFrameContinuation = ProduceAnotherFrame
                null
            }
            else -> error("invalid pendingFrameContinuation $co")
        }
}

@OptIn(InternalComposeApi::class)
private class NestedContentMap {
    private val contentMap = MultiValueMap<MovableContent<Any?>, NestedMovableContent>()
    private val containerMap = MultiValueMap<MovableContentStateReference, MovableContent<Any?>>()

    fun add(content: MovableContent<Any?>, nestedContent: NestedMovableContent) {
        contentMap.add(content, nestedContent)
        containerMap.add(nestedContent.container, content)
    }

    fun clear() {
        contentMap.clear()
        containerMap.clear()
    }

    fun removeLast(key: MovableContent<Any?>) =
        contentMap.removeLast(key).also { if (contentMap.isEmpty()) containerMap.clear() }

    operator fun contains(key: MovableContent<Any?>) = key in contentMap

    fun usedContainer(reference: MovableContentStateReference) {
        containerMap.forEachValue(reference) { value ->
            contentMap.removeValueIf(value) { it.container == reference }
        }
    }
}

@InternalComposeApi
private class NestedMovableContent(
    val content: MovableContentStateReference,
    val container: MovableContentStateReference
)<|MERGE_RESOLUTION|>--- conflicted
+++ resolved
@@ -465,13 +465,7 @@
                     if (_state.value <= State.ShuttingDown) return@run
                 }
             }
-<<<<<<< HEAD
-            synchronized(stateLock) {
-                snapshotInvalidations = MutableScatterSet()
-            }
-=======
             synchronized(stateLock) { snapshotInvalidations = MutableScatterSet() }
->>>>>>> 8b9e74df
             complete = true
         } finally {
             if (!complete) {
@@ -492,13 +486,6 @@
     private inline fun recordComposerModifications(
         onEachInvalidComposition: (ControlledComposition) -> Unit
     ) {
-<<<<<<< HEAD
-        val changes = synchronized(stateLock) {
-            snapshotInvalidations.also {
-                if (it.isNotEmpty()) snapshotInvalidations = MutableScatterSet()
-            }
-        }.wrapIntoSet()
-=======
         val changes =
             synchronized(stateLock) {
                     snapshotInvalidations.also {
@@ -506,7 +493,6 @@
                     }
                 }
                 .wrapIntoSet()
->>>>>>> 8b9e74df
         if (changes.isNotEmpty()) {
             knownCompositions.fastForEach { composition ->
                 composition.recordModificationsOf(changes)
@@ -1054,21 +1040,6 @@
             // Observe snapshot changes and propagate them to known composers only from
             // this caller's dispatcher, never working with the same composer in parallel.
             // unregisterApplyObserver is called as part of the big finally below
-<<<<<<< HEAD
-            val unregisterApplyObserver = Snapshot.registerApplyObserver { changed, _ ->
-                synchronized(stateLock) {
-                    if (_state.value >= State.Idle) {
-                        val snapshotInvalidations = snapshotInvalidations
-                        changed.fastForEach {
-                            if (
-                                it is StateObjectImpl &&
-                                    !it.isReadIn(ReaderKind.Composition)
-                            ) {
-                                // continue if we know that state is never read in composition
-                                return@fastForEach
-                            }
-                            snapshotInvalidations.add(it)
-=======
             val unregisterApplyObserver =
                 Snapshot.registerApplyObserver { changed, _ ->
                     synchronized(stateLock) {
@@ -1087,7 +1058,6 @@
                                 }
                                 deriveStateLocked()
                             } else null
->>>>>>> 8b9e74df
                         }
                         ?.resume(Unit)
                 }
