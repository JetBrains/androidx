/*
 * Copyright 2019 The Android Open Source Project
 *
 * Licensed under the Apache License, Version 2.0 (the "License");
 * you may not use this file except in compliance with the License.
 * You may obtain a copy of the License at
 *
 *      http://www.apache.org/licenses/LICENSE-2.0
 *
 * Unless required by applicable law or agreed to in writing, software
 * distributed under the License is distributed on an "AS IS" BASIS,
 * WITHOUT WARRANTIES OR CONDITIONS OF ANY KIND, either express or implied.
 * See the License for the specific language governing permissions and
 * limitations under the License.
 */

package androidx.compose.runtime

import androidx.compose.runtime.tooling.CompositionData
import androidx.compose.runtime.external.kotlinx.collections.immutable.persistentHashMapOf
import kotlin.coroutines.CoroutineContext

private val EmptyCompositionLocalMap: CompositionLocalMap = persistentHashMapOf()

/**
 * A [CompositionContext] is an opaque type that is used to logically "link" two compositions
 * together. The [CompositionContext] instance represents a reference to the "parent" composition
 * in a specific position of that composition's tree, and the instance can then be given to a new
 * "child" composition. This reference ensures that invalidations and [CompositionLocal]s flow
 * logically through the two compositions as if they were not separate.
 *
 * The "parent" of a root composition is a [Recomposer].
 *
 * @see rememberCompositionContext
 */
@OptIn(InternalComposeApi::class, ExperimentalComposeRuntimeApi::class)
abstract class CompositionContext internal constructor() {
    internal abstract val compoundHashKey: Int
    internal abstract val collectingParameterInformation: Boolean
<<<<<<< HEAD
    internal abstract val effectCoroutineContext: CoroutineContext
=======
    internal abstract val collectingSourceInformation: Boolean
    internal open val observerHolder: CompositionObserverHolder? get() = null

    /**
     *  The [CoroutineContext] with which effects for the composition will be executed in.
     */
    abstract val effectCoroutineContext: CoroutineContext
>>>>>>> fdff00cc
    internal abstract val recomposeCoroutineContext: CoroutineContext
    internal abstract fun composeInitial(
        composition: ControlledComposition,
        content: @Composable () -> Unit
    )
    internal abstract fun invalidate(composition: ControlledComposition)
    internal abstract fun invalidateScope(scope: RecomposeScopeImpl)

    internal open fun recordInspectionTable(table: MutableSet<CompositionData>) {}
    internal open fun registerComposer(composer: Composer) { }
    internal open fun unregisterComposer(composer: Composer) { }
    internal abstract fun registerComposition(composition: ControlledComposition)
    internal abstract fun unregisterComposition(composition: ControlledComposition)

    internal open fun getCompositionLocalScope(): CompositionLocalMap = EmptyCompositionLocalMap
    internal open fun startComposing() {}
    internal open fun doneComposing() {}

    internal abstract fun insertMovableContent(reference: MovableContentStateReference)
    internal abstract fun deletedMovableContent(reference: MovableContentStateReference)

    internal abstract fun movableContentStateReleased(
        reference: MovableContentStateReference,
        data: MovableContentState
    )

    internal open fun movableContentStateResolve(
        reference: MovableContentStateReference
    ): MovableContentState? = null

    internal abstract fun reportRemovedComposition(composition: ControlledComposition)
}<|MERGE_RESOLUTION|>--- conflicted
+++ resolved
@@ -16,11 +16,12 @@
 
 package androidx.compose.runtime
 
+import androidx.compose.runtime.internal.persistentCompositionLocalHashMapOf
 import androidx.compose.runtime.tooling.CompositionData
-import androidx.compose.runtime.external.kotlinx.collections.immutable.persistentHashMapOf
 import kotlin.coroutines.CoroutineContext
 
-private val EmptyCompositionLocalMap: CompositionLocalMap = persistentHashMapOf()
+private val EmptyPersistentCompositionLocalMap: PersistentCompositionLocalMap =
+    persistentCompositionLocalHashMapOf()
 
 /**
  * A [CompositionContext] is an opaque type that is used to logically "link" two compositions
@@ -37,9 +38,6 @@
 abstract class CompositionContext internal constructor() {
     internal abstract val compoundHashKey: Int
     internal abstract val collectingParameterInformation: Boolean
-<<<<<<< HEAD
-    internal abstract val effectCoroutineContext: CoroutineContext
-=======
     internal abstract val collectingSourceInformation: Boolean
     internal open val observerHolder: CompositionObserverHolder? get() = null
 
@@ -47,7 +45,6 @@
      *  The [CoroutineContext] with which effects for the composition will be executed in.
      */
     abstract val effectCoroutineContext: CoroutineContext
->>>>>>> fdff00cc
     internal abstract val recomposeCoroutineContext: CoroutineContext
     internal abstract fun composeInitial(
         composition: ControlledComposition,
@@ -62,7 +59,8 @@
     internal abstract fun registerComposition(composition: ControlledComposition)
     internal abstract fun unregisterComposition(composition: ControlledComposition)
 
-    internal open fun getCompositionLocalScope(): CompositionLocalMap = EmptyCompositionLocalMap
+    internal open fun getCompositionLocalScope(): PersistentCompositionLocalMap =
+        EmptyPersistentCompositionLocalMap
     internal open fun startComposing() {}
     internal open fun doneComposing() {}
 
