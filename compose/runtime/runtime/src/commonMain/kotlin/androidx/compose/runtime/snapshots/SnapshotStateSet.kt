--- conflicted
+++ resolved
@@ -221,13 +221,7 @@
 private class StateSetIterator<T>(val set: SnapshotStateSet<T>, val iterator: Iterator<T>) :
     MutableIterator<T> {
     var current: T? = null
-<<<<<<< HEAD
-    @Suppress("OPTIONAL_DECLARATION_USAGE_IN_NON_COMMON_SOURCE")
-    @kotlin.js.JsName("_hasNext")
-    var next: T? = null
-=======
     @JsName("var_next") var next: T? = null
->>>>>>> 6f09cf2a
     var modification = set.modification
 
     init {
