--- conflicted
+++ resolved
@@ -426,11 +426,7 @@
     private val parentContext: CoroutineContext,
     private val overlayContext: CoroutineContext,
 ) : CoroutineScope, RememberObserver {
-<<<<<<< HEAD
-    private val lock = SynchronizedObject()
-=======
     private val lock = makeSynchronizedObject(this)
->>>>>>> 6f09cf2a
 
     // The goal of this implementation is to make cancellation as cheap as possible if the
     // coroutineContext property was never accessed, consisting only of taking a monitor lock and
