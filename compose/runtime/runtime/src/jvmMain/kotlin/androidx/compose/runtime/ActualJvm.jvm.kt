--- conflicted
+++ resolved
@@ -18,7 +18,6 @@
 
 import androidx.compose.runtime.internal.ThreadMap
 import androidx.compose.runtime.internal.emptyThreadMap
-<<<<<<< HEAD
 import androidx.compose.runtime.snapshots.Snapshot
 import androidx.compose.runtime.snapshots.SnapshotContextElement
 import kotlin.coroutines.CoroutineContext
@@ -28,31 +27,6 @@
 internal actual typealias AtomicReference<V> = java.util.concurrent.atomic.AtomicReference<V>
 
 internal actual fun getCurrentThreadId(): Long = Thread.currentThread().id
-=======
-
-internal actual typealias AtomicReference<V> = java.util.concurrent.atomic.AtomicReference<V>
-
-internal actual class ThreadLocal<T> actual constructor(
-    private val initialValue: () -> T
-) : java.lang.ThreadLocal<T>() {
-    @Suppress("UNCHECKED_CAST")
-    actual override fun get(): T {
-        return super.get() as T
-    }
-
-    actual override fun set(value: T) {
-        super.set(value)
-    }
-
-    override fun initialValue(): T? {
-        return initialValue.invoke()
-    }
-
-    actual override fun remove() {
-        super.remove()
-    }
-}
->>>>>>> b76585a2
 
 @InternalComposeApi
 actual fun identityHashCode(instance: Any?): Int = System.identityHashCode(instance)
@@ -86,26 +60,6 @@
 internal actual class WeakReference<T : Any> actual constructor(reference: T) :
     java.lang.ref.WeakReference<T>(reference)
 
-<<<<<<< HEAD
-/**
- * Implementation of [SnapshotContextElement] that enters a single given snapshot when updating
- * the thread context of a resumed coroutine.
- */
-@ExperimentalComposeApi
-internal actual class SnapshotContextElementImpl actual constructor(
-    private val snapshot: Snapshot
-) : SnapshotContextElement, ThreadContextElement<Snapshot?> {
-    override val key: CoroutineContext.Key<*>
-        get() = SnapshotContextElement
-
-    override fun updateThreadContext(context: CoroutineContext): Snapshot? =
-        snapshot.unsafeEnter()
-
-    override fun restoreThreadContext(context: CoroutineContext, oldState: Snapshot?) {
-        snapshot.unsafeLeave(oldState)
-    }
-}
-
 internal actual abstract class PlatformOptimizedCancellationException actual constructor(
     message: String?
 ) : CancellationException(message) {
@@ -118,8 +72,6 @@
 
 }
 
-=======
->>>>>>> b76585a2
 internal actual fun currentThreadId(): Long = Thread.currentThread().id
 
 internal actual fun currentThreadName(): String = Thread.currentThread().name