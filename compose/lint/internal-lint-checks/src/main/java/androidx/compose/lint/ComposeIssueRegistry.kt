/*
 * Copyright 2019 The Android Open Source Project
 *
 * Licensed under the Apache License, Version 2.0 (the "License");
 * you may not use this file except in compliance with the License.
 * You may obtain a copy of the License at
 *
 *      http://www.apache.org/licenses/LICENSE-2.0
 *
 * Unless required by applicable law or agreed to in writing, software
 * distributed under the License is distributed on an "AS IS" BASIS,
 * WITHOUT WARRANTIES OR CONDITIONS OF ANY KIND, either express or implied.
 * See the License for the specific language governing permissions and
 * limitations under the License.
 */

@file:Suppress("UnstableApiUsage")

package androidx.compose.lint

import com.android.tools.lint.client.api.IssueRegistry
import com.android.tools.lint.client.api.Vendor
import com.android.tools.lint.detector.api.CURRENT_API
import com.android.tools.lint.detector.api.Issue

class ComposeIssueRegistry : IssueRegistry() {
    override val minApi = CURRENT_API
    override val api = 14
    override val issues get(): List<Issue> {
        return listOf(
            AsCollectionDetector.ISSUE,
            ExceptionMessageDetector.ISSUE,
            ListIteratorDetector.ISSUE,
<<<<<<< HEAD
            ModifierInspectorInfoDetector.ISSUE,
=======
            SteppedForLoopDetector.ISSUE,
>>>>>>> fdff00cc
            UnnecessaryLambdaCreationDetector.ISSUE,
            CommonModuleIncompatibilityDetector.IMPORT_ISSUE,
            CommonModuleIncompatibilityDetector.REFERENCE_ISSUE,
            CommonModuleIncompatibilityDetector.EXTENDS_LAMBDA_ISSUE,
            PrimitiveInCollectionDetector.ISSUE,
        )
    }
    override val vendor = Vendor(
        vendorName = "Jetpack Compose",
        identifier = "compose:lint:internal-lint-checks",
        feedbackUrl = "https://issuetracker.google.com/issues/new?component=612128"
    )
}<|MERGE_RESOLUTION|>--- conflicted
+++ resolved
@@ -31,11 +31,7 @@
             AsCollectionDetector.ISSUE,
             ExceptionMessageDetector.ISSUE,
             ListIteratorDetector.ISSUE,
-<<<<<<< HEAD
-            ModifierInspectorInfoDetector.ISSUE,
-=======
             SteppedForLoopDetector.ISSUE,
->>>>>>> fdff00cc
             UnnecessaryLambdaCreationDetector.ISSUE,
             CommonModuleIncompatibilityDetector.IMPORT_ISSUE,
             CommonModuleIncompatibilityDetector.REFERENCE_ISSUE,
