/*
 * Copyright 2020 The Android Open Source Project
 *
 * Licensed under the Apache License, Version 2.0 (the "License");
 * you may not use this file except in compliance with the License.
 * You may obtain a copy of the License at
 *
 *      http://www.apache.org/licenses/LICENSE-2.0
 *
 * Unless required by applicable law or agreed to in writing, software
 * distributed under the License is distributed on an "AS IS" BASIS,
 * WITHOUT WARRANTIES OR CONDITIONS OF ANY KIND, either express or implied.
 * See the License for the specific language governing permissions and
 * limitations under the License.
 */

package androidx.compose.plugins.kotlin

import org.junit.Test

class FunctionBodySkippingTransformTests : AbstractIrTransformTest() {
    private fun comparisonPropagation(
        unchecked: String,
        checked: String,
        expectedTransformed: String,
        dumpTree: Boolean = false
    ) = verifyComposeIrTransform(
        """
            import androidx.compose.Composable
            import androidx.compose.Direct

            $checked
        """.trimIndent(),
        expectedTransformed,
        """
            import androidx.compose.Composable

            $unchecked
        """.trimIndent(),
        dumpTree
    )

    @Test
    fun testIfInLambda(): Unit = comparisonPropagation(
        """
            @Composable fun A(x: Int = 0, y: Int = 0) {}
            @Composable fun Wrap(children: @Composable() () -> Unit) {
                children()
            }
        """,
        """
            @Composable
            fun Test(x: Int = 0, y: Int = 0) {
                Wrap {
                    if (x > 0) {
                        A(x)
                    } else {
                        A(x)
                    }
                }
            }
        """,
        """
            @Composable
            fun Test(x: Int, y: Int, %composer: Composer<*>?, %key: Int, %changed: Int, %default: Int) {
              %composer.startRestartGroup(%key)
              val %dirty = %changed
              val x = if (%default and 0b0001 !== 0) 0 else x
              val y = if (%default and 0b0010 !== 0) 0 else y
              if (%default and 0b0001 !== 0) {
                %dirty = %dirty or 0b0110
              } else if (%changed and 0b0110 === 0) {
                %dirty = %dirty or if (%composer.changed(x)) 0b0100 else 0b0010
              }
              if (%default and 0b0010 !== 0) {
                %dirty = %dirty or 0b00011000
              } else if (%changed and 0b00011000 === 0) {
                %dirty = %dirty or if (%composer.changed(y)) 0b00010000 else 0b1000
              }
              if (%dirty and 0b1011 xor 0b1010 !== 0 || !%composer.skipping) {
                Wrap(restartableFunction(%composer, <>, true) { %composer: Composer<*>?, %key: Int, %changed: Int ->
                  if (%changed and 0b0011 xor 0b0010 !== 0 || !%composer.skipping) {
                    if (x > 0) {
                      %composer.startReplaceableGroup(<>)
                      A(x, 0, %composer, <>, 0b0110 and %dirty, 0b0010)
                      %composer.endReplaceableGroup()
                    } else {
                      %composer.startReplaceableGroup(<>)
                      A(x, 0, %composer, <>, 0b0110 and %dirty, 0b0010)
                      %composer.endReplaceableGroup()
                    }
                  } else {
                    %composer.skipToGroupEnd()
                  }
                }, %composer, <>, 0)
              } else {
                %composer.skipToGroupEnd()
              }
              %composer.endRestartGroup()?.updateScope { %composer: Composer<*>?, %key: Int, %force: Int ->
                Test(x, y, %composer, %key, %changed or 0b0001, %default)
              }
            }
        """
    )

    @Test
    fun testUntrackedLambda(): Unit = comparisonPropagation(
        """
            @Composable fun A(x: Int = 0, y: Int = 0) {}
            @Composable fun Wrap(children: @Composable () -> Unit) {
                children()
            }
        """,
        """
            import androidx.compose.Untracked

            @Composable
            fun Test(x: Int = 0, y: Int = 0) {
                Wrap @Untracked {
                    A(x)
                }
            }
        """,
        """
            @Composable
            fun Test(x: Int, y: Int, %composer: Composer<*>?, %key: Int, %changed: Int, %default: Int) {
              %composer.startRestartGroup(%key)
              val %dirty = %changed
              val x = if (%default and 0b0001 !== 0) 0 else x
              val y = if (%default and 0b0010 !== 0) 0 else y
              if (%default and 0b0001 !== 0) {
                %dirty = %dirty or 0b0110
              } else if (%changed and 0b0110 === 0) {
                %dirty = %dirty or if (%composer.changed(x)) 0b0100 else 0b0010
              }
              if (%default and 0b0010 !== 0) {
                %dirty = %dirty or 0b00011000
              } else if (%changed and 0b00011000 === 0) {
                %dirty = %dirty or if (%composer.changed(y)) 0b00010000 else 0b1000
              }
              if (%dirty and 0b1011 xor 0b1010 !== 0 || !%composer.skipping) {
                Wrap(restartableFunction(%composer, <>, false) { %composer: Composer<*>?, %key: Int, %changed: Int ->
                  %composer.startReplaceableGroup(%key)
                  A(x, 0, %composer, <>, 0b0110 and %dirty, 0b0010)
                  %composer.endReplaceableGroup()
                }, %composer, <>, 0)
              } else {
                %composer.skipToGroupEnd()
              }
              %composer.endRestartGroup()?.updateScope { %composer: Composer<*>?, %key: Int, %force: Int ->
                Test(x, y, %composer, %key, %changed or 0b0001, %default)
              }
            }
        """
    )

    @Test
    fun testSimpleColumn(): Unit = comparisonPropagation(
        """
            import androidx.compose.Stable
            import androidx.compose.Immutable

            @Stable
            interface Modifier {
              companion object : Modifier { }
            }

            @Immutable
            interface Arrangement {
              @Immutable
              interface Vertical : Arrangement

              object Top : Vertical
            }

            enum class LayoutOrientation {
                Horizontal,
                Vertical
            }

            enum class SizeMode {
                Wrap,
                Expand
            }

            @Immutable
            data class Alignment(
                val verticalBias: Float,
                val horizontalBias: Float
            ) {
                @Immutable
                data class Horizontal(val bias: Float)

                companion object {
                  val Start = Alignment.Horizontal(-1f)
                }
            }
        """,
        """
            @Composable
            fun RowColumnImpl(
              orientation: LayoutOrientation,
              modifier: Modifier = Modifier,
              arrangement: Arrangement.Vertical = Arrangement.Top,
              crossAxisAlignment: Alignment.Horizontal = Alignment.Start,
              crossAxisSize: SizeMode = SizeMode.Wrap,
              children: @Composable() ()->Unit
            ) {
              println()
            }

            @Composable
            fun Column(
                modifier: Modifier = Modifier,
                verticalArrangement: Arrangement.Vertical = Arrangement.Top,
                horizontalGravity: Alignment.Horizontal = Alignment.Start,
                children: @Composable() ()->Unit
            ) {
              RowColumnImpl(
                orientation = LayoutOrientation.Vertical,
                arrangement = verticalArrangement,
                crossAxisAlignment = horizontalGravity,
                crossAxisSize = SizeMode.Wrap,
                modifier = modifier,
                children = children
              )
            }
        """,
        """
            @Composable
            fun RowColumnImpl(orientation: LayoutOrientation, modifier: Modifier?, arrangement: Vertical?, crossAxisAlignment: Horizontal?, crossAxisSize: SizeMode?, children: Function3<Composer<*>, Int, Int, Unit>, %composer: Composer<*>?, %key: Int, %changed: Int, %default: Int) {
              %composer.startRestartGroup(%key)
              val %dirty = %changed
              val modifier = if (%default and 0b0010 !== 0) {
                Companion
              } else {
                modifier
              }
              val arrangement = if (%default and 0b0100 !== 0) {
                Top
              } else {
                arrangement
              }
              val crossAxisAlignment = crossAxisAlignment
              val crossAxisSize = if (%default and 0b00010000 !== 0) {
                SizeMode.Wrap
              } else {
                crossAxisSize
              }
              if (%default and 0b0001 !== 0) {
                %dirty = %dirty or 0b0110
              } else if (%changed and 0b0110 === 0) {
                %dirty = %dirty or if (%composer.changed(orientation)) 0b0100 else 0b0010
              }
              if (%default and 0b0010 !== 0) {
                %dirty = %dirty or 0b00011000
              } else if (%changed and 0b00011000 === 0) {
                %dirty = %dirty or if (%composer.changed(modifier)) 0b00010000 else 0b1000
              }
              if (%default and 0b0100 !== 0) {
                %dirty = %dirty or 0b01100000
              } else if (%changed and 0b01100000 === 0) {
                %dirty = %dirty or if (%composer.changed(arrangement)) 0b01000000 else 0b00100000
              }
              if (%changed and 0b000110000000 === 0) {
                %dirty = %dirty or if (%default and 0b1000 === 0 && %composer.changed(crossAxisAlignment)) 0b000100000000 else 0b10000000
              }
              if (%default and 0b00010000 !== 0) {
                %dirty = %dirty or 0b011000000000
              } else if (%changed and 0b011000000000 === 0) {
                %dirty = %dirty or if (%composer.changed(crossAxisSize)) 0b010000000000 else 0b001000000000
              }
              if (%default and 0b00100000 !== 0) {
                %dirty = %dirty or 0b0001100000000000
              } else if (%changed and 0b0001100000000000 === 0) {
                %dirty = %dirty or if (%composer.changed(children)) 0b0001000000000000 else 0b100000000000
              }
              if (%dirty and 0b101010101011 xor 0b101010101010 !== 0 || !%composer.skipping) {
                if (%changed and 0b0001 === 0 || %composer.defaultsInvalid) {
                  %composer.startDefaults()
                  if (%default and 0b1000 !== 0) {
                    crossAxisAlignment = Companion.Start
                  }
                  %composer.endDefaults()
                } else {
                  %composer.skipCurrentGroup()
                }
                println()
              } else {
                %composer.skipToGroupEnd()
              }
              %composer.endRestartGroup()?.updateScope { %composer: Composer<*>?, %key: Int, %force: Int ->
                RowColumnImpl(orientation, modifier, arrangement, crossAxisAlignment, crossAxisSize, children, %composer, %key, %changed or 0b0001, %default)
              }
            }
            @Composable
            fun Column(modifier: Modifier?, verticalArrangement: Vertical?, horizontalGravity: Horizontal?, children: Function3<Composer<*>, Int, Int, Unit>, %composer: Composer<*>?, %key: Int, %changed: Int, %default: Int) {
              %composer.startRestartGroup(%key)
              val %dirty = %changed
              val modifier = if (%default and 0b0001 !== 0) {
                Companion
              } else {
                modifier
              }
              val verticalArrangement = if (%default and 0b0010 !== 0) {
                Top
              } else {
                verticalArrangement
              }
              val horizontalGravity = horizontalGravity
              if (%default and 0b0001 !== 0) {
                %dirty = %dirty or 0b0110
              } else if (%changed and 0b0110 === 0) {
                %dirty = %dirty or if (%composer.changed(modifier)) 0b0100 else 0b0010
              }
              if (%default and 0b0010 !== 0) {
                %dirty = %dirty or 0b00011000
              } else if (%changed and 0b00011000 === 0) {
                %dirty = %dirty or if (%composer.changed(verticalArrangement)) 0b00010000 else 0b1000
              }
              if (%changed and 0b01100000 === 0) {
                %dirty = %dirty or if (%default and 0b0100 === 0 && %composer.changed(horizontalGravity)) 0b01000000 else 0b00100000
              }
              if (%default and 0b1000 !== 0) {
                %dirty = %dirty or 0b000110000000
              } else if (%changed and 0b000110000000 === 0) {
                %dirty = %dirty or if (%composer.changed(children)) 0b000100000000 else 0b10000000
              }
              if (%dirty and 0b10101011 xor 0b10101010 !== 0 || !%composer.skipping) {
                if (%changed and 0b0001 === 0 || %composer.defaultsInvalid) {
                  %composer.startDefaults()
                  if (%default and 0b0100 !== 0) {
                    horizontalGravity = Companion.Start
                  }
                  %composer.endDefaults()
                } else {
                  %composer.skipCurrentGroup()
                }
                val tmp0_orientation = LayoutOrientation.Vertical
                val tmp1_arrangement = verticalArrangement
                val tmp2_crossAxisAlignment = horizontalGravity
                val tmp3_crossAxisSize = SizeMode.Wrap
                val tmp4_modifier = modifier
                val tmp5_children = children
                RowColumnImpl(tmp0_orientation, tmp4_modifier, tmp1_arrangement, tmp2_crossAxisAlignment, tmp3_crossAxisSize, tmp5_children, %composer, <>, 0b011000000110 or 0b00011000 and %dirty shl 0b0010 or 0b01100000 and %dirty shl 0b0010 or 0b000110000000 and %dirty shl 0b0010 or 0b0001100000000000 and %dirty shl 0b0100, 0)
              } else {
                %composer.skipToGroupEnd()
              }
              %composer.endRestartGroup()?.updateScope { %composer: Composer<*>?, %key: Int, %force: Int ->
                Column(modifier, verticalArrangement, horizontalGravity, children, %composer, %key, %changed or 0b0001, %default)
              }
            }
        """
    )

    @Test
    fun testSimplerBox(): Unit = comparisonPropagation(
        """
            import androidx.compose.Stable

            @Stable
            interface Modifier {
              companion object : Modifier { }
            }
        """,
        """
            @Composable
            fun SimpleBox(modifier: Modifier = Modifier) {
               println()
            }
        """,
        """
            @Composable
            fun SimpleBox(modifier: Modifier?, %composer: Composer<*>?, %key: Int, %changed: Int, %default: Int) {
              %composer.startRestartGroup(%key)
              val %dirty = %changed
              val modifier = if (%default and 0b0001 !== 0) {
                Companion
              } else {
                modifier
              }
              if (%default and 0b0001 !== 0) {
                %dirty = %dirty or 0b0110
              } else if (%changed and 0b0110 === 0) {
                %dirty = %dirty or if (%composer.changed(modifier)) 0b0100 else 0b0010
              }
              if (%dirty and 0b0011 xor 0b0010 !== 0 || !%composer.skipping) {
                println()
              } else {
                %composer.skipToGroupEnd()
              }
              %composer.endRestartGroup()?.updateScope { %composer: Composer<*>?, %key: Int, %force: Int ->
                SimpleBox(modifier, %composer, %key, %changed or 0b0001, %default)
              }
            }
        """
    )

    @Test
    fun testDefaultSkipping(): Unit = comparisonPropagation(
        """
            fun newInt(): Int = 123
        """,
        """
            @Composable
            fun Example(a: Int = newInt()) {
               print(a)
            }
        """,
        """
            @Composable
            fun Example(a: Int, %composer: Composer<*>?, %key: Int, %changed: Int, %default: Int) {
              %composer.startRestartGroup(%key)
              val %dirty = %changed
              val a = a
              if (%changed and 0b0110 === 0) {
                %dirty = %dirty or if (%default and 0b0001 === 0 && %composer.changed(a)) 0b0100 else 0b0010
              }
              if (%dirty and 0b0011 xor 0b0010 !== 0 || !%composer.skipping) {
                if (%changed and 0b0001 === 0 || %composer.defaultsInvalid) {
                  %composer.startDefaults()
                  if (%default and 0b0001 !== 0) {
                    a = newInt()
                  }
                  %composer.endDefaults()
                } else {
                  %composer.skipCurrentGroup()
                }
                print(a)
              } else {
                %composer.skipToGroupEnd()
              }
              %composer.endRestartGroup()?.updateScope { %composer: Composer<*>?, %key: Int, %force: Int ->
                Example(a, %composer, %key, %changed or 0b0001, %default)
              }
            }
        """
    )

    @Test
    fun testSimpleBoxWithShape(): Unit = comparisonPropagation(
        """
            import androidx.compose.Stable

            @Stable
            interface Modifier {
              companion object : Modifier { }
            }

            interface Shape {
            }

            val RectangleShape = object : Shape { }
        """,
        """
            @Composable
            fun SimpleBox(modifier: Modifier = Modifier, shape: Shape = RectangleShape) {
               println()
            }
        """,
        """
            @Composable
            fun SimpleBox(modifier: Modifier?, shape: Shape?, %composer: Composer<*>?, %key: Int, %changed: Int, %default: Int) {
              %composer.startRestartGroup(%key)
              val %dirty = %changed
              val modifier = if (%default and 0b0001 !== 0) {
                Companion
              } else {
                modifier
              }
              val shape = shape
              if (%default and 0b0001 !== 0) {
                %dirty = %dirty or 0b0110
              } else if (%changed and 0b0110 === 0) {
                %dirty = %dirty or if (%composer.changed(modifier)) 0b0100 else 0b0010
              }
              if (%default and 0b0010 !== 0) {
                %dirty = %dirty or 0b1000
              }
              if (%default.inv() and 0b0010 !== 0 || %dirty and 0b1011 xor 0b1010 !== 0 || !%composer.skipping) {
                if (%changed and 0b0001 === 0 || %composer.defaultsInvalid) {
                  %composer.startDefaults()
                  if (%default and 0b0010 !== 0) {
                    shape = RectangleShape
                  }
                  %composer.endDefaults()
                } else {
                  %composer.skipCurrentGroup()
                }
                println()
              } else {
                %composer.skipToGroupEnd()
              }
              %composer.endRestartGroup()?.updateScope { %composer: Composer<*>?, %key: Int, %force: Int ->
                SimpleBox(modifier, shape, %composer, %key, %changed or 0b0001, %default)
              }
            }
        """
    )

    @Test
    fun testSimpleBox(): Unit = comparisonPropagation(
        """
            import androidx.compose.Stable

            @Stable
            interface Modifier {
              companion object : Modifier { }
            }
        """,
        """
            @Composable
            fun SimpleBox(modifier: Modifier = Modifier, children: @Composable() () -> Unit = {}) {
               println()
            }
        """,
        """
            @Composable
            fun SimpleBox(modifier: Modifier?, children: Function3<Composer<*>, Int, Int, Unit>?, %composer: Composer<*>?, %key: Int, %changed: Int, %default: Int) {
              %composer.startRestartGroup(%key)
              val %dirty = %changed
              val modifier = if (%default and 0b0001 !== 0) {
                Companion
              } else {
                modifier
              }
              val children = children
              if (%default and 0b0001 !== 0) {
                %dirty = %dirty or 0b0110
              } else if (%changed and 0b0110 === 0) {
                %dirty = %dirty or if (%composer.changed(modifier)) 0b0100 else 0b0010
              }
              if (%changed and 0b00011000 === 0) {
                %dirty = %dirty or if (%default and 0b0010 === 0 && %composer.changed(children)) 0b00010000 else 0b1000
              }
              if (%dirty and 0b1011 xor 0b1010 !== 0 || !%composer.skipping) {
                if (%changed and 0b0001 === 0 || %composer.defaultsInvalid) {
                  %composer.startDefaults()
                  if (%default and 0b0010 !== 0) {
                    children = restartableFunctionInstance(<>, true) { %composer: Composer<*>?, %key: Int, %changed: Int ->
                      if (%changed and 0b0011 xor 0b0010 !== 0 || !%composer.skipping) {
                        Unit
                      } else {
                        %composer.skipToGroupEnd()
                      }
                    }
                  }
                  %composer.endDefaults()
                } else {
                  %composer.skipCurrentGroup()
                }
                println()
              } else {
                %composer.skipToGroupEnd()
              }
              %composer.endRestartGroup()?.updateScope { %composer: Composer<*>?, %key: Int, %force: Int ->
                SimpleBox(modifier, children, %composer, %key, %changed or 0b0001, %default)
              }
            }
        """
    )

    @Test
    fun testComposableLambdaWithStableParams(): Unit = comparisonPropagation(
        """
            import androidx.compose.Immutable

            @Immutable class Foo
            @Composable fun A(x: Int) {}
            @Composable fun B(y: Foo) {}
        """,
        """
            val foo = @Composable { x: Int, y: Foo ->
                A(x)
                B(y)
            }
        """,
        """
            val foo: Function5<Int, Foo, Composer<*>, Int, Int, Unit> = restartableFunctionInstance(<>, true) { x: Int, y: Foo, %composer: Composer<*>?, %key: Int, %changed: Int ->
              val %dirty = %changed
              if (%changed and 0b0110 === 0) {
                %dirty = %dirty or if (%composer.changed(x)) 0b0100 else 0b0010
              }
              if (%changed and 0b00011000 === 0) {
                %dirty = %dirty or if (%composer.changed(y)) 0b00010000 else 0b1000
              }
              if (%dirty and 0b00101011 xor 0b00101010 !== 0 || !%composer.skipping) {
                A(x, %composer, <>, 0b0110 and %dirty)
                B(y, %composer, <>, 0b0110 and %dirty shr 0b0010)
              } else {
                %composer.skipToGroupEnd()
              }
            }
        """
    )

    @Test
    fun testComposableLambdaWithUnstableParams(): Unit = comparisonPropagation(
        """
            class Foo
            @Composable fun A(x: Int) {}
            @Composable fun B(y: Foo) {}
        """,
        """
            val foo = @Composable { x: Int, y: Foo ->
                A(x)
                B(y)
            }
        """,
        """
            val foo: Function5<Int, Foo, Composer<*>, Int, Int, Unit> = restartableFunctionInstance(<>, true) { x: Int, y: Foo, %composer: Composer<*>?, %key: Int, %changed: Int ->
              A(x, %composer, <>, 0b0110 and %changed)
              B(y, %composer, <>, 0b0110 and %changed shr 0b0010)
            }
        """
    )

    @Test
    fun testComposableLambdaWithStableParamsAndReturnValue(): Unit = comparisonPropagation(
        """
        """,
        """
            @Composable fun SomeThing(children: @Composable() () -> Unit) {}

            @Composable
            fun Example() {
                SomeThing {
                    val id = object {}
                }
            }
        """,
        """
            @Composable
            fun SomeThing(children: Function3<Composer<*>, Int, Int, Unit>, %composer: Composer<*>?, %key: Int, %changed: Int) {
              %composer.startRestartGroup(%key)
              val %dirty = %changed
              if (%changed and 0b0110 === 0) {
                %dirty = %dirty or if (%composer.changed(children)) 0b0100 else 0b0010
              }
              if (%dirty and 0b0011 xor 0b0010 !== 0 || !%composer.skipping) {
              } else {
                %composer.skipToGroupEnd()
              }
              %composer.endRestartGroup()?.updateScope { %composer: Composer<*>?, %key: Int, %force: Int ->
                SomeThing(children, %composer, %key, %changed or 0b0001)
              }
            }
            @Composable
            fun Example(%composer: Composer<*>?, %key: Int, %changed: Int) {
              %composer.startRestartGroup(%key)
              if (%changed !== 0 || !%composer.skipping) {
                SomeThing(restartableFunction(%composer, <>, true) { %composer: Composer<*>?, %key: Int, %changed: Int ->
                  if (%changed and 0b0011 xor 0b0010 !== 0 || !%composer.skipping) {
                    val id = object
                  } else {
                    %composer.skipToGroupEnd()
                  }
                }, %composer, <>, 0)
              } else {
                %composer.skipToGroupEnd()
              }
              %composer.endRestartGroup()?.updateScope { %composer: Composer<*>?, %key: Int, %force: Int ->
                Example(%composer, %key, %changed or 0b0001)
              }
            }
        """
    )

    @Test
    fun testPrimitiveVarargParams(): Unit = comparisonPropagation(
        """
        """,
        """
            @Composable
            fun B(vararg values: Int) {
                print(values)
            }
        """,
        """
            @Composable
            fun B(values: IntArray, %composer: Composer<*>?, %key: Int, %changed: Int) {
              %composer.startRestartGroup(%key)
              val %dirty = %changed
              %composer.startReplaceableGroup(values.size)
              val tmp0_iterator = values.iterator()
              while (tmp0_iterator.hasNext()) {
                val value = tmp0_iterator.next()
                %dirty = %dirty or if (%composer.changed(value)) 0b0100 else 0
              }
              %composer.endReplaceableGroup()
              if (%dirty and 0b0110 === 0) {
                %dirty = %dirty or 0b0010
              }
              if (%dirty and 0b0011 xor 0b0010 !== 0 || !%composer.skipping) {
                print(values)
              } else {
                %composer.skipToGroupEnd()
              }
              %composer.endRestartGroup()?.updateScope { %composer: Composer<*>?, %key: Int, %force: Int ->
                B(*values, %composer, %key, %changed or 0b0001)
              }
            }
        """
    )

    @Test
    fun testStableVarargParams(): Unit = comparisonPropagation(
        """
            import androidx.compose.Immutable
            @Immutable class Foo
        """,
        """
            @Composable
            fun B(vararg values: Foo) {
                print(values)
            }
        """,
        """
            @Composable
            fun B(values: Array<out Foo>, %composer: Composer<*>?, %key: Int, %changed: Int) {
              %composer.startRestartGroup(%key)
              val %dirty = %changed
              %composer.startReplaceableGroup(values.size)
              val tmp0_iterator = values.iterator()
              while (tmp0_iterator.hasNext()) {
                val value = tmp0_iterator.next()
                %dirty = %dirty or if (%composer.changed(value)) 0b0100 else 0
              }
              %composer.endReplaceableGroup()
              if (%dirty and 0b0110 === 0) {
                %dirty = %dirty or 0b0010
              }
              if (%dirty and 0b0011 xor 0b0010 !== 0 || !%composer.skipping) {
                print(values)
              } else {
                %composer.skipToGroupEnd()
              }
              %composer.endRestartGroup()?.updateScope { %composer: Composer<*>?, %key: Int, %force: Int ->
                B(*values, %composer, %key, %changed or 0b0001)
              }
            }

        """
    )

    @Test
    fun testUnstableVarargParams(): Unit = comparisonPropagation(
        """
            class Foo
        """,
        """
            @Composable
            fun B(vararg values: Foo) {
                print(values)
            }
        """,
        """
            @Composable
            fun B(values: Array<out Foo>, %composer: Composer<*>?, %key: Int, %changed: Int) {
              %composer.startRestartGroup(%key)
              print(values)
              %composer.endRestartGroup()?.updateScope { %composer: Composer<*>?, %key: Int, %force: Int ->
                B(*values, %composer, %key, %changed or 0b0001)
              }
            }
        """
    )

    @Test
    fun testReceiverParamSkippability(): Unit = comparisonPropagation(
        """
        """,
        """
            class Foo {
             val counter: Int = 0
             @Composable fun A() {
                print("hello world")
             }
             @Composable fun B() {
                print(counter)
             }
            }
        """,
        """
            class Foo {
              val counter: Int = 0
              @Composable
              fun A(%composer: Composer<*>?, %key: Int, %changed: Int) {
                %composer.startRestartGroup(%key)
                val %dirty = %changed
                %dirty = %dirty or 0b0110
                if (%dirty and 0b0011 xor 0b0010 !== 0 || !%composer.skipping) {
                  print("hello world")
                } else {
                  %composer.skipToGroupEnd()
                }
                val tmp0_rcvr = <this>
                %composer.endRestartGroup()?.updateScope { %composer: Composer<*>?, %key: Int, %force: Int ->
                  tmp0_rcvr.A(%composer, %key, %changed or 0b0001)
                }
              }
              @Composable
              fun B(%composer: Composer<*>?, %key: Int, %changed: Int) {
                %composer.startRestartGroup(%key)
                val %dirty = %changed
                print(counter)
                val tmp0_rcvr = <this>
                %composer.endRestartGroup()?.updateScope { %composer: Composer<*>?, %key: Int, %force: Int ->
                  tmp0_rcvr.B(%composer, %key, %changed or 0b0001)
                }
              }
            }
        """
    )

    @Test
    fun testComposableParameter(): Unit = comparisonPropagation(
        """
            @Composable fun makeInt(): Int = 10
        """,
        """
            @Composable
            fun Example(a: Int = 0, b: Int = makeInt(), c: Int = 0) {

            }
        """,
        """
            @Composable
            fun Example(a: Int, b: Int, c: Int, %composer: Composer<*>?, %key: Int, %changed: Int, %default: Int) {
              %composer.startRestartGroup(%key)
              val %dirty = %changed
              val a = if (%default and 0b0001 !== 0) 0 else a
              val b = b
              val c = if (%default and 0b0100 !== 0) 0 else c
              if (%default and 0b0001 !== 0) {
                %dirty = %dirty or 0b0110
              } else if (%changed and 0b0110 === 0) {
                %dirty = %dirty or if (%composer.changed(a)) 0b0100 else 0b0010
              }
              if (%changed and 0b00011000 === 0) {
                %dirty = %dirty or if (%default and 0b0010 === 0 && %composer.changed(b)) 0b00010000 else 0b1000
              }
              if (%default and 0b0100 !== 0) {
                %dirty = %dirty or 0b01100000
              } else if (%changed and 0b01100000 === 0) {
                %dirty = %dirty or if (%composer.changed(c)) 0b01000000 else 0b00100000
              }
              if (%dirty and 0b00101011 xor 0b00101010 !== 0 || !%composer.skipping) {
                if (%changed and 0b0001 === 0 || %composer.defaultsInvalid) {
                  %composer.startDefaults()
                  if (%default and 0b0010 !== 0) {
                    b = makeInt(%composer, <>, 0)
                  }
                  %composer.endDefaults()
                } else {
                  %composer.skipCurrentGroup()
                }
              } else {
                %composer.skipToGroupEnd()
              }
              %composer.endRestartGroup()?.updateScope { %composer: Composer<*>?, %key: Int, %force: Int ->
                Example(a, b, c, %composer, %key, %changed or 0b0001, %default)
              }
            }
        """
    )

    @Test
    fun testComposableWithAndWithoutDefaultParams(): Unit = comparisonPropagation(
        """
            @Composable fun A(x: Int = 0, y: Int = 0) {}
        """,
        """
            @Composable fun Wrap(y: Int, children: @Composable() (x: Int) -> Unit) {
                children(y)
            }
            @Composable
            fun Test(x: Int = 0, y: Int = 0) {
                Wrap(10) {
                    A(x)
                }
            }
        """,
        """
            @Composable
            fun Wrap(y: Int, children: Function4<@[ParameterName(name = 'x')] Int, Composer<*>, Int, Int, Unit>, %composer: Composer<*>?, %key: Int, %changed: Int) {
              %composer.startRestartGroup(%key)
              val %dirty = %changed
              if (%changed and 0b0110 === 0) {
                %dirty = %dirty or if (%composer.changed(y)) 0b0100 else 0b0010
              }
              if (%changed and 0b00011000 === 0) {
                %dirty = %dirty or if (%composer.changed(children)) 0b00010000 else 0b1000
              }
              if (%dirty and 0b1011 xor 0b1010 !== 0 || !%composer.skipping) {
                children(y, %composer, <>, 0b0110 and %dirty or 0b00011000 and %dirty)
              } else {
                %composer.skipToGroupEnd()
              }
              %composer.endRestartGroup()?.updateScope { %composer: Composer<*>?, %key: Int, %force: Int ->
                Wrap(y, children, %composer, %key, %changed or 0b0001)
              }
            }
            @Composable
            fun Test(x: Int, y: Int, %composer: Composer<*>?, %key: Int, %changed: Int, %default: Int) {
              %composer.startRestartGroup(%key)
              val %dirty = %changed
              val x = if (%default and 0b0001 !== 0) 0 else x
              val y = if (%default and 0b0010 !== 0) 0 else y
              if (%default and 0b0001 !== 0) {
                %dirty = %dirty or 0b0110
              } else if (%changed and 0b0110 === 0) {
                %dirty = %dirty or if (%composer.changed(x)) 0b0100 else 0b0010
              }
              if (%default and 0b0010 !== 0) {
                %dirty = %dirty or 0b00011000
              } else if (%changed and 0b00011000 === 0) {
                %dirty = %dirty or if (%composer.changed(y)) 0b00010000 else 0b1000
              }
              if (%dirty and 0b1011 xor 0b1010 !== 0 || !%composer.skipping) {
<<<<<<< HEAD
                Wrap(10, restartableFunction(%composer, -756386995, true) { it: Int, %composer: Composer<*>?, %changed: Int ->
                  A(x, 0, %composer, 0b0110 and %dirty, 0b0010)
                }, %composer, 0b0110)
=======
                Wrap(10, restartableFunction(%composer, <>, true) { it: Int, %composer: Composer<*>?, %key: Int, %changed: Int ->
                  val %dirty = %changed
                  if (%changed and 0b0110 === 0) {
                    %dirty = %dirty or if (%composer.changed(it)) 0b0100 else 0b0010
                  }
                  if (%dirty and 0b1011 xor 0b1010 !== 0 || !%composer.skipping) {
                    A(x, 0, %composer, <>, 0b0110 and %dirty, 0b0010)
                  } else {
                    %composer.skipToGroupEnd()
                  }
                }, %composer, <>, 0b0110)
>>>>>>> c4d097f4
              } else {
                %composer.skipToGroupEnd()
              }
              %composer.endRestartGroup()?.updateScope { %composer: Composer<*>?, %key: Int, %force: Int ->
                Test(x, y, %composer, %key, %changed or 0b0001, %default)
              }
            }
        """
    )

    @Test
    fun testComposableWithReturnValue(): Unit = comparisonPropagation(
        """
            @Composable fun A(x: Int = 0, y: Int = 0) {}
        """,
        """
            @Composable
            fun Test(x: Int = 0, y: Int = 0): Int {
                A(x, y)
                return x + y
            }
        """,
        """
            @Composable
            fun Test(x: Int, y: Int, %composer: Composer<*>?, %key: Int, %changed: Int, %default: Int): Int {
              %composer.startReplaceableGroup(%key)
              val x = if (%default and 0b0001 !== 0) 0 else x
              val y = if (%default and 0b0010 !== 0) 0 else y
              A(x, y, %composer, <>, 0b0110 and %changed or 0b00011000 and %changed, 0)
              val tmp0 = x + y
              %composer.endReplaceableGroup()
              return tmp0
            }
        """
    )

    @Test
    fun testComposableLambda(): Unit = comparisonPropagation(
        """
            @Composable fun A(x: Int = 0, y: Int = 0) {}
        """,
        """
            val test = @Composable { x: Int ->
                A(x)
            }
        """,
        """
            val test: Function4<Int, Composer<*>, Int, Int, Unit> = restartableFunctionInstance(<>, true) { x: Int, %composer: Composer<*>?, %key: Int, %changed: Int ->
              val %dirty = %changed
              if (%changed and 0b0110 === 0) {
                %dirty = %dirty or if (%composer.changed(x)) 0b0100 else 0b0010
              }
              if (%dirty and 0b1011 xor 0b1010 !== 0 || !%composer.skipping) {
                A(x, 0, %composer, <>, 0b0110 and %dirty, 0b0010)
              } else {
                %composer.skipToGroupEnd()
              }
            }
        """
    )

    @Test
    fun testComposableFunExprBody(): Unit = comparisonPropagation(
        """
            @Composable fun A(x: Int = 0, y: Int = 0): Int { return 10 }
        """,
        """
            @Composable fun Test(x: Int) = A()
        """,
        """
            @Composable
            fun Test(x: Int, %composer: Composer<*>?, %key: Int, %changed: Int): Int {
              %composer.startReplaceableGroup(%key)
              val tmp0 = A(0, 0, %composer, <>, 0, 0b0011)
              %composer.endReplaceableGroup()
              return tmp0
            }
        """
    )

    @Test
    fun testParamReordering(): Unit = comparisonPropagation(
        """
            @Composable fun A(x: Int = 0, y: Int = 0): Int { return 10 }
        """,
        """
            @Composable fun Test(x: Int, y: Int) {
                A(y = y, x = x)
            }
        """,
        """
            @Composable
            fun Test(x: Int, y: Int, %composer: Composer<*>?, %key: Int, %changed: Int) {
              %composer.startRestartGroup(%key)
              val %dirty = %changed
              if (%changed and 0b0110 === 0) {
                %dirty = %dirty or if (%composer.changed(x)) 0b0100 else 0b0010
              }
              if (%changed and 0b00011000 === 0) {
                %dirty = %dirty or if (%composer.changed(y)) 0b00010000 else 0b1000
              }
              if (%dirty and 0b1011 xor 0b1010 !== 0 || !%composer.skipping) {
                val tmp0_y = y
                val tmp1_x = x
                A(tmp1_x, tmp0_y, %composer, <>, 0b0110 and %dirty or 0b00011000 and %dirty, 0)
              } else {
                %composer.skipToGroupEnd()
              }
              %composer.endRestartGroup()?.updateScope { %composer: Composer<*>?, %key: Int, %force: Int ->
                Test(x, y, %composer, %key, %changed or 0b0001)
              }
            }
        """
    )

    @Test
    fun testStableUnstableParams(): Unit = comparisonPropagation(
        """
            @Composable fun A(x: Int = 0, y: Int = 0): Int { return 10 }
            class Foo
        """,
        """
            @Composable fun CanSkip(a: Int = 0, b: Foo = Foo()) {
                print("Hello World")
            }
            @Composable fun CannotSkip(a: Int, b: Foo) {
                print("Hello World")
            }
            @Composable fun NoParams() {
                print("Hello World")
            }
        """,
        """
            @Composable
            fun CanSkip(a: Int, b: Foo?, %composer: Composer<*>?, %key: Int, %changed: Int, %default: Int) {
              %composer.startRestartGroup(%key)
              val %dirty = %changed
              val a = if (%default and 0b0001 !== 0) 0 else a
              val b = b
              if (%default and 0b0001 !== 0) {
                %dirty = %dirty or 0b0110
              } else if (%changed and 0b0110 === 0) {
                %dirty = %dirty or if (%composer.changed(a)) 0b0100 else 0b0010
              }
              if (%default and 0b0010 !== 0) {
                %dirty = %dirty or 0b1000
              }
              if (%default.inv() and 0b0010 !== 0 || %dirty and 0b1011 xor 0b1010 !== 0 || !%composer.skipping) {
                if (%changed and 0b0001 === 0 || %composer.defaultsInvalid) {
                  %composer.startDefaults()
                  if (%default and 0b0010 !== 0) {
                    b = Foo()
                  }
                  %composer.endDefaults()
                } else {
                  %composer.skipCurrentGroup()
                }
                print("Hello World")
              } else {
                %composer.skipToGroupEnd()
              }
              %composer.endRestartGroup()?.updateScope { %composer: Composer<*>?, %key: Int, %force: Int ->
                CanSkip(a, b, %composer, %key, %changed or 0b0001, %default)
              }
            }
            @Composable
            fun CannotSkip(a: Int, b: Foo, %composer: Composer<*>?, %key: Int, %changed: Int) {
              %composer.startRestartGroup(%key)
              print("Hello World")
              %composer.endRestartGroup()?.updateScope { %composer: Composer<*>?, %key: Int, %force: Int ->
                CannotSkip(a, b, %composer, %key, %changed or 0b0001)
              }
            }
            @Composable
            fun NoParams(%composer: Composer<*>?, %key: Int, %changed: Int) {
              %composer.startRestartGroup(%key)
              if (%changed !== 0 || !%composer.skipping) {
                print("Hello World")
              } else {
                %composer.skipToGroupEnd()
              }
              %composer.endRestartGroup()?.updateScope { %composer: Composer<*>?, %key: Int, %force: Int ->
                NoParams(%composer, %key, %changed or 0b0001)
              }
            }
        """
    )

    @Test
    fun testNoParams(): Unit = comparisonPropagation(
        """
            @Composable fun A() {}
        """,
        """
            @Composable
            fun Test() {
                A()
            }
        """,
        """
            @Composable
            fun Test(%composer: Composer<*>?, %key: Int, %changed: Int) {
              %composer.startRestartGroup(%key)
              if (%changed !== 0 || !%composer.skipping) {
                A(%composer, <>, 0)
              } else {
                %composer.skipToGroupEnd()
              }
              %composer.endRestartGroup()?.updateScope { %composer: Composer<*>?, %key: Int, %force: Int ->
                Test(%composer, %key, %changed or 0b0001)
              }
            }
        """
    )

    @Test
    fun testSingleStableParam(): Unit = comparisonPropagation(
        """
            @Composable fun A(x: Int) {}
        """,
        """
            @Composable
            fun Test(x: Int) {
                A(x)
            }
        """,
        """
            @Composable
            fun Test(x: Int, %composer: Composer<*>?, %key: Int, %changed: Int) {
              %composer.startRestartGroup(%key)
              val %dirty = %changed
              if (%changed and 0b0110 === 0) {
                %dirty = %dirty or if (%composer.changed(x)) 0b0100 else 0b0010
              }
              if (%dirty and 0b0011 xor 0b0010 !== 0 || !%composer.skipping) {
                A(x, %composer, <>, 0b0110 and %dirty)
              } else {
                %composer.skipToGroupEnd()
              }
              %composer.endRestartGroup()?.updateScope { %composer: Composer<*>?, %key: Int, %force: Int ->
                Test(x, %composer, %key, %changed or 0b0001)
              }
            }
        """
    )

    @Test
    fun testInlineClassDefaultParameter(): Unit = comparisonPropagation(
        """
            inline class Color(val value: Int) {
                companion object {
                    val Unset = Color(0)
                }
            }
        """,
        """
            @Composable
            fun A(text: String) {
                B(text)
            }

            @Composable
            fun B(text: String, color: Color = Color.Unset) {}
        """,
        """
            @Composable
            fun A(text: String, %composer: Composer<*>?, %key: Int, %changed: Int) {
              %composer.startRestartGroup(%key)
              val %dirty = %changed
              if (%changed and 0b0110 === 0) {
                %dirty = %dirty or if (%composer.changed(text)) 0b0100 else 0b0010
              }
              if (%dirty and 0b0011 xor 0b0010 !== 0 || !%composer.skipping) {
                B(text, Color(0), %composer, <>, 0b0110 and %dirty, 0b0010)
              } else {
                %composer.skipToGroupEnd()
              }
              %composer.endRestartGroup()?.updateScope { %composer: Composer<*>?, %key: Int, %force: Int ->
                A(text, %composer, %key, %changed or 0b0001)
              }
            }
            @Composable
            fun B(text: String, color: Color, %composer: Composer<*>?, %key: Int, %changed: Int, %default: Int) {
              %composer.startRestartGroup(%key)
              val %dirty = %changed
              val color = color
              if (%default and 0b0001 !== 0) {
                %dirty = %dirty or 0b0110
              } else if (%changed and 0b0110 === 0) {
                %dirty = %dirty or if (%composer.changed(text)) 0b0100 else 0b0010
              }
              if (%changed and 0b00011000 === 0) {
                %dirty = %dirty or if (%default and 0b0010 === 0 && %composer.changed(color)) 0b00010000 else 0b1000
              }
              if (%dirty and 0b1011 xor 0b1010 !== 0 || !%composer.skipping) {
                if (%changed and 0b0001 === 0 || %composer.defaultsInvalid) {
                  %composer.startDefaults()
                  if (%default and 0b0010 !== 0) {
                    color = Companion.Unset
                  }
                  %composer.endDefaults()
                } else {
                  %composer.skipCurrentGroup()
                }
              } else {
                %composer.skipToGroupEnd()
              }
              %composer.endRestartGroup()?.updateScope { %composer: Composer<*>?, %key: Int, %force: Int ->
                B(text, color, %composer, %key, %changed or 0b0001, %default)
              }
            }
        """
    )

    @Test
    fun testStaticDetection(): Unit = comparisonPropagation(
        """
            import androidx.compose.Stable

            enum class Foo {
                Bar,
                Bam
            }
            const val constInt: Int = 123
            val normInt = 345
            val stableTopLevelProp: Modifier = Modifier
            @Composable fun C(x: Any?) {}
            @Stable
            interface Modifier {
              companion object : Modifier { }
            }
        """,
        """
            // all of these should result in 0b0110
            @Composable fun A() {
                val x = 123
                C(normInt)
                C(stableTopLevelProp)
                C(Modifier)
                C(Foo.Bar)
                C(constInt)
                C(123)
                C(123 + 345)
                C(x)
                C(x * 123)
            }
            // all of these should result in 0b0000
            @Composable fun B() {
                C(Math.random())
                C(Math.random() / 100f)
            }
        """,
        """
            @Composable
            fun A(%composer: Composer<*>?, %key: Int, %changed: Int) {
              %composer.startRestartGroup(%key)
              if (%changed !== 0 || !%composer.skipping) {
                val x = 123
                C(normInt, %composer, <>, 0b0110)
                C(stableTopLevelProp, %composer, <>, 0b0110)
                C(Companion, %composer, <>, 0b0110)
                C(Foo.Bar, %composer, <>, 0b0110)
                C(constInt, %composer, <>, 0b0110)
                C(123, %composer, <>, 0b0110)
                C(123 + 345, %composer, <>, 0b0110)
                C(x, %composer, <>, 0b0110)
                C(x * 123, %composer, <>, 0b0110)
              } else {
                %composer.skipToGroupEnd()
              }
              %composer.endRestartGroup()?.updateScope { %composer: Composer<*>?, %key: Int, %force: Int ->
                A(%composer, %key, %changed or 0b0001)
              }
            }
            @Composable
            fun B(%composer: Composer<*>?, %key: Int, %changed: Int) {
              %composer.startRestartGroup(%key)
              if (%changed !== 0 || !%composer.skipping) {
                C(random(), %composer, <>, 0)
                C(random() / 100.0f, %composer, <>, 0)
              } else {
                %composer.skipToGroupEnd()
              }
              %composer.endRestartGroup()?.updateScope { %composer: Composer<*>?, %key: Int, %force: Int ->
                B(%composer, %key, %changed or 0b0001)
              }
            }
        """
    )

    @Test
    fun testSingleStableParamWithDefault(): Unit = comparisonPropagation(
        """
            @Composable fun A(x: Int) {}
        """,
        """
            @Composable
            fun Test(x: Int = 0) {
                A(x)
            }
        """,
        """
            @Composable
            fun Test(x: Int, %composer: Composer<*>?, %key: Int, %changed: Int, %default: Int) {
              %composer.startRestartGroup(%key)
              val %dirty = %changed
              val x = if (%default and 0b0001 !== 0) 0 else x
              if (%default and 0b0001 !== 0) {
                %dirty = %dirty or 0b0110
              } else if (%changed and 0b0110 === 0) {
                %dirty = %dirty or if (%composer.changed(x)) 0b0100 else 0b0010
              }
              if (%dirty and 0b0011 xor 0b0010 !== 0 || !%composer.skipping) {
                A(x, %composer, <>, 0b0110 and %dirty)
              } else {
                %composer.skipToGroupEnd()
              }
              %composer.endRestartGroup()?.updateScope { %composer: Composer<*>?, %key: Int, %force: Int ->
                Test(x, %composer, %key, %changed or 0b0001, %default)
              }
            }
        """
    )

    @Test
    fun testSingleStableParamWithComposableDefault(): Unit = comparisonPropagation(
        """
            @Composable fun A(x: Int) {}
            @Composable fun I(): Int { return 10 }
        """,
        """
            @Composable
            fun Test(x: Int = I()) {
                A(x)
            }
        """,
        """
            @Composable
            fun Test(x: Int, %composer: Composer<*>?, %key: Int, %changed: Int, %default: Int) {
              %composer.startRestartGroup(%key)
              val %dirty = %changed
              val x = x
              if (%changed and 0b0110 === 0) {
                %dirty = %dirty or if (%default and 0b0001 === 0 && %composer.changed(x)) 0b0100 else 0b0010
              }
              if (%dirty and 0b0011 xor 0b0010 !== 0 || !%composer.skipping) {
                if (%changed and 0b0001 === 0 || %composer.defaultsInvalid) {
                  %composer.startDefaults()
                  if (%default and 0b0001 !== 0) {
                    x = I(%composer, <>, 0)
                  }
                  %composer.endDefaults()
                } else {
                  %composer.skipCurrentGroup()
                }
                A(x, %composer, <>, 0b0110 and %dirty)
              } else {
                %composer.skipToGroupEnd()
              }
              %composer.endRestartGroup()?.updateScope { %composer: Composer<*>?, %key: Int, %force: Int ->
                Test(x, %composer, %key, %changed or 0b0001, %default)
              }
            }
        """
    )

    @Test
    fun testSingleUnstableParam(): Unit = comparisonPropagation(
        """
            @Composable fun A(x: Foo) {}
            class Foo
        """,
        """
            @Composable
            fun Test(x: Foo) {
                A(x)
            }
        """,
        """
            @Composable
            fun Test(x: Foo, %composer: Composer<*>?, %key: Int, %changed: Int) {
              %composer.startRestartGroup(%key)
              A(x, %composer, <>, 0b0110 and %changed)
              %composer.endRestartGroup()?.updateScope { %composer: Composer<*>?, %key: Int, %force: Int ->
                Test(x, %composer, %key, %changed or 0b0001)
              }
            }
        """
    )

    @Test
    fun testSingleUnstableParamWithDefault(): Unit = comparisonPropagation(
        """
            @Composable fun A(x: Foo) {}
            class Foo
        """,
        """
            @Composable
            fun Test(x: Foo = Foo()) {
                A(x)
            }
        """,
        """
            @Composable
            fun Test(x: Foo?, %composer: Composer<*>?, %key: Int, %changed: Int, %default: Int) {
              %composer.startRestartGroup(%key)
              val %dirty = %changed
              val x = x
              if (%default and 0b0001 !== 0) {
                %dirty = %dirty or 0b0010
              }
              if (%default.inv() and 0b0001 !== 0 || %dirty and 0b0011 xor 0b0010 !== 0 || !%composer.skipping) {
                if (%changed and 0b0001 === 0 || %composer.defaultsInvalid) {
                  %composer.startDefaults()
                  if (%default and 0b0001 !== 0) {
                    x = Foo()
                  }
                  %composer.endDefaults()
                } else {
                  %composer.skipCurrentGroup()
                }
                A(x, %composer, <>, 0b0110 and %dirty)
              } else {
                %composer.skipToGroupEnd()
              }
              %composer.endRestartGroup()?.updateScope { %composer: Composer<*>?, %key: Int, %force: Int ->
                Test(x, %composer, %key, %changed or 0b0001, %default)
              }
            }
        """
    )

    @Test
    fun testManyNonOptionalParams(): Unit = comparisonPropagation(
        """
            @Composable fun A(a: Int, b: Boolean, c: Int, d: Foo, e: List<Int>) {}
            class Foo
        """,
        """
            @Composable
            fun Test(a: Int, b: Boolean, c: Int = 0, d: Foo = Foo(), e: List<Int> = emptyList()) {
                A(a, b, c, d, e)
            }
        """,
        """
            @Composable
            fun Test(a: Int, b: Boolean, c: Int, d: Foo?, e: List<Int>?, %composer: Composer<*>?, %key: Int, %changed: Int, %default: Int) {
              %composer.startRestartGroup(%key)
              val %dirty = %changed
              val c = if (%default and 0b0100 !== 0) 0 else c
              val d = d
              val e = e
              if (%default and 0b0001 !== 0) {
                %dirty = %dirty or 0b0110
              } else if (%changed and 0b0110 === 0) {
                %dirty = %dirty or if (%composer.changed(a)) 0b0100 else 0b0010
              }
              if (%default and 0b0010 !== 0) {
                %dirty = %dirty or 0b00011000
              } else if (%changed and 0b00011000 === 0) {
                %dirty = %dirty or if (%composer.changed(b)) 0b00010000 else 0b1000
              }
              if (%default and 0b0100 !== 0) {
                %dirty = %dirty or 0b01100000
              } else if (%changed and 0b01100000 === 0) {
                %dirty = %dirty or if (%composer.changed(c)) 0b01000000 else 0b00100000
              }
              if (%default and 0b1000 !== 0) {
                %dirty = %dirty or 0b10000000
              }
              if (%default and 0b00010000 !== 0) {
                %dirty = %dirty or 0b001000000000
              }
              if (%default.inv() and 0b00011000 !== 0 || %dirty and 0b001010101011 xor 0b001010101010 !== 0 || !%composer.skipping) {
                if (%changed and 0b0001 === 0 || %composer.defaultsInvalid) {
                  %composer.startDefaults()
                  if (%default and 0b1000 !== 0) {
                    d = Foo()
                  }
                  if (%default and 0b00010000 !== 0) {
                    e = emptyList()
                  }
                  %composer.endDefaults()
                } else {
                  %composer.skipCurrentGroup()
                }
                A(a, b, c, d, e, %composer, <>, 0b0110 and %dirty or 0b00011000 and %dirty or 0b01100000 and %dirty or 0b000110000000 and %dirty or 0b011000000000 and %dirty)
              } else {
                %composer.skipToGroupEnd()
              }
              %composer.endRestartGroup()?.updateScope { %composer: Composer<*>?, %key: Int, %force: Int ->
                Test(a, b, c, d, e, %composer, %key, %changed or 0b0001, %default)
              }
            }

        """
    )

    @Test
    fun testRecursiveCall(): Unit = comparisonPropagation(
        """
        """,
        """
            @Composable
            fun X(x: Int) {
                X(x + 1)
                X(x)
            }
        """,
        """
            @Composable
            fun X(x: Int, %composer: Composer<*>?, %key: Int, %changed: Int) {
              %composer.startRestartGroup(%key)
              val %dirty = %changed
              if (%changed and 0b0110 === 0) {
                %dirty = %dirty or if (%composer.changed(x)) 0b0100 else 0b0010
              }
              if (%dirty and 0b0011 xor 0b0010 !== 0 || !%composer.skipping) {
                X(x + 1, %composer, <>, 0)
                X(x, %composer, <>, 0b0110 and %dirty)
              } else {
                %composer.skipToGroupEnd()
              }
              %composer.endRestartGroup()?.updateScope { %composer: Composer<*>?, %key: Int, %force: Int ->
                X(x, %composer, %key, %changed or 0b0001)
              }
            }
        """
    )

    @Test
    fun testDifferentParameters(): Unit = comparisonPropagation(
        """
            @Composable fun B(a: Int, b: Int, c: Int, d: Int) {}
            val fooGlobal = 10
        """,
        """
            @Composable
            fun A(x: Int) {
                B(
                    // direct parameter
                    x,
                    // transformation
                    x + 1,
                    // literal
                    123,
                    // expression with no parameter
                    fooGlobal
                )
            }
        """,
        """
            @Composable
            fun A(x: Int, %composer: Composer<*>?, %key: Int, %changed: Int) {
              %composer.startRestartGroup(%key)
              val %dirty = %changed
              if (%changed and 0b0110 === 0) {
                %dirty = %dirty or if (%composer.changed(x)) 0b0100 else 0b0010
              }
              if (%dirty and 0b0011 xor 0b0010 !== 0 || !%composer.skipping) {
                B(x, x + 1, 123, fooGlobal, %composer, <>, 0b000111100000 or 0b0110 and %dirty)
              } else {
                %composer.skipToGroupEnd()
              }
              %composer.endRestartGroup()?.updateScope { %composer: Composer<*>?, %key: Int, %force: Int ->
                A(x, %composer, %key, %changed or 0b0001)
              }
            }
        """
    )

    @Test
    fun testReceiverLambdaCall(): Unit = comparisonPropagation(
        """
            import androidx.compose.Stable

            interface Foo { val x: Int }
            @Stable
            interface StableFoo { val x: Int }
        """,
        """
            val unstableUnused: @Composable Foo.() -> Unit = {
            }
            val unstableUsed: @Composable Foo.() -> Unit = {
                print(x)
            }
            val stableUnused: @Composable StableFoo.() -> Unit = {
            }
            val stableUsed: @Composable StableFoo.() -> Unit = {
                print(x)
            }
        """,
        """
            val unstableUnused: Function4<Foo, Composer<*>, Int, Int, Unit> = restartableFunctionInstance(<>, true) { %composer: Composer<*>?, %key: Int, %changed: Int ->
              val %dirty = %changed
              %dirty = %dirty or 0b0110
              if (%dirty and 0b1011 xor 0b1010 !== 0 || !%composer.skipping) {
                Unit
              } else {
                %composer.skipToGroupEnd()
              }
            }
            val unstableUsed: Function4<Foo, Composer<*>, Int, Int, Unit> = restartableFunctionInstance(<>, true) { %composer: Composer<*>?, %key: Int, %changed: Int ->
              val %dirty = %changed
              print(x)
            }
            val stableUnused: Function4<StableFoo, Composer<*>, Int, Int, Unit> = restartableFunctionInstance(<>, true) { %composer: Composer<*>?, %key: Int, %changed: Int ->
              val %dirty = %changed
              %dirty = %dirty or 0b0110
              if (%dirty and 0b1011 xor 0b1010 !== 0 || !%composer.skipping) {
                Unit
              } else {
                %composer.skipToGroupEnd()
              }
            }
            val stableUsed: Function4<StableFoo, Composer<*>, Int, Int, Unit> = restartableFunctionInstance(<>, true) { %composer: Composer<*>?, %key: Int, %changed: Int ->
              val %dirty = %changed
              if (%changed and 0b0110 === 0) {
                %dirty = %dirty or if (%composer.changed(<this>)) 0b0100 else 0b0010
              }
              if (%dirty and 0b1011 xor 0b1010 !== 0 || !%composer.skipping) {
                print(x)
              } else {
                %composer.skipToGroupEnd()
              }
            }
        """
    )

    @Test
    fun testNestedCalls(): Unit = comparisonPropagation(
        """
            @Composable fun B(a: Int = 0, b: Int = 0, c: Int = 0) {}
            @Composable fun Provide(children: @Composable() (Int) -> Unit) {}
        """,
        """
            @Composable
            fun A(x: Int) {
                Provide { y ->
                    Provide { z ->
                        B(x, y, z)
                    }
                    B(x, y)
                }
                B(x)
            }
        """,
        """
            @Composable
            fun A(x: Int, %composer: Composer<*>?, %key: Int, %changed: Int) {
              %composer.startRestartGroup(%key)
              val %dirty = %changed
              if (%changed and 0b0110 === 0) {
                %dirty = %dirty or if (%composer.changed(x)) 0b0100 else 0b0010
              }
              if (%dirty and 0b0011 xor 0b0010 !== 0 || !%composer.skipping) {
                Provide(restartableFunction(%composer, <>, true) { y: Int, %composer: Composer<*>?, %key: Int, %changed: Int ->
                  val %dirty = %changed
                  if (%changed and 0b0110 === 0) {
                    %dirty = %dirty or if (%composer.changed(y)) 0b0100 else 0b0010
                  }
                  if (%dirty and 0b1011 xor 0b1010 !== 0 || !%composer.skipping) {
                    Provide(restartableFunction(%composer, <>, true) { z: Int, %composer: Composer<*>?, %key: Int, %changed: Int ->
                      val %dirty = %changed
                      if (%changed and 0b0110 === 0) {
                        %dirty = %dirty or if (%composer.changed(z)) 0b0100 else 0b0010
                      }
                      if (%dirty and 0b1011 xor 0b1010 !== 0 || !%composer.skipping) {
                        B(x, y, z, %composer, <>, 0b0110 and %dirty or 0b00011000 and %dirty shl 0b0010 or 0b01100000 and %dirty shl 0b0100, 0)
                      } else {
                        %composer.skipToGroupEnd()
                      }
                    }, %composer, <>, 0)
                    B(x, y, 0, %composer, <>, 0b0110 and %dirty or 0b00011000 and %dirty shl 0b0010, 0b0100)
                  } else {
                    %composer.skipToGroupEnd()
                  }
                }, %composer, <>, 0)
                B(x, 0, 0, %composer, <>, 0b0110 and %dirty, 0b0110)
              } else {
                %composer.skipToGroupEnd()
              }
              %composer.endRestartGroup()?.updateScope { %composer: Composer<*>?, %key: Int, %force: Int ->
                A(x, %composer, %key, %changed or 0b0001)
              }
            }
        """
    )

    @Test
    fun testLocalFunction(): Unit = comparisonPropagation(
        """
            @Composable fun B(a: Int, b: Int) {}
        """,
        """
            @Composable
            fun A(x: Int) {
                @Composable fun foo(y: Int) {
                    B(x, y)
                }
                foo(x)
            }
        """,
        """
            @Composable
            fun A(x: Int, %composer: Composer<*>?, %key: Int, %changed: Int) {
              %composer.startRestartGroup(%key)
              val %dirty = %changed
              if (%changed and 0b0110 === 0) {
                %dirty = %dirty or if (%composer.changed(x)) 0b0100 else 0b0010
              }
              if (%dirty and 0b0011 xor 0b0010 !== 0 || !%composer.skipping) {
                @Composable
                fun foo(y: Int, %composer: Composer<*>?, %key: Int, %changed: Int) {
                  %composer.startRestartGroup(%key)
                  val %dirty = %changed
                  if (%changed and 0b0110 === 0) {
                    %dirty = %dirty or if (%composer.changed(y)) 0b0100 else 0b0010
                  }
                  if (%dirty and 0b0011 xor 0b0010 !== 0 || !%composer.skipping) {
                    B(x, y, %composer, <>, 0b0110 and %dirty or 0b00011000 and %dirty shl 0b0010)
                  } else {
                    %composer.skipToGroupEnd()
                  }
                  %composer.endRestartGroup()?.updateScope { %composer: Composer<*>?, %key: Int, %force: Int ->
                    foo(y, %composer, %key, %changed or 0b0001)
                  }
                }
                foo(x, %composer, <>, 0b0110 and %dirty)
              } else {
                %composer.skipToGroupEnd()
              }
              %composer.endRestartGroup()?.updateScope { %composer: Composer<*>?, %key: Int, %force: Int ->
                A(x, %composer, %key, %changed or 0b0001)
              }
            }
        """
    )

    @Test
    fun test15Parameters(): Unit = comparisonPropagation(
        """
        """,
        """
            @Composable
            fun Example(
                a00: Int = 0,
                a01: Int = 0,
                a02: Int = 0,
                a03: Int = 0,
                a04: Int = 0,
                a05: Int = 0,
                a06: Int = 0,
                a07: Int = 0,
                a08: Int = 0,
                a09: Int = 0,
                a10: Int = 0,
                a11: Int = 0,
                a12: Int = 0,
                a13: Int = 0,
                a14: Int = 0
            ) {
                // in order
                Example(
                    a00,
                    a01,
                    a02,
                    a03,
                    a04,
                    a05,
                    a06,
                    a07,
                    a08,
                    a09,
                    a10,
                    a11,
                    a12,
                    a13,
                    a14
                )
                // in opposite order
                Example(
                    a14,
                    a13,
                    a12,
                    a11,
                    a10,
                    a09,
                    a08,
                    a07,
                    a06,
                    a05,
                    a04,
                    a03,
                    a02,
                    a01,
                    a00
                )
            }
        """,
        """
            @Composable
            fun Example(a00: Int, a01: Int, a02: Int, a03: Int, a04: Int, a05: Int, a06: Int, a07: Int, a08: Int, a09: Int, a10: Int, a11: Int, a12: Int, a13: Int, a14: Int, %composer: Composer<*>?, %key: Int, %changed: Int, %default: Int) {
              %composer.startRestartGroup(%key)
              val %dirty = %changed
              val a00 = if (%default and 0b0001 !== 0) 0 else a00
              val a01 = if (%default and 0b0010 !== 0) 0 else a01
              val a02 = if (%default and 0b0100 !== 0) 0 else a02
              val a03 = if (%default and 0b1000 !== 0) 0 else a03
              val a04 = if (%default and 0b00010000 !== 0) 0 else a04
              val a05 = if (%default and 0b00100000 !== 0) 0 else a05
              val a06 = if (%default and 0b01000000 !== 0) 0 else a06
              val a07 = if (%default and 0b10000000 !== 0) 0 else a07
              val a08 = if (%default and 0b000100000000 !== 0) 0 else a08
              val a09 = if (%default and 0b001000000000 !== 0) 0 else a09
              val a10 = if (%default and 0b010000000000 !== 0) 0 else a10
              val a11 = if (%default and 0b100000000000 !== 0) 0 else a11
              val a12 = if (%default and 0b0001000000000000 !== 0) 0 else a12
              val a13 = if (%default and 0b0010000000000000 !== 0) 0 else a13
              val a14 = if (%default and 0b0100000000000000 !== 0) 0 else a14
              if (%default and 0b0001 !== 0) {
                %dirty = %dirty or 0b0110
              } else if (%changed and 0b0110 === 0) {
                %dirty = %dirty or if (%composer.changed(a00)) 0b0100 else 0b0010
              }
              if (%default and 0b0010 !== 0) {
                %dirty = %dirty or 0b00011000
              } else if (%changed and 0b00011000 === 0) {
                %dirty = %dirty or if (%composer.changed(a01)) 0b00010000 else 0b1000
              }
              if (%default and 0b0100 !== 0) {
                %dirty = %dirty or 0b01100000
              } else if (%changed and 0b01100000 === 0) {
                %dirty = %dirty or if (%composer.changed(a02)) 0b01000000 else 0b00100000
              }
              if (%default and 0b1000 !== 0) {
                %dirty = %dirty or 0b000110000000
              } else if (%changed and 0b000110000000 === 0) {
                %dirty = %dirty or if (%composer.changed(a03)) 0b000100000000 else 0b10000000
              }
              if (%default and 0b00010000 !== 0) {
                %dirty = %dirty or 0b011000000000
              } else if (%changed and 0b011000000000 === 0) {
                %dirty = %dirty or if (%composer.changed(a04)) 0b010000000000 else 0b001000000000
              }
              if (%default and 0b00100000 !== 0) {
                %dirty = %dirty or 0b0001100000000000
              } else if (%changed and 0b0001100000000000 === 0) {
                %dirty = %dirty or if (%composer.changed(a05)) 0b0001000000000000 else 0b100000000000
              }
              if (%default and 0b01000000 !== 0) {
                %dirty = %dirty or 0b0110000000000000
              } else if (%changed and 0b0110000000000000 === 0) {
                %dirty = %dirty or if (%composer.changed(a06)) 0b0100000000000000 else 0b0010000000000000
              }
              if (%default and 0b10000000 !== 0) {
                %dirty = %dirty or 0b00011000000000000000
              } else if (%changed and 0b00011000000000000000 === 0) {
                %dirty = %dirty or if (%composer.changed(a07)) 0b00010000000000000000 else 0b1000000000000000
              }
              if (%default and 0b000100000000 !== 0) {
                %dirty = %dirty or 0b01100000000000000000
              } else if (%changed and 0b01100000000000000000 === 0) {
                %dirty = %dirty or if (%composer.changed(a08)) 0b01000000000000000000 else 0b00100000000000000000
              }
              if (%default and 0b001000000000 !== 0) {
                %dirty = %dirty or 0b000110000000000000000000
              } else if (%changed and 0b000110000000000000000000 === 0) {
                %dirty = %dirty or if (%composer.changed(a09)) 0b000100000000000000000000 else 0b10000000000000000000
              }
              if (%default and 0b010000000000 !== 0) {
                %dirty = %dirty or 0b011000000000000000000000
              } else if (%changed and 0b011000000000000000000000 === 0) {
                %dirty = %dirty or if (%composer.changed(a10)) 0b010000000000000000000000 else 0b001000000000000000000000
              }
              if (%default and 0b100000000000 !== 0) {
                %dirty = %dirty or 0b0001100000000000000000000000
              } else if (%changed and 0b0001100000000000000000000000 === 0) {
                %dirty = %dirty or if (%composer.changed(a11)) 0b0001000000000000000000000000 else 0b100000000000000000000000
              }
              if (%default and 0b0001000000000000 !== 0) {
                %dirty = %dirty or 0b0110000000000000000000000000
              } else if (%changed and 0b0110000000000000000000000000 === 0) {
                %dirty = %dirty or if (%composer.changed(a12)) 0b0100000000000000000000000000 else 0b0010000000000000000000000000
              }
              if (%default and 0b0010000000000000 !== 0) {
                %dirty = %dirty or 0b00011000000000000000000000000000
              } else if (%changed and 0b00011000000000000000000000000000 === 0) {
                %dirty = %dirty or if (%composer.changed(a13)) 0b00010000000000000000000000000000 else 0b1000000000000000000000000000
              }
              if (%default and 0b0100000000000000 !== 0) {
                %dirty = %dirty or 0b01100000000000000000000000000000
              } else if (%changed and 0b01100000000000000000000000000000 === 0) {
                %dirty = %dirty or if (%composer.changed(a14)) 0b01000000000000000000000000000000 else 0b00100000000000000000000000000000
              }
              if (%dirty and 0b00101010101010101010101010101011 xor 0b00101010101010101010101010101010 !== 0 || !%composer.skipping) {
                Example(a00, a01, a02, a03, a04, a05, a06, a07, a08, a09, a10, a11, a12, a13, a14, %composer, <>, 0b0110 and %dirty or 0b00011000 and %dirty or 0b01100000 and %dirty or 0b000110000000 and %dirty or 0b011000000000 and %dirty or 0b0001100000000000 and %dirty or 0b0110000000000000 and %dirty or 0b00011000000000000000 and %dirty or 0b01100000000000000000 and %dirty or 0b000110000000000000000000 and %dirty or 0b011000000000000000000000 and %dirty or 0b0001100000000000000000000000 and %dirty or 0b0110000000000000000000000000 and %dirty or 0b00011000000000000000000000000000 and %dirty or 0b01100000000000000000000000000000 and %dirty, 0)
                Example(a14, a13, a12, a11, a10, a09, a08, a07, a06, a05, a04, a03, a02, a01, a00, %composer, <>, 0b0110 and %dirty shr 0b00011100 or 0b00011000 and %dirty shr 0b00011000 or 0b01100000 and %dirty shr 0b00010100 or 0b000110000000 and %dirty shr 0b00010000 or 0b011000000000 and %dirty shr 0b1100 or 0b0001100000000000 and %dirty shr 0b1000 or 0b0110000000000000 and %dirty shr 0b0100 or 0b00011000000000000000 and %dirty or 0b01100000000000000000 and %dirty shl 0b0100 or 0b000110000000000000000000 and %dirty shl 0b1000 or 0b011000000000000000000000 and %dirty shl 0b1100 or 0b0001100000000000000000000000 and %dirty shl 0b00010000 or 0b0110000000000000000000000000 and %dirty shl 0b00010100 or 0b00011000000000000000000000000000 and %dirty shl 0b00011000 or 0b01100000000000000000000000000000 and %dirty shl 0b00011100, 0)
              } else {
                %composer.skipToGroupEnd()
              }
              %composer.endRestartGroup()?.updateScope { %composer: Composer<*>?, %key: Int, %force: Int ->
                Example(a00, a01, a02, a03, a04, a05, a06, a07, a08, a09, a10, a11, a12, a13, a14, %composer, %key, %changed or 0b0001, %default)
              }
            }
        """
    )

    @Test
    fun test16Parameters(): Unit = comparisonPropagation(
        """
        """,
        """
            @Composable
            fun Example(
                a00: Int = 0,
                a01: Int = 0,
                a02: Int = 0,
                a03: Int = 0,
                a04: Int = 0,
                a05: Int = 0,
                a06: Int = 0,
                a07: Int = 0,
                a08: Int = 0,
                a09: Int = 0,
                a10: Int = 0,
                a11: Int = 0,
                a12: Int = 0,
                a13: Int = 0,
                a14: Int = 0,
                a15: Int = 0
            ) {
                // in order
                Example(
                    a00,
                    a01,
                    a02,
                    a03,
                    a04,
                    a05,
                    a06,
                    a07,
                    a08,
                    a09,
                    a10,
                    a11,
                    a12,
                    a13,
                    a14,
                    a15
                )
                // in opposite order
                Example(
                    a15,
                    a14,
                    a13,
                    a12,
                    a11,
                    a10,
                    a09,
                    a08,
                    a07,
                    a06,
                    a05,
                    a04,
                    a03,
                    a02,
                    a01,
                    a00
                )
            }
        """,
        """
            @Composable
            fun Example(a00: Int, a01: Int, a02: Int, a03: Int, a04: Int, a05: Int, a06: Int, a07: Int, a08: Int, a09: Int, a10: Int, a11: Int, a12: Int, a13: Int, a14: Int, a15: Int, %composer: Composer<*>?, %key: Int, %changed: Int, %changed1: Int, %default: Int) {
              %composer.startRestartGroup(%key)
              val %dirty = %changed
              val %dirty1 = %changed1
              val a00 = if (%default and 0b0001 !== 0) 0 else a00
              val a01 = if (%default and 0b0010 !== 0) 0 else a01
              val a02 = if (%default and 0b0100 !== 0) 0 else a02
              val a03 = if (%default and 0b1000 !== 0) 0 else a03
              val a04 = if (%default and 0b00010000 !== 0) 0 else a04
              val a05 = if (%default and 0b00100000 !== 0) 0 else a05
              val a06 = if (%default and 0b01000000 !== 0) 0 else a06
              val a07 = if (%default and 0b10000000 !== 0) 0 else a07
              val a08 = if (%default and 0b000100000000 !== 0) 0 else a08
              val a09 = if (%default and 0b001000000000 !== 0) 0 else a09
              val a10 = if (%default and 0b010000000000 !== 0) 0 else a10
              val a11 = if (%default and 0b100000000000 !== 0) 0 else a11
              val a12 = if (%default and 0b0001000000000000 !== 0) 0 else a12
              val a13 = if (%default and 0b0010000000000000 !== 0) 0 else a13
              val a14 = if (%default and 0b0100000000000000 !== 0) 0 else a14
              val a15 = if (%default and 0b1000000000000000 !== 0) 0 else a15
              if (%default and 0b0001 !== 0) {
                %dirty = %dirty or 0b0110
              } else if (%changed and 0b0110 === 0) {
                %dirty = %dirty or if (%composer.changed(a00)) 0b0100 else 0b0010
              }
              if (%default and 0b0010 !== 0) {
                %dirty = %dirty or 0b00011000
              } else if (%changed and 0b00011000 === 0) {
                %dirty = %dirty or if (%composer.changed(a01)) 0b00010000 else 0b1000
              }
              if (%default and 0b0100 !== 0) {
                %dirty = %dirty or 0b01100000
              } else if (%changed and 0b01100000 === 0) {
                %dirty = %dirty or if (%composer.changed(a02)) 0b01000000 else 0b00100000
              }
              if (%default and 0b1000 !== 0) {
                %dirty = %dirty or 0b000110000000
              } else if (%changed and 0b000110000000 === 0) {
                %dirty = %dirty or if (%composer.changed(a03)) 0b000100000000 else 0b10000000
              }
              if (%default and 0b00010000 !== 0) {
                %dirty = %dirty or 0b011000000000
              } else if (%changed and 0b011000000000 === 0) {
                %dirty = %dirty or if (%composer.changed(a04)) 0b010000000000 else 0b001000000000
              }
              if (%default and 0b00100000 !== 0) {
                %dirty = %dirty or 0b0001100000000000
              } else if (%changed and 0b0001100000000000 === 0) {
                %dirty = %dirty or if (%composer.changed(a05)) 0b0001000000000000 else 0b100000000000
              }
              if (%default and 0b01000000 !== 0) {
                %dirty = %dirty or 0b0110000000000000
              } else if (%changed and 0b0110000000000000 === 0) {
                %dirty = %dirty or if (%composer.changed(a06)) 0b0100000000000000 else 0b0010000000000000
              }
              if (%default and 0b10000000 !== 0) {
                %dirty = %dirty or 0b00011000000000000000
              } else if (%changed and 0b00011000000000000000 === 0) {
                %dirty = %dirty or if (%composer.changed(a07)) 0b00010000000000000000 else 0b1000000000000000
              }
              if (%default and 0b000100000000 !== 0) {
                %dirty = %dirty or 0b01100000000000000000
              } else if (%changed and 0b01100000000000000000 === 0) {
                %dirty = %dirty or if (%composer.changed(a08)) 0b01000000000000000000 else 0b00100000000000000000
              }
              if (%default and 0b001000000000 !== 0) {
                %dirty = %dirty or 0b000110000000000000000000
              } else if (%changed and 0b000110000000000000000000 === 0) {
                %dirty = %dirty or if (%composer.changed(a09)) 0b000100000000000000000000 else 0b10000000000000000000
              }
              if (%default and 0b010000000000 !== 0) {
                %dirty = %dirty or 0b011000000000000000000000
              } else if (%changed and 0b011000000000000000000000 === 0) {
                %dirty = %dirty or if (%composer.changed(a10)) 0b010000000000000000000000 else 0b001000000000000000000000
              }
              if (%default and 0b100000000000 !== 0) {
                %dirty = %dirty or 0b0001100000000000000000000000
              } else if (%changed and 0b0001100000000000000000000000 === 0) {
                %dirty = %dirty or if (%composer.changed(a11)) 0b0001000000000000000000000000 else 0b100000000000000000000000
              }
              if (%default and 0b0001000000000000 !== 0) {
                %dirty = %dirty or 0b0110000000000000000000000000
              } else if (%changed and 0b0110000000000000000000000000 === 0) {
                %dirty = %dirty or if (%composer.changed(a12)) 0b0100000000000000000000000000 else 0b0010000000000000000000000000
              }
              if (%default and 0b0010000000000000 !== 0) {
                %dirty = %dirty or 0b00011000000000000000000000000000
              } else if (%changed and 0b00011000000000000000000000000000 === 0) {
                %dirty = %dirty or if (%composer.changed(a13)) 0b00010000000000000000000000000000 else 0b1000000000000000000000000000
              }
              if (%default and 0b0100000000000000 !== 0) {
                %dirty = %dirty or 0b01100000000000000000000000000000
              } else if (%changed and 0b01100000000000000000000000000000 === 0) {
                %dirty = %dirty or if (%composer.changed(a14)) 0b01000000000000000000000000000000 else 0b00100000000000000000000000000000
              }
              if (%default and 0b1000000000000000 !== 0) {
                %dirty1 = %dirty1 or 0b0110
              } else if (%changed1 and 0b0110 === 0) {
                %dirty1 = %dirty1 or if (%composer.changed(a15)) 0b0100 else 0b0010
              }
              if (%dirty and 0b00101010101010101010101010101011 xor 0b00101010101010101010101010101010 !== 0 || %dirty1 and 0b0011 xor 0b0010 !== 0 || !%composer.skipping) {
                Example(a00, a01, a02, a03, a04, a05, a06, a07, a08, a09, a10, a11, a12, a13, a14, a15, %composer, <>, 0b0110 and %dirty or 0b00011000 and %dirty or 0b01100000 and %dirty or 0b000110000000 and %dirty or 0b011000000000 and %dirty or 0b0001100000000000 and %dirty or 0b0110000000000000 and %dirty or 0b00011000000000000000 and %dirty or 0b01100000000000000000 and %dirty or 0b000110000000000000000000 and %dirty or 0b011000000000000000000000 and %dirty or 0b0001100000000000000000000000 and %dirty or 0b0110000000000000000000000000 and %dirty or 0b00011000000000000000000000000000 and %dirty or 0b01100000000000000000000000000000 and %dirty, 0b0110 and %dirty1, 0)
                Example(a15, a14, a13, a12, a11, a10, a09, a08, a07, a06, a05, a04, a03, a02, a01, a00, %composer, <>, 0b0110 and %dirty1 or 0b00011000 and %dirty shr 0b00011010 or 0b01100000 and %dirty shr 0b00010110 or 0b000110000000 and %dirty shr 0b00010010 or 0b011000000000 and %dirty shr 0b1110 or 0b0001100000000000 and %dirty shr 0b1010 or 0b0110000000000000 and %dirty shr 0b0110 or 0b00011000000000000000 and %dirty shr 0b0010 or 0b01100000000000000000 and %dirty shl 0b0010 or 0b000110000000000000000000 and %dirty shl 0b0110 or 0b011000000000000000000000 and %dirty shl 0b1010 or 0b0001100000000000000000000000 and %dirty shl 0b1110 or 0b0110000000000000000000000000 and %dirty shl 0b00010010 or 0b00011000000000000000000000000000 and %dirty shl 0b00010110 or 0b01100000000000000000000000000000 and %dirty shl 0b00011010, 0b0110 and %dirty, 0)
              } else {
                %composer.skipToGroupEnd()
              }
              %composer.endRestartGroup()?.updateScope { %composer: Composer<*>?, %key: Int, %force: Int ->
                Example(a00, a01, a02, a03, a04, a05, a06, a07, a08, a09, a10, a11, a12, a13, a14, a15, %composer, %key, %changed or 0b0001, %changed1, %default)
              }
            }
        """
    )
}<|MERGE_RESOLUTION|>--- conflicted
+++ resolved
@@ -44,7 +44,7 @@
     fun testIfInLambda(): Unit = comparisonPropagation(
         """
             @Composable fun A(x: Int = 0, y: Int = 0) {}
-            @Composable fun Wrap(children: @Composable() () -> Unit) {
+            @Composable fun Wrap(children: @Composable () -> Unit) {
                 children()
             }
         """,
@@ -871,7 +871,7 @@
             @Composable fun A(x: Int = 0, y: Int = 0) {}
         """,
         """
-            @Composable fun Wrap(y: Int, children: @Composable() (x: Int) -> Unit) {
+            @Composable fun Wrap(y: Int, children: @Composable (x: Int) -> Unit) {
                 children(y)
             }
             @Composable
@@ -918,11 +918,6 @@
                 %dirty = %dirty or if (%composer.changed(y)) 0b00010000 else 0b1000
               }
               if (%dirty and 0b1011 xor 0b1010 !== 0 || !%composer.skipping) {
-<<<<<<< HEAD
-                Wrap(10, restartableFunction(%composer, -756386995, true) { it: Int, %composer: Composer<*>?, %changed: Int ->
-                  A(x, 0, %composer, 0b0110 and %dirty, 0b0010)
-                }, %composer, 0b0110)
-=======
                 Wrap(10, restartableFunction(%composer, <>, true) { it: Int, %composer: Composer<*>?, %key: Int, %changed: Int ->
                   val %dirty = %changed
                   if (%changed and 0b0110 === 0) {
@@ -934,7 +929,6 @@
                     %composer.skipToGroupEnd()
                   }
                 }, %composer, <>, 0b0110)
->>>>>>> c4d097f4
               } else {
                 %composer.skipToGroupEnd()
               }
@@ -1668,7 +1662,7 @@
     fun testNestedCalls(): Unit = comparisonPropagation(
         """
             @Composable fun B(a: Int = 0, b: Int = 0, c: Int = 0) {}
-            @Composable fun Provide(children: @Composable() (Int) -> Unit) {}
+            @Composable fun Provide(children: @Composable (Int) -> Unit) {}
         """,
         """
             @Composable
