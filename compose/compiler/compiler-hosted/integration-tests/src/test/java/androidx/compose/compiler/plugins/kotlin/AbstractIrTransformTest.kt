/*
 * Copyright 2020 The Android Open Source Project
 *
 * Licensed under the Apache License, Version 2.0 (the "License");
 * you may not use this file except in compliance with the License.
 * You may obtain a copy of the License at
 *
 *      http://www.apache.org/licenses/LICENSE-2.0
 *
 * Unless required by applicable law or agreed to in writing, software
 * distributed under the License is distributed on an "AS IS" BASIS,
 * WITHOUT WARRANTIES OR CONDITIONS OF ANY KIND, either express or implied.
 * See the License for the specific language governing permissions and
 * limitations under the License.
 */

package androidx.compose.compiler.plugins.kotlin

import androidx.compose.compiler.plugins.kotlin.lower.dumpSrc
import org.intellij.lang.annotations.Language
import org.jetbrains.kotlin.backend.common.extensions.IrGenerationExtension
import org.jetbrains.kotlin.backend.common.extensions.IrPluginContext
import org.jetbrains.kotlin.backend.common.extensions.IrPluginContextImpl
import org.jetbrains.kotlin.backend.common.ir.BuiltinSymbolsBase
import org.jetbrains.kotlin.backend.common.ir.createParameterDeclarations
import org.jetbrains.kotlin.backend.jvm.JvmGeneratorExtensionsImpl
import org.jetbrains.kotlin.backend.jvm.JvmIrTypeSystemContext
import org.jetbrains.kotlin.backend.jvm.serialization.JvmIdSignatureDescriptor
import org.jetbrains.kotlin.cli.jvm.compiler.EnvironmentConfigFiles
import org.jetbrains.kotlin.cli.jvm.compiler.KotlinCoreEnvironment
import org.jetbrains.kotlin.cli.jvm.config.addJvmClasspathRoots
import org.jetbrains.kotlin.config.JVMConfigurationKeys
import org.jetbrains.kotlin.config.JvmTarget
import org.jetbrains.kotlin.config.LanguageFeature
import org.jetbrains.kotlin.config.LanguageVersionSettings
import org.jetbrains.kotlin.config.LanguageVersionSettingsImpl
import org.jetbrains.kotlin.config.languageVersionSettings
import org.jetbrains.kotlin.descriptors.ModuleDescriptor
import org.jetbrains.kotlin.descriptors.konan.DeserializedKlibModuleOrigin
import org.jetbrains.kotlin.descriptors.konan.KlibModuleOrigin
import org.jetbrains.kotlin.ir.IrBuiltIns
import org.jetbrains.kotlin.ir.IrElement
import org.jetbrains.kotlin.ir.backend.jvm.serialization.JvmDescriptorMangler
import org.jetbrains.kotlin.ir.backend.jvm.serialization.JvmIrLinker
import org.jetbrains.kotlin.ir.builders.TranslationPluginContext
import org.jetbrains.kotlin.ir.builders.declarations.buildClass
import org.jetbrains.kotlin.ir.declarations.IrClass
import org.jetbrains.kotlin.ir.declarations.IrDeclarationOrigin
import org.jetbrains.kotlin.ir.declarations.IrModuleFragment
import org.jetbrains.kotlin.ir.declarations.impl.IrFactoryImpl
import org.jetbrains.kotlin.ir.util.ExternalDependenciesGenerator
import org.jetbrains.kotlin.ir.util.IrMessageLogger
import org.jetbrains.kotlin.ir.util.ReferenceSymbolTable
import org.jetbrains.kotlin.ir.util.SymbolTable
import org.jetbrains.kotlin.ir.util.TypeTranslator
import org.jetbrains.kotlin.ir.util.dump
import org.jetbrains.kotlin.load.kotlin.JvmPackagePartSource
import org.jetbrains.kotlin.psi.KtFile
import org.jetbrains.kotlin.psi2ir.Psi2IrConfiguration
import org.jetbrains.kotlin.psi2ir.Psi2IrTranslator
import org.jetbrains.kotlin.psi2ir.generators.DeclarationStubGeneratorImpl
import org.jetbrains.kotlin.psi2ir.generators.GeneratorContext
import org.jetbrains.kotlin.resolve.AnalyzingUtils
import org.jetbrains.kotlin.serialization.deserialization.descriptors.DeserializedContainerSource
import org.jetbrains.kotlin.utils.addToStdlib.safeAs
import java.io.File
import org.jetbrains.kotlin.backend.common.serialization.DescriptorByIdSignatureFinderImpl
import org.jetbrains.kotlin.cli.jvm.config.configureJdkClasspathRoots

<<<<<<< HEAD
@Suppress("LeakingThis")
abstract class ComposeIrTransformTest : AbstractIrTransformTest() {
    open val liveLiteralsEnabled get() = false
    open val liveLiteralsV2Enabled get() = false
    open val generateFunctionKeyMetaClasses get() = false
    open val sourceInformationEnabled get() = true
    open val intrinsicRememberEnabled get() = false
    open val decoysEnabled get() = false
    open val metricsDestination: String? get() = null

    protected var extension: ComposeIrGenerationExtension? = null
    // Some tests require the plugin context in order to perform assertions, for example, a
    // context is required to determine the stability of a type using the StabilityInferencer.
    var pluginContext: IrPluginContext? = null

    override fun setUp() {
        super.setUp()
        extension = ComposeIrGenerationExtension(
            myEnvironment!!.configuration,
            liveLiteralsEnabled,
            liveLiteralsV2Enabled,
            generateFunctionKeyMetaClasses,
            sourceInformationEnabled,
            intrinsicRememberEnabled,
            decoysEnabled,
            metricsDestination
        )
=======
abstract class AbstractIrTransformTest(useFir: Boolean) : AbstractCodegenTest(useFir) {
    override fun CompilerConfiguration.updateConfiguration() {
        put(ComposeConfiguration.SOURCE_INFORMATION_ENABLED_KEY, true)
>>>>>>> 96900c9f
    }

    override fun postProcessingStep(
        module: IrModuleFragment,
        context: IrPluginContext
    ) {
        pluginContext = context
        extension!!.generate(
            module,
            context
        )
    }

    override fun tearDown() {
        pluginContext = null
        extension = null
        super.tearDown()
    }
}

abstract class AbstractIrTransformTest : AbstractCodegenTest() {
    private var testLocalUnique = 0
    protected var classesDirectory = tmpDir(
        "kotlin-${testLocalUnique++}-classes"
    )
    override val additionalPaths: List<File> = listOf(classesDirectory)

    abstract fun postProcessingStep(
        module: IrModuleFragment,
        context: IrPluginContext,
    )

    fun verifyCrossModuleComposeIrTransform(
        @Language("kotlin")
        dependencySource: String,
        @Language("kotlin")
        source: String,
        expectedTransformed: String,
        dumpTree: Boolean = false,
        dumpClasses: Boolean = false,
    ) {
        // Setup for compile
        this.classFileFactory = null
        this.myEnvironment = null
        setUp()

        val dependencyFileName = "Test_REPLACEME_${uniqueNumber++}"

        classLoader(dependencySource, dependencyFileName, dumpClasses)
            .allGeneratedFiles
            .also {
                // Write the files to the class directory so they can be used by the next module
                // and the application
                it.writeToDir(classesDirectory)
            }

        // Setup for compile
        this.classFileFactory = null
        this.myEnvironment = null
        setUp()

        verifyComposeIrTransform(
            source,
            expectedTransformed,
            "",
            dumpTree = dumpTree
        )
    }

    fun verifyComposeIrTransform(
        @Language("kotlin")
        source: String,
        expectedTransformed: String,
        @Language("kotlin")
        extra: String = "",
        validator: (element: IrElement) -> Unit = { },
        dumpTree: Boolean = false,
        truncateTracingInfoMode: TruncateTracingInfoMode = TruncateTracingInfoMode.TRUNCATE_KEY,
        compilation: Compilation = JvmCompilation()
    ) {
        if (!compilation.enabled) {
            // todo indicate ignore?
            return
        }

        val files = listOf(
            sourceFile("Test.kt", source.replace('%', '$')),
            sourceFile("Extra.kt", extra.replace('%', '$'))
        )
        val irModule = compilation.compile(files)
        val keySet = mutableListOf<Int>()
        fun IrElement.validate(): IrElement = this.also { validator(it) }
        val actualTransformed = irModule
            .files[0]
            .validate()
            .dumpSrc()
            .replace('$', '%')
            // replace source keys for start group calls
            .replace(
                Regex(
                    "(%composer\\.start(Restart|Movable|Replaceable)Group\\()-?((0b)?[-\\d]+)"
                )
            ) {
                val stringKey = it.groupValues[3]
                val key = if (stringKey.startsWith("0b"))
                    Integer.parseInt(stringKey.drop(2), 2)
                else
                    stringKey.toInt()
                if (key in keySet) {
                    "${it.groupValues[1]}<!DUPLICATE KEY: $key!>"
                } else {
                    keySet.add(key)
                    "${it.groupValues[1]}<>"
                }
            }
            .replace(
                Regex("(sourceInformationMarkerStart\\(%composer, )([-\\d]+)")
            ) {
                "${it.groupValues[1]}<>"
            }
            // replace traceEventStart values with a token
            // TODO(174715171): capture actual values for testing
            .replace(
                Regex(
                    "traceEventStart\\(-?\\d+, (%dirty|%changed|-1), (%dirty1|%changed1|-1), (.*)"
                )
            ) {
                when (truncateTracingInfoMode) {
                    TruncateTracingInfoMode.TRUNCATE_KEY ->
                        "traceEventStart(<>, ${it.groupValues[1]}, ${it.groupValues[2]}, <>)"
                    TruncateTracingInfoMode.KEEP_INFO_STRING ->
                        "traceEventStart(<>, ${it.groupValues[1]}, ${it.groupValues[2]}, " +
                            it.groupValues[3]
                }
            }
            // replace source information with source it references
            .replace(
                Regex(
                    "(%composer\\.start(Restart|Movable|Replaceable)Group\\" +
                        "([^\"\\n]*)\"(.*)\"\\)"
                )
            ) {
                "${it.groupValues[1]}\"${
                generateSourceInfo(it.groupValues[4], source)
                }\")"
            }
            .replace(
                Regex("(sourceInformation(MarkerStart)?\\(.*)\"(.*)\"\\)")
            ) {
                "${it.groupValues[1]}\"${generateSourceInfo(it.groupValues[3], source)}\")"
            }
            .replace(
                Regex(
                    "(composableLambda[N]?\\" +
                        "([^\"\\n]*)\"(.*)\"\\)"
                )
            ) {
                "${it.groupValues[1]}\"${
                generateSourceInfo(it.groupValues[2], source)
                }\")"
            }
            // replace source keys for joinKey calls
            .replace(
                Regex(
                    "(%composer\\.joinKey\\()([-\\d]+)"
                )
            ) {
                "${it.groupValues[1]}<>"
            }
            // composableLambdaInstance(<>, true)
            .replace(
                Regex(
                    "(composableLambdaInstance\\()([-\\d]+, (true|false))"
                )
            ) {
                val callStart = it.groupValues[1]
                val tracked = it.groupValues[3]
                "$callStart<>, $tracked"
            }
            // composableLambda(%composer, <>, true)
            .replace(
                Regex(
                    "(composableLambda\\(%composer,\\s)([-\\d]+)"
                )
            ) {
                "${it.groupValues[1]}<>"
            }
            .trimIndent()
            .trimTrailingWhitespacesAndAddNewlineAtEOF()

        if (dumpTree) {
            println(irModule.dump())
        }
        assertEquals(
            expectedTransformed
                .trimIndent()
                .trimTrailingWhitespacesAndAddNewlineAtEOF(),
            actualTransformed
        )
    }

    private fun MatchResult.isNumber() = groupValues[1].isNotEmpty()
    private fun MatchResult.number() = groupValues[1].toInt()
    private val MatchResult.text get() = groupValues[0]
    private fun MatchResult.isChar(c: String) = text == c
    private fun MatchResult.isFileName() = groups[4] != null

    private fun generateSourceInfo(sourceInfo: String, source: String): String {
        val r = Regex("(\\d+)|([,])|([*])|([:])|C(\\(.*\\))?|L|(P\\(*\\))|@")
        var current = 0
        var currentResult = r.find(sourceInfo, current)
        var result = ""

        fun next(): MatchResult? {
            currentResult?.let {
                current = it.range.last + 1
                currentResult = it.next()
            }
            return currentResult
        }

        // A location has the format: [<line-number>]['@' <offset> ['L' <length>]]
        // where the named productions are numbers
        fun parseLocation(): String? {
            var mr = currentResult
            if (mr != null && mr.isNumber()) {
                // line number, we ignore the value in during testing.
                mr = next()
            }
            if (mr != null && mr.isChar("@")) {
                // Offset
                mr = next()
                if (mr == null || !mr.isNumber()) {
                    return null
                }
                val offset = mr.number()
                mr = next()
                var ellipsis = ""
                val maxFragment = 6
                val rawLength = if (mr != null && mr.isChar("L")) {
                    mr = next()
                    if (mr == null || !mr.isNumber()) {
                        return null
                    }
                    mr.number().also { next() }
                } else {
                    maxFragment
                }
                val eol = source.indexOf('\n', offset).let {
                    if (it < 0) source.length else it
                }
                val space = source.indexOf(' ', offset).let {
                    if (it < 0) source.length else it
                }
                val maxEnd = offset + maxFragment
                if (eol > maxEnd && space > maxEnd) ellipsis = "..."
                val length = minOf(maxEnd, minOf(offset + rawLength, space, eol)) - offset
                return "<${source.substring(offset, offset + length)}$ellipsis>"
            }
            return null
        }

        while (currentResult != null) {
            val mr = currentResult!!
            if (mr.range.start != current) {
                return "invalid source info at $current: '$sourceInfo'"
            }
            when {
                mr.isNumber() || mr.isChar("@") -> {
                    val fragment = parseLocation()
                        ?: return "invalid source info at $current: '$sourceInfo'"
                    result += fragment
                }
                mr.isFileName() -> {
                    return result + ":" + sourceInfo.substring(mr.range.last + 1)
                }
                else -> {
                    result += mr.text
                    next()
                }
            }
            require(mr != currentResult) { "regex didn't advance" }
        }
        if (current != sourceInfo.length)
            return "invalid source info at $current: '$sourceInfo'"
        return result
    }

    fun facadeClassGenerator(
        generatorContext: GeneratorContext,
        source: DeserializedContainerSource
    ): IrClass? {
        val jvmPackagePartSource = source.safeAs<JvmPackagePartSource>() ?: return null
        val facadeName = jvmPackagePartSource.facadeClassName ?: jvmPackagePartSource.className
        return generatorContext.irFactory.buildClass {
            origin = IrDeclarationOrigin.FILE_CLASS
            name = facadeName.fqNameForTopLevelClassMaybeWithDollars.shortName()
        }.also {
            it.createParameterDeclarations()
        }
    }

    inner class JvmCompilation(
        private val specificFeature: Set<LanguageFeature> = emptySet()
    ) : Compilation {
        override val enabled: Boolean = true

        override fun compile(files: List<KtFile>): IrModuleFragment {
            val classPath = createClasspath() + additionalPaths
            val configuration = newConfiguration()
            configuration.addJvmClasspathRoots(classPath)
            configuration.put(JVMConfigurationKeys.IR, true)
            configuration.put(JVMConfigurationKeys.JVM_TARGET, JvmTarget.JVM_1_8)
            configuration.languageVersionSettings =
                configuration.languageVersionSettings.setFeatures(specificFeature)

            configuration.configureJdkClasspathRoots()

            val environment = KotlinCoreEnvironment.createForTests(
                myTestRootDisposable, configuration, EnvironmentConfigFiles.JVM_CONFIG_FILES
            ).also { setupEnvironment(it) }

            val mangler = JvmDescriptorMangler(null)

            val psi2ir = Psi2IrTranslator(
                environment.configuration.languageVersionSettings,
                Psi2IrConfiguration(ignoreErrors = false)
            )
            val messageLogger = environment.configuration[IrMessageLogger.IR_MESSAGE_LOGGER]
                ?: IrMessageLogger.None
            val symbolTable = SymbolTable(
                JvmIdSignatureDescriptor(mangler),
                IrFactoryImpl
            )

            val analysisResult = JvmResolveUtil.analyze(files, environment)
            if (!psi2ir.configuration.ignoreErrors) {
                analysisResult.throwIfError()
                AnalyzingUtils.throwExceptionOnErrors(analysisResult.bindingContext)
            }
            val extensions = JvmGeneratorExtensionsImpl(configuration)
            val generatorContext = psi2ir.createGeneratorContext(
                analysisResult.moduleDescriptor,
                analysisResult.bindingContext,
                symbolTable,
                extensions = extensions
            )
            val stubGenerator = DeclarationStubGeneratorImpl(
                generatorContext.moduleDescriptor,
                generatorContext.symbolTable,
                generatorContext.irBuiltIns,
                DescriptorByIdSignatureFinderImpl(generatorContext.moduleDescriptor, mangler),
                extensions
            )
            val frontEndContext = object : TranslationPluginContext {
                override val moduleDescriptor: ModuleDescriptor
                    get() = generatorContext.moduleDescriptor
                override val symbolTable: ReferenceSymbolTable
                    get() = symbolTable
                override val typeTranslator: TypeTranslator
                    get() = generatorContext.typeTranslator
                override val irBuiltIns: IrBuiltIns
                    get() = generatorContext.irBuiltIns
            }
            val irLinker = JvmIrLinker(
                generatorContext.moduleDescriptor,
                messageLogger,
                JvmIrTypeSystemContext(generatorContext.irBuiltIns),
                generatorContext.symbolTable,
                frontEndContext,
                stubGenerator,
                mangler,
                true
            )

            generatorContext.moduleDescriptor.allDependencyModules.map {
                val capability = it.getCapability(KlibModuleOrigin.CAPABILITY)
                val kotlinLibrary = (capability as? DeserializedKlibModuleOrigin)?.library
                irLinker.deserializeIrModuleHeader(
                    it,
                    kotlinLibrary,
                    _moduleName = it.name.asString()
                )
            }

            val irProviders = listOf(irLinker)

            val symbols = BuiltinSymbolsBase(
                generatorContext.irBuiltIns,
                symbolTable,
            )

            ExternalDependenciesGenerator(
                generatorContext.symbolTable,
                irProviders
            ).generateUnboundSymbolsAsDependencies()

            psi2ir.addPostprocessingStep { module ->
                val old = stubGenerator.unboundSymbolGeneration
                try {
                    stubGenerator.unboundSymbolGeneration = true
                    val context = IrPluginContextImpl(
                        module = generatorContext.moduleDescriptor,
                        bindingContext = generatorContext.bindingContext,
                        languageVersionSettings = generatorContext.languageVersionSettings,
                        st = generatorContext.symbolTable,
                        typeTranslator = generatorContext.typeTranslator,
                        irBuiltIns = generatorContext.irBuiltIns,
                        linker = irLinker,
                        symbols = symbols,
                        diagnosticReporter = IrMessageLogger.None,
                    )
                    postProcessingStep(module, context)
                } finally {
                    stubGenerator.unboundSymbolGeneration = old
                }
            }

            val irModuleFragment = psi2ir.generateModuleFragment(
                generatorContext,
                files,
                irProviders,
                IrGenerationExtension.getInstances(myEnvironment!!.project),
                expectDescriptorToSymbol = null
            )
            irLinker.postProcess()
            return irModuleFragment
        }
    }

    inner class JsCompilation(private val verifySignatures: Boolean = true) : Compilation {
        private val classpath = System.getProperty("androidx.compose.js.classpath").orEmpty()
            .split(":")
            .map { File(it) }
            .filter { isKotlinLibrary(it) }

        override val enabled: Boolean = classpath.isNotEmpty()

        override fun compile(files: List<KtFile>): IrModuleFragment {
            val configuration = newConfiguration()
            val dependencyFiles = classpath.map { it.absolutePath }
            configuration.put(JSConfigurationKeys.LIBRARIES, dependencyFiles)

            val environment = KotlinCoreEnvironment.createForTests(
                myTestRootDisposable,
                configuration,
                EnvironmentConfigFiles.JS_CONFIG_FILES
            )
            setupEnvironment(environment)

            val analyzer = AnalyzerWithCompilerReport(environment.configuration)
            val deps = jsResolveLibraries(
                dependencyFiles,
                emptyList(),
                environment.configuration[IrMessageLogger.IR_MESSAGE_LOGGER].toResolverLogger()
            )

            val moduleProvider = JsModuleProvider(environment, deps)

            analyzer.analyzeAndReport(files) {
                TopDownAnalyzerFacadeForJSIR.analyzeFiles(
                    files,
                    environment.project,
                    environment.configuration,
                    deps.getFullList().map { moduleProvider.getModuleDescriptor(it) },
                    friendModuleDescriptors = emptyList(),
                    thisIsBuiltInsModule = false,
                    customBuiltInsModule = moduleProvider.builtInsModule,
                    targetEnvironment = org.jetbrains.kotlin.resolve.CompilerEnvironment
                )
            }

            val result = analyzer.analysisResult
            TopDownAnalyzerFacadeForJSIR.checkForErrors(
                files,
                result.bindingContext,
                ErrorTolerancePolicy.NONE
            )
            val mangler = JsManglerDesc
            val signaturer = IdSignatureDescriptor(mangler)

            val psi2Ir = Psi2IrTranslator(
                configuration.languageVersionSettings,
                Psi2IrConfiguration(),
            )

            val symbolTable = SymbolTable(signaturer, IrFactoryImpl)

            val generatorContext = psi2Ir.createGeneratorContext(
                result.moduleDescriptor,
                result.bindingContext,
                symbolTable,
                GeneratorExtensions()
            )

            val irBuiltIns = generatorContext.irBuiltIns

            val messageLogger = environment.configuration[IrMessageLogger.IR_MESSAGE_LOGGER]
                ?: IrMessageLogger.None

            val irLinker = JsIrLinker(
                generatorContext.moduleDescriptor,
                messageLogger,
                generatorContext.irBuiltIns,
                generatorContext.symbolTable,
                JsIrLinker.JsFePluginContext(
                    result.moduleDescriptor,
                    generatorContext.symbolTable,
                    generatorContext.typeTranslator,
                    generatorContext.irBuiltIns
                ),
            )

            deps.getFullList(TopologicalLibraryOrder).forEach {
                irLinker.deserializeOnlyHeaderModule(moduleProvider.getModuleDescriptor(it), it)
            }

            val symbols = BuiltinSymbolsBase(
                irBuiltIns,
                generatorContext.symbolTable
            )

            val context = IrPluginContextImpl(
                module = generatorContext.moduleDescriptor,
                bindingContext = generatorContext.bindingContext,
                languageVersionSettings = generatorContext.languageVersionSettings,
                st = generatorContext.symbolTable,
                typeTranslator = generatorContext.typeTranslator,
                irBuiltIns = generatorContext.irBuiltIns,
                linker = irLinker,
                symbols = symbols,
                diagnosticReporter = IrMessageLogger.None,
            )

            psi2Ir.addPostprocessingStep {
                postProcessingStep(it, context)
            }

            val moduleFragment = psi2Ir.generateModuleFragment(
                generatorContext,
                files,
                listOf(irLinker),
                emptyList(),
            )

            if (verifySignatures) {
                moduleFragment.acceptVoid(
                    ManglerChecker(JsManglerIr, Ir2DescriptorManglerAdapter(JsManglerDesc))
                )
            }

            irLinker.postProcess()

            return moduleFragment
        }
    }

    private class JsModuleProvider(
        private val environment: KotlinCoreEnvironment,
        private val deps: KotlinLibraryResolveResult
    ) {
        private val JsFactories = KlibMetadataFactories(
            { object : KotlinBuiltIns(it) {} },
            DynamicTypeDeserializer
        )

        var builtInsModule: ModuleDescriptorImpl? = null
        val descriptors = mutableMapOf<KotlinLibrary, ModuleDescriptorImpl>()
        private val storageManager: LockBasedStorageManager =
            LockBasedStorageManager("ModulesStructure")

        private val moduleDependencies: Map<KotlinLibrary, List<KotlinLibrary>> = run {
            val result = mutableMapOf<KotlinLibrary, List<KotlinLibrary>>()

            deps.forEach { klib, _ ->
                val dependencies = deps.filterRoots { it.library == klib }.getFullList(
                    TopologicalLibraryOrder
                )
                result[klib] = dependencies.minus(klib)
            }
            result
        }

        fun getModuleDescriptor(current: KotlinLibrary): ModuleDescriptorImpl =
            if (current in descriptors) {
                descriptors.getValue(current)
            } else {
                JsFactories.DefaultDeserializedDescriptorFactory.createDescriptorOptionalBuiltIns(
                    current,
                    environment.configuration.languageVersionSettings,
                    storageManager,
                    builtInsModule?.builtIns,
                    packageAccessHandler = null,
                    lookupTracker = LookupTracker.DO_NOTHING
                ).also { md ->
                    descriptors[current] = md
                    if (current.isBuiltIns) builtInsModule = md
                    md.setDependencies(
                        listOf(md) + moduleDependencies.getValue(current).map {
                            getModuleDescriptor(it)
                        }
                    )
                }
            }
    }

    // This interface enables different Compilation variants for compiler tests
    interface Compilation {
        val enabled: Boolean
        fun compile(files: List<KtFile>): IrModuleFragment
    }

    enum class TruncateTracingInfoMode {
        TRUNCATE_KEY, // truncates only the `key` parameter
        KEEP_INFO_STRING, // truncates everything except for the `info` string
    }
}

internal fun LanguageVersionSettings.setFeatures(
    features: Set<LanguageFeature>
) = LanguageVersionSettingsImpl(
    languageVersion = languageVersion,
    apiVersion = apiVersion,
    specificFeatures = features.associateWith { LanguageFeature.State.ENABLED }
)<|MERGE_RESOLUTION|>--- conflicted
+++ resolved
@@ -67,7 +67,6 @@
 import org.jetbrains.kotlin.backend.common.serialization.DescriptorByIdSignatureFinderImpl
 import org.jetbrains.kotlin.cli.jvm.config.configureJdkClasspathRoots
 
-<<<<<<< HEAD
 @Suppress("LeakingThis")
 abstract class ComposeIrTransformTest : AbstractIrTransformTest() {
     open val liveLiteralsEnabled get() = false
@@ -95,11 +94,6 @@
             decoysEnabled,
             metricsDestination
         )
-=======
-abstract class AbstractIrTransformTest(useFir: Boolean) : AbstractCodegenTest(useFir) {
-    override fun CompilerConfiguration.updateConfiguration() {
-        put(ComposeConfiguration.SOURCE_INFORMATION_ENABLED_KEY, true)
->>>>>>> 96900c9f
     }
 
     override fun postProcessingStep(
@@ -120,7 +114,7 @@
     }
 }
 
-abstract class AbstractIrTransformTest : AbstractCodegenTest() {
+abstract class AbstractIrTransformTest(useFir: Boolean) : AbstractCodegenTest(useFir) {
     private var testLocalUnique = 0
     protected var classesDirectory = tmpDir(
         "kotlin-${testLocalUnique++}-classes"
