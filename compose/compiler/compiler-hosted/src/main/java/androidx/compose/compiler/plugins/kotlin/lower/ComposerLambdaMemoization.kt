--- conflicted
+++ resolved
@@ -90,10 +90,6 @@
 import org.jetbrains.kotlin.load.kotlin.PackagePartClassUtils
 import org.jetbrains.kotlin.name.Name
 import org.jetbrains.kotlin.platform.js.isJs
-<<<<<<< HEAD
-import org.jetbrains.kotlin.platform.jvm.isJvm
-=======
->>>>>>> f44776a5
 import org.jetbrains.kotlin.psi.KtFunctionLiteral
 import org.jetbrains.kotlin.resolve.BindingTrace
 import org.jetbrains.kotlin.resolve.descriptorUtil.fqNameSafe
@@ -628,15 +624,6 @@
         collector: CaptureCollector
     ): IrExpression {
         val function = expression.function
-<<<<<<< HEAD
-        val argumentCount = function.descriptor.valueParameters.size
-
-        val isJvm = context.moduleDescriptor.platform.isJvm()
-        if (argumentCount > MAX_RESTART_ARGUMENT_COUNT && !isJvm) {
-            error(
-                "outside of JVM, only $MAX_RESTART_ARGUMENT_COUNT parameters " +
-                    "in lambda are supported"
-=======
         val argumentCount = function.valueParameters.size
 
         val isJs = context.moduleDescriptor.platform.isJs()
@@ -644,7 +631,6 @@
             error(
                 "only $MAX_RESTART_ARGUMENT_COUNT parameters " +
                     "in @Composable lambda are supported on JS"
->>>>>>> f44776a5
             )
         }
 
@@ -714,14 +700,6 @@
             putValueArgument(index, expression)
         }
 
-<<<<<<< HEAD
-        return if (isJvm) {
-            composableLambdaExpression
-        } else {
-            val invokeArgumentCount = expression.function.valueParameters.size +
-                /*composer*/ 1 +
-                changedParamCount(expression.function.valueParameters.size, 0)
-=======
         return if (!isJs) {
             composableLambdaExpression
         } else {
@@ -731,7 +709,6 @@
             val invokeArgumentCount = realArgumentCount +
                 /*composer*/ 1 +
                 changedParamCount(realArgumentCount, 0)
->>>>>>> f44776a5
 
             val invokeSymbol = composableLambdaExpression.type.classOrNull!!
                 .functions
