--- conflicted
+++ resolved
@@ -103,11 +103,7 @@
          * The maven version string of this compiler. This string should be updated before/after every
          * release.
          */
-<<<<<<< HEAD
-        const val compilerVersion: String = "1.3.0"
-=======
         const val compilerVersion: String = "1.3.1"
->>>>>>> 82c0f1d9
         private val minimumRuntimeVersion: String
             get() = runtimeVersionToMavenVersionTable[minimumRuntimeVersionInt] ?: "unknown"
     }
