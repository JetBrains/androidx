--- conflicted
+++ resolved
@@ -998,11 +998,7 @@
     laneInfo.findPreviousItemIndex(item, lane)
 
 @OptIn(ExperimentalFoundationApi::class)
-<<<<<<< HEAD
-internal class LazyStaggeredGridMeasureProvider(
-=======
 internal abstract class LazyStaggeredGridMeasureProvider(
->>>>>>> e3773526
     private val isVertical: Boolean,
     private val itemProvider: LazyStaggeredGridItemProvider,
     private val measureScope: LazyLayoutMeasureScope,
@@ -1044,15 +1040,9 @@
         )
     }
 
-<<<<<<< HEAD
-// This interface allows to avoid autoboxing on index param
-internal fun interface MeasuredItemFactory {
-    fun createItem(
-=======
     val keyIndexMap: LazyLayoutKeyIndexMap get() = itemProvider.keyIndexMap
 
     abstract fun createItem(
->>>>>>> e3773526
         index: Int,
         lane: Int,
         span: Int,
@@ -1063,15 +1053,9 @@
 }
 
 internal class LazyStaggeredGridMeasuredItem(
-<<<<<<< HEAD
-    val index: Int,
-    val key: Any,
-    val placeables: List<Placeable>,
-=======
     override val index: Int,
     override val key: Any,
     private val placeables: List<Placeable>,
->>>>>>> e3773526
     val isVertical: Boolean,
     spacing: Int,
     override val lane: Int,
@@ -1125,23 +1109,6 @@
 
     val crossAxisOffset get() = if (isVertical) offset.x else offset.y
 
-<<<<<<< HEAD
-// TODO should be private.
-//  This is workaround of bug https://youtrack.jetbrains.com/issue/KT-54028/Native-JS-Using-private-object-implementing-a-sealed-interface-causes-a-linker-error
-//  Change back to private after Kotlin 1.9.0
-@OptIn(ExperimentalFoundationApi::class)
-internal class LazyStaggeredGridPositionedItem(
-    override val offset: IntOffset,
-    override val index: Int,
-    override val lane: Int,
-    override val key: Any,
-    override val size: IntSize,
-    private val placeables: List<Placeable>,
-    private val isVertical: Boolean,
-    private val mainAxisLayoutSize: Int,
-) : LazyStaggeredGridItemInfo {
-=======
->>>>>>> e3773526
     fun place(
         scope: Placeable.PlacementScope,
         context: LazyStaggeredGridMeasureContext
