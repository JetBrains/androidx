// Baseline format: 1.0
AcronymName: androidx.compose.SlotTable.Companion#getEMPTY():
    Acronyms should not be capitalized in method names: was `getEMPTY`, should this be `getEmpty`?


ArrayReturn: androidx.compose.AmbientKt#Providers(androidx.compose.ProvidedValue<?>[], kotlin.jvm.functions.Function0<kotlin.Unit>) parameter #0:
    Method parameter should be Collection<ProvidedValue> (or subclass) instead of raw array; was `androidx.compose.ProvidedValue<?>[]`
ArrayReturn: androidx.compose.EffectsKt#onCommit(Object[], kotlin.jvm.functions.Function1<? super androidx.compose.CommitScope,kotlin.Unit>) parameter #0:
    Method parameter should be Collection<Object> (or subclass) instead of raw array; was `java.lang.Object[]`
ArrayReturn: androidx.compose.EffectsKt#onPreCommit(Object[], kotlin.jvm.functions.Function1<? super androidx.compose.CommitScope,kotlin.Unit>) parameter #0:
    Method parameter should be Collection<Object> (or subclass) instead of raw array; was `java.lang.Object[]`
ArrayReturn: androidx.compose.KeyKt#key(Object[], kotlin.jvm.functions.Function0<? extends T>) parameter #0:
    Method parameter should be Collection<Object> (or subclass) instead of raw array; was `java.lang.Object[]`
ArrayReturn: androidx.compose.MutableStateKt#stateFor(Object[], kotlin.jvm.functions.Function0<? extends T>) parameter #0:
    Method parameter should be Collection<Object> (or subclass) instead of raw array; was `java.lang.Object[]`
ArrayReturn: androidx.compose.RememberKt#remember(Object[], kotlin.jvm.functions.Function0<? extends V>) parameter #0:
    Method parameter should be Collection<Object> (or subclass) instead of raw array; was `java.lang.Object[]`
ArrayReturn: androidx.compose.SlotTable#SlotTable(Object[]) parameter #0:
    Method parameter should be Collection<Object> (or subclass) instead of raw array; was `java.lang.Object[]`
ArrayReturn: androidx.compose.UnionType#types():
    Method should return Collection<Class> (or subclass) instead of raw array; was `java.lang.Class<?>[]`


CallbackName: androidx.compose.CompositionLifecycleObserver:
    Class should be named CompositionLifecycleCallback


DocumentExceptions: androidx.compose.ComposerKt#getCurrentComposer():
    Method ComposerKt.getCurrentComposer appears to be throwing kotlin.NotImplementedError; this should be listed in the documentation; see https://android.github.io/kotlin-guides/interop.html#document-exceptions
DocumentExceptions: androidx.compose.frames.FramesKt#commit(androidx.compose.frames.Frame):
    Method FramesKt.commit appears to be throwing java.lang.IllegalStateException; this should be listed in the documentation; see https://android.github.io/kotlin-guides/interop.html#document-exceptions
DocumentExceptions: androidx.compose.frames.FramesKt#currentFrame():
    Method FramesKt.currentFrame appears to be throwing java.lang.IllegalStateException; this should be listed in the documentation; see https://android.github.io/kotlin-guides/interop.html#document-exceptions
DocumentExceptions: androidx.compose.frames.FramesKt#writable(T, androidx.compose.frames.Framed, androidx.compose.frames.Frame):
    Method FramesKt.writable appears to be throwing java.lang.IllegalStateException; this should be listed in the documentation; see https://android.github.io/kotlin-guides/interop.html#document-exceptions


ExceptionName: androidx.compose.frames.FrameAborted:
    Exceptions must be named `FooException`, was `FrameAborted`


KotlinOperator: androidx.compose.ComposerUpdater#set(V, kotlin.jvm.functions.Function2<? super T,? super V,? extends kotlin.Unit>):
    Note that adding the `operator` keyword would allow calling this method using operator syntax
KotlinOperator: androidx.compose.ComposerUpdater#set(int, kotlin.jvm.functions.Function2<? super T,? super java.lang.Integer,kotlin.Unit>):
    Note that adding the `operator` keyword would allow calling this method using operator syntax
KotlinOperator: androidx.compose.SlotReader#get(androidx.compose.Anchor):
    Note that adding the `operator` keyword would allow calling this method using operator syntax
KotlinOperator: androidx.compose.SlotReader#get(int):
    Note that adding the `operator` keyword would allow calling this method using operator syntax
KotlinOperator: androidx.compose.SlotWriter#get(androidx.compose.Anchor):
    Note that adding the `operator` keyword would allow calling this method using operator syntax
KotlinOperator: androidx.compose.SlotWriter#get(int):
    Note that adding the `operator` keyword would allow calling this method using operator syntax


MissingNullability: androidx.compose.BuildableMap#containsKey(Object) parameter #0:
    Missing nullability on parameter `key` in method `containsKey`
MissingNullability: androidx.compose.BuildableMap#containsValue(Object) parameter #0:
    Missing nullability on parameter `value` in method `containsValue`
MissingNullability: androidx.compose.BuildableMap#get(Object) parameter #0:
    Missing nullability on parameter `key` in method `get`
<<<<<<< HEAD
MissingNullability: androidx.compose.MutableStateKt#stateFor(V1, V2, kotlin.jvm.functions.Function0<? extends T>):
    Missing nullability on method `stateFor` return
=======
MissingNullability: androidx.compose.SlotReader#getGroupData():
    Missing nullability on method `getGroupData` return
>>>>>>> 7857d903
MissingNullability: androidx.compose.SlotReader#getGroupKey():
    Missing nullability on method `getGroupKey` return
MissingNullability: androidx.compose.SlotReader#getGroupNode():
    Missing nullability on method `getGroupNode` return<|MERGE_RESOLUTION|>--- conflicted
+++ resolved
@@ -59,13 +59,10 @@
     Missing nullability on parameter `value` in method `containsValue`
 MissingNullability: androidx.compose.BuildableMap#get(Object) parameter #0:
     Missing nullability on parameter `key` in method `get`
-<<<<<<< HEAD
 MissingNullability: androidx.compose.MutableStateKt#stateFor(V1, V2, kotlin.jvm.functions.Function0<? extends T>):
     Missing nullability on method `stateFor` return
-=======
 MissingNullability: androidx.compose.SlotReader#getGroupData():
     Missing nullability on method `getGroupData` return
->>>>>>> 7857d903
 MissingNullability: androidx.compose.SlotReader#getGroupKey():
     Missing nullability on method `getGroupKey` return
 MissingNullability: androidx.compose.SlotReader#getGroupNode():
