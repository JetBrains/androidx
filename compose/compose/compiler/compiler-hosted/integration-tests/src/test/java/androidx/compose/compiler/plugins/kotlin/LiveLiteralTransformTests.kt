/*
 * Copyright 2020 The Android Open Source Project
 *
 * Licensed under the Apache License, Version 2.0 (the "License");
 * you may not use this file except in compliance with the License.
 * You may obtain a copy of the License at
 *
 *      http://www.apache.org/licenses/LICENSE-2.0
 *
 * Unless required by applicable law or agreed to in writing, software
 * distributed under the License is distributed on an "AS IS" BASIS,
 * WITHOUT WARRANTIES OR CONDITIONS OF ANY KIND, either express or implied.
 * See the License for the specific language governing permissions and
 * limitations under the License.
 */

package androidx.compose.compiler.plugins.kotlin

import androidx.compose.compiler.plugins.kotlin.lower.DurableKeyVisitor
import androidx.compose.compiler.plugins.kotlin.lower.LiveLiteralTransformer
import org.intellij.lang.annotations.Language
import org.jetbrains.kotlin.backend.common.extensions.IrPluginContext
import org.jetbrains.kotlin.ir.ObsoleteDescriptorBasedAPI
import org.jetbrains.kotlin.ir.declarations.IrModuleFragment
import org.jetbrains.kotlin.ir.util.DeepCopySymbolRemapper
<<<<<<< HEAD
import org.jetbrains.kotlin.ir.util.IrMessageLogger
import org.jetbrains.kotlin.psi2ir.generators.GeneratorContext
=======
>>>>>>> 1555cdea
import org.jetbrains.kotlin.resolve.DelegatingBindingTrace
import org.junit.Test

class LiveLiteralTransformTests : AbstractIrTransformTest() {

    fun testSiblingCallArgs() = assertNoDuplicateKeys(
        """
        fun Test() {
            print(1)
            print(1)
        }
        """
    )

    fun testFunctionCallWithConstArg() = assertKeys(
        "Int%arg-0%call-print%fun-Test",
        "Int%arg-0%call-print-1%fun-Test"
    ) {
        """
        fun Test() {
            print(1)
            print(1)
        }
        """
    }

    fun testDispatchReceiver() = assertKeys(
        "Int%%this%call-toString%arg-0%call-print%fun-Test",
        "Int%arg-0%call-print-1%fun-Test"
    ) {
        """
        fun Test() {
            print(1.toString())
            print(1)
        }
        """
    }

    fun testInsidePropertyGetter() = assertKeys(
        "Int%fun-%get-foo%%get%val-foo"
    ) {
        """
        val foo: Int get() = 1
        """
    }

    // NOTE(lmr): For static initializer expressions we can/should do more.
    fun testInsidePropertyInitializer() = assertKeys {
        """
        val foo: Int = 1
        """
    }

    fun testValueParameter() = assertKeys(
        "Int%param-x%fun-Foo"
    ) {
        """
        fun Foo(x: Int = 1) { print(x) }
        """
    }

    fun testAnnotation() = assertKeys {
        """
        annotation class Foo(val value: Int = 1)
        @Foo fun Bar() {}
        @Foo(2) fun Bam() {}
        """
    }

    // NOTE(lmr): In the future we should try and get this to work
    fun testForLoop() = assertKeys {
        """
        fun Foo() {
            for (x in 0..10) {
                print(x)
            }
        }
        """
    }

    fun testWhileTrue() = assertKeys(
        "Double%arg-1%call-greater%cond%if%body%loop%fun-Foo",
        "Int%arg-0%call-print%body%loop%fun-Foo"
    ) {
        """
        fun Foo() {
            while (true) {
                print(1)
                if (Math.random() > 0.5) break
            }
        }
        """
    }

    fun testWhileCondition() = assertKeys(
        "Int%arg-0%call-print%body%loop%fun-Foo"
    ) {
        """
        fun Foo() {
            while (Math.random() > 0.5) {
                print(1)
            }
        }
        """
    }

    fun testForInCollection() = assertKeys(
        "Int%arg-0%call-print-1%body%loop%fun-Foo"
    ) {
        """
        fun Foo(items: List<Int>) {
            for (item in items) {
                print(item)
                print(1)
            }
        }
        """
    }

    // NOTE(lmr): we should deal with this in some cases, but leaving untouched for now
    fun testConstantProperty() = assertKeys {
        """
        const val foo = 1
        """
    }

    fun testSafeCall() = assertKeys(
        "Boolean%arg-1%call-EQEQ%fun-Foo",
        "String%arg-0%call-contains%else%when%arg-0%call-EQEQ%fun-Foo"
    ) {
        """
        fun Foo(bar: String?): Boolean {
            return bar?.contains("foo") == true
        }
        """
    }

    fun testElvis() = assertKeys(
        "String%branch%when%fun-Foo"
    ) {
        """
        fun Foo(bar: String?): String {
            return bar ?: "Hello World"
        }
        """
    }

    fun testTryCatch() = assertKeys(
        "Int%arg-0%call-invoke%catch%fun-Foo",
        "Int%arg-0%call-invoke%finally%fun-Foo",
        "Int%arg-0%call-invoke%try%fun-Foo"
    ) {
        """
        fun Foo(block: (Int) -> Unit) {
            try {
                block(1)
            } catch(e: Exception) {
                block(2)
            } finally {
                block(3)
            }
        }
        """
    }

    fun testWhen() = assertKeys(
        "Double%arg-1%call-greater%cond%when%fun-Foo",
        "Double%arg-1%call-greater%cond-1%when%fun-Foo",
        "Int%arg-0%call-print%branch%when%fun-Foo",
        "Int%arg-0%call-print%branch-1%when%fun-Foo",
        "Int%arg-0%call-print%else%when%fun-Foo"
    ) {
        """
        fun Foo() {
            when {
                Math.random() > 0.5 -> print(1)
                Math.random() > 0.5 -> print(2)
                else -> print(3)
            }
        }
        """
    }

    fun testWhenWithSubject() = assertKeys(
        "Double%%%this%call-rangeTo%%this%call-contains%cond%when%fun-Foo",
        "Double%%%this%call-rangeTo%%this%call-contains%cond-1%when%fun-Foo",
        "Double%arg-0%call-rangeTo%%this%call-contains%cond%when%fun-Foo",
        "Double%arg-0%call-rangeTo%%this%call-contains%cond-1%when%fun-Foo",
        "Int%arg-0%call-print%branch%when%fun-Foo",
        "Int%arg-0%call-print%branch-1%when%fun-Foo",
        "Int%arg-0%call-print%else%when%fun-Foo"
    ) {
        """
        fun Foo() {
            when (val x = Math.random()) {
                in 0.0..0.5 -> print(1)
                in 0.0..0.2 -> print(2)
                else -> print(3)
            }
        }
        """
    }

    fun testWhenWithSubject2() = assertKeys(
        "Int%arg-0%call-print%branch-1%when%fun-Foo",
        "Int%arg-0%call-print%else%when%fun-Foo",
        "String%arg-0%call-print%branch%when%fun-Foo"
    ) {
        """
        fun Foo(foo: Any) {
            when (foo) {
                is String -> print("Hello World")
                is Int -> print(2)
                else -> print(3)
            }
        }
        """
    }

    fun testDelegatingCtor() = assertKeys(
        "Int%arg-0%call-%init%%class-Bar"
    ) {
        """
        open class Foo(val x: Int)
        class Bar() : Foo(123)
        """
    }

    fun testLocalVal() = assertKeys(
        "Int%arg-0%call-plus%set-y%fun-Foo",
        "Int%val-x%fun-Foo",
        "Int%val-y%fun-Foo"
    ) {
        """
        fun Foo() {
            val x = 1
            var y = 2
            y += 10
        }
        """
    }

    fun testCapturedVar() = assertKeys(
        "Int%val-a%fun-Example",
        "String%0%str%fun-Example",
        "String%2%str%fun-Example"
    ) {
        """
        fun Example(): String {
                val a = 123
                return "foo ${"$"}a bar"
            }
        """
    }

    @Test
    fun testStringTemplate(): Unit = assertKeys(
        "Int%val-a%fun-Example",
        "String%0%str%fun-Example",
        "String%2%str%fun-Example"
    ) {
        """
        fun Example(): String {
            val a = 123
            return "foo ${"$"}a bar"
        }
        """
    }

    @Test
    fun testEnumEntryMultipleArgs(): Unit = assertKeys(
        "Int%arg-0%call-%init%%entry-Bar%class-A",
        "Int%arg-0%call-%init%%entry-Baz%class-A",
        "Int%arg-0%call-%init%%entry-Foo%class-A",
        "Int%arg-1%call-%init%%entry-Bar%class-A",
        "Int%arg-1%call-%init%%entry-Baz%class-A",
        "Int%arg-1%call-%init%%entry-Foo%class-A"
    ) {
        """
        enum class A(val x: Int, val y: Int) {
            Foo(1, 2),
            Bar(2, 3),
            Baz(3, 4)
        }
        """
    }

    fun testCommentsAbove() = assertDurableChange(
        """
            fun Test() {
                print(1)
            }
        """.trimIndent(),
        """
            fun Test() {
                // this is a comment
                print(1)
            }
        """.trimIndent()
    )

    fun testValsAndStructureAbove() = assertDurableChange(
        """
            fun Test() {
                print(1)
            }
        """.trimIndent(),
        """
            fun Test() {
                val x = Math.random()
                println(x)
                print(1)
            }
        """.trimIndent()
    )

    @Test
    fun testAnonymousClass(): Unit = assertTransform(
        """
        """,
        """
            interface Foo { fun bar(): Int }
            fun a(): Foo {
                return object : Foo {
                    override fun bar(): Int { return 1 }
                }
            }
        """,
        """
            interface Foo {
              abstract fun bar(): Int
            }
            fun a(): Foo {
              return object : Foo {
                override fun bar(): Int {
                  return LiveLiterals%TestKt.Int%fun-bar%class-%no-name-provided%%fun-a()
                }
              }
            }
            @LiveLiteralFileInfo(file = "/Test.kt")
            internal object LiveLiterals%TestKt {
              val Int%fun-bar%class-%no-name-provided%%fun-a: Int = 1
              var State%Int%fun-bar%class-%no-name-provided%%fun-a: State<Int>?
              @LiveLiteralInfo(key = "Int%fun-bar%class-%no-name-provided%%fun-a", offset = 159)
              fun Int%fun-bar%class-%no-name-provided%%fun-a(): Int {
                if (!isLiveLiteralsEnabled) {
                  return Int%fun-bar%class-%no-name-provided%%fun-a
                }
                val tmp0 = State%Int%fun-bar%class-%no-name-provided%%fun-a
                return if (tmp0 == null) {
                  val tmp1 = liveLiteral("Int%fun-bar%class-%no-name-provided%%fun-a", Int%fun-bar%class-%no-name-provided%%fun-a)
                  <set-State%Int%fun-bar%class-%no-name-provided%%fun-a>(tmp1)
                  tmp1
                } else {
                  tmp0
                }
                .value
              }
            }
        """
    )

    @Test
    fun testBasicTransform(): Unit = assertTransform(
        """
        """,
        """
            fun A() {
              print(1)
              print("Hello World")
              if (true) {
                print(3 + 4)
              }
              if (true) {
                print(1.0f)
              }
              print(3)
            }
        """,
        """
            fun A() {
              print(LiveLiterals%TestKt.Int%arg-0%call-print%fun-A())
              print(LiveLiterals%TestKt.String%arg-0%call-print-1%fun-A())
              if (LiveLiterals%TestKt.Boolean%cond%if%fun-A()) {
                print(LiveLiterals%TestKt.Int%%this%call-plus%arg-0%call-print%branch%if%fun-A() + LiveLiterals%TestKt.Int%arg-0%call-plus%arg-0%call-print%branch%if%fun-A())
              }
              if (LiveLiterals%TestKt.Boolean%cond%if-1%fun-A()) {
                print(LiveLiterals%TestKt.Float%arg-0%call-print%branch%if-1%fun-A())
              }
              print(LiveLiterals%TestKt.Int%arg-0%call-print-2%fun-A())
            }
            @LiveLiteralFileInfo(file = "/Test.kt")
            internal object LiveLiterals%TestKt {
              val Int%arg-0%call-print%fun-A: Int = 1
              var State%Int%arg-0%call-print%fun-A: State<Int>?
              @LiveLiteralInfo(key = "Int%arg-0%call-print%fun-A", offset = 62)
              fun Int%arg-0%call-print%fun-A(): Int {
                if (!isLiveLiteralsEnabled) {
                  return Int%arg-0%call-print%fun-A
                }
                val tmp0 = State%Int%arg-0%call-print%fun-A
                return if (tmp0 == null) {
                  val tmp1 = liveLiteral("Int%arg-0%call-print%fun-A", Int%arg-0%call-print%fun-A)
                  <set-State%Int%arg-0%call-print%fun-A>(tmp1)
                  tmp1
                } else {
                  tmp0
                }
                .value
              }
              val String%arg-0%call-print-1%fun-A: String = "Hello World"
              var State%String%arg-0%call-print-1%fun-A: State<String>?
              @LiveLiteralInfo(key = "String%arg-0%call-print-1%fun-A", offset = 74)
              fun String%arg-0%call-print-1%fun-A(): String {
                if (!isLiveLiteralsEnabled) {
                  return String%arg-0%call-print-1%fun-A
                }
                val tmp0 = State%String%arg-0%call-print-1%fun-A
                return if (tmp0 == null) {
                  val tmp1 = liveLiteral("String%arg-0%call-print-1%fun-A", String%arg-0%call-print-1%fun-A)
                  <set-State%String%arg-0%call-print-1%fun-A>(tmp1)
                  tmp1
                } else {
                  tmp0
                }
                .value
              }
              val Boolean%cond%if%fun-A: Boolean = true
              var State%Boolean%cond%if%fun-A: State<Boolean>?
              @LiveLiteralInfo(key = "Boolean%cond%if%fun-A", offset = 94)
              fun Boolean%cond%if%fun-A(): Boolean {
                if (!isLiveLiteralsEnabled) {
                  return Boolean%cond%if%fun-A
                }
                val tmp0 = State%Boolean%cond%if%fun-A
                return if (tmp0 == null) {
                  val tmp1 = liveLiteral("Boolean%cond%if%fun-A", Boolean%cond%if%fun-A)
                  <set-State%Boolean%cond%if%fun-A>(tmp1)
                  tmp1
                } else {
                  tmp0
                }
                .value
              }
              val Int%%this%call-plus%arg-0%call-print%branch%if%fun-A: Int = 3
              var State%Int%%this%call-plus%arg-0%call-print%branch%if%fun-A: State<Int>?
              @LiveLiteralInfo(key = "Int%%this%call-plus%arg-0%call-print%branch%if%fun-A", offset = 112)
              fun Int%%this%call-plus%arg-0%call-print%branch%if%fun-A(): Int {
                if (!isLiveLiteralsEnabled) {
                  return Int%%this%call-plus%arg-0%call-print%branch%if%fun-A
                }
                val tmp0 = State%Int%%this%call-plus%arg-0%call-print%branch%if%fun-A
                return if (tmp0 == null) {
                  val tmp1 = liveLiteral("Int%%this%call-plus%arg-0%call-print%branch%if%fun-A", Int%%this%call-plus%arg-0%call-print%branch%if%fun-A)
                  <set-State%Int%%this%call-plus%arg-0%call-print%branch%if%fun-A>(tmp1)
                  tmp1
                } else {
                  tmp0
                }
                .value
              }
              val Int%arg-0%call-plus%arg-0%call-print%branch%if%fun-A: Int = 4
              var State%Int%arg-0%call-plus%arg-0%call-print%branch%if%fun-A: State<Int>?
              @LiveLiteralInfo(key = "Int%arg-0%call-plus%arg-0%call-print%branch%if%fun-A", offset = 116)
              fun Int%arg-0%call-plus%arg-0%call-print%branch%if%fun-A(): Int {
                if (!isLiveLiteralsEnabled) {
                  return Int%arg-0%call-plus%arg-0%call-print%branch%if%fun-A
                }
                val tmp0 = State%Int%arg-0%call-plus%arg-0%call-print%branch%if%fun-A
                return if (tmp0 == null) {
                  val tmp1 = liveLiteral("Int%arg-0%call-plus%arg-0%call-print%branch%if%fun-A", Int%arg-0%call-plus%arg-0%call-print%branch%if%fun-A)
                  <set-State%Int%arg-0%call-plus%arg-0%call-print%branch%if%fun-A>(tmp1)
                  tmp1
                } else {
                  tmp0
                }
                .value
              }
              val Boolean%cond%if-1%fun-A: Boolean = true
              var State%Boolean%cond%if-1%fun-A: State<Boolean>?
              @LiveLiteralInfo(key = "Boolean%cond%if-1%fun-A", offset = 129)
              fun Boolean%cond%if-1%fun-A(): Boolean {
                if (!isLiveLiteralsEnabled) {
                  return Boolean%cond%if-1%fun-A
                }
                val tmp0 = State%Boolean%cond%if-1%fun-A
                return if (tmp0 == null) {
                  val tmp1 = liveLiteral("Boolean%cond%if-1%fun-A", Boolean%cond%if-1%fun-A)
                  <set-State%Boolean%cond%if-1%fun-A>(tmp1)
                  tmp1
                } else {
                  tmp0
                }
                .value
              }
              val Float%arg-0%call-print%branch%if-1%fun-A: Float = 1.0f
              var State%Float%arg-0%call-print%branch%if-1%fun-A: State<Float>?
              @LiveLiteralInfo(key = "Float%arg-0%call-print%branch%if-1%fun-A", offset = 147)
              fun Float%arg-0%call-print%branch%if-1%fun-A(): Float {
                if (!isLiveLiteralsEnabled) {
                  return Float%arg-0%call-print%branch%if-1%fun-A
                }
                val tmp0 = State%Float%arg-0%call-print%branch%if-1%fun-A
                return if (tmp0 == null) {
                  val tmp1 = liveLiteral("Float%arg-0%call-print%branch%if-1%fun-A", Float%arg-0%call-print%branch%if-1%fun-A)
                  <set-State%Float%arg-0%call-print%branch%if-1%fun-A>(tmp1)
                  tmp1
                } else {
                  tmp0
                }
                .value
              }
              val Int%arg-0%call-print-2%fun-A: Int = 3
              var State%Int%arg-0%call-print-2%fun-A: State<Int>?
              @LiveLiteralInfo(key = "Int%arg-0%call-print-2%fun-A", offset = 165)
              fun Int%arg-0%call-print-2%fun-A(): Int {
                if (!isLiveLiteralsEnabled) {
                  return Int%arg-0%call-print-2%fun-A
                }
                val tmp0 = State%Int%arg-0%call-print-2%fun-A
                return if (tmp0 == null) {
                  val tmp1 = liveLiteral("Int%arg-0%call-print-2%fun-A", Int%arg-0%call-print-2%fun-A)
                  <set-State%Int%arg-0%call-print-2%fun-A>(tmp1)
                  tmp1
                } else {
                  tmp0
                }
                .value
              }
            }
        """
    )

    private var builtKeys = mutableSetOf<String>()

    @OptIn(ObsoleteDescriptorBasedAPI::class)
    override fun postProcessingStep(
        module: IrModuleFragment,
<<<<<<< HEAD
        generatorContext: GeneratorContext,
        irLinker: IrDeserializer,
        diagnosticReporter: IrMessageLogger,
        symbols: BuiltinSymbolsBase
    ) {
        val pluginContext = IrPluginContextImpl(
            module = generatorContext.moduleDescriptor,
            bindingContext = generatorContext.bindingContext,
            languageVersionSettings = generatorContext.languageVersionSettings,
            st = generatorContext.symbolTable,
            typeTranslator = generatorContext.typeTranslator,
            irBuiltIns = generatorContext.irBuiltIns,
            linker = irLinker,
            diagnosticReporter = diagnosticReporter,
            symbols = symbols
        )
=======
        context: IrPluginContext
    ) {
>>>>>>> 1555cdea
        @Suppress("DEPRECATION")
        val bindingTrace = DelegatingBindingTrace(context.bindingContext, "test trace")
        val symbolRemapper = DeepCopySymbolRemapper()
        val keyVisitor = DurableKeyVisitor(builtKeys)
        val transformer = object : LiveLiteralTransformer(
            true,
            false,
            keyVisitor,
            context,
            symbolRemapper,
            bindingTrace,
            ModuleMetricsImpl("temp", context)
        ) {
            override fun makeKeySet(): MutableSet<String> {
                return super.makeKeySet().also { builtKeys = it }
            }
        }
        transformer.lower(module)
    }

    // since the lowering will throw an exception if duplicate keys are found, all we have to do
    // is run the lowering
    private fun assertNoDuplicateKeys(@Language("kotlin") src: String) {
        JvmCompilation().compile(
            listOf(
                sourceFile("Test.kt", src.replace('%', '$'))
            )
        )
    }

    // For a given src string, a
    private fun assertKeys(vararg keys: String, makeSrc: () -> String) {
        builtKeys = mutableSetOf()
        JvmCompilation().compile(
            listOf(
                sourceFile("Test.kt", makeSrc().replace('%', '$'))
            )
        )
        assertEquals(
            keys.toList().sorted().joinToString(separator = ",\n") {
                "\"${it.replace('$', '%')}\""
            },
            builtKeys.toList().sorted().joinToString(separator = ",\n") {
                "\"${it.replace('$', '%')}\""
            }
        )
    }

    // test: have two src strings (before/after) and assert that the keys of the params didn't change
    private fun assertDurableChange(before: String, after: String) {
        JvmCompilation().compile(
            listOf(
                sourceFile("Test.kt", before.replace('%', '$'))
            )
        )
        val beforeKeys = builtKeys

        builtKeys = mutableSetOf()

        JvmCompilation().compile(
            listOf(
                sourceFile("Test.kt", after.replace('%', '$'))
            )
        )
        val afterKeys = builtKeys

        assertEquals(
            beforeKeys.toList().sorted().joinToString(separator = "\n"),
            afterKeys.toList().sorted().joinToString(separator = "\n")
        )
    }

    private fun assertTransform(
        unchecked: String,
        checked: String,
        expectedTransformed: String,
        dumpTree: Boolean = false
    ) = verifyComposeIrTransform(
        """
            import androidx.compose.runtime.Composable
            $checked
        """.trimIndent(),
        expectedTransformed,
        """
            import androidx.compose.runtime.Composable
            $unchecked
        """.trimIndent(),
        dumpTree = dumpTree
    )
}<|MERGE_RESOLUTION|>--- conflicted
+++ resolved
@@ -23,11 +23,6 @@
 import org.jetbrains.kotlin.ir.ObsoleteDescriptorBasedAPI
 import org.jetbrains.kotlin.ir.declarations.IrModuleFragment
 import org.jetbrains.kotlin.ir.util.DeepCopySymbolRemapper
-<<<<<<< HEAD
-import org.jetbrains.kotlin.ir.util.IrMessageLogger
-import org.jetbrains.kotlin.psi2ir.generators.GeneratorContext
-=======
->>>>>>> 1555cdea
 import org.jetbrains.kotlin.resolve.DelegatingBindingTrace
 import org.junit.Test
 
@@ -566,27 +561,8 @@
     @OptIn(ObsoleteDescriptorBasedAPI::class)
     override fun postProcessingStep(
         module: IrModuleFragment,
-<<<<<<< HEAD
-        generatorContext: GeneratorContext,
-        irLinker: IrDeserializer,
-        diagnosticReporter: IrMessageLogger,
-        symbols: BuiltinSymbolsBase
-    ) {
-        val pluginContext = IrPluginContextImpl(
-            module = generatorContext.moduleDescriptor,
-            bindingContext = generatorContext.bindingContext,
-            languageVersionSettings = generatorContext.languageVersionSettings,
-            st = generatorContext.symbolTable,
-            typeTranslator = generatorContext.typeTranslator,
-            irBuiltIns = generatorContext.irBuiltIns,
-            linker = irLinker,
-            diagnosticReporter = diagnosticReporter,
-            symbols = symbols
-        )
-=======
         context: IrPluginContext
     ) {
->>>>>>> 1555cdea
         @Suppress("DEPRECATION")
         val bindingTrace = DelegatingBindingTrace(context.bindingContext, "test trace")
         val symbolRemapper = DeepCopySymbolRemapper()
