--- conflicted
+++ resolved
@@ -60,11 +60,8 @@
             4400 to "1.1.0-alpha05",
             4500 to "1.1.0-alpha06",
             4600 to "1.1.0-beta01",
-<<<<<<< HEAD
-=======
             4700 to "1.1.0-beta02",
             4800 to "1.1.0-beta03",
->>>>>>> 84c5d4ec
         )
 
         /**
@@ -77,11 +74,7 @@
          * The maven version string of this compiler. This string should be updated before/after every
          * release.
          */
-<<<<<<< HEAD
-        const val compilerVersion: String = "1.1.0-beta01"
-=======
         const val compilerVersion: String = "1.1.0-beta03"
->>>>>>> 84c5d4ec
         private val minimumRuntimeVersion: String
             get() = versionTable[minimumRuntimeVersionInt] ?: "unknown"
     }
