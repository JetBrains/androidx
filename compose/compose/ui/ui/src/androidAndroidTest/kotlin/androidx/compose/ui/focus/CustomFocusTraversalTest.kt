--- conflicted
+++ resolved
@@ -59,11 +59,7 @@
 
     companion object {
         @JvmStatic
-<<<<<<< HEAD
-        @Parameterized.Parameters(name = "moveFocusProgrammatically = {0}, useFocusOrderModifier = {1}")
-=======
         @Parameters(name = "moveFocusProgrammatically = {0}, useFocusOrderModifier = {1}")
->>>>>>> 3ce99e39
         fun initParameters() = listOf(
             arrayOf(true, true),
             arrayOf(true, false),
@@ -897,9 +893,7 @@
         if (useFocusOrderModifier) {
             this.then(ReceiverFocusOrderModifier(block))
         } else {
-            focusProperties {
-                FocusOrderToProperties(block).invoke(this)
-            }
+            focusProperties(FocusOrderToProperties(block))
         }
 
     @Suppress("DEPRECATION")
