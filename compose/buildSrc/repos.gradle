/*
 * Copyright (C) 2017 The Android Open Source Project
 *
 * Licensed under the Apache License, Version 2.0 (the "License");
 * you may not use this file except in compliance with the License.
 * You may obtain a copy of the License at
 *
 *      http://www.apache.org/licenses/LICENSE-2.0
 *
 * Unless required by applicable law or agreed to in writing, software
 * distributed under the License is distributed on an "AS IS" BASIS,
 * WITHOUT WARRANTIES OR CONDITIONS OF ANY KIND, either express or implied.
 * See the License for the specific language governing permissions and
 * limitations under the License.
 */

String getFullSdkPath(String prebuiltsRoot) {
    final String osName = System.getProperty("os.name").toLowerCase()
    final boolean isMacOsX =
            osName.contains("mac os x") || osName.contains("darwin") || osName.contains("osx");
    final String platform = isMacOsX ? 'darwin' : 'linux'
    return "${prebuiltsRoot}/fullsdk-${platform}"
}

def supportRoot = ext.supportRootFolder
if (supportRoot == null) {
    throw new RuntimeException("variable supportRootFolder is not set. you must set it before" +
            " including this script")
}

apply from: "${supportRoot}/buildSrc/unbundled_check.gradle"

def checkoutRoot = "${ext.supportRootFolder}/../.."
ext.repos = new Properties()
ext.repos.prebuiltsRoot = "${checkoutRoot}/prebuilts"
ext.repos.prebuiltsRootUri = "file://${repos.prebuiltsRoot}"

ext.repoNames = [// Android Gradle Plugin prebuilts updated manually
                 "${repos.prebuiltsRoot}/gradle-plugin",
                 // Miscellaneous prebuilts updated sporadically
                 "${repos.prebuiltsRoot}/tools/common/m2/repository",
                 // Historical releases updated as part of public release
                 "${repos.prebuiltsRoot}/maven_repo/android",
<<<<<<< HEAD
                 "${repos.prebuiltsRoot}/maven_repo/google-play-service-client-libraries-3p",
=======
                 // Manually constructed, but soon to be updated by update_current.py
                 "${repos.prebuiltsRoot}/sdk/current/extras/material-design",
                 // Full checkout prebuilts updated by update_current.py
                 "${repos.prebuiltsRoot}/sdk/current/support/m2repository",
                 // Unbundled checkout prebuilts updated by fullsdk drop
>>>>>>> 7a418a65
                 "${getFullSdkPath(repos.prebuiltsRoot)}/extras/m2repository"]

/**
 * Adds maven repositories to the given repository handler.
 */
def addMavenRepositories(RepositoryHandler handler) {
    repoNames.each { repo ->
        handler.maven {
            url repo
        }
    }
    if (System.getenv("ALLOW_PUBLIC_REPOS") != null || (isUnbundledBuild(ext.supportRootFolder))) {
        handler.mavenCentral()
        handler.jcenter()
        handler.google()
        handler.maven {
            url "https://plugins.gradle.org/m2/"
        }
    }
    def androidPluginRepoOverride = System.getenv("GRADLE_PLUGIN_REPO")
    if (androidPluginRepoOverride != null) {
        handler.maven {
            url androidPluginRepoOverride
        }
    }
}

ext.repos.addMavenRepositories = this.&addMavenRepositories<|MERGE_RESOLUTION|>--- conflicted
+++ resolved
@@ -41,15 +41,12 @@
                  "${repos.prebuiltsRoot}/tools/common/m2/repository",
                  // Historical releases updated as part of public release
                  "${repos.prebuiltsRoot}/maven_repo/android",
-<<<<<<< HEAD
                  "${repos.prebuiltsRoot}/maven_repo/google-play-service-client-libraries-3p",
-=======
                  // Manually constructed, but soon to be updated by update_current.py
                  "${repos.prebuiltsRoot}/sdk/current/extras/material-design",
                  // Full checkout prebuilts updated by update_current.py
                  "${repos.prebuiltsRoot}/sdk/current/support/m2repository",
                  // Unbundled checkout prebuilts updated by fullsdk drop
->>>>>>> 7a418a65
                  "${getFullSdkPath(repos.prebuiltsRoot)}/extras/m2repository"]
 
 /**
