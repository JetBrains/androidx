--- conflicted
+++ resolved
@@ -243,15 +243,6 @@
     inceptionYear = "2018"
     description = "Higher level abstractions of the Compose UI primitives. This library is design system agnostic, providing the high-level building blocks for both application and design-system developers"
     legacyDisableKotlinStrictApiMode = true
-<<<<<<< HEAD
-}
-
-tasks.withType(KotlinCompile).configureEach {
-    kotlinOptions {
-        freeCompilerArgs += [
-                "-Xjvm-default=all",
-        ]
-    }
 }
 
 project.afterEvaluate {
@@ -259,6 +250,4 @@
     tasks.named("compileJsWasmMainKotlinMetadata") {
         enabled = false
     }
-=======
->>>>>>> 4633bf1d
 }