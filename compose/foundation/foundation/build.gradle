--- conflicted
+++ resolved
@@ -114,10 +114,6 @@
                 implementation(project(":compose:ui:ui-text"))
                 implementation(project(":compose:ui:ui-util"))
                 implementation(project(':compose:foundation:foundation-layout'))
-<<<<<<< HEAD
-                implementation(project(":annotation:annotation"))
-=======
->>>>>>> 7d269005
             }
             androidMain.dependencies {
                 api("androidx.annotation:annotation:1.1.0")
