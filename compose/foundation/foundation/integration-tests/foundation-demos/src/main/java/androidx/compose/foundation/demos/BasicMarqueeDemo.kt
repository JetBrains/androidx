--- conflicted
+++ resolved
@@ -93,15 +93,7 @@
         listOf(40.dp, 80.dp, 120.dp).forEach {
             MarqueeText("long text in short marquee", Modifier.width(it))
         }
-<<<<<<< HEAD
-        MarqueeText(
-            "backwards animation",
-            Modifier.width(80.dp),
-            velocity = -Velocity
-        )
-=======
         MarqueeText("backwards animation", Modifier.width(80.dp), velocity = -Velocity)
->>>>>>> 8b9e74df
         MarqueeWithClickable()
         Row {
             Text("Tap to focus: ")
