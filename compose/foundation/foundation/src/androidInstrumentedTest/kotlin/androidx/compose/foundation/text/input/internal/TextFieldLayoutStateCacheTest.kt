--- conflicted
+++ resolved
@@ -35,10 +35,7 @@
 import androidx.compose.ui.text.TextStyle
 import androidx.compose.ui.text.font.createFontFamilyResolver
 import androidx.compose.ui.text.font.toFontFamily
-<<<<<<< HEAD
-=======
 import androidx.compose.ui.text.input.KeyboardType
->>>>>>> 8b9e74df
 import androidx.compose.ui.text.style.TextDecoration
 import androidx.compose.ui.unit.Constraints
 import androidx.compose.ui.unit.Density
@@ -491,50 +488,6 @@
 
     @Test
     fun value_returnsNewLayout_whenCompositionChanged() {
-<<<<<<< HEAD
-        textFieldState.edit {
-            replace(0, length, "hello")
-            placeCursorBeforeCharAt(0)
-        }
-        assertLayoutChange(
-            change = {
-                textFieldState.editAsUser(inputTransformation = null) {
-                    setComposingRegion(2, 3)
-                }
-            },
-        ) { old, new ->
-            Truth.assertThat(
-                old.multiParagraph.intrinsics.annotatedString.spanStyles.any {
-                    it.item.textDecoration == TextDecoration.Underline
-                }
-            ).isFalse()
-            Truth.assertThat(
-                new.multiParagraph.intrinsics.annotatedString.spanStyles.any {
-                    it.item.textDecoration == TextDecoration.Underline
-                }
-            ).isTrue()
-        }
-    }
-
-    @Test
-    fun value_returnsCachedLayout_whenCompositionDoesNotChange() {
-        textFieldState.editAsUser(inputTransformation = null) {
-            replace(0, length, "hello")
-            setSelection(0, 0)
-            setComposition(0, 5)
-        }
-        updateNonMeasureInputs()
-        updateMeasureInputs()
-        val initialLayout = cache.value
-        // this shouldn't cause a recompute
-        val secondLayout = cache.value
-        assertThat(initialLayout).isSameInstanceAs(secondLayout)
-    }
-
-    @Test
-    fun value_returnsCachedLayout_whenTextSelectionChanged() {
-=======
->>>>>>> 8b9e74df
         textFieldState.edit {
             replace(0, length, "hello")
             placeCursorBeforeCharAt(0)
