/*
 * Copyright 2021 The Android Open Source Project
 *
 * Licensed under the Apache License, Version 2.0 (the "License");
 * you may not use this file except in compliance with the License.
 * You may obtain a copy of the License at
 *
 *      http://www.apache.org/licenses/LICENSE-2.0
 *
 * Unless required by applicable law or agreed to in writing, software
 * distributed under the License is distributed on an "AS IS" BASIS,
 * WITHOUT WARRANTIES OR CONDITIONS OF ANY KIND, either express or implied.
 * See the License for the specific language governing permissions and
 * limitations under the License.
 */

package androidx.compose.foundation.lazy.layout

import androidx.collection.mutableScatterMapOf
import androidx.compose.foundation.ExperimentalFoundationApi
import androidx.compose.foundation.internal.checkPrecondition
import androidx.compose.foundation.internal.requirePrecondition
import androidx.compose.foundation.internal.requirePreconditionNotNull
import androidx.compose.foundation.lazy.layout.LazyLayoutPrefetchState.PrefetchHandle
import androidx.compose.runtime.Stable
import androidx.compose.ui.Modifier
import androidx.compose.ui.layout.SubcomposeLayoutState
import androidx.compose.ui.node.ModifierNodeElement
import androidx.compose.ui.node.TraversableNode
import androidx.compose.ui.node.TraversableNode.Companion.TraverseDescendantsAction
import androidx.compose.ui.platform.InspectorInfo
import androidx.compose.ui.unit.Constraints
import androidx.compose.ui.util.trace
<<<<<<< HEAD
import kotlin.time.measureTime
=======
import kotlin.time.TimeSource.Monotonic.ValueTimeMark
import kotlin.time.TimeSource.Monotonic.markNow
>>>>>>> 46295bc0

/**
 * State for lazy items prefetching, used by lazy layouts to instruct the prefetcher.
 *
 * Note: this class is a part of [LazyLayout] harness that allows for building custom lazy layouts.
 * LazyLayout and all corresponding APIs are still under development and are subject to change.
 *
 * @param prefetchScheduler the [PrefetchScheduler] implementation to use to execute prefetch
 *   requests. If null is provided, the default [PrefetchScheduler] for the platform will be used.
 * @param onNestedPrefetch a callback which will be invoked when this LazyLayout is prefetched in
 *   context of a parent LazyLayout, giving a chance to recursively prefetch its own children. See
 *   [NestedPrefetchScope].
 */
@ExperimentalFoundationApi
@Stable
class LazyLayoutPrefetchState(
    internal val prefetchScheduler: PrefetchScheduler? = null,
    private val onNestedPrefetch: (NestedPrefetchScope.() -> Unit)? = null
) {

    private val prefetchMetrics: PrefetchMetrics = PrefetchMetrics()
    internal var prefetchHandleProvider: PrefetchHandleProvider? = null

    /**
     * Schedules precomposition for the new item. If you also want to premeasure the item please use
     * a second overload accepting a [Constraints] param.
     *
     * @param index item index to prefetch.
     */
    fun schedulePrefetch(index: Int): PrefetchHandle = schedulePrefetch(index, ZeroConstraints)

    /**
     * Schedules precomposition and premeasure for the new item.
     *
     * @param index item index to prefetch.
     * @param constraints [Constraints] to use for premeasuring.
     */
    fun schedulePrefetch(index: Int, constraints: Constraints): PrefetchHandle {
        return prefetchHandleProvider?.schedulePrefetch(index, constraints, prefetchMetrics)
            ?: DummyHandle
    }

    internal fun collectNestedPrefetchRequests(): List<PrefetchRequest> {
        val onNestedPrefetch = onNestedPrefetch ?: return emptyList()

        return NestedPrefetchScopeImpl().run {
            onNestedPrefetch()
            requests
        }
    }

    sealed interface PrefetchHandle {
        /**
         * Notifies the prefetcher that previously scheduled item is no longer needed. If the item
         * was precomposed already it will be disposed.
         */
        fun cancel()

        /**
         * Marks this prefetch request as urgent, which is a way to communicate that the requested
         * item is expected to be needed during the next frame.
         *
         * For urgent requests we can proceed with doing the prefetch even if the available time in
         * the frame is less than we spend on similar prefetch requests on average.
         */
        fun markAsUrgent()
    }

    private inner class NestedPrefetchScopeImpl : NestedPrefetchScope {

        val requests: List<PrefetchRequest>
            get() = _requests

        private val _requests: MutableList<PrefetchRequest> = mutableListOf()

        override fun schedulePrefetch(index: Int) {
            schedulePrefetch(index, ZeroConstraints)
        }

        override fun schedulePrefetch(index: Int, constraints: Constraints) {
            val prefetchHandleProvider = prefetchHandleProvider ?: return
            _requests.add(
                prefetchHandleProvider.createNestedPrefetchRequest(
                    index,
                    constraints,
                    prefetchMetrics
                )
            )
        }
    }
}

/**
 * A scope which allows nested prefetches to be requested for the precomposition of a LazyLayout.
 */
@ExperimentalFoundationApi
sealed interface NestedPrefetchScope {

    /**
     * Requests a child index to be prefetched as part of the prefetch of a parent LazyLayout.
     *
     * The prefetch will only do the precomposition for the new item. If you also want to premeasure
     * please use a second overload accepting a [Constraints] param.
     *
     * @param index item index to prefetch.
     */
    fun schedulePrefetch(index: Int)

    /**
     * Requests a child index to be prefetched as part of the prefetch of a parent LazyLayout.
     *
     * @param index the index of the child to prefetch.
     * @param constraints [Constraints] to use for premeasuring. If null, the child will not be
     *   premeasured.
     */
    fun schedulePrefetch(index: Int, constraints: Constraints)
}

/**
 * [PrefetchMetrics] tracks timings for subcompositions so that they can be used to estimate whether
 * we can fit prefetch work into idle time without delaying the start of the next frame.
 */
internal class PrefetchMetrics {

    /**
     * We keep the overall average numbers and averages for each content type separately. the idea
     * is once we encounter a new content type we don't want to start with no averages, instead we
     * use the overall averages initially until we collected more data.
     */
    private fun getAverage(contentType: Any?): Averages =
        averagesByContentType.getOrPut(contentType) { overallAverage.copy() }

    private val overallAverage = Averages()
    private val averagesByContentType = mutableScatterMapOf<Any?, Averages>()

    fun getCompositionTimeNanos(contentType: Any?) = getAverage(contentType).compositionTimeNanos

<<<<<<< HEAD
    /**
     * Executes the [doComposition] block and updates [averageCompositionTimeNanos] with the new
     * average.
     */
    internal inline fun recordCompositionTiming(contentType: Any?, doComposition: () -> Unit) {
        val executionTime = measureTime(doComposition)
        contentType?.let {
            val currentAvgCompositionTimeNanos =
                averageCompositionTimeNanosByContentType.getOrDefault(contentType, 0L)
            val newAvgCompositionTimeNanos =
                calculateAverageTime(executionTime.inWholeNanoseconds, currentAvgCompositionTimeNanos)
            averageCompositionTimeNanosByContentType[contentType] = newAvgCompositionTimeNanos
        }
        averageCompositionTimeNanos =
            calculateAverageTime(executionTime.inWholeNanoseconds, averageCompositionTimeNanos)
    }

    /**
     * Executes the [doMeasure] block and updates [averageMeasureTimeNanos] with the new average.
     */
    internal inline fun recordMeasureTiming(contentType: Any?, doMeasure: () -> Unit) {
        val executionTime = measureTime(doMeasure)
        contentType?.let {
            val currentAvgMeasureTimeNanos =
                averageMeasureTimeNanosByContentType.getOrDefault(contentType, 0L)
            val newAvgMeasureTimeNanos =
                calculateAverageTime(executionTime.inWholeNanoseconds, currentAvgMeasureTimeNanos)
            averageMeasureTimeNanosByContentType[contentType] = newAvgMeasureTimeNanos
        }
        averageMeasureTimeNanos = calculateAverageTime(executionTime.inWholeNanoseconds, averageMeasureTimeNanos)
=======
    fun getMeasureTimeNanos(contentType: Any?) = getAverage(contentType).measureTimeNanos

    fun saveCompositionTime(contentType: Any?, startMark: ValueTimeMark) {
        val timeNanos = startMark.elapsedNow().inWholeNanoseconds
        overallAverage.saveCompositionTimeNanos(timeNanos)
        getAverage(contentType).saveCompositionTimeNanos(timeNanos)
    }

    fun saveMeasureTime(contentType: Any?, startMark: ValueTimeMark) {
        val timeNanos = startMark.elapsedNow().inWholeNanoseconds
        overallAverage.saveMeasureTimeNanos(timeNanos)
        getAverage(contentType).saveMeasureTimeNanos(timeNanos)
>>>>>>> 46295bc0
    }
}

private class Averages {
    /** Average time the composition phase has taken. */
    var compositionTimeNanos: Long = 0L
    /** Average time the measure phase has taken. */
    var measureTimeNanos: Long = 0L

    fun saveCompositionTimeNanos(timeNanos: Long) {
        compositionTimeNanos = calculateAverageTime(timeNanos, compositionTimeNanos)
    }

    fun saveMeasureTimeNanos(timeNanos: Long) {
        measureTimeNanos = calculateAverageTime(timeNanos, measureTimeNanos)
    }

    fun copy() =
        Averages().also {
            it.compositionTimeNanos = compositionTimeNanos
            it.measureTimeNanos = measureTimeNanos
        }

    private fun calculateAverageTime(new: Long, current: Long): Long {
        // Calculate a weighted moving average of time taken to compose an item. We use weighted
        // moving average to bias toward more recent measurements, and to minimize storage /
        // computation cost. (the idea is taken from RecycledViewPool)
        return if (current == 0L) {
            new
        } else {
            // dividing first to avoid a potential overflow
            current / 4 * 3 + new / 4
        }
    }
}

@ExperimentalFoundationApi
private object DummyHandle : PrefetchHandle {
    override fun cancel() {}

    override fun markAsUrgent() {}
}

/**
 * PrefetchHandleProvider is used to connect the [LazyLayoutPrefetchState], which provides the API
 * to schedule prefetches, to a [LazyLayoutItemContentFactory] which resolves key and content from
 * an index, [SubcomposeLayoutState] which knows how to precompose/premeasure, and a specific
 * [PrefetchScheduler] used to execute a request.
 */
@ExperimentalFoundationApi
internal class PrefetchHandleProvider(
    private val itemContentFactory: LazyLayoutItemContentFactory,
    private val subcomposeLayoutState: SubcomposeLayoutState,
    private val executor: PrefetchScheduler
) {
    fun schedulePrefetch(
        index: Int,
        constraints: Constraints,
        prefetchMetrics: PrefetchMetrics
    ): PrefetchHandle =
        HandleAndRequestImpl(index, constraints, prefetchMetrics).also {
            executor.schedulePrefetch(it)
        }

    fun createNestedPrefetchRequest(
        index: Int,
        constraints: Constraints,
        prefetchMetrics: PrefetchMetrics,
    ): PrefetchRequest = HandleAndRequestImpl(index, constraints = constraints, prefetchMetrics)

    @ExperimentalFoundationApi
    private inner class HandleAndRequestImpl(
        private val index: Int,
        private val constraints: Constraints,
        private val prefetchMetrics: PrefetchMetrics,
    ) : PrefetchHandle, PrefetchRequest {

        private var precomposeHandle: SubcomposeLayoutState.PrecomposedSlotHandle? = null
        private var isMeasured = false
        private var isCanceled = false
        private val isComposed
            get() = precomposeHandle != null

        private var hasResolvedNestedPrefetches = false
        private var nestedPrefetchController: NestedPrefetchController? = null
        private var isUrgent = false

        private val isValid
            get() = !isCanceled && index in 0 until itemContentFactory.itemProvider().itemCount

        override fun cancel() {
            if (!isCanceled) {
                isCanceled = true
                precomposeHandle?.dispose()
                precomposeHandle = null
            }
        }

        override fun markAsUrgent() {
            isUrgent = true
        }

        private fun PrefetchRequestScope.shouldExecute(average: Long): Boolean {
            val available = availableTimeNanos()
            // even for urgent request we only do the work if we have time available, as otherwise
            // it is better to just return early to allow the next frame to start and do the work.
            return (isUrgent && available > 0) || average < available
        }

        override fun PrefetchRequestScope.execute(): Boolean {
            if (!isValid) {
                return false
            }

            val contentType = itemContentFactory.itemProvider().getContentType(index)

            if (!isComposed) {
                if (shouldExecute(prefetchMetrics.getCompositionTimeNanos(contentType))) {
                    val startMark = markNow()
                    trace("compose:lazy:prefetch:compose") { performComposition() }
                    prefetchMetrics.saveCompositionTime(contentType, startMark)
                } else {
                    return true
                }
            }

            // if the request is urgent we better proceed with the measuring straight away instead
            // of spending time trying to split the work more via nested prefetch. nested prefetch
            // is always an estimation and it could potentially do work we will not need in the end,
            // but the measuring will only do exactly the needed work (including composing nested
            // lazy layouts)
            if (!isUrgent) {
                // Nested prefetch logic is best-effort: if nested LazyLayout children are
                // added/removed/updated after we've resolved nested prefetch states here or
                // resolved
                // nestedPrefetchRequests below, those changes won't be taken into account.
                if (!hasResolvedNestedPrefetches) {
                    if (availableTimeNanos() > 0) {
                        trace("compose:lazy:prefetch:resolve-nested") {
                            nestedPrefetchController = resolveNestedPrefetchStates()
                            hasResolvedNestedPrefetches = true
                        }
                    } else {
                        return true
                    }
                }

                val hasMoreWork =
                    nestedPrefetchController?.run { executeNestedPrefetches() } ?: false
                if (hasMoreWork) {
                    return true
                }
            }

            if (!isMeasured && !constraints.isZero) {
                if (shouldExecute(prefetchMetrics.getMeasureTimeNanos(contentType))) {
                    val startMark = markNow()
                    trace("compose:lazy:prefetch:measure") { performMeasure(constraints) }
                    prefetchMetrics.saveMeasureTime(contentType, startMark)
                } else {
                    return true
                }
            }

            // All our work is done
            return false
        }

        private fun performComposition() {
            requirePrecondition(isValid) {
                "Callers should check whether the request is still valid before calling " +
                    "performComposition()"
            }
            requirePrecondition(precomposeHandle == null) { "Request was already composed!" }
            val itemProvider = itemContentFactory.itemProvider()
            val key = itemProvider.getKey(index)
            val contentType = itemProvider.getContentType(index)
            val content = itemContentFactory.getContent(index, key, contentType)
            precomposeHandle = subcomposeLayoutState.precompose(key, content)
        }

        private fun performMeasure(constraints: Constraints) {
            requirePrecondition(!isCanceled) {
                "Callers should check whether the request is still valid before calling " +
                    "performMeasure()"
            }
            requirePrecondition(!isMeasured) { "Request was already measured!" }
            isMeasured = true
            val handle =
                requirePreconditionNotNull(precomposeHandle) {
                    "performComposition() must be called before performMeasure()"
                }
            repeat(handle.placeablesCount) { placeableIndex ->
                handle.premeasure(placeableIndex, constraints)
            }
        }

        private fun resolveNestedPrefetchStates(): NestedPrefetchController? {
            val precomposedSlotHandle =
                requirePreconditionNotNull(precomposeHandle) {
                    "Should precompose before resolving nested prefetch states"
                }

            var nestedStates: MutableList<LazyLayoutPrefetchState>? = null
            precomposedSlotHandle.traverseDescendants(TraversablePrefetchStateNodeKey) {
                val prefetchState = (it as TraversablePrefetchStateNode).prefetchState
                nestedStates =
                    nestedStates?.apply { add(prefetchState) } ?: mutableListOf(prefetchState)
                TraverseDescendantsAction.SkipSubtreeAndContinueTraversal
            }
            return nestedStates?.let { NestedPrefetchController(it) }
        }

        override fun toString(): String =
            "HandleAndRequestImpl { index = $index, constraints = $constraints, " +
                "isComposed = $isComposed, isMeasured = $isMeasured, isCanceled = $isCanceled }"

        private inner class NestedPrefetchController(
            private val states: List<LazyLayoutPrefetchState>
        ) {

            // This array is parallel to nestedPrefetchStates, so index 0 in nestedPrefetchStates
            // corresponds to index 0 in this array, etc.
            private val requestsByState: Array<List<PrefetchRequest>?> = arrayOfNulls(states.size)
            private var stateIndex: Int = 0
            private var requestIndex: Int = 0

            init {
                requirePrecondition(states.isNotEmpty()) {
                    "NestedPrefetchController shouldn't be created with no states"
                }
            }

            fun PrefetchRequestScope.executeNestedPrefetches(): Boolean {
                if (stateIndex >= states.size) {
                    return false
                }
                checkPrecondition(!isCanceled) {
                    "Should not execute nested prefetch on canceled request"
                }

                trace("compose:lazy:prefetch:nested") {
                    while (stateIndex < states.size) {
                        if (requestsByState[stateIndex] == null) {
                            if (availableTimeNanos() <= 0) {
                                // When we have time again, we'll resolve nested requests for this
                                // state
                                return true
                            }

                            requestsByState[stateIndex] =
                                states[stateIndex].collectNestedPrefetchRequests()
                        }

                        val nestedRequests = requestsByState[stateIndex]!!
                        while (requestIndex < nestedRequests.size) {
                            val hasMoreWork = with(nestedRequests[requestIndex]) { execute() }
                            if (hasMoreWork) {
                                return true
                            } else {
                                requestIndex++
                            }
                        }

                        requestIndex = 0
                        stateIndex++
                    }
                }

                return false
            }
        }
    }
}

private const val TraversablePrefetchStateNodeKey =
    "androidx.compose.foundation.lazy.layout.TraversablePrefetchStateNode"

/**
 * A modifier which lets the [LazyLayoutPrefetchState] for a [LazyLayout] to be discoverable via
 * [TraversableNode] traversal.
 */
@ExperimentalFoundationApi
internal fun Modifier.traversablePrefetchState(
    lazyLayoutPrefetchState: LazyLayoutPrefetchState?
): Modifier {
    return lazyLayoutPrefetchState?.let { this then TraversablePrefetchStateModifierElement(it) }
        ?: this
}

@ExperimentalFoundationApi
private class TraversablePrefetchStateNode(
    var prefetchState: LazyLayoutPrefetchState,
) : Modifier.Node(), TraversableNode {

    override val traverseKey: String = TraversablePrefetchStateNodeKey
}

@ExperimentalFoundationApi
private data class TraversablePrefetchStateModifierElement(
    private val prefetchState: LazyLayoutPrefetchState,
) : ModifierNodeElement<TraversablePrefetchStateNode>() {
    override fun create() = TraversablePrefetchStateNode(prefetchState)

    override fun update(node: TraversablePrefetchStateNode) {
        node.prefetchState = prefetchState
    }

    override fun InspectorInfo.inspectableProperties() {
        name = "traversablePrefetchState"
        value = prefetchState
    }
}

private val ZeroConstraints = Constraints(maxWidth = 0, maxHeight = 0)<|MERGE_RESOLUTION|>--- conflicted
+++ resolved
@@ -31,12 +31,8 @@
 import androidx.compose.ui.platform.InspectorInfo
 import androidx.compose.ui.unit.Constraints
 import androidx.compose.ui.util.trace
-<<<<<<< HEAD
-import kotlin.time.measureTime
-=======
 import kotlin.time.TimeSource.Monotonic.ValueTimeMark
 import kotlin.time.TimeSource.Monotonic.markNow
->>>>>>> 46295bc0
 
 /**
  * State for lazy items prefetching, used by lazy layouts to instruct the prefetcher.
@@ -174,38 +170,6 @@
 
     fun getCompositionTimeNanos(contentType: Any?) = getAverage(contentType).compositionTimeNanos
 
-<<<<<<< HEAD
-    /**
-     * Executes the [doComposition] block and updates [averageCompositionTimeNanos] with the new
-     * average.
-     */
-    internal inline fun recordCompositionTiming(contentType: Any?, doComposition: () -> Unit) {
-        val executionTime = measureTime(doComposition)
-        contentType?.let {
-            val currentAvgCompositionTimeNanos =
-                averageCompositionTimeNanosByContentType.getOrDefault(contentType, 0L)
-            val newAvgCompositionTimeNanos =
-                calculateAverageTime(executionTime.inWholeNanoseconds, currentAvgCompositionTimeNanos)
-            averageCompositionTimeNanosByContentType[contentType] = newAvgCompositionTimeNanos
-        }
-        averageCompositionTimeNanos =
-            calculateAverageTime(executionTime.inWholeNanoseconds, averageCompositionTimeNanos)
-    }
-
-    /**
-     * Executes the [doMeasure] block and updates [averageMeasureTimeNanos] with the new average.
-     */
-    internal inline fun recordMeasureTiming(contentType: Any?, doMeasure: () -> Unit) {
-        val executionTime = measureTime(doMeasure)
-        contentType?.let {
-            val currentAvgMeasureTimeNanos =
-                averageMeasureTimeNanosByContentType.getOrDefault(contentType, 0L)
-            val newAvgMeasureTimeNanos =
-                calculateAverageTime(executionTime.inWholeNanoseconds, currentAvgMeasureTimeNanos)
-            averageMeasureTimeNanosByContentType[contentType] = newAvgMeasureTimeNanos
-        }
-        averageMeasureTimeNanos = calculateAverageTime(executionTime.inWholeNanoseconds, averageMeasureTimeNanos)
-=======
     fun getMeasureTimeNanos(contentType: Any?) = getAverage(contentType).measureTimeNanos
 
     fun saveCompositionTime(contentType: Any?, startMark: ValueTimeMark) {
@@ -218,7 +182,6 @@
         val timeNanos = startMark.elapsedNow().inWholeNanoseconds
         overallAverage.saveMeasureTimeNanos(timeNanos)
         getAverage(contentType).saveMeasureTimeNanos(timeNanos)
->>>>>>> 46295bc0
     }
 }
 
