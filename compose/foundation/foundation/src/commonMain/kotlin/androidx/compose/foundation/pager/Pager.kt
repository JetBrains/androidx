/*
 * Copyright 2023 The Android Open Source Project
 *
 * Licensed under the Apache License, Version 2.0 (the "License");
 * you may not use this file except in compliance with the License.
 * You may obtain a copy of the License at
 *
 *      http://www.apache.org/licenses/LICENSE-2.0
 *
 * Unless required by applicable law or agreed to in writing, software
 * distributed under the License is distributed on an "AS IS" BASIS,
 * WITHOUT WARRANTIES OR CONDITIONS OF ANY KIND, either express or implied.
 * See the License for the specific language governing permissions and
 * limitations under the License.
 */

package androidx.compose.foundation.pager

import androidx.annotation.FloatRange
import androidx.compose.animation.core.AnimationSpec
import androidx.compose.animation.core.DecayAnimationSpec
import androidx.compose.animation.core.Spring
import androidx.compose.animation.core.VisibilityThreshold
import androidx.compose.animation.core.spring
import androidx.compose.animation.rememberSplineBasedDecay
import androidx.compose.foundation.gestures.FlingBehavior
import androidx.compose.foundation.gestures.Orientation
import androidx.compose.foundation.gestures.TargetedFlingBehavior
import androidx.compose.foundation.gestures.snapping.SnapLayoutInfoProvider
import androidx.compose.foundation.gestures.snapping.SnapPosition
import androidx.compose.foundation.gestures.snapping.calculateFinalSnappingBound
import androidx.compose.foundation.gestures.snapping.snapFlingBehavior
import androidx.compose.foundation.layout.PaddingValues
import androidx.compose.runtime.Composable
import androidx.compose.runtime.remember
import androidx.compose.ui.Alignment
import androidx.compose.ui.Modifier
import androidx.compose.ui.geometry.Offset
import androidx.compose.ui.input.nestedscroll.NestedScrollConnection
import androidx.compose.ui.input.nestedscroll.NestedScrollSource
import androidx.compose.ui.platform.LocalDensity
import androidx.compose.ui.platform.LocalLayoutDirection
import androidx.compose.ui.semantics.pageDown
import androidx.compose.ui.semantics.pageLeft
import androidx.compose.ui.semantics.pageRight
import androidx.compose.ui.semantics.pageUp
import androidx.compose.ui.semantics.semantics
import androidx.compose.ui.unit.Dp
import androidx.compose.ui.unit.Velocity
import androidx.compose.ui.unit.dp
import kotlin.math.abs
import kotlin.math.roundToInt
import kotlin.math.sign
import kotlinx.coroutines.CancellationException
import kotlinx.coroutines.CoroutineScope
import kotlinx.coroutines.launch

/**
 * A Pager that scrolls horizontally. Pages are lazily placed in accordance to the available
 * viewport size. By definition, pages in a [Pager] have the same size, defined by [pageSize] and
 * use a snap animation (provided by [flingBehavior] to scroll pages into a specific position). You
 * can use [beyondViewportPageCount] to place more pages before and after the visible pages.
 *
 * If you need snapping with pages of different size, you can use a [snapFlingBehavior] with a
 * [SnapLayoutInfoProvider] adapted to a LazyList.
 * @see androidx.compose.foundation.gestures.snapping.SnapLayoutInfoProvider for the implementation
 * of a [SnapLayoutInfoProvider] that uses [androidx.compose.foundation.lazy.LazyListState].
 *
 * Please refer to the samples to learn how to use this API.
 * @sample androidx.compose.foundation.samples.SimpleHorizontalPagerSample
 * @sample androidx.compose.foundation.samples.HorizontalPagerWithScrollableContent
 *
 * @param state The state to control this pager
 * @param modifier A modifier instance to be applied to this Pager outer layout
 * @param contentPadding a padding around the whole content. This will add padding for the
 * content after it has been clipped, which is not possible via [modifier] param. You can use it
 * to add a padding before the first page or after the last one. Use [pageSpacing] to add spacing
 * between the pages.
 * @param pageSize Use this to change how the pages will look like inside this pager.
 * @param beyondViewportPageCount Pages to compose and layout before and after the list of visible
 * pages. Note: Be aware that using a large value for [beyondViewportPageCount] will cause a lot of
 * pages to be composed, measured and placed which will defeat the purpose of using lazy loading.
 * This should be used as an optimization to pre-load a couple of pages before and after the visible
 * ones. This does not include the pages automatically composed and laid out by the pre-fetcher in
 * the direction of the scroll during scroll events.
 * @param pageSpacing The amount of space to be used to separate the pages in this Pager
 * @param verticalAlignment How pages are aligned vertically in this Pager.
 * @param flingBehavior The [TargetedFlingBehavior] to be used for post scroll gestures.
 * @param userScrollEnabled whether the scrolling via the user gestures or accessibility actions
 * is allowed. You can still scroll programmatically using [PagerState.scroll] even when it is
 * disabled.
 * @param reverseLayout reverse the direction of scrolling and layout.
 * @param key a stable and unique key representing the item. When you specify the key the scroll
 * position will be maintained based on the key, which means if you add/remove items before the
 * current visible item the item with the given key will be kept as the first visible one. If null
 * is passed the position in the list will represent the key.
 * @param pageNestedScrollConnection A [NestedScrollConnection] that dictates how this [Pager]
 * behaves with nested lists. The default behavior will see [Pager] to consume all nested deltas.
 * @param snapPosition The calculation of how this Pager will perform snapping of pages.
 * Use this to provide different settling to different positions in the layout. This is used by
 * [Pager] as a way to calculate [PagerState.currentPage], currentPage is the page closest
 * to the snap position in the layout (e.g. if the snap position is the start of the layout, then
 * currentPage will be the page closest to that).
 * @param pageContent This Pager's page Composable.
 */
@Composable
fun HorizontalPager(
    state: PagerState,
    modifier: Modifier = Modifier,
    contentPadding: PaddingValues = PaddingValues(0.dp),
    pageSize: PageSize = PageSize.Fill,
    beyondViewportPageCount: Int = PagerDefaults.BeyondViewportPageCount,
    pageSpacing: Dp = 0.dp,
    verticalAlignment: Alignment.Vertical = Alignment.CenterVertically,
    flingBehavior: TargetedFlingBehavior = PagerDefaults.flingBehavior(state = state),
    userScrollEnabled: Boolean = true,
    reverseLayout: Boolean = false,
    key: ((index: Int) -> Any)? = null,
    pageNestedScrollConnection: NestedScrollConnection = PagerDefaults.pageNestedScrollConnection(
        state,
        Orientation.Horizontal
    ),
    snapPosition: SnapPosition = SnapPosition.Start,
    pageContent: @Composable PagerScope.(page: Int) -> Unit
) {
    Pager(
        state = state,
        modifier = modifier,
        contentPadding = contentPadding,
        pageSize = pageSize,
        beyondViewportPageCount = beyondViewportPageCount,
        pageSpacing = pageSpacing,
        orientation = Orientation.Horizontal,
        verticalAlignment = verticalAlignment,
        horizontalAlignment = Alignment.CenterHorizontally,
        flingBehavior = flingBehavior,
        userScrollEnabled = userScrollEnabled,
        reverseLayout = reverseLayout,
        key = key,
        pageNestedScrollConnection = pageNestedScrollConnection,
        snapPosition = snapPosition,
        pageContent = pageContent
    )
}

/**
 * A Pager that scrolls vertically. Pages are lazily placed in accordance to the available
 * viewport size. By definition, pages in a [Pager] have the same size, defined by [pageSize] and
 * use a snap animation (provided by [flingBehavior] to scroll pages into a specific position). You
 * can use [beyondViewportPageCount] to place more pages before and after the visible pages.
 *
 * If you need snapping with pages of different size, you can use a [snapFlingBehavior] with a
 * [SnapLayoutInfoProvider] adapted to a LazyList.
 * @see androidx.compose.foundation.gestures.snapping.SnapLayoutInfoProvider for the implementation
 * of a [SnapLayoutInfoProvider] that uses [androidx.compose.foundation.lazy.LazyListState].
 *
 * Please refer to the sample to learn how to use this API.
 * @sample androidx.compose.foundation.samples.SimpleVerticalPagerSample
 *
 * @param state The state to control this pager
 * @param modifier A modifier instance to be apply to this Pager outer layout
 * @param contentPadding a padding around the whole content. This will add padding for the
 * content after it has been clipped, which is not possible via [modifier] param. You can use it
 * to add a padding before the first page or after the last one. Use [pageSpacing] to add spacing
 * between the pages.
 * @param pageSize Use this to change how the pages will look like inside this pager.
 * @param beyondViewportPageCount Pages to compose and layout before and after the list of visible
 * pages. Note: Be aware that using a large value for [beyondViewportPageCount] will cause a lot of
 * pages to be composed, measured and placed which will defeat the purpose of using lazy loading.
 * This should be used as an optimization to pre-load a couple of pages before and after the visible
 * ones. This does not include the pages automatically composed and laid out by the pre-fetcher in
 *  * the direction of the scroll during scroll events.
 * @param pageSpacing The amount of space to be used to separate the pages in this Pager
 * @param horizontalAlignment How pages are aligned horizontally in this Pager.
 * @param flingBehavior The [TargetedFlingBehavior] to be used for post scroll gestures.
 * @param userScrollEnabled whether the scrolling via the user gestures or accessibility actions
 * is allowed. You can still scroll programmatically using [PagerState.scroll] even when it is
 * disabled.
 * @param reverseLayout reverse the direction of scrolling and layout.
 * @param key a stable and unique key representing the item. When you specify the key the scroll
 * position will be maintained based on the key, which means if you add/remove items before the
 * current visible item the item with the given key will be kept as the first visible one. If null
 * is passed the position in the list will represent the key.
 * @param pageNestedScrollConnection A [NestedScrollConnection] that dictates how this [Pager] behaves
 * with nested lists. The default behavior will see [Pager] to consume all nested deltas.
 * @param snapPosition The calculation of how this Pager will perform snapping of Pages.
 * Use this to provide different settling to different positions in the layout. This is used by
 * [Pager] as a way to calculate [PagerState.currentPage], currentPage is the page closest
 * to the snap position in the layout (e.g. if the snap position is the start of the layout, then
 * currentPage will be the page closest to that).
 * @param pageContent This Pager's page Composable.
 */
@Composable
fun VerticalPager(
    state: PagerState,
    modifier: Modifier = Modifier,
    contentPadding: PaddingValues = PaddingValues(0.dp),
    pageSize: PageSize = PageSize.Fill,
    beyondViewportPageCount: Int = PagerDefaults.BeyondViewportPageCount,
    pageSpacing: Dp = 0.dp,
    horizontalAlignment: Alignment.Horizontal = Alignment.CenterHorizontally,
    flingBehavior: TargetedFlingBehavior = PagerDefaults.flingBehavior(state = state),
    userScrollEnabled: Boolean = true,
    reverseLayout: Boolean = false,
    key: ((index: Int) -> Any)? = null,
    pageNestedScrollConnection: NestedScrollConnection = PagerDefaults.pageNestedScrollConnection(
        state,
        Orientation.Vertical
    ),
    snapPosition: SnapPosition = SnapPosition.Start,
    pageContent: @Composable PagerScope.(page: Int) -> Unit
) {
    Pager(
        state = state,
        modifier = modifier,
        contentPadding = contentPadding,
        pageSize = pageSize,
        beyondViewportPageCount = beyondViewportPageCount,
        pageSpacing = pageSpacing,
        orientation = Orientation.Vertical,
        verticalAlignment = Alignment.CenterVertically,
        horizontalAlignment = horizontalAlignment,
        flingBehavior = flingBehavior,
        userScrollEnabled = userScrollEnabled,
        reverseLayout = reverseLayout,
        key = key,
        pageNestedScrollConnection = pageNestedScrollConnection,
        snapPosition = snapPosition,
        pageContent = pageContent
    )
}

/**
 * Contains the default values used by [Pager].
 */
object PagerDefaults {

    /**
     * A [snapFlingBehavior] that will snap pages to the start of the layout. One can use the
     * given parameters to control how the snapping animation will happen.
     * @see androidx.compose.foundation.gestures.snapping.snapFlingBehavior for more information
     * on what which parameter controls in the overall snapping animation.
     *
     * The animation specs used by the fling behavior will depend on 2 factors:
     * 1) The gesture velocity.
     * 2) The target page proposed by [pagerSnapDistance].
     *
     * If you're using single page snapping (the most common use case for [Pager]), there won't
     * be enough space to actually run a decay animation to approach the target page, so the Pager
     * will always use the snapping animation from [snapAnimationSpec].
     * If you're using multi-page snapping (this means you're abs(targetPage - currentPage) > 1)
     * the Pager may use [decayAnimationSpec] or [snapAnimationSpec] to approach the
     * targetPage, it will depend on the velocity generated by the triggering gesture.
     * If the gesture has a high enough velocity to approach the target page, the Pager will use
     * [decayAnimationSpec] followed by [snapAnimationSpec] for the final step of the
     * animation. If the gesture doesn't have enough velocity, the Pager will use
     * [snapAnimationSpec] + [snapAnimationSpec] in a similar fashion.
     *
     * @param state The [PagerState] that controls the which to which this FlingBehavior will
     * be applied to.
     * @param pagerSnapDistance A way to control the snapping destination for this [Pager].
     * The default behavior will result in any fling going to the next page in the direction of the
     * fling (if the fling has enough velocity, otherwise  the Pager will bounce back). Use
     * [PagerSnapDistance.atMost] to define a maximum number of pages this [Pager] is allowed to
     * fling after scrolling is finished and fling has started.
     * @param decayAnimationSpec The animation spec used to approach the target offset. When
     * the fling velocity is large enough. Large enough means large enough to naturally decay. For
     * single page snapping this usually never happens since there won't be enough space to run a
     * decay animation.
     * @param snapAnimationSpec The animation spec used to finally snap to the position. This
     * animation will be often used in 2 cases: 1) There was enough space to an approach animation,
     * the Pager will use [snapAnimationSpec] in the last step of the animation to settle the page
     * into position. 2) There was not enough space to run the approach animation.
     * @param snapPositionalThreshold If the fling has a low velocity (e.g. slow scroll),
     * this fling behavior will use this snap threshold in order to determine if the pager should
     * snap back or move forward. Use a number between 0 and 1 as a fraction of the page size that
     * needs to be scrolled before the Pager considers it should move to the next page.
     * For instance, if snapPositionalThreshold = 0.35, it means if this pager is scrolled with a
     * slow velocity and the Pager scrolls more than 35% of the page size, then will jump to the
     * next page, if not it scrolls back.
     * Note that any fling that has high enough velocity will *always* move to the next page
     * in the direction of the fling.
     *
     * @return An instance of [FlingBehavior] that will perform Snapping to the next page by
     * default. The animation will be governed by the post scroll velocity and the Pager will use
     * either
     * [snapAnimationSpec] or [decayAnimationSpec] to approach the snapped position
     * If a velocity is not high enough the pager will use [snapAnimationSpec] to reach the snapped
     * position. If the velocity is high enough, the Pager will use the logic described in
     * [decayAnimationSpec] and [snapAnimationSpec].
     */
    @Composable
    fun flingBehavior(
        state: PagerState,
        pagerSnapDistance: PagerSnapDistance = PagerSnapDistance.atMost(1),
        decayAnimationSpec: DecayAnimationSpec<Float> = rememberSplineBasedDecay(),
        snapAnimationSpec: AnimationSpec<Float> = spring(
            stiffness = Spring.StiffnessMediumLow,
            visibilityThreshold = Int.VisibilityThreshold.toFloat()
        ),
        @FloatRange(from = 0.0, to = 1.0) snapPositionalThreshold: Float = 0.5f
    ): TargetedFlingBehavior {
        require(snapPositionalThreshold in 0f..1f) {
            "snapPositionalThreshold should be a number between 0 and 1. " +
                "You've specified $snapPositionalThreshold"
        }
        val density = LocalDensity.current
        val layoutDirection = LocalLayoutDirection.current
        return remember(
            state,
            decayAnimationSpec,
            snapAnimationSpec,
            pagerSnapDistance,
            density,
            layoutDirection
        ) {
            val snapLayoutInfoProvider =
                SnapLayoutInfoProvider(
                    state,
                    pagerSnapDistance
                ) { flingVelocity, lowerBound, upperBound ->
                    calculateFinalSnappingBound(
                        pagerState = state,
                        layoutDirection = layoutDirection,
                        snapPositionalThreshold = snapPositionalThreshold,
                        flingVelocity = flingVelocity,
                        lowerBoundOffset = lowerBound,
                        upperBoundOffset = upperBound
                    )
                }

            snapFlingBehavior(
                snapLayoutInfoProvider = snapLayoutInfoProvider,
                decayAnimationSpec = decayAnimationSpec,
                snapAnimationSpec = snapAnimationSpec
            )
        }
    }

    /**
     * The default implementation of Pager's pageNestedScrollConnection.
     *
     * @param state state of the pager
     * @param orientation The orientation of the pager. This will be used to determine which
     * direction the nested scroll connection will operate and react on.
     */
    @Composable
    fun pageNestedScrollConnection(
        state: PagerState,
        orientation: Orientation
    ): NestedScrollConnection {
        return remember(state, orientation) {
            DefaultPagerNestedScrollConnection(state, orientation)
        }
    }

    /**
     * The default value of beyondViewportPageCount used to specify the number of pages to compose
     * and layout before and after the visible pages. It does not include the pages automatically
     * composed and laid out by the pre-fetcher in the direction of the scroll during scroll events.
     */
    const val BeyondViewportPageCount = 0
}

internal fun SnapPosition.currentPageOffset(
    layoutSize: Int,
    pageSize: Int,
    spaceBetweenPages: Int,
    beforeContentPadding: Int,
    afterContentPadding: Int,
    currentPage: Int,
    currentPageOffsetFraction: Float,
    pageCount: Int
): Int {
    val snapOffset = position(
        layoutSize,
        pageSize,
        beforeContentPadding,
        afterContentPadding,
        currentPage,
        pageCount
    )

    return (snapOffset - currentPageOffsetFraction * (pageSize + spaceBetweenPages)).roundToInt()
}

private class DefaultPagerNestedScrollConnection(
    val state: PagerState,
    val orientation: Orientation
) : NestedScrollConnection {

    fun Velocity.consumeOnOrientation(orientation: Orientation): Velocity {
        return if (orientation == Orientation.Vertical) {
            copy(x = 0f)
        } else {
            copy(y = 0f)
        }
    }

    override fun onPreScroll(available: Offset, source: NestedScrollSource): Offset {
        return if (
        // rounding error and drag only
            source == NestedScrollSource.UserInput && abs(state.currentPageOffsetFraction) > 1e-6
        ) {
            // find the current and next page (in the direction of dragging)
            val currentPageOffset = state.currentPageOffsetFraction * state.pageSize
            val pageAvailableSpace = state.layoutInfo.pageSize + state.layoutInfo.pageSpacing
            val nextClosestPageOffset =
                currentPageOffset + pageAvailableSpace * -sign(state.currentPageOffsetFraction)

            val minBound: Float
            val maxBound: Float
            // build min and max bounds in absolute coordinates for nested scroll
            if (state.currentPageOffsetFraction > 0f) {
                minBound = nextClosestPageOffset
                maxBound = currentPageOffset
            } else {
                minBound = currentPageOffset
                maxBound = nextClosestPageOffset
            }

            val delta = if (orientation == Orientation.Horizontal) available.x else available.y
            val coerced = delta.coerceIn(minBound, maxBound)
            // dispatch and return reversed as usual
            val consumed = -state.dispatchRawDelta(-coerced)
            available.copy(
                x = if (orientation == Orientation.Horizontal) consumed else available.x,
                y = if (orientation == Orientation.Vertical) consumed else available.y,
            )
        } else {
            Offset.Zero
        }
    }

    override fun onPostScroll(
        consumed: Offset,
        available: Offset,
        source: NestedScrollSource
    ): Offset {
<<<<<<< HEAD
        if (source == NestedScrollSource.Fling && available.mainAxis() != 0f) {
=======
        if (source == NestedScrollSource.SideEffect && available.mainAxis() != 0f) {
>>>>>>> c29f7383
            throw CancellationException()
        }
        return Offset.Zero
    }

    override suspend fun onPostFling(consumed: Velocity, available: Velocity): Velocity {
        return available.consumeOnOrientation(orientation)
    }

    private fun Offset.mainAxis(): Float =
        if (orientation == Orientation.Horizontal) this.x else this.y
}

internal fun Modifier.pagerSemantics(
    state: PagerState,
    isVertical: Boolean,
    scope: CoroutineScope,
    userScrollEnabled: Boolean
): Modifier {
    fun performForwardPaging(): Boolean {
        return if (state.canScrollForward) {
            scope.launch {
                state.animateToNextPage()
            }
            true
        } else {
            false
        }
    }

    fun performBackwardPaging(): Boolean {
        return if (state.canScrollBackward) {
            scope.launch {
                state.animateToPreviousPage()
            }
            true
        } else {
            false
        }
    }

    return if (userScrollEnabled) {
        this.then(Modifier.semantics {
            if (isVertical) {
                pageUp { performBackwardPaging() }
                pageDown { performForwardPaging() }
            } else {
                pageLeft { performBackwardPaging() }
                pageRight { performForwardPaging() }
            }
        })
    } else {
        this then Modifier
    }
}

private inline fun debugLog(generateMsg: () -> String) {
    if (PagerDebugConfig.MainPagerComposable) {
        println("Pager: ${generateMsg()}")
    }
}

internal object PagerDebugConfig {
    const val MainPagerComposable = false
    const val PagerState = false
    const val MeasureLogic = false
    const val ScrollPosition = false
    const val PagerSnapDistance = false
    const val PagerSnapLayoutInfoProvider = false
}<|MERGE_RESOLUTION|>--- conflicted
+++ resolved
@@ -437,11 +437,7 @@
         available: Offset,
         source: NestedScrollSource
     ): Offset {
-<<<<<<< HEAD
-        if (source == NestedScrollSource.Fling && available.mainAxis() != 0f) {
-=======
         if (source == NestedScrollSource.SideEffect && available.mainAxis() != 0f) {
->>>>>>> c29f7383
             throw CancellationException()
         }
         return Offset.Zero
