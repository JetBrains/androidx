--- conflicted
+++ resolved
@@ -294,22 +294,6 @@
     return event.changes[0]
 }
 
-<<<<<<< HEAD
-=======
-// TODO(b/384562201): Remove once [awaitFirstDown] will be aligned for all platforms and have this
-// behavior.
-internal suspend fun AwaitPointerEventScope.awaitPrimaryFirstDown(
-    requireUnconsumed: Boolean = true,
-    pass: PointerEventPass = PointerEventPass.Main,
-): PointerInputChange {
-    var event: PointerEvent
-    do {
-        event = awaitPointerEvent(pass)
-    } while (!event.isChangedToDown(requireUnconsumed, onlyPrimaryMouseButton = true))
-    return event.changes[0]
-}
-
->>>>>>> c80a82c4
 /**
  * Whether [AwaitPointerEventScope.awaitFirstDown], for mouse events, responds only to the primary
  * mouse button being pressed. The behavior currently differs between Android and Desktop, and
@@ -317,19 +301,10 @@
  */
 internal expect fun firstDownRefersToPrimaryMouseButtonOnly(): Boolean
 
-<<<<<<< HEAD
 private fun PointerEvent.isChangedToDown(requireUnconsumed: Boolean): Boolean {
     val onlyPrimaryButtonCausesDown =
         firstDownRefersToPrimaryMouseButtonOnly() &&
             changes.fastAll { it.type == PointerType.Mouse }
-=======
-private fun PointerEvent.isChangedToDown(
-    requireUnconsumed: Boolean,
-    onlyPrimaryMouseButton: Boolean = firstDownRefersToPrimaryMouseButtonOnly(),
-): Boolean {
-    val onlyPrimaryButtonCausesDown =
-        onlyPrimaryMouseButton && changes.fastAll { it.type == PointerType.Mouse }
->>>>>>> c80a82c4
     if (onlyPrimaryButtonCausesDown && !buttons.isPrimaryPressed) return false
 
     return changes.fastAll {
