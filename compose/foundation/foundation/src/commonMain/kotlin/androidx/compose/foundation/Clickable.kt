--- conflicted
+++ resolved
@@ -276,20 +276,6 @@
     Modifier
         .indication(interactionSource, indication)
         .hoverable(enabled = enabled, interactionSource = interactionSource)
-<<<<<<< HEAD
-        .then(CombinedClickableElement(
-            interactionSource,
-            enabled,
-            onClickLabel,
-            role,
-            onClick,
-            onLongClickLabel,
-            onLongClick,
-            onDoubleClick
-        ))
-        .focusable(enabled = enabled, interactionSource = interactionSource)
-=======
-        .focusableInNonTouchMode(enabled = enabled, interactionSource = interactionSource)
         .then(
             CombinedClickableElement(
                 interactionSource,
@@ -302,7 +288,7 @@
                 onDoubleClick
             )
         )
->>>>>>> 3053cc79
+        .focusable(enabled = enabled, interactionSource = interactionSource)
 }
 
 internal suspend fun PressGestureScope.handlePressInteraction(
@@ -454,12 +440,8 @@
 
     override fun equals(other: Any?): Boolean {
         if (this === other) return true
-<<<<<<< HEAD
-        if (other == null || this::class != other::class) return false
-=======
         if (other === null) return false
         if (this::class != other::class) return false
->>>>>>> 3053cc79
 
         other as ClickableElement
 
@@ -521,12 +503,8 @@
 
     override fun equals(other: Any?): Boolean {
         if (this === other) return true
-<<<<<<< HEAD
-        if (other == null || this::class != other::class) return false
-=======
         if (other === null) return false
         if (this::class != other::class) return false
->>>>>>> 3053cc79
 
         other as CombinedClickableElement
 
