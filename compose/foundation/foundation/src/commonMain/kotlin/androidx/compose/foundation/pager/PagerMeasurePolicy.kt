/*
 * Copyright 2023 The Android Open Source Project
 *
 * Licensed under the Apache License, Version 2.0 (the "License");
 * you may not use this file except in compliance with the License.
 * You may obtain a copy of the License at
 *
 *      http://www.apache.org/licenses/LICENSE-2.0
 *
 * Unless required by applicable law or agreed to in writing, software
 * distributed under the License is distributed on an "AS IS" BASIS,
 * WITHOUT WARRANTIES OR CONDITIONS OF ANY KIND, either express or implied.
 * See the License for the specific language governing permissions and
 * limitations under the License.
 */

package androidx.compose.foundation.pager

import androidx.compose.foundation.ExperimentalFoundationApi
import androidx.compose.foundation.checkScrollableContainerConstraints
import androidx.compose.foundation.gestures.Orientation
import androidx.compose.foundation.gestures.snapping.SnapPosition
import androidx.compose.foundation.layout.PaddingValues
import androidx.compose.foundation.layout.calculateEndPadding
import androidx.compose.foundation.layout.calculateStartPadding
import androidx.compose.foundation.lazy.layout.LazyLayoutMeasureScope
import androidx.compose.foundation.lazy.layout.calculateLazyLayoutPinnedIndices
import androidx.compose.runtime.Composable
import androidx.compose.runtime.remember
import androidx.compose.runtime.snapshots.Snapshot
import androidx.compose.ui.Alignment
import androidx.compose.ui.layout.MeasureResult
import androidx.compose.ui.unit.Constraints
import androidx.compose.ui.unit.Dp
import androidx.compose.ui.unit.IntOffset
import androidx.compose.ui.unit.constrainHeight
import androidx.compose.ui.unit.constrainWidth
import androidx.compose.ui.unit.offset
import kotlinx.coroutines.CoroutineScope

@OptIn(ExperimentalFoundationApi::class)
@Composable
internal fun rememberPagerMeasurePolicy(
    itemProviderLambda: () -> PagerLazyLayoutItemProvider,
    state: PagerState,
    contentPadding: PaddingValues,
    reverseLayout: Boolean,
    orientation: Orientation,
    beyondViewportPageCount: Int,
    pageSpacing: Dp,
    pageSize: PageSize,
    horizontalAlignment: Alignment.Horizontal?,
    verticalAlignment: Alignment.Vertical?,
    snapPosition: SnapPosition,
    coroutineScope: CoroutineScope,
    pageCount: () -> Int,
) =
    remember<LazyLayoutMeasureScope.(Constraints) -> MeasureResult>(
        state,
        contentPadding,
        reverseLayout,
        orientation,
        horizontalAlignment,
        verticalAlignment,
        pageSpacing,
        pageSize,
        snapPosition,
        pageCount,
        beyondViewportPageCount,
        coroutineScope
    ) {
        { containerConstraints ->
            state.measurementScopeInvalidator.attachToScope()
            val isVertical = orientation == Orientation.Vertical
            checkScrollableContainerConstraints(
                containerConstraints,
                if (isVertical) Orientation.Vertical else Orientation.Horizontal
            )

            // resolve content paddings
            val startPadding =
                if (isVertical) {
                    contentPadding.calculateLeftPadding(layoutDirection).roundToPx()
                } else {
                    // in horizontal configuration, padding is reversed by placeRelative
                    contentPadding.calculateStartPadding(layoutDirection).roundToPx()
                }

            val endPadding =
                if (isVertical) {
                    contentPadding.calculateRightPadding(layoutDirection).roundToPx()
                } else {
                    // in horizontal configuration, padding is reversed by placeRelative
                    contentPadding.calculateEndPadding(layoutDirection).roundToPx()
                }
            val topPadding = contentPadding.calculateTopPadding().roundToPx()
            val bottomPadding = contentPadding.calculateBottomPadding().roundToPx()
            val totalVerticalPadding = topPadding + bottomPadding
            val totalHorizontalPadding = startPadding + endPadding
            val totalMainAxisPadding =
                if (isVertical) totalVerticalPadding else totalHorizontalPadding
            val beforeContentPadding =
                when {
                    isVertical && !reverseLayout -> topPadding
                    isVertical && reverseLayout -> bottomPadding
                    !isVertical && !reverseLayout -> startPadding
                    else -> endPadding // !isVertical && reverseLayout
                }
            val afterContentPadding = totalMainAxisPadding - beforeContentPadding
            val contentConstraints =
                containerConstraints.offset(-totalHorizontalPadding, -totalVerticalPadding)

            state.density = this

            val spaceBetweenPages = pageSpacing.roundToPx()

            // can be negative if the content padding is larger than the max size from constraints
            val mainAxisAvailableSize =
                if (isVertical) {
                    containerConstraints.maxHeight - totalVerticalPadding
                } else {
                    containerConstraints.maxWidth - totalHorizontalPadding
                }
            val visualItemOffset =
                if (!reverseLayout || mainAxisAvailableSize > 0) {
                    IntOffset(startPadding, topPadding)
                } else {
                    // When layout is reversed and paddings together take >100% of the available
                    // space,
                    // layout size is coerced to 0 when positioning. To take that space into
                    // account,
                    // we offset start padding by negative space between paddings.
                    IntOffset(
                        if (isVertical) startPadding else startPadding + mainAxisAvailableSize,
                        if (isVertical) topPadding + mainAxisAvailableSize else topPadding
                    )
                }

            val pageAvailableSize =
                with(pageSize) {
                    calculateMainAxisPageSize(mainAxisAvailableSize, spaceBetweenPages)
                        .coerceAtLeast(0)
                }

            state.premeasureConstraints =
                Constraints(
                    maxWidth =
                        if (orientation == Orientation.Vertical) {
                            contentConstraints.maxWidth
                        } else {
                            pageAvailableSize
                        },
                    maxHeight =
                        if (orientation != Orientation.Vertical) {
                            contentConstraints.maxHeight
                        } else {
                            pageAvailableSize
                        }
                )
            val itemProvider = itemProviderLambda()

            val currentPage: Int
            val currentPageOffset: Int
            val layoutSize = mainAxisAvailableSize + beforeContentPadding + afterContentPadding

            Snapshot.withoutReadObservation {
                currentPage = state.matchScrollPositionWithKey(itemProvider, state.currentPage)
                currentPageOffset =
                    snapPosition.currentPageOffset(
                        layoutSize,
                        pageAvailableSize,
                        spaceBetweenPages,
                        beforeContentPadding,
                        afterContentPadding,
                        state.currentPage,
                        state.currentPageOffsetFraction,
                        state.pageCount
                    )
            }

            val pinnedPages =
                itemProvider.calculateLazyLayoutPinnedIndices(
                    pinnedItemList = state.pinnedPages,
                    beyondBoundsInfo = state.beyondBoundsInfo
                )

<<<<<<< HEAD
        // todo: wrap with snapshot when b/341782245 is resolved
        val measureResult =
            measurePager(
                beforeContentPadding = beforeContentPadding,
                afterContentPadding = afterContentPadding,
                constraints = contentConstraints,
                pageCount = pageCount(),
                spaceBetweenPages = spaceBetweenPages,
                mainAxisAvailableSize = mainAxisAvailableSize,
                visualPageOffset = visualItemOffset,
                pageAvailableSize = pageAvailableSize,
                beyondViewportPageCount = beyondViewportPageCount,
                orientation = orientation,
                currentPage = currentPage,
                currentPageOffset = currentPageOffset,
                horizontalAlignment = horizontalAlignment,
                verticalAlignment = verticalAlignment,
                pagerItemProvider = itemProvider,
                reverseLayout = reverseLayout,
                pinnedPages = pinnedPages,
                snapPosition = snapPosition,
                placementScopeInvalidator = state.placementScopeInvalidator,
                coroutineScope = coroutineScope,
                layout = { width, height, placement ->
                    layout(
                        containerConstraints.constrainWidth(width + totalHorizontalPadding),
                        containerConstraints.constrainHeight(height + totalVerticalPadding),
                        emptyMap(),
                        placement
                    )
                }
            )
        state.applyMeasureResult(measureResult)
        measureResult
    }
}
=======
            // todo: wrap with snapshot when b/341782245 is resolved
            val measureResult =
                measurePager(
                    beforeContentPadding = beforeContentPadding,
                    afterContentPadding = afterContentPadding,
                    constraints = contentConstraints,
                    pageCount = pageCount(),
                    spaceBetweenPages = spaceBetweenPages,
                    mainAxisAvailableSize = mainAxisAvailableSize,
                    visualPageOffset = visualItemOffset,
                    pageAvailableSize = pageAvailableSize,
                    beyondViewportPageCount = beyondViewportPageCount,
                    orientation = orientation,
                    currentPage = currentPage,
                    currentPageOffset = currentPageOffset,
                    horizontalAlignment = horizontalAlignment,
                    verticalAlignment = verticalAlignment,
                    pagerItemProvider = itemProvider,
                    reverseLayout = reverseLayout,
                    pinnedPages = pinnedPages,
                    snapPosition = snapPosition,
                    placementScopeInvalidator = state.placementScopeInvalidator,
                    coroutineScope = coroutineScope,
                    layout = { width, height, placement ->
                        layout(
                            containerConstraints.constrainWidth(width + totalHorizontalPadding),
                            containerConstraints.constrainHeight(height + totalVerticalPadding),
                            emptyMap(),
                            placement
                        )
                    }
                )
            state.applyMeasureResult(measureResult, isLookingAhead = isLookingAhead)
            measureResult
        }
    }
>>>>>>> 8b9e74df
<|MERGE_RESOLUTION|>--- conflicted
+++ resolved
@@ -184,44 +184,6 @@
                     beyondBoundsInfo = state.beyondBoundsInfo
                 )
 
-<<<<<<< HEAD
-        // todo: wrap with snapshot when b/341782245 is resolved
-        val measureResult =
-            measurePager(
-                beforeContentPadding = beforeContentPadding,
-                afterContentPadding = afterContentPadding,
-                constraints = contentConstraints,
-                pageCount = pageCount(),
-                spaceBetweenPages = spaceBetweenPages,
-                mainAxisAvailableSize = mainAxisAvailableSize,
-                visualPageOffset = visualItemOffset,
-                pageAvailableSize = pageAvailableSize,
-                beyondViewportPageCount = beyondViewportPageCount,
-                orientation = orientation,
-                currentPage = currentPage,
-                currentPageOffset = currentPageOffset,
-                horizontalAlignment = horizontalAlignment,
-                verticalAlignment = verticalAlignment,
-                pagerItemProvider = itemProvider,
-                reverseLayout = reverseLayout,
-                pinnedPages = pinnedPages,
-                snapPosition = snapPosition,
-                placementScopeInvalidator = state.placementScopeInvalidator,
-                coroutineScope = coroutineScope,
-                layout = { width, height, placement ->
-                    layout(
-                        containerConstraints.constrainWidth(width + totalHorizontalPadding),
-                        containerConstraints.constrainHeight(height + totalVerticalPadding),
-                        emptyMap(),
-                        placement
-                    )
-                }
-            )
-        state.applyMeasureResult(measureResult)
-        measureResult
-    }
-}
-=======
             // todo: wrap with snapshot when b/341782245 is resolved
             val measureResult =
                 measurePager(
@@ -257,5 +219,4 @@
             state.applyMeasureResult(measureResult, isLookingAhead = isLookingAhead)
             measureResult
         }
-    }
->>>>>>> 8b9e74df
+    }