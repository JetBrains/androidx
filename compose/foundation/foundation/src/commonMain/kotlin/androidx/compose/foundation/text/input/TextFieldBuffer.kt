--- conflicted
+++ resolved
@@ -71,14 +71,6 @@
     val length: Int get() = buffer.length
 
     /**
-<<<<<<< HEAD
-     * The number of codepoints in the text field. This will be equal to or less than [length].
-     */
-    val codepointLength: Int get() = buffer.codePointCount()
-
-    /**
-=======
->>>>>>> 63b0f62a
      * The [ChangeList] represents the changes made to this value and is inherently mutable. This
      * means that the returned [ChangeList] always reflects the complete list of changes made to
      * this value at any given time, even those made after reading this property.
@@ -311,29 +303,6 @@
     }
 
     /**
-<<<<<<< HEAD
-     * Places the cursor after the codepoint at the given index.
-     *
-     * If [index] is inside an invalid run, the cursor will be placed at the nearest later index.
-     *
-     * To place the cursor at the end of the field, after the last character, pass index
-     * [TextFieldBuffer.codepointLength] or call [placeCursorAtEnd].
-     *
-     * @param index Codepoint index to place cursor after, should be in range 0 (inclusive) to
-     * [TextFieldBuffer.codepointLength] (exclusive).
-     *
-     * @see placeCursorAfterCharAt
-     * @see placeCursorBeforeCodepointAt
-     */
-    fun placeCursorAfterFCodepointAt(index: Int) {
-        requireValidIndex(index, startExclusive = false, endExclusive = true, inCodepoints = true)
-        val charIndex = codepointIndexToCharIndex((index + 1).coerceAtMost(codepointLength))
-        selectionInChars = TextRange(charIndex)
-    }
-
-    /**
-=======
->>>>>>> 63b0f62a
      * Places the cursor after the character at the given index.
      *
      * If [index] is inside a surrogate pair or other invalid run, the cursor will be placed at the
