/*
 * Copyright 2024 The Android Open Source Project
 *
 * Licensed under the Apache License, Version 2.0 (the "License");
 * you may not use this file except in compliance with the License.
 * You may obtain a copy of the License at
 *
 *      http://www.apache.org/licenses/LICENSE-2.0
 *
 * Unless required by applicable law or agreed to in writing, software
 * distributed under the License is distributed on an "AS IS" BASIS,
 * WITHOUT WARRANTIES OR CONDITIONS OF ANY KIND, either express or implied.
 * See the License for the specific language governing permissions and
 * limitations under the License.
 */

package androidx.compose.foundation.text.input

<<<<<<< HEAD
import androidx.compose.foundation.ExperimentalFoundationApi
import kotlin.jvm.JvmInline

=======
>>>>>>> 67004410
/**
 * Defines how the text will be obscured in secure text fields.
 *
 * Text obscuring refers to replacing the original text content with a mask via various methods.
 * It is most common in password fields.
 *
 * The default behavior for typing input on Desktop has always been to keep it completely hidden.
 * However, on mobile devices, the default behavior is to briefly reveal the last typed character
 * for a short period or until another character is typed. This helps the user to follow the text
 * input while also protecting their privacy by not revealing too much information to others.
 */
@JvmInline
value class TextObfuscationMode internal constructor(val value: Int) {
    companion object {
        /**
         * Do not obscure any content, making all the content visible.
         *
         * It can be useful when you want to briefly reveal the content by clicking a reveal button.
         */
        val Visible = TextObfuscationMode(0)

        /**
         * Default behavior on mobile devices. Reveals the last typed character for a short amount
         * of time.
         *
         * Note; on Android this feature also depends on a system setting called
         * `Settings.System.TEXT_SHOW_PASSWORD`. If the system setting is disabled, this option
         * behaves exactly as [Hidden].
         */
        val RevealLastTyped = TextObfuscationMode(1)

        /**
         * Default behavior on desktop platforms. All characters are hidden.
         */
        val Hidden = TextObfuscationMode(2)
    }
}<|MERGE_RESOLUTION|>--- conflicted
+++ resolved
@@ -16,12 +16,8 @@
 
 package androidx.compose.foundation.text.input
 
-<<<<<<< HEAD
-import androidx.compose.foundation.ExperimentalFoundationApi
 import kotlin.jvm.JvmInline
 
-=======
->>>>>>> 67004410
 /**
  * Defines how the text will be obscured in secure text fields.
  *
