/*
 * Copyright 2022 The Android Open Source Project
 *
 * Licensed under the Apache License, Version 2.0 (the "License");
 * you may not use this file except in compliance with the License.
 * You may obtain a copy of the License at
 *
 *      http://www.apache.org/licenses/LICENSE-2.0
 *
 * Unless required by applicable law or agreed to in writing, software
 * distributed under the License is distributed on an "AS IS" BASIS,
 * WITHOUT WARRANTIES OR CONDITIONS OF ANY KIND, either express or implied.
 * See the License for the specific language governing permissions and
 * limitations under the License.
 */

package androidx.compose.foundation.lazy.staggeredgrid

import androidx.compose.foundation.ExperimentalFoundationApi
import androidx.compose.foundation.checkScrollableContainerConstraints
import androidx.compose.foundation.gestures.Orientation
import androidx.compose.foundation.layout.PaddingValues
import androidx.compose.foundation.layout.calculateEndPadding
import androidx.compose.foundation.layout.calculateStartPadding
import androidx.compose.foundation.lazy.layout.LazyLayoutMeasureScope
import androidx.compose.foundation.lazy.layout.calculateLazyLayoutPinnedIndices
import androidx.compose.runtime.Composable
import androidx.compose.runtime.remember
import androidx.compose.ui.unit.Constraints
import androidx.compose.ui.unit.Dp
import androidx.compose.ui.unit.IntOffset
import androidx.compose.ui.unit.LayoutDirection
import androidx.compose.ui.unit.constrainHeight
import androidx.compose.ui.unit.constrainWidth
import kotlinx.coroutines.CoroutineScope

@OptIn(ExperimentalFoundationApi::class)
@Composable
internal fun rememberStaggeredGridMeasurePolicy(
    state: LazyStaggeredGridState,
    itemProviderLambda: () -> LazyStaggeredGridItemProvider,
    contentPadding: PaddingValues,
    reverseLayout: Boolean,
    orientation: Orientation,
    mainAxisSpacing: Dp,
    crossAxisSpacing: Dp,
<<<<<<< HEAD
=======
    coroutineScope: CoroutineScope,
>>>>>>> 3053cc79
    slots: LazyGridStaggeredGridSlotsProvider
): LazyLayoutMeasureScope.(Constraints) -> LazyStaggeredGridMeasureResult = remember(
    state,
    itemProviderLambda,
    contentPadding,
    reverseLayout,
    orientation,
    mainAxisSpacing,
    crossAxisSpacing,
    slots
) {
    { constraints ->
        checkScrollableContainerConstraints(
            constraints,
            orientation
        )
        val resolvedSlots = slots.invoke(density = this, constraints = constraints)
        val isVertical = orientation == Orientation.Vertical
        val itemProvider = itemProviderLambda()

        // setup information for prefetch
        state.slots = resolvedSlots
        state.isVertical = isVertical
        state.spanProvider = itemProvider.spanProvider

        // setup measure
        val beforeContentPadding = contentPadding.beforePadding(
            orientation, reverseLayout, layoutDirection
        ).roundToPx()
        val afterContentPadding = contentPadding.afterPadding(
            orientation, reverseLayout, layoutDirection
        ).roundToPx()
        val startContentPadding = contentPadding.startPadding(
            orientation, layoutDirection
        ).roundToPx()

        val maxMainAxisSize = if (isVertical) constraints.maxHeight else constraints.maxWidth
        val mainAxisAvailableSize = maxMainAxisSize - beforeContentPadding - afterContentPadding
        val contentOffset = if (isVertical) {
            IntOffset(startContentPadding, beforeContentPadding)
        } else {
            IntOffset(beforeContentPadding, startContentPadding)
        }

        val horizontalPadding = contentPadding.run {
            calculateStartPadding(layoutDirection) + calculateEndPadding(layoutDirection)
        }.roundToPx()
        val verticalPadding = contentPadding.run {
            calculateTopPadding() + calculateBottomPadding()
        }.roundToPx()

        val pinnedItems = itemProvider.calculateLazyLayoutPinnedIndices(
            state.pinnedItems,
            state.beyondBoundsInfo
        )

        measureStaggeredGrid(
            state = state,
            pinnedItems = pinnedItems,
            itemProvider = itemProvider,
            resolvedSlots = resolvedSlots,
            constraints = constraints.copy(
                minWidth = constraints.constrainWidth(horizontalPadding),
                minHeight = constraints.constrainHeight(verticalPadding)
            ),
            mainAxisSpacing = mainAxisSpacing.roundToPx(),
            contentOffset = contentOffset,
            mainAxisAvailableSize = mainAxisAvailableSize,
            isVertical = isVertical,
            reverseLayout = reverseLayout,
            beforeContentPadding = beforeContentPadding,
            afterContentPadding = afterContentPadding,
            coroutineScope = coroutineScope
        ).also {
            state.applyMeasureResult(it)
        }
    }
}

private fun PaddingValues.startPadding(
    orientation: Orientation,
    layoutDirection: LayoutDirection
): Dp =
    when (orientation) {
        Orientation.Vertical -> calculateStartPadding(layoutDirection)
        Orientation.Horizontal -> calculateTopPadding()
    }

private fun PaddingValues.beforePadding(
    orientation: Orientation,
    reverseLayout: Boolean,
    layoutDirection: LayoutDirection
): Dp =
    when (orientation) {
        Orientation.Vertical ->
            if (reverseLayout) calculateBottomPadding() else calculateTopPadding()
        Orientation.Horizontal ->
            if (reverseLayout) {
                calculateEndPadding(layoutDirection)
            } else {
                calculateStartPadding(layoutDirection)
            }
    }

private fun PaddingValues.afterPadding(
    orientation: Orientation,
    reverseLayout: Boolean,
    layoutDirection: LayoutDirection
): Dp =
    when (orientation) {
        Orientation.Vertical ->
            if (reverseLayout) calculateTopPadding() else calculateBottomPadding()
        Orientation.Horizontal ->
            if (reverseLayout) {
                calculateStartPadding(layoutDirection)
            } else {
                calculateEndPadding(layoutDirection)
            }
    }<|MERGE_RESOLUTION|>--- conflicted
+++ resolved
@@ -44,10 +44,7 @@
     orientation: Orientation,
     mainAxisSpacing: Dp,
     crossAxisSpacing: Dp,
-<<<<<<< HEAD
-=======
     coroutineScope: CoroutineScope,
->>>>>>> 3053cc79
     slots: LazyGridStaggeredGridSlotsProvider
 ): LazyLayoutMeasureScope.(Constraints) -> LazyStaggeredGridMeasureResult = remember(
     state,
