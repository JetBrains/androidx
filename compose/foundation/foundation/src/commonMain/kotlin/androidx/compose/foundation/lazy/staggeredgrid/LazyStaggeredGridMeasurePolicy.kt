--- conflicted
+++ resolved
@@ -104,31 +104,6 @@
                     state.beyondBoundsInfo
                 )
 
-<<<<<<< HEAD
-        // todo: wrap with snapshot when b/341782245 is resolved
-        val measureResult =
-            measureStaggeredGrid(
-                state = state,
-                pinnedItems = pinnedItems,
-                itemProvider = itemProvider,
-                resolvedSlots = resolvedSlots,
-                constraints = constraints.copy(
-                    minWidth = constraints.constrainWidth(horizontalPadding),
-                    minHeight = constraints.constrainHeight(verticalPadding)
-                ),
-                mainAxisSpacing = mainAxisSpacing.roundToPx(),
-                contentOffset = contentOffset,
-                mainAxisAvailableSize = mainAxisAvailableSize,
-                isVertical = isVertical,
-                reverseLayout = reverseLayout,
-                beforeContentPadding = beforeContentPadding,
-                afterContentPadding = afterContentPadding,
-                coroutineScope = coroutineScope,
-                graphicsContext = graphicsContext
-            )
-        state.applyMeasureResult(measureResult)
-        measureResult
-=======
             // todo: wrap with snapshot when b/341782245 is resolved
             val measureResult =
                 measureStaggeredGrid(
@@ -157,7 +132,6 @@
             state.applyMeasureResult(measureResult, isLookingAhead = isLookingAhead)
             measureResult
         }
->>>>>>> 8b9e74df
     }
 
 private fun PaddingValues.startPadding(
