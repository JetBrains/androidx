/*
 * Copyright 2022 The Android Open Source Project
 *
 * Licensed under the Apache License, Version 2.0 (the "License");
 * you may not use this file except in compliance with the License.
 * You may obtain a copy of the License at
 *
 *      http://www.apache.org/licenses/LICENSE-2.0
 *
 * Unless required by applicable law or agreed to in writing, software
 * distributed under the License is distributed on an "AS IS" BASIS,
 * WITHOUT WARRANTIES OR CONDITIONS OF ANY KIND, either express or implied.
 * See the License for the specific language governing permissions and
 * limitations under the License.
 */

package androidx.compose.foundation.lazy.grid

import androidx.compose.foundation.gestures.FlingBehavior
import androidx.compose.foundation.gestures.ScrollableDefaults
import androidx.compose.foundation.layout.Arrangement
import androidx.compose.foundation.layout.PaddingValues
import androidx.compose.foundation.layout.calculateEndPadding
import androidx.compose.foundation.layout.calculateStartPadding
import androidx.compose.runtime.Composable
import androidx.compose.runtime.Stable
import androidx.compose.runtime.remember
import androidx.compose.ui.Modifier
import androidx.compose.ui.unit.Constraints
import androidx.compose.ui.unit.Density
import androidx.compose.ui.unit.Dp
import androidx.compose.ui.unit.LayoutDirection
import androidx.compose.ui.unit.dp

/**
 * A lazy vertical grid layout. It composes only visible rows of the grid.
 *
 * Sample:
 * @sample androidx.compose.foundation.samples.LazyVerticalGridSample
 *
 * Sample with custom item spans:
 * @sample androidx.compose.foundation.samples.LazyVerticalGridSpanSample
 *
 * @param columns describes the count and the size of the grid's columns,
 * see [GridCells] doc for more information
 * @param modifier the modifier to apply to this layout
 * @param state the state object to be used to control or observe the list's state
 * @param contentPadding specify a padding around the whole content
 * @param reverseLayout reverse the direction of scrolling and layout. When `true`, items will be
 * laid out in the reverse order  and [LazyGridState.firstVisibleItemIndex] == 0 means
 * that grid is scrolled to the bottom. Note that [reverseLayout] does not change the behavior of
 * [verticalArrangement],
 * e.g. with [Arrangement.Top] (top) 123### (bottom) becomes (top) 321### (bottom).
 * @param verticalArrangement The vertical arrangement of the layout's children
 * @param horizontalArrangement The horizontal arrangement of the layout's children
 * @param flingBehavior logic describing fling behavior
 * @param userScrollEnabled whether the scrolling via the user gestures or accessibility actions
 * is allowed. You can still scroll programmatically using the state even when it is disabled.
 * @param content the [LazyGridScope] which describes the content
 */
@Composable
fun LazyVerticalGrid(
    columns: GridCells,
    modifier: Modifier = Modifier,
    state: LazyGridState = rememberLazyGridState(),
    contentPadding: PaddingValues = PaddingValues(0.dp),
    reverseLayout: Boolean = false,
    verticalArrangement: Arrangement.Vertical =
        if (!reverseLayout) Arrangement.Top else Arrangement.Bottom,
    horizontalArrangement: Arrangement.Horizontal = Arrangement.Start,
    flingBehavior: FlingBehavior = ScrollableDefaults.flingBehavior(),
    userScrollEnabled: Boolean = true,
    content: LazyGridScope.() -> Unit
) {
    val slotSizesSums = rememberColumnWidthSums(columns, horizontalArrangement, contentPadding)
    LazyGrid(
        slotSizesSums = slotSizesSums,
        modifier = modifier,
        state = state,
        contentPadding = contentPadding,
        reverseLayout = reverseLayout,
        isVertical = true,
        horizontalArrangement = horizontalArrangement,
        verticalArrangement = verticalArrangement,
        flingBehavior = flingBehavior,
        userScrollEnabled = userScrollEnabled,
        content = content
    )
}

/**
 * A lazy horizontal grid layout. It composes only visible columns of the grid.
 *
 * Sample:
 * @sample androidx.compose.foundation.samples.LazyHorizontalGridSample
 *
 * Sample with custom item spans:
 * @sample androidx.compose.foundation.samples.LazyHorizontalGridSpanSample
 *
 * @param rows a class describing how cells form rows, see [GridCells] doc for more information
 * @param modifier the modifier to apply to this layout
 * @param state the state object to be used to control or observe the list's state
 * @param contentPadding specify a padding around the whole content
 * @param reverseLayout reverse the direction of scrolling and layout. When `true`, items are
 * laid out in the reverse order and [LazyGridState.firstVisibleItemIndex] == 0 means
 * that grid is scrolled to the end. Note that [reverseLayout] does not change the behavior of
 * [horizontalArrangement], e.g. with [Arrangement.Start] [123###] becomes [321###].
 * @param verticalArrangement The vertical arrangement of the layout's children
 * @param horizontalArrangement The horizontal arrangement of the layout's children
 * @param flingBehavior logic describing fling behavior
 * @param userScrollEnabled whether the scrolling via the user gestures or accessibility actions
 * is allowed. You can still scroll programmatically using the state even when it is disabled.
 * @param content the [LazyGridScope] which describes the content
 */
@Composable
fun LazyHorizontalGrid(
    rows: GridCells,
    modifier: Modifier = Modifier,
    state: LazyGridState = rememberLazyGridState(),
    contentPadding: PaddingValues = PaddingValues(0.dp),
    reverseLayout: Boolean = false,
    horizontalArrangement: Arrangement.Horizontal =
        if (!reverseLayout) Arrangement.Start else Arrangement.End,
    verticalArrangement: Arrangement.Vertical = Arrangement.Top,
    flingBehavior: FlingBehavior = ScrollableDefaults.flingBehavior(),
    userScrollEnabled: Boolean = true,
    content: LazyGridScope.() -> Unit
) {
    val slotSizesSums = rememberRowHeightSums(rows, verticalArrangement, contentPadding)
    LazyGrid(
        slotSizesSums = slotSizesSums,
        modifier = modifier,
        state = state,
        contentPadding = contentPadding,
        reverseLayout = reverseLayout,
        isVertical = false,
        horizontalArrangement = horizontalArrangement,
        verticalArrangement = verticalArrangement,
        flingBehavior = flingBehavior,
        userScrollEnabled = userScrollEnabled,
        content = content
    )
}

/** Returns prefix sums of column widths. */
@OptIn(ExperimentalFoundationApi::class)
@Composable
private fun rememberColumnWidthSums(
    columns: GridCells,
    horizontalArrangement: Arrangement.Horizontal,
    contentPadding: PaddingValues
<<<<<<< HEAD
) = remember<Density.(Constraints) -> List<Int>>(
=======
) = remember<LazyGridSlotsProvider>(
>>>>>>> fdff00cc
    columns,
    horizontalArrangement,
    contentPadding,
) {
    { constraints ->
        require(constraints.maxWidth != Constraints.Infinity) {
            "LazyVerticalGrid's width should be bound by parent."
        }
        val horizontalPadding = contentPadding.calculateStartPadding(LayoutDirection.Ltr) +
            contentPadding.calculateEndPadding(LayoutDirection.Ltr)
        val gridWidth = constraints.maxWidth - horizontalPadding.roundToPx()
        with(columns) {
            calculateCrossAxisCellSizes(
                gridWidth,
                horizontalArrangement.spacing.roundToPx()
            ).toMutableList().apply {
                for (i in 1 until size) {
                    this[i] += this[i - 1]
                }
            }
        }
    }
}

/** Returns prefix sums of row heights. */
@OptIn(ExperimentalFoundationApi::class)
@Composable
private fun rememberRowHeightSums(
    rows: GridCells,
    verticalArrangement: Arrangement.Vertical,
    contentPadding: PaddingValues
<<<<<<< HEAD
) = remember<Density.(Constraints) -> List<Int>>(
=======
) = remember<LazyGridSlotsProvider>(
>>>>>>> fdff00cc
    rows,
    verticalArrangement,
    contentPadding,
) {
    { constraints ->
        require(constraints.maxHeight != Constraints.Infinity) {
            "LazyHorizontalGrid's height should be bound by parent."
        }
        val verticalPadding = contentPadding.calculateTopPadding() +
            contentPadding.calculateBottomPadding()
        val gridHeight = constraints.maxHeight - verticalPadding.roundToPx()
        with(rows) {
            calculateCrossAxisCellSizes(
                gridHeight,
                verticalArrangement.spacing.roundToPx()
            ).toMutableList().apply {
                for (i in 1 until size) {
                    this[i] += this[i - 1]
                }
<<<<<<< HEAD
=======
                LazyGridSlots(sizes, positions)
            }
        }
    }
}

// Note: Implementing function interface is prohibited in K/JS (class A: () -> Unit)
// therefore we workaround this limitation by inheriting a fun interface instead
internal fun interface LazyGridSlotsProvider {
    fun invoke(density: Density, constraints: Constraints): LazyGridSlots
}

/** measurement cache to avoid recalculating row/column sizes on each scroll. */
private class GridSlotCache(
    private val calculation: Density.(Constraints) -> LazyGridSlots
) : LazyGridSlotsProvider {
    private var cachedConstraints = Constraints()
    private var cachedDensity: Float = 0f
    private var cachedSizes: LazyGridSlots? = null

    override fun invoke(density: Density, constraints: Constraints): LazyGridSlots {
        with(density) {
            if (
                cachedSizes != null &&
                cachedConstraints == constraints &&
                cachedDensity == this.density
            ) {
                return cachedSizes!!
            }

            cachedConstraints = constraints
            cachedDensity = this.density
            return calculation(constraints).also {
                cachedSizes = it
>>>>>>> fdff00cc
            }
        }
    }
}

/**
 * This class describes the count and the sizes of columns in vertical grids,
 * or rows in horizontal grids.
 */
@Stable
interface GridCells {
    /**
     * Calculates the number of cells and their cross axis size based on
     * [availableSize] and [spacing].
     *
     * For example, in vertical grids, [spacing] is passed from the grid's [Arrangement.Horizontal].
     * The [Arrangement.Horizontal] will also be used to arrange items in a row if the grid is wider
     * than the calculated sum of columns.
     *
     * Note that the calculated cross axis sizes will be considered in an RTL-aware manner --
     * if the grid is vertical and the layout direction is RTL, the first width in the returned
     * list will correspond to the rightmost column.
     *
     * @param availableSize available size on cross axis, e.g. width of [LazyVerticalGrid].
     * @param spacing cross axis spacing, e.g. horizontal spacing for [LazyVerticalGrid].
     * The spacing is passed from the corresponding [Arrangement] param of the lazy grid.
     */
    fun Density.calculateCrossAxisCellSizes(availableSize: Int, spacing: Int): List<Int>

    /**
     * Defines a grid with fixed number of rows or columns.
     *
     * For example, for the vertical [LazyVerticalGrid] Fixed(3) would mean that
     * there are 3 columns 1/3 of the parent width.
     */
    class Fixed(private val count: Int) : GridCells {
        init {
            require(count > 0)
        }

        override fun Density.calculateCrossAxisCellSizes(
            availableSize: Int,
            spacing: Int
        ): List<Int> {
            return calculateCellsCrossAxisSizeImpl(availableSize, count, spacing)
        }

        override fun hashCode(): Int {
            return -count // Different sign from Adaptive.
        }

        override fun equals(other: Any?): Boolean {
            return other is Fixed && count == other.count
        }
    }

    /**
     * Defines a grid with as many rows or columns as possible on the condition that
     * every cell has at least [minSize] space and all extra space distributed evenly.
     *
     * For example, for the vertical [LazyVerticalGrid] Adaptive(20.dp) would mean that
     * there will be as many columns as possible and every column will be at least 20.dp
     * and all the columns will have equal width. If the screen is 88.dp wide then
     * there will be 4 columns 22.dp each.
     */
    class Adaptive(private val minSize: Dp) : GridCells {
        init {
            require(minSize > 0.dp)
        }

        override fun Density.calculateCrossAxisCellSizes(
            availableSize: Int,
            spacing: Int
        ): List<Int> {
            val count = maxOf((availableSize + spacing) / (minSize.roundToPx() + spacing), 1)
            return calculateCellsCrossAxisSizeImpl(availableSize, count, spacing)
        }

        override fun hashCode(): Int {
            return minSize.hashCode()
        }

        override fun equals(other: Any?): Boolean {
            return other is Adaptive && minSize == other.minSize
        }
    }
<<<<<<< HEAD
=======

    /**
     * Defines a grid with as many rows or columns as possible on the condition that
     * every cell takes exactly [size] space. The remaining space will be arranged through
     * [LazyGrid] arrangements on corresponding axis. If [size] is larger than
     * container size, the cell will be size to match the container.
     *
     * For example, for the vertical [LazyGrid] FixedSize(20.dp) would mean that
     * there will be as many columns as possible and every column will be exactly 20.dp.
     * If the screen is 88.dp wide tne there will be 4 columns 20.dp each with remaining 8.dp
     * distributed through [Arrangement.Horizontal].
     */
    class FixedSize(private val size: Dp) : GridCells {
        init {
            require(size > 0.dp) { "Provided size $size should be larger than zero." }
        }

        override fun Density.calculateCrossAxisCellSizes(
            availableSize: Int,
            spacing: Int
        ): List<Int> {
            val cellSize = size.roundToPx()
            return if (cellSize + spacing < availableSize + spacing) {
                val cellCount = (availableSize + spacing) / (cellSize + spacing)
                List(cellCount) { cellSize }
            } else {
                List(1) { availableSize }
            }
        }

        override fun hashCode(): Int {
            return size.hashCode()
        }

        override fun equals(other: Any?): Boolean {
            return other is FixedSize && size == other.size
        }
    }
>>>>>>> fdff00cc
}

private fun calculateCellsCrossAxisSizeImpl(
    gridSize: Int,
    slotCount: Int,
    spacing: Int
): List<Int> {
    val gridSizeWithoutSpacing = gridSize - spacing * (slotCount - 1)
    val slotSize = gridSizeWithoutSpacing / slotCount
    val remainingPixels = gridSizeWithoutSpacing % slotCount
    return List(slotCount) {
        slotSize + if (it < remainingPixels) 1 else 0
    }
}

/**
 * Receiver scope which is used by [LazyVerticalGrid].
 */
@LazyGridScopeMarker
sealed interface LazyGridScope {
    /**
     * Adds a single item to the scope.
     *
     * @param key a stable and unique key representing the item. Using the same key
     * for multiple items in the grid is not allowed. Type of the key should be saveable
     * via Bundle on Android. If null is passed the position in the grid will represent the key.
     * When you specify the key the scroll position will be maintained based on the key, which
     * means if you add/remove items before the current visible item the item with the given key
     * will be kept as the first visible one.
     * @param span the span of the item. Default is 1x1. It is good practice to leave it `null`
     * when this matches the intended behavior, as providing a custom implementation impacts
     * performance
     * @param contentType the type of the content of this item. The item compositions of the same
     * type could be reused more efficiently. Note that null is a valid type and items of such
     * type will be considered compatible.
     * @param content the content of the item
     */
    fun item(
        key: Any? = null,
        span: (LazyGridItemSpanScope.() -> GridItemSpan)? = null,
        contentType: Any? = null,
        content: @Composable LazyGridItemScope.() -> Unit
    )

    /**
     * Adds a [count] of items.
     *
     * @param count the items count
     * @param key a factory of stable and unique keys representing the item. Using the same key
     * for multiple items in the grid is not allowed. Type of the key should be saveable
     * via Bundle on Android. If null is passed the position in the grid will represent the key.
     * When you specify the key the scroll position will be maintained based on the key, which
     * means if you add/remove items before the current visible item the item with the given key
     * will be kept as the first visible one.
     * @param span define custom spans for the items. Default is 1x1. It is good practice to
     * leave it `null` when this matches the intended behavior, as providing a custom
     * implementation impacts performance
     * @param contentType a factory of the content types for the item. The item compositions of
     * the same type could be reused more efficiently. Note that null is a valid type and items
     * of such type will be considered compatible.
     * @param itemContent the content displayed by a single item
     */
    fun items(
        count: Int,
        key: ((index: Int) -> Any)? = null,
        span: (LazyGridItemSpanScope.(index: Int) -> GridItemSpan)? = null,
        contentType: (index: Int) -> Any? = { null },
        itemContent: @Composable LazyGridItemScope.(index: Int) -> Unit
    )
}

/**
 * Adds a list of items.
 *
 * @param items the data list
 * @param key a factory of stable and unique keys representing the item. Using the same key
 * for multiple items in the grid is not allowed. Type of the key should be saveable
 * via Bundle on Android. If null is passed the position in the grid will represent the key.
 * When you specify the key the scroll position will be maintained based on the key, which
 * means if you add/remove items before the current visible item the item with the given key
 * will be kept as the first visible one.
 * @param span define custom spans for the items. Default is 1x1. It is good practice to
 * leave it `null` when this matches the intended behavior, as providing a custom implementation
 * impacts performance
 * @param contentType a factory of the content types for the item. The item compositions of
 * the same type could be reused more efficiently. Note that null is a valid type and items of such
 * type will be considered compatible.
 * @param itemContent the content displayed by a single item
 */
inline fun <T> LazyGridScope.items(
    items: List<T>,
    noinline key: ((item: T) -> Any)? = null,
    noinline span: (LazyGridItemSpanScope.(item: T) -> GridItemSpan)? = null,
    noinline contentType: (item: T) -> Any? = { null },
    crossinline itemContent: @Composable LazyGridItemScope.(item: T) -> Unit
) = items(
    count = items.size,
    key = if (key != null) { index: Int -> key(items[index]) } else null,
    span = if (span != null) { { span(items[it]) } } else null,
    contentType = { index: Int -> contentType(items[index]) }
) {
    itemContent(items[it])
}

/**
 * Adds a list of items where the content of an item is aware of its index.
 *
 * @param items the data list
 * @param key a factory of stable and unique keys representing the item. Using the same key
 * for multiple items in the grid is not allowed. Type of the key should be saveable
 * via Bundle on Android. If null is passed the position in the grid will represent the key.
 * When you specify the key the scroll position will be maintained based on the key, which
 * means if you add/remove items before the current visible item the item with the given key
 * will be kept as the first visible one.
 * @param span define custom spans for the items. Default is 1x1. It is good practice to leave
 * it `null` when this matches the intended behavior, as providing a custom implementation
 * impacts performance
 * @param contentType a factory of the content types for the item. The item compositions of
 * the same type could be reused more efficiently. Note that null is a valid type and items of such
 * type will be considered compatible.
 * @param itemContent the content displayed by a single item
 */
inline fun <T> LazyGridScope.itemsIndexed(
    items: List<T>,
    noinline key: ((index: Int, item: T) -> Any)? = null,
    noinline span: (LazyGridItemSpanScope.(index: Int, item: T) -> GridItemSpan)? = null,
    crossinline contentType: (index: Int, item: T) -> Any? = { _, _ -> null },
    crossinline itemContent: @Composable LazyGridItemScope.(index: Int, item: T) -> Unit
) = items(
    count = items.size,
    key = if (key != null) { index: Int -> key(index, items[index]) } else null,
    span = if (span != null) { { span(it, items[it]) } } else null,
    contentType = { index -> contentType(index, items[index]) }
) {
    itemContent(it, items[it])
}

/**
 * Adds an array of items.
 *
 * @param items the data array
 * @param key a factory of stable and unique keys representing the item. Using the same key
 * for multiple items in the grid is not allowed. Type of the key should be saveable
 * via Bundle on Android. If null is passed the position in the grid will represent the key.
 * When you specify the key the scroll position will be maintained based on the key, which
 * means if you add/remove items before the current visible item the item with the given key
 * will be kept as the first visible one.
 * @param span define custom spans for the items. Default is 1x1. It is good practice to leave
 * it `null` when this matches the intended behavior, as providing a custom implementation
 * impacts performance
 * @param contentType a factory of the content types for the item. The item compositions of
 * the same type could be reused more efficiently. Note that null is a valid type and items of such
 * type will be considered compatible.
 * @param itemContent the content displayed by a single item
 */
inline fun <T> LazyGridScope.items(
    items: Array<T>,
    noinline key: ((item: T) -> Any)? = null,
    noinline span: (LazyGridItemSpanScope.(item: T) -> GridItemSpan)? = null,
    noinline contentType: (item: T) -> Any? = { null },
    crossinline itemContent: @Composable LazyGridItemScope.(item: T) -> Unit
) = items(
    count = items.size,
    key = if (key != null) { index: Int -> key(items[index]) } else null,
    span = if (span != null) { { span(items[it]) } } else null,
    contentType = { index: Int -> contentType(items[index]) }
) {
    itemContent(items[it])
}

/**
 * Adds an array of items where the content of an item is aware of its index.
 *
 * @param items the data array
 * @param key a factory of stable and unique keys representing the item. Using the same key
 * for multiple items in the grid is not allowed. Type of the key should be saveable
 * via Bundle on Android. If null is passed the position in the grid will represent the key.
 * When you specify the key the scroll position will be maintained based on the key, which
 * means if you add/remove items before the current visible item the item with the given key
 * will be kept as the first visible one.
 * @param span define custom spans for the items. Default is 1x1. It is good practice to leave
 * it `null` when this matches the intended behavior, as providing a custom implementation
 * impacts performance
 * @param contentType a factory of the content types for the item. The item compositions of
 * the same type could be reused more efficiently. Note that null is a valid type and items of such
 * type will be considered compatible.
 * @param itemContent the content displayed by a single item
 */
inline fun <T> LazyGridScope.itemsIndexed(
    items: Array<T>,
    noinline key: ((index: Int, item: T) -> Any)? = null,
    noinline span: (LazyGridItemSpanScope.(index: Int, item: T) -> GridItemSpan)? = null,
    crossinline contentType: (index: Int, item: T) -> Any? = { _, _ -> null },
    crossinline itemContent: @Composable LazyGridItemScope.(index: Int, item: T) -> Unit
) = items(
    count = items.size,
    key = if (key != null) { index: Int -> key(index, items[index]) } else null,
    span = if (span != null) { { span(it, items[it]) } } else null,
    contentType = { index -> contentType(index, items[index]) }
) {
    itemContent(it, items[it])
}<|MERGE_RESOLUTION|>--- conflicted
+++ resolved
@@ -72,9 +72,8 @@
     userScrollEnabled: Boolean = true,
     content: LazyGridScope.() -> Unit
 ) {
-    val slotSizesSums = rememberColumnWidthSums(columns, horizontalArrangement, contentPadding)
     LazyGrid(
-        slotSizesSums = slotSizesSums,
+        slots = rememberColumnWidthSums(columns, horizontalArrangement, contentPadding),
         modifier = modifier,
         state = state,
         contentPadding = contentPadding,
@@ -126,9 +125,8 @@
     userScrollEnabled: Boolean = true,
     content: LazyGridScope.() -> Unit
 ) {
-    val slotSizesSums = rememberRowHeightSums(rows, verticalArrangement, contentPadding)
     LazyGrid(
-        slotSizesSums = slotSizesSums,
+        slots = rememberRowHeightSums(rows, verticalArrangement, contentPadding),
         modifier = modifier,
         state = state,
         contentPadding = contentPadding,
@@ -143,22 +141,17 @@
 }
 
 /** Returns prefix sums of column widths. */
-@OptIn(ExperimentalFoundationApi::class)
 @Composable
 private fun rememberColumnWidthSums(
     columns: GridCells,
     horizontalArrangement: Arrangement.Horizontal,
     contentPadding: PaddingValues
-<<<<<<< HEAD
-) = remember<Density.(Constraints) -> List<Int>>(
-=======
 ) = remember<LazyGridSlotsProvider>(
->>>>>>> fdff00cc
     columns,
     horizontalArrangement,
     contentPadding,
 ) {
-    { constraints ->
+    GridSlotCache { constraints ->
         require(constraints.maxWidth != Constraints.Infinity) {
             "LazyVerticalGrid's width should be bound by parent."
         }
@@ -169,32 +162,29 @@
             calculateCrossAxisCellSizes(
                 gridWidth,
                 horizontalArrangement.spacing.roundToPx()
-            ).toMutableList().apply {
-                for (i in 1 until size) {
-                    this[i] += this[i - 1]
+            ).toIntArray().let { sizes ->
+                val positions = IntArray(sizes.size)
+                with(horizontalArrangement) {
+                    arrange(gridWidth, sizes, LayoutDirection.Ltr, positions)
                 }
+                LazyGridSlots(sizes, positions)
             }
         }
     }
 }
 
 /** Returns prefix sums of row heights. */
-@OptIn(ExperimentalFoundationApi::class)
 @Composable
 private fun rememberRowHeightSums(
     rows: GridCells,
     verticalArrangement: Arrangement.Vertical,
     contentPadding: PaddingValues
-<<<<<<< HEAD
-) = remember<Density.(Constraints) -> List<Int>>(
-=======
 ) = remember<LazyGridSlotsProvider>(
->>>>>>> fdff00cc
     rows,
     verticalArrangement,
     contentPadding,
 ) {
-    { constraints ->
+    GridSlotCache { constraints ->
         require(constraints.maxHeight != Constraints.Infinity) {
             "LazyHorizontalGrid's height should be bound by parent."
         }
@@ -205,12 +195,11 @@
             calculateCrossAxisCellSizes(
                 gridHeight,
                 verticalArrangement.spacing.roundToPx()
-            ).toMutableList().apply {
-                for (i in 1 until size) {
-                    this[i] += this[i - 1]
+            ).toIntArray().let { sizes ->
+                val positions = IntArray(sizes.size)
+                with(verticalArrangement) {
+                    arrange(gridHeight, sizes, positions)
                 }
-<<<<<<< HEAD
-=======
                 LazyGridSlots(sizes, positions)
             }
         }
@@ -245,7 +234,6 @@
             cachedDensity = this.density
             return calculation(constraints).also {
                 cachedSizes = it
->>>>>>> fdff00cc
             }
         }
     }
@@ -283,7 +271,7 @@
      */
     class Fixed(private val count: Int) : GridCells {
         init {
-            require(count > 0)
+            require(count > 0) { "Provided count $count should be larger than zero" }
         }
 
         override fun Density.calculateCrossAxisCellSizes(
@@ -313,7 +301,7 @@
      */
     class Adaptive(private val minSize: Dp) : GridCells {
         init {
-            require(minSize > 0.dp)
+            require(minSize > 0.dp) { "Provided min size $minSize should be larger than zero." }
         }
 
         override fun Density.calculateCrossAxisCellSizes(
@@ -332,8 +320,6 @@
             return other is Adaptive && minSize == other.minSize
         }
     }
-<<<<<<< HEAD
-=======
 
     /**
      * Defines a grid with as many rows or columns as possible on the condition that
@@ -372,7 +358,6 @@
             return other is FixedSize && size == other.size
         }
     }
->>>>>>> fdff00cc
 }
 
 private fun calculateCellsCrossAxisSizeImpl(
