/*
 * Copyright 2020 The Android Open Source Project
 *
 * Licensed under the Apache License, Version 2.0 (the "License");
 * you may not use this file except in compliance with the License.
 * You may obtain a copy of the License at
 *
 *      http://www.apache.org/licenses/LICENSE-2.0
 *
 * Unless required by applicable law or agreed to in writing, software
 * distributed under the License is distributed on an "AS IS" BASIS,
 * WITHOUT WARRANTIES OR CONDITIONS OF ANY KIND, either express or implied.
 * See the License for the specific language governing permissions and
 * limitations under the License.
 */

package androidx.compose.foundation.text

import androidx.compose.foundation.text.modifiers.SelectableTextAnnotatedStringElement
import androidx.compose.foundation.text.modifiers.SelectionController
import androidx.compose.foundation.text.modifiers.TextAnnotatedStringElement
import androidx.compose.foundation.text.modifiers.TextAnnotatedStringNode
import androidx.compose.foundation.text.modifiers.TextStringSimpleElement
import androidx.compose.foundation.text.modifiers.hasLinks
import androidx.compose.foundation.text.selection.LocalSelectionRegistrar
import androidx.compose.foundation.text.selection.LocalTextSelectionColors
import androidx.compose.foundation.text.selection.SelectionRegistrar
import androidx.compose.foundation.text.selection.hasSelection
import androidx.compose.runtime.Composable
import androidx.compose.runtime.MutableState
import androidx.compose.runtime.getValue
import androidx.compose.runtime.mutableStateOf
import androidx.compose.runtime.remember
import androidx.compose.runtime.saveable.Saver
import androidx.compose.runtime.saveable.rememberSaveable
import androidx.compose.runtime.setValue
import androidx.compose.ui.Modifier
import androidx.compose.ui.geometry.Rect
import androidx.compose.ui.graphics.ColorProducer
import androidx.compose.ui.layout.Layout
import androidx.compose.ui.layout.Measurable
import androidx.compose.ui.layout.MeasurePolicy
import androidx.compose.ui.layout.MeasureResult
import androidx.compose.ui.layout.MeasureScope
import androidx.compose.ui.layout.Placeable
import androidx.compose.ui.platform.LocalFontFamilyResolver
import androidx.compose.ui.text.AnnotatedString
import androidx.compose.ui.text.Placeholder
import androidx.compose.ui.text.TextLayoutResult
import androidx.compose.ui.text.TextStyle
import androidx.compose.ui.text.font.FontFamily
import androidx.compose.ui.text.style.TextOverflow
import androidx.compose.ui.unit.Constraints
import androidx.compose.ui.unit.Constraints.Companion.fitPrioritizingWidth
import androidx.compose.ui.unit.IntOffset
import androidx.compose.ui.util.fastFilter
import androidx.compose.ui.util.fastForEach
import androidx.compose.ui.util.fastMapIndexedNotNull
import androidx.compose.ui.util.fastRoundToInt
import kotlin.math.floor

/**
 * Basic element that displays text and provides semantics / accessibility information. Typically
 * you will instead want to use [androidx.compose.material.Text], which is a higher level Text
 * element that contains semantics and consumes style information from a theme.
 *
 * @param text The text to be displayed.
 * @param modifier [Modifier] to apply to this layout node.
 * @param style Style configuration for the text such as color, font, line height etc.
 * @param onTextLayout Callback that is executed when a new text layout is calculated. A
 *   [TextLayoutResult] object that callback provides contains paragraph information, size of the
 *   text, baselines and other details. The callback can be used to add additional decoration or
 *   functionality to the text. For example, to draw selection around the text.
 * @param overflow How visual overflow should be handled.
 * @param softWrap Whether the text should break at soft line breaks. If false, the glyphs in the
 *   text will be positioned as if there was unlimited horizontal space. If [softWrap] is false,
 *   [overflow] and TextAlign may have unexpected effects.
 * @param maxLines An optional maximum number of lines for the text to span, wrapping if necessary.
 *   If the text exceeds the given number of lines, it will be truncated according to [overflow] and
 *   [softWrap]. It is required that 1 <= [minLines] <= [maxLines].
 * @param minLines The minimum height in terms of minimum number of visible lines. It is required
 *   that 1 <= [minLines] <= [maxLines].
 * @param color Overrides the text color provided in [style]
 * @param autoSize Enable auto sizing for this text composable. Finds the biggest font size that
 *   fits in the available space and lays the text out with this size. This performs multiple layout
 *   passes and can be slower than using a fixed font size. This takes precedence over sizes defined
 *   through [style].
 */
@Composable
fun BasicText(
    text: String,
    modifier: Modifier = Modifier,
    style: TextStyle = TextStyle.Default,
    onTextLayout: ((TextLayoutResult) -> Unit)? = null,
    overflow: TextOverflow = TextOverflow.Clip,
    softWrap: Boolean = true,
    maxLines: Int = Int.MAX_VALUE,
    minLines: Int = 1,
    color: ColorProducer? = null,
    autoSize: TextAutoSize? = null
) {
    validateMinMaxLines(minLines = minLines, maxLines = maxLines)
    val selectionRegistrar = LocalSelectionRegistrar.current
    val selectionController =
        if (selectionRegistrar != null) {
            val backgroundSelectionColor = LocalTextSelectionColors.current.backgroundColor
            val selectableId =
                rememberSaveable(selectionRegistrar, saver = selectionIdSaver(selectionRegistrar)) {
                    selectionRegistrar.nextSelectableId()
                }
            remember(selectableId, selectionRegistrar, backgroundSelectionColor) {
                SelectionController(selectableId, selectionRegistrar, backgroundSelectionColor)
            }
        } else {
            null
        }
    val finalModifier =
        if (selectionController != null || onTextLayout != null || autoSize != null) {
            modifier.textModifier(
                AnnotatedString(text = text),
                style = style,
                onTextLayout = onTextLayout,
                overflow = overflow,
                softWrap = softWrap,
                maxLines = maxLines,
                minLines = minLines,
                fontFamilyResolver = LocalFontFamilyResolver.current,
                placeholders = null,
                onPlaceholderLayout = null,
                selectionController = selectionController,
                color = color,
                onShowTranslation = null,
                autoSize = autoSize
            )
        } else {
            modifier then
                TextStringSimpleElement(
                    text = text,
                    style = style,
                    fontFamilyResolver = LocalFontFamilyResolver.current,
                    overflow = overflow,
                    softWrap = softWrap,
                    maxLines = maxLines,
                    minLines = minLines,
                    color = color
                )
        }
    Layout(finalModifier, EmptyMeasurePolicy)
}

/**
 * Basic element that displays text and provides semantics / accessibility information. Typically
 * you will instead want to use [androidx.compose.material.Text], which is a higher level Text
 * element that contains semantics and consumes style information from a theme.
 *
 * @param text The text to be displayed.
 * @param modifier [Modifier] to apply to this layout node.
 * @param style Style configuration for the text such as color, font, line height etc.
 * @param onTextLayout Callback that is executed when a new text layout is calculated. A
 *   [TextLayoutResult] object that callback provides contains paragraph information, size of the
 *   text, baselines and other details. The callback can be used to add additional decoration or
 *   functionality to the text. For example, to draw selection around the text.
 * @param overflow How visual overflow should be handled.
 * @param softWrap Whether the text should break at soft line breaks. If false, the glyphs in the
 *   text will be positioned as if there was unlimited horizontal space. If [softWrap] is false,
 *   [overflow] and TextAlign may have unexpected effects.
 * @param maxLines An optional maximum number of lines for the text to span, wrapping if necessary.
 *   If the text exceeds the given number of lines, it will be truncated according to [overflow] and
 *   [softWrap]. It is required that 1 <= [minLines] <= [maxLines].
 * @param minLines The minimum height in terms of minimum number of visible lines. It is required
 *   that 1 <= [minLines] <= [maxLines].
 * @param inlineContent A map store composables that replaces certain ranges of the text. It's used
 *   to insert composables into text layout. Check [InlineTextContent] for more information.
 * @param color Overrides the text color provided in [style]
 * @param textAutoSize Enable auto sizing for this text composable. Finds the biggest font size that
 *   fits in the available space and lays the text out with this size. This performs multiple layout
 *   passes and can be slower than using a fixed font size. This takes precedence over sizes defined
 *   through [style].
 */
@Composable
fun BasicText(
    text: AnnotatedString,
    modifier: Modifier = Modifier,
    style: TextStyle = TextStyle.Default,
    onTextLayout: ((TextLayoutResult) -> Unit)? = null,
    overflow: TextOverflow = TextOverflow.Clip,
    softWrap: Boolean = true,
    maxLines: Int = Int.MAX_VALUE,
    minLines: Int = 1,
    inlineContent: Map<String, InlineTextContent> = mapOf(),
    color: ColorProducer? = null,
    textAutoSize: TextAutoSize? = null
) {
    validateMinMaxLines(minLines = minLines, maxLines = maxLines)
    val selectionRegistrar = LocalSelectionRegistrar.current
    val selectionController =
        if (selectionRegistrar != null) {
            val backgroundSelectionColor = LocalTextSelectionColors.current.backgroundColor
            val selectableId =
                rememberSaveable(selectionRegistrar, saver = selectionIdSaver(selectionRegistrar)) {
                    selectionRegistrar.nextSelectableId()
                }
            remember(selectableId, selectionRegistrar, backgroundSelectionColor) {
                SelectionController(selectableId, selectionRegistrar, backgroundSelectionColor)
            }
        } else {
            null
        }
    val hasInlineContent = text.hasInlineContent()
    val hasLinks = text.hasLinks()
    if (!hasInlineContent && !hasLinks) {
        // this is the same as text: String, use all the early exits
        Layout(
            modifier =
                modifier.textModifier(
                    text = text,
                    style = style,
                    onTextLayout = onTextLayout,
                    overflow = overflow,
                    softWrap = softWrap,
                    maxLines = maxLines,
                    minLines = minLines,
                    fontFamilyResolver = LocalFontFamilyResolver.current,
                    placeholders = null,
                    onPlaceholderLayout = null,
                    selectionController = selectionController,
                    color = color,
                    onShowTranslation = null,
                    autoSize = textAutoSize
                ),
            EmptyMeasurePolicy
        )
    } else {
        // takes into account text substitution (for translation) that is happening inside the
        // TextAnnotatedStringNode
        var displayedText by remember(text) { mutableStateOf(text) }

        LayoutWithLinksAndInlineContent(
            modifier = modifier,
            text = displayedText,
            onTextLayout = onTextLayout,
            hasInlineContent = hasInlineContent,
            inlineContent = inlineContent,
            style = style,
            overflow = overflow,
            softWrap = softWrap,
            maxLines = maxLines,
            minLines = minLines,
            fontFamilyResolver = LocalFontFamilyResolver.current,
            selectionController = selectionController,
            color = color,
            onShowTranslation = { substitutionValue ->
                displayedText =
                    if (substitutionValue.isShowingSubstitution) {
                        substitutionValue.substitution
                    } else {
                        substitutionValue.original
                    }
            },
            autoSize = textAutoSize
        )
    }
}

/**
 * Basic element that displays text and provides semantics / accessibility information. Typically
 * you will instead want to use [androidx.compose.material.Text], which is a higher level Text
 * element that contains semantics and consumes style information from a theme.
 *
 * @param text The text to be displayed.
 * @param modifier [Modifier] to apply to this layout node.
 * @param style Style configuration for the text such as color, font, line height etc.
 * @param onTextLayout Callback that is executed when a new text layout is calculated. A
 *   [TextLayoutResult] object that callback provides contains paragraph information, size of the
 *   text, baselines and other details. The callback can be used to add additional decoration or
 *   functionality to the text. For example, to draw selection around the text.
 * @param overflow How visual overflow should be handled.
 * @param softWrap Whether the text should break at soft line breaks. If false, the glyphs in the
 *   text will be positioned as if there was unlimited horizontal space. If [softWrap] is false,
 *   [overflow] and TextAlign may have unexpected effects.
 * @param maxLines An optional maximum number of lines for the text to span, wrapping if necessary.
 *   If the text exceeds the given number of lines, it will be truncated according to [overflow] and
 *   [softWrap]. It is required that 1 <= [minLines] <= [maxLines].
 * @param minLines The minimum height in terms of minimum number of visible lines. It is required
 *   that 1 <= [minLines] <= [maxLines].
 * @param color Overrides the text color provided in [style]
 */
@Deprecated("Maintained for binary compatibility", level = DeprecationLevel.HIDDEN)
@Composable
fun BasicText(
    text: String,
    modifier: Modifier = Modifier,
    style: TextStyle = TextStyle.Default,
    onTextLayout: ((TextLayoutResult) -> Unit)? = null,
    overflow: TextOverflow = TextOverflow.Clip,
    softWrap: Boolean = true,
    maxLines: Int = Int.MAX_VALUE,
    minLines: Int = 1,
    color: ColorProducer? = null
) {
    BasicText(text, modifier, style, onTextLayout, overflow, softWrap, maxLines, minLines, color)
}

/**
 * Basic element that displays text and provides semantics / accessibility information. Typically
 * you will instead want to use [androidx.compose.material.Text], which is a higher level Text
 * element that contains semantics and consumes style information from a theme.
 *
 * @param text The text to be displayed.
 * @param modifier [Modifier] to apply to this layout node.
 * @param style Style configuration for the text such as color, font, line height etc.
 * @param onTextLayout Callback that is executed when a new text layout is calculated. A
 *   [TextLayoutResult] object that callback provides contains paragraph information, size of the
 *   text, baselines and other details. The callback can be used to add additional decoration or
 *   functionality to the text. For example, to draw selection around the text.
 * @param overflow How visual overflow should be handled.
 * @param softWrap Whether the text should break at soft line breaks. If false, the glyphs in the
 *   text will be positioned as if there was unlimited horizontal space. If [softWrap] is false,
 *   [overflow] and TextAlign may have unexpected effects.
 * @param maxLines An optional maximum number of lines for the text to span, wrapping if necessary.
 *   If the text exceeds the given number of lines, it will be truncated according to [overflow] and
 *   [softWrap]. It is required that 1 <= [minLines] <= [maxLines].
 * @param minLines The minimum height in terms of minimum number of visible lines. It is required
 *   that 1 <= [minLines] <= [maxLines].
 * @param inlineContent A map store composables that replaces certain ranges of the text. It's used
 *   to insert composables into text layout. Check [InlineTextContent] for more information.
 * @param color Overrides the text color provided in [style]
 */
@Deprecated("Maintained for binary compatibility", level = DeprecationLevel.HIDDEN)
@Composable
fun BasicText(
    text: AnnotatedString,
    modifier: Modifier = Modifier,
    style: TextStyle = TextStyle.Default,
    onTextLayout: ((TextLayoutResult) -> Unit)? = null,
    overflow: TextOverflow = TextOverflow.Clip,
    softWrap: Boolean = true,
    maxLines: Int = Int.MAX_VALUE,
    minLines: Int = 1,
    inlineContent: Map<String, InlineTextContent> = mapOf(),
    color: ColorProducer? = null
) {
    BasicText(
        text,
        modifier,
        style,
        onTextLayout,
        overflow,
        softWrap,
        maxLines,
        minLines,
        inlineContent,
        color
    )
}

@Deprecated("Maintained for binary compatibility", level = DeprecationLevel.HIDDEN)
@Composable
fun BasicText(
    text: String,
    modifier: Modifier = Modifier,
    style: TextStyle = TextStyle.Default,
    onTextLayout: ((TextLayoutResult) -> Unit)? = null,
    overflow: TextOverflow = TextOverflow.Clip,
    softWrap: Boolean = true,
    maxLines: Int = Int.MAX_VALUE
) {
    BasicText(
        text = text,
        modifier = modifier,
        style = style,
        onTextLayout = onTextLayout,
        overflow = overflow,
        softWrap = softWrap,
        minLines = 1,
        maxLines = maxLines
    )
}

@Deprecated("Maintained for binary compatibility", level = DeprecationLevel.HIDDEN)
@Composable
fun BasicText(
    text: AnnotatedString,
    modifier: Modifier = Modifier,
    style: TextStyle = TextStyle.Default,
    onTextLayout: ((TextLayoutResult) -> Unit)? = null,
    overflow: TextOverflow = TextOverflow.Clip,
    softWrap: Boolean = true,
    maxLines: Int = Int.MAX_VALUE,
    inlineContent: Map<String, InlineTextContent> = mapOf(),
) {
    BasicText(
        text = text,
        modifier = modifier,
        style = style,
        onTextLayout = onTextLayout,
        overflow = overflow,
        softWrap = softWrap,
        maxLines = maxLines,
        minLines = 1,
        inlineContent = inlineContent
    )
}

@Deprecated("Maintained for binary compat", level = DeprecationLevel.HIDDEN)
@Composable
fun BasicText(
    text: String,
    modifier: Modifier = Modifier,
    style: TextStyle = TextStyle.Default,
    onTextLayout: ((TextLayoutResult) -> Unit)? = null,
    overflow: TextOverflow = TextOverflow.Clip,
    softWrap: Boolean = true,
    maxLines: Int = Int.MAX_VALUE,
    minLines: Int = 1
) = BasicText(text, modifier, style, onTextLayout, overflow, softWrap, maxLines, minLines)

@Deprecated("Maintained for binary compat", level = DeprecationLevel.HIDDEN)
@Composable
fun BasicText(
    text: AnnotatedString,
    modifier: Modifier = Modifier,
    style: TextStyle = TextStyle.Default,
    onTextLayout: ((TextLayoutResult) -> Unit)? = null,
    overflow: TextOverflow = TextOverflow.Clip,
    softWrap: Boolean = true,
    maxLines: Int = Int.MAX_VALUE,
    minLines: Int = 1,
    inlineContent: Map<String, InlineTextContent> = mapOf()
) =
    BasicText(
        text = text,
        modifier = modifier,
        style = style,
        onTextLayout = onTextLayout,
        overflow = overflow,
        softWrap = softWrap,
        maxLines = maxLines,
        minLines = minLines,
        inlineContent = inlineContent
    )

/** A custom saver that won't save if no selection is active. */
private fun selectionIdSaver(selectionRegistrar: SelectionRegistrar?) =
    Saver<Long, Long>(
        save = { if (selectionRegistrar.hasSelection(it)) it else null },
        restore = { it }
    )

private object EmptyMeasurePolicy : MeasurePolicy {
    private val placementBlock: Placeable.PlacementScope.() -> Unit = {}

    override fun MeasureScope.measure(
        measurables: List<Measurable>,
        constraints: Constraints
    ): MeasureResult {
        return layout(constraints.maxWidth, constraints.maxHeight, placementBlock = placementBlock)
    }
}

/** Measure policy for inline content and links */
private class TextMeasurePolicy(
    private val shouldMeasureLinks: () -> Boolean,
    private val placements: () -> List<Rect?>?
) : MeasurePolicy {
    override fun MeasureScope.measure(
        measurables: List<Measurable>,
        constraints: Constraints
    ): MeasureResult {
        // inline content
        val inlineContentMeasurables =
            measurables.fastFilter { it.parentData !is TextRangeLayoutModifier }
        val inlineContentToPlace =
            placements()?.fastMapIndexedNotNull { index, rect ->
                // PlaceholderRect will be null if it's ellipsized. In that case, the corresponding
                // inline children won't be measured or placed.
                rect?.let {
                    Pair(
                        inlineContentMeasurables[index].measure(
                            Constraints(
                                maxWidth = floor(it.width).toInt(),
                                maxHeight = floor(it.height).toInt()
                            )
                        ),
                        IntOffset(it.left.fastRoundToInt(), it.top.fastRoundToInt())
                    )
                }
            }

        // links
        val linksMeasurables = measurables.fastFilter { it.parentData is TextRangeLayoutModifier }
        val linksToPlace =
            measureWithTextRangeMeasureConstraints(
                measurables = linksMeasurables,
                shouldMeasureLinks = shouldMeasureLinks
            )

        return layout(constraints.maxWidth, constraints.maxHeight) {
            // inline content
            inlineContentToPlace?.fastForEach { (placeable, position) -> placeable.place(position) }
            // links
            linksToPlace?.fastForEach { (placeable, measureResult) ->
                placeable.place(measureResult?.invoke() ?: IntOffset.Zero)
            }
        }
    }
}

/** Measure policy for links only */
private class LinksTextMeasurePolicy(private val shouldMeasureLinks: () -> Boolean) :
    MeasurePolicy {
    override fun MeasureScope.measure(
        measurables: List<Measurable>,
        constraints: Constraints
    ): MeasureResult {
        return layout(constraints.maxWidth, constraints.maxHeight) {
            val linksToPlace =
                measureWithTextRangeMeasureConstraints(
                    measurables = measurables,
                    shouldMeasureLinks = shouldMeasureLinks
                )
            linksToPlace?.fastForEach { (placeable, measureResult) ->
                placeable.place(measureResult?.invoke() ?: IntOffset.Zero)
            }
        }
    }
}

private fun measureWithTextRangeMeasureConstraints(
    measurables: List<Measurable>,
    shouldMeasureLinks: () -> Boolean,
): List<Pair<Placeable, (() -> IntOffset)?>>? {
    return if (shouldMeasureLinks()) {
        val textRangeLayoutMeasureScope = TextRangeLayoutMeasureScope()
        measurables.fastMapIndexedNotNull { _, measurable ->
            val rangeMeasurePolicy =
                (measurable.parentData as TextRangeLayoutModifier).measurePolicy
            val rangeMeasureResult =
                with(rangeMeasurePolicy) { textRangeLayoutMeasureScope.measure() }
            val placeable =
                measurable.measure(
                    fitPrioritizingWidth(
                        minWidth = rangeMeasureResult.width,
                        maxWidth = rangeMeasureResult.width,
                        minHeight = rangeMeasureResult.height,
                        maxHeight = rangeMeasureResult.height
                    )
                )
            Pair(placeable, rangeMeasureResult.place)
        }
    } else {
        null
    }
}

private fun Modifier.textModifier(
    text: AnnotatedString,
    style: TextStyle,
    onTextLayout: ((TextLayoutResult) -> Unit)?,
    overflow: TextOverflow,
    softWrap: Boolean,
    maxLines: Int,
    minLines: Int,
    fontFamilyResolver: FontFamily.Resolver,
    placeholders: List<AnnotatedString.Range<Placeholder>>?,
    onPlaceholderLayout: ((List<Rect?>) -> Unit)?,
    selectionController: SelectionController?,
    color: ColorProducer?,
    onShowTranslation: ((TextAnnotatedStringNode.TextSubstitutionValue) -> Unit)?,
    autoSize: TextAutoSize?,
): Modifier {
    if (selectionController == null) {
        val staticTextModifier =
            TextAnnotatedStringElement(
                text,
                style,
                fontFamilyResolver,
                onTextLayout,
                overflow,
                softWrap,
                maxLines,
                minLines,
                placeholders,
                onPlaceholderLayout,
                null,
                color,
                autoSize,
                onShowTranslation
            )
        return this then Modifier /* selection position */ then staticTextModifier
    } else {
        val selectableTextModifier =
            SelectableTextAnnotatedStringElement(
                text,
                style,
                fontFamilyResolver,
                onTextLayout,
                overflow,
                softWrap,
                maxLines,
                minLines,
                placeholders,
                onPlaceholderLayout,
                selectionController,
                color,
                autoSize
            )
        return this then selectionController.modifier then selectableTextModifier
    }
}

@Composable
private fun LayoutWithLinksAndInlineContent(
    modifier: Modifier,
    text: AnnotatedString,
    onTextLayout: ((TextLayoutResult) -> Unit)?,
    hasInlineContent: Boolean,
    inlineContent: Map<String, InlineTextContent> = mapOf(),
    style: TextStyle,
    overflow: TextOverflow,
    softWrap: Boolean,
    maxLines: Int,
    minLines: Int,
    fontFamilyResolver: FontFamily.Resolver,
    selectionController: SelectionController?,
    color: ColorProducer?,
    onShowTranslation: ((TextAnnotatedStringNode.TextSubstitutionValue) -> Unit)?,
    autoSize: TextAutoSize?
) {

    val textScope =
        if (text.hasLinks()) {
            remember(text) { TextLinkScope(text) }
        } else null

    // only adds additional span styles to the existing link annotations, doesn't semantically
    // change the text
<<<<<<< HEAD
    val styledText: () -> AnnotatedString = if (text.hasLinks()) {
        remember(text, textScope) {
            { textScope?.applyAnnotators() ?: text }
=======
    val styledText: () -> AnnotatedString =
        if (text.hasLinks()) {
            remember(text, textScope) { { textScope?.applyAnnotators() ?: text } }
        } else {
            { text }
>>>>>>> 8b9e74df
        }

    // do the inline content allocs
    val (placeholders, inlineComposables) =
        if (hasInlineContent) {
            text.resolveInlineContent(inlineContent = inlineContent)
        } else Pair(null, null)

    val measuredPlaceholderPositions =
        if (hasInlineContent) {
            remember<MutableState<List<Rect?>?>> { mutableStateOf(null) }
        } else null

    val onPlaceholderLayout: ((List<Rect?>) -> Unit)? =
        if (hasInlineContent) {
            { measuredPlaceholderPositions?.value = it }
        } else null

    Layout(
        content = {
            textScope?.LinksComposables()
<<<<<<< HEAD
            inlineComposables?.let {
                InlineChildren(text = text, inlineContents = it)
            }
=======
            inlineComposables?.let { InlineChildren(text = text, inlineContents = it) }
>>>>>>> 8b9e74df
        },
        modifier =
            modifier.textModifier(
                text = styledText(),
                style = style,
                onTextLayout = {
                    textScope?.textLayoutResult = it
                    onTextLayout?.invoke(it)
                },
                overflow = overflow,
                softWrap = softWrap,
                maxLines = maxLines,
                minLines = minLines,
                fontFamilyResolver = fontFamilyResolver,
                placeholders = placeholders,
                onPlaceholderLayout = onPlaceholderLayout,
                selectionController = selectionController,
                color = color,
                onShowTranslation = onShowTranslation,
                autoSize = autoSize
            ),
        measurePolicy =
            if (!hasInlineContent) {
                LinksTextMeasurePolicy(
                    shouldMeasureLinks = { textScope?.let { it.shouldMeasureLinks() } ?: false }
                )
            } else {
                TextMeasurePolicy(
                    shouldMeasureLinks = { textScope?.let { it.shouldMeasureLinks() } ?: false },
                    placements = { measuredPlaceholderPositions?.value }
                )
            }
    )
}<|MERGE_RESOLUTION|>--- conflicted
+++ resolved
@@ -635,17 +635,11 @@
 
     // only adds additional span styles to the existing link annotations, doesn't semantically
     // change the text
-<<<<<<< HEAD
-    val styledText: () -> AnnotatedString = if (text.hasLinks()) {
-        remember(text, textScope) {
-            { textScope?.applyAnnotators() ?: text }
-=======
     val styledText: () -> AnnotatedString =
         if (text.hasLinks()) {
             remember(text, textScope) { { textScope?.applyAnnotators() ?: text } }
         } else {
             { text }
->>>>>>> 8b9e74df
         }
 
     // do the inline content allocs
@@ -667,13 +661,7 @@
     Layout(
         content = {
             textScope?.LinksComposables()
-<<<<<<< HEAD
-            inlineComposables?.let {
-                InlineChildren(text = text, inlineContents = it)
-            }
-=======
             inlineComposables?.let { InlineChildren(text = text, inlineContents = it) }
->>>>>>> 8b9e74df
         },
         modifier =
             modifier.textModifier(
