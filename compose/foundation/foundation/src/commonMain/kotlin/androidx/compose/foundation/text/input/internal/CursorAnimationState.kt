--- conflicted
+++ resolved
@@ -23,7 +23,6 @@
 import androidx.compose.ui.platform.InfiniteAnimationPolicy
 import kotlin.coroutines.coroutineContext
 import kotlinx.coroutines.Job
-import kotlinx.coroutines.awaitCancellation
 import kotlinx.coroutines.cancelAndJoin
 import kotlinx.coroutines.coroutineScope
 import kotlinx.coroutines.delay
@@ -36,7 +35,7 @@
  * spends most of its time delayed so that's a ton of wasted frames. Pure coroutine delays, however,
  * will not cause any work to be done until the delay is over.
  */
-internal class CursorAnimationState(val animate: Boolean) {
+internal class CursorAnimationState {
 
     private var animationJob = AtomicReference<Job?>(null)
 
@@ -71,20 +70,6 @@
                 // updates.
                 oldJob?.cancelAndJoin()
 
-<<<<<<< HEAD
-                    // Start the new animation and run until cancelled.
-                    try {
-                        cursorAlpha = 1f
-                        if (!animate) awaitCancellation()
-                        while (true) {
-                            delay(500)
-                            cursorAlpha = 0f
-                            delay(500)
-                            cursorAlpha = 1f
-                        }
-                    } finally {
-                        // Hide cursor when the animation is cancelled.
-=======
                 // Start the new animation and run until cancelled.
                 try {
                     while (true) {
@@ -92,7 +77,6 @@
                         // Ignore MotionDurationScale – the cursor should blink even when animations
                         // are disabled by the system.
                         delay(500)
->>>>>>> 3065673e
                         cursorAlpha = 0f
                         delay(500)
                     }
