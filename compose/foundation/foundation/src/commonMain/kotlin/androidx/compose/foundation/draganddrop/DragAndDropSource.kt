--- conflicted
+++ resolved
@@ -61,24 +61,17 @@
 fun Modifier.dragAndDropSource(
     drawDragDecoration: DrawScope.() -> Unit,
     block: suspend DragAndDropSourceScope.() -> Unit
-<<<<<<< HEAD
 ): Modifier {
     // TODO https://youtrack.jetbrains.com/issue/COMPOSE-743/Implement-commonMain-Dragdrop-developed-in-AOSP
     println("Compose Multiplatform doesn't support Modifier.dragAndDropSource yet. " +
         "Follow https://github.com/JetBrains/compose-multiplatform/issues/4235")
-    return this then DragAndDropSourceElement(
-        drawDragDecoration = drawDragDecoration,
-        dragAndDropSourceHandler = block,
-    )
-}
-=======
-): Modifier =
-    this then
+
+    return this then
         DragAndDropSourceElement(
             drawDragDecoration = drawDragDecoration,
             dragAndDropSourceHandler = block,
         )
->>>>>>> f5541f29
+}
 
 @ExperimentalFoundationApi
 private data class DragAndDropSourceElement(
