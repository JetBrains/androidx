/*
 * Copyright 2023 The Android Open Source Project
 *
 * Licensed under the Apache License, Version 2.0 (the "License");
 * you may not use this file except in compliance with the License.
 * You may obtain a copy of the License at
 *
 *     https://www.apache.org/licenses/LICENSE-2.0
 *
 * Unless required by applicable law or agreed to in writing, software
 * distributed under the License is distributed on an "AS IS" BASIS,
 * WITHOUT WARRANTIES OR CONDITIONS OF ANY KIND, either express or implied.
 * See the License for the specific language governing permissions and
 * limitations under the License.
 */

package androidx.compose.foundation.draganddrop

import androidx.compose.foundation.gestures.detectTapGestures
import androidx.compose.ui.Modifier
import androidx.compose.ui.draganddrop.DragAndDropSourceModifierNode
import androidx.compose.ui.draganddrop.DragAndDropTransferData
import androidx.compose.ui.draw.CacheDrawModifierNode
import androidx.compose.ui.draw.CacheDrawScope
import androidx.compose.ui.draw.DrawResult
import androidx.compose.ui.geometry.Offset
import androidx.compose.ui.graphics.drawscope.DrawScope
import androidx.compose.ui.input.pointer.PointerInputScope
import androidx.compose.ui.input.pointer.SuspendingPointerInputModifierNode
import androidx.compose.ui.layout.LayoutCoordinates
import androidx.compose.ui.node.DelegatingNode
import androidx.compose.ui.node.LayoutAwareModifierNode
import androidx.compose.ui.node.ModifierNodeElement
import androidx.compose.ui.platform.InspectorInfo
import androidx.compose.ui.unit.IntSize
import androidx.compose.ui.unit.toSize

/**
 * A scope that allows for the detection of the start of a drag and drop gesture, and subsequently
 * starting a drag and drop session.
 */
interface DragAndDropStartDetectorScope : PointerInputScope {
    /**
     * Starts a drag and drop session
     */
    fun requestDragAndDropTransfer(offset: Offset)
}

private typealias DragAndDropStartDetector = suspend DragAndDropStartDetectorScope.() -> Unit

private val DefaultDragAndDropStartDetector : DragAndDropStartDetector = {
    detectTapGestures(onLongPress = { offset ->
        requestDragAndDropTransfer(offset)
    })
}

/**
 * A Modifier that allows an element it is applied to to be treated like a source for drag and drop
 * operations. It displays the element dragged as a drag shadow.
 *
 * Learn how to use [Modifier.dragAndDropSource]:
 *
 * @sample androidx.compose.foundation.samples.TextDragAndDropSourceSample
 */
fun Modifier.dragAndDropSource(
    detectDragStart: DragAndDropStartDetector? = null,
    transferData: (Offset) -> DragAndDropTransferData?
): Modifier =
    this then
        DragAndDropSourceWithDefaultShadowElement(
            detectDragStart = detectDragStart,
            transferData = transferData
        )

/**
 * A Modifier that allows an element it is applied to to be treated like a source for drag and drop
 * operations.
 *
 * Learn how to use [Modifier.dragAndDropSource] while providing a custom drag shadow:
 *
 * @sample androidx.compose.foundation.samples.DragAndDropSourceWithColoredDragShadowSample
 * @param drawDragDecoration provides the visual representation of the item dragged during the drag
 *   and drop gesture.
 */
fun Modifier.dragAndDropSource(
    drawDragDecoration: DrawScope.() -> Unit,
    detectDragStart: DragAndDropStartDetector? = null,
    transferData: (Offset) -> DragAndDropTransferData?
): Modifier =
    this then
        DragAndDropSourceElement(
            drawDragDecoration = drawDragDecoration,
            detectDragStart = detectDragStart,
            transferData = transferData
        )

private data class DragAndDropSourceElement(
    /** @see Modifier.dragAndDropSource */
    val drawDragDecoration: DrawScope.() -> Unit,
    /** @see Modifier.dragAndDropSource */
    val detectDragStart: DragAndDropStartDetector?,
    /** @see Modifier.dragAndDropSource */
    val transferData: (Offset) -> DragAndDropTransferData?
) : ModifierNodeElement<DragAndDropSourceNode>() {
    override fun create() =
        DragAndDropSourceNode(
            drawDragDecoration = drawDragDecoration,
            detectDragStart = detectDragStart,
            transferData = transferData
        )

    override fun update(node: DragAndDropSourceNode) =
        with(node) {
            drawDragDecoration = this@DragAndDropSourceElement.drawDragDecoration
            detectDragStart = this@DragAndDropSourceElement.detectDragStart
            transferData = this@DragAndDropSourceElement.transferData
        }

    override fun InspectorInfo.inspectableProperties() {
        name = "dragSource"
        properties["drawDragDecoration"] = drawDragDecoration
        properties["detectDragStart"] = detectDragStart
        properties["transferData"] = transferData
    }
}

internal class DragAndDropSourceNode(
    var drawDragDecoration: DrawScope.() -> Unit,
    var detectDragStart: DragAndDropStartDetector?,
    var transferData: (Offset) -> DragAndDropTransferData?
) : DelegatingNode(), LayoutAwareModifierNode {

    private var size: IntSize = IntSize.Zero

    private val dragAndDropModifierNode = delegate(DragAndDropSourceModifierNode { offset ->
        val transferData = transferData(offset)
        if (transferData != null) {
            startDragAndDropTransfer(
                transferData = transferData,
                decorationSize = size.toSize(),
                drawDragDecoration = drawDragDecoration
            )
        }
    })

    init {
<<<<<<< HEAD
        val dragAndDropModifierNode = delegate(DragAndDropModifierNode { offset ->
            val transferData = transferData(offset)
            if (transferData != null) {
                startDragAndDropTransfer(
                    transferData = transferData,
                    decorationSize = size.toSize(),
                    drawDragDecoration = drawDragDecoration
                )
            }
        })

        if (false /* system supports imperative start */) {
//            delegate(SuspendingPointerInputModifierNode {
//                detectDragStart(object : DragAndDropStartDetectorScope, PointerInputScope by this {
//                    override fun requestDragAndDropTransfer(offset: Offset) {
//                        dragAndDropModifierNode.requestDragAndDropTransfer(offset)
//                    }
//
//                })
//            })
        } else if (detectDragStart != DefaultDragAndDropStartDetector) {
            println("WARNING: Custom DragAndDropStartDetector is not supported")
=======
        delegate(SuspendingPointerInputModifierNode {
            val detectDragStart = detectDragStart ?: DefaultDragAndDropStartDetector
            detectDragStart(object : DragAndDropStartDetectorScope, PointerInputScope by this {
                override fun requestDragAndDropTransfer(offset: Offset) {
                    dragAndDropModifierNode.startTransferRequester?.invoke(offset)
                }
            })
        })
    }

    override fun onAttach() {
        if (dragAndDropModifierNode.startTransferRequester == null && detectDragStart != null) {
            throw UnsupportedOperationException(
                "requestDragAndDropTransfer is not supported in the current environment. " +
                    "A Drag & Drop transfer will be initiated by the platform itself"
            )
>>>>>>> 4be25ebb
        }
    }

    override fun onPlaced(coordinates: LayoutCoordinates) {
        dragAndDropModifierNode.onPlaced(coordinates)
    }

    override fun onRemeasured(size: IntSize) {
        this.size = size
        dragAndDropModifierNode.onRemeasured(size)
    }
}

private data class DragAndDropSourceWithDefaultShadowElement(
    /** @see Modifier.dragAndDropSource */
    var detectDragStart: DragAndDropStartDetector?,
    /** @see Modifier.dragAndDropSource */
    var transferData: (Offset) -> DragAndDropTransferData?
) : ModifierNodeElement<DragSourceNodeWithDefaultPainter>() {
    override fun create() =
        DragSourceNodeWithDefaultPainter(
            detectDragStart = detectDragStart,
            transferData = transferData
        )

    override fun update(node: DragSourceNodeWithDefaultPainter) =
        with(node) {
            detectDragStart = this@DragAndDropSourceWithDefaultShadowElement.detectDragStart
            transferData = this@DragAndDropSourceWithDefaultShadowElement.transferData
        }

    override fun InspectorInfo.inspectableProperties() {
        name = "dragSourceWithDefaultPainter"
        properties["detectDragStart"] = detectDragStart
        properties["transferData"] = transferData
    }
}

private class DragSourceNodeWithDefaultPainter(
    var detectDragStart: DragAndDropStartDetector?,
    var transferData: (Offset) -> DragAndDropTransferData?
) : DelegatingNode() {

    init {
        val cacheDrawScopeDragShadowCallback =
            CacheDrawScopeDragShadowCallback().also {
                delegate(CacheDrawModifierNode(it::cachePicture))
            }
        delegate(
            DragAndDropSourceNode(
                drawDragDecoration = {
                    cacheDrawScopeDragShadowCallback.drawDragShadow(this)
                },
                detectDragStart = detectDragStart,
                transferData = transferData
            )
        )
    }
}

internal expect class CacheDrawScopeDragShadowCallback() {
    fun drawDragShadow(drawScope: DrawScope)

    fun cachePicture(scope: CacheDrawScope): DrawResult
}<|MERGE_RESOLUTION|>--- conflicted
+++ resolved
@@ -144,30 +144,6 @@
     })
 
     init {
-<<<<<<< HEAD
-        val dragAndDropModifierNode = delegate(DragAndDropModifierNode { offset ->
-            val transferData = transferData(offset)
-            if (transferData != null) {
-                startDragAndDropTransfer(
-                    transferData = transferData,
-                    decorationSize = size.toSize(),
-                    drawDragDecoration = drawDragDecoration
-                )
-            }
-        })
-
-        if (false /* system supports imperative start */) {
-//            delegate(SuspendingPointerInputModifierNode {
-//                detectDragStart(object : DragAndDropStartDetectorScope, PointerInputScope by this {
-//                    override fun requestDragAndDropTransfer(offset: Offset) {
-//                        dragAndDropModifierNode.requestDragAndDropTransfer(offset)
-//                    }
-//
-//                })
-//            })
-        } else if (detectDragStart != DefaultDragAndDropStartDetector) {
-            println("WARNING: Custom DragAndDropStartDetector is not supported")
-=======
         delegate(SuspendingPointerInputModifierNode {
             val detectDragStart = detectDragStart ?: DefaultDragAndDropStartDetector
             detectDragStart(object : DragAndDropStartDetectorScope, PointerInputScope by this {
@@ -184,7 +160,6 @@
                 "requestDragAndDropTransfer is not supported in the current environment. " +
                     "A Drag & Drop transfer will be initiated by the platform itself"
             )
->>>>>>> 4be25ebb
         }
     }
 
