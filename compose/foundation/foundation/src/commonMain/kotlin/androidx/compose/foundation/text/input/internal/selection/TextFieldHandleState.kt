/*
 * Copyright 2023 The Android Open Source Project
 *
 * Licensed under the Apache License, Version 2.0 (the "License");
 * you may not use this file except in compliance with the License.
 * You may obtain a copy of the License at
 *
 *      http://www.apache.org/licenses/LICENSE-2.0
 *
 * Unless required by applicable law or agreed to in writing, software
 * distributed under the License is distributed on an "AS IS" BASIS,
 * WITHOUT WARRANTIES OR CONDITIONS OF ANY KIND, either express or implied.
 * See the License for the specific language governing permissions and
 * limitations under the License.
 */

package androidx.compose.foundation.text.input.internal.selection

import androidx.compose.ui.geometry.Offset
import androidx.compose.ui.text.style.ResolvedTextDirection

/** Defines how to render a selection or cursor handle on a TextField. */
internal data class TextFieldHandleState(
    val visible: Boolean,
    val position: Offset,
    val lineHeight: Float,
    val direction: ResolvedTextDirection,
    val handlesCrossed: Boolean
) {
    companion object {
<<<<<<< HEAD
        val Hidden =
            TextFieldHandleState(
                visible = false,
                position = Offset.Unspecified,
                direction = ResolvedTextDirection.Ltr,
                handlesCrossed = false
            )
=======
        val Hidden = TextFieldHandleState(
            visible = false,
            position = Offset.Unspecified,
            lineHeight = 0f,
            direction = ResolvedTextDirection.Ltr,
            handlesCrossed = false
        )
>>>>>>> 43d02477
    }
}<|MERGE_RESOLUTION|>--- conflicted
+++ resolved
@@ -28,22 +28,13 @@
     val handlesCrossed: Boolean
 ) {
     companion object {
-<<<<<<< HEAD
         val Hidden =
             TextFieldHandleState(
                 visible = false,
                 position = Offset.Unspecified,
+                lineHeight = 0f,
                 direction = ResolvedTextDirection.Ltr,
                 handlesCrossed = false
             )
-=======
-        val Hidden = TextFieldHandleState(
-            visible = false,
-            position = Offset.Unspecified,
-            lineHeight = 0f,
-            direction = ResolvedTextDirection.Ltr,
-            handlesCrossed = false
-        )
->>>>>>> 43d02477
     }
 }