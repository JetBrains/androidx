/*
 * Copyright 2022 The Android Open Source Project
 *
 * Licensed under the Apache License, Version 2.0 (the "License");
 * you may not use this file except in compliance with the License.
 * You may obtain a copy of the License at
 *
 *      http://www.apache.org/licenses/LICENSE-2.0
 *
 * Unless required by applicable law or agreed to in writing, software
 * distributed under the License is distributed on an "AS IS" BASIS,
 * WITHOUT WARRANTIES OR CONDITIONS OF ANY KIND, either express or implied.
 * See the License for the specific language governing permissions and
 * limitations under the License.
 */

package androidx.compose.foundation.lazy.staggeredgrid

import androidx.compose.foundation.ExperimentalFoundationApi
import androidx.compose.foundation.clipScrollableContainer
import androidx.compose.foundation.gestures.FlingBehavior
import androidx.compose.foundation.gestures.Orientation
import androidx.compose.foundation.gestures.ScrollableDefaults
import androidx.compose.foundation.gestures.scrollable
import androidx.compose.foundation.layout.PaddingValues
import androidx.compose.foundation.lazy.layout.LazyLayout
import androidx.compose.foundation.lazy.layout.lazyLayoutBeyondBoundsModifier
import androidx.compose.foundation.lazy.layout.lazyLayoutSemantics
import androidx.compose.foundation.overscroll
import androidx.compose.runtime.Composable
import androidx.compose.runtime.rememberCoroutineScope
import androidx.compose.ui.Modifier
import androidx.compose.ui.platform.LocalLayoutDirection
import androidx.compose.ui.unit.Dp
import androidx.compose.ui.unit.dp

@OptIn(ExperimentalFoundationApi::class)
@Composable
internal fun LazyStaggeredGrid(
    /** State controlling the scroll position */
    state: LazyStaggeredGridState,
    /** The layout orientation of the grid */
    orientation: Orientation,
    /** Cross axis positions and sizes of slots per line, e.g. the columns for vertical grid. */
    slots: LazyGridStaggeredGridSlotsProvider,
    /** Modifier to be applied for the inner layout */
    modifier: Modifier = Modifier,
    /** The inner padding to be added for the whole content (not for each individual item) */
    contentPadding: PaddingValues = PaddingValues(0.dp),
    /** reverse the direction of scrolling and layout */
    reverseLayout: Boolean = false,
    /** fling behavior to be used for flinging */
    flingBehavior: FlingBehavior = ScrollableDefaults.flingBehavior(),
    /** Whether scrolling via the user gestures is allowed. */
    userScrollEnabled: Boolean = true,
    /** The vertical spacing for items/lines. */
    mainAxisSpacing: Dp = 0.dp,
    /** The horizontal spacing for items/lines. */
    crossAxisSpacing: Dp = 0.dp,
    /** The content of the grid */
    content: LazyStaggeredGridScope.() -> Unit
) {
    val overscrollEffect = ScrollableDefaults.overscrollEffect()

    val itemProviderLambda = rememberStaggeredGridItemProviderLambda(state, content)
<<<<<<< HEAD
=======
    val coroutineScope = rememberCoroutineScope()
>>>>>>> 4fbd9517
    val measurePolicy = rememberStaggeredGridMeasurePolicy(
        state,
        itemProviderLambda,
        contentPadding,
        reverseLayout,
        orientation,
        mainAxisSpacing,
        crossAxisSpacing,
        coroutineScope,
        slots,
    )
    val semanticState = rememberLazyStaggeredGridSemanticState(state, reverseLayout)

<<<<<<< HEAD
    ScrollPositionUpdater(itemProviderLambda, state)

=======
>>>>>>> 4fbd9517
    LazyLayout(
        modifier = modifier
            .then(state.remeasurementModifier)
            .then(state.awaitLayoutModifier)
            .lazyLayoutSemantics(
                itemProviderLambda = itemProviderLambda,
                state = semanticState,
                orientation = orientation,
                userScrollEnabled = userScrollEnabled,
                reverseScrolling = reverseLayout
            )
            .clipScrollableContainer(orientation)
            .lazyLayoutBeyondBoundsModifier(
                state = rememberLazyStaggeredGridBeyondBoundsState(state = state),
                beyondBoundsInfo = state.beyondBoundsInfo,
                reverseLayout = reverseLayout,
                layoutDirection = LocalLayoutDirection.current,
                orientation = orientation,
                enabled = userScrollEnabled
            )
            .overscroll(overscrollEffect)
            .scrollable(
                orientation = orientation,
                reverseDirection = ScrollableDefaults.reverseDirection(
                    LocalLayoutDirection.current,
                    orientation,
                    reverseLayout
                ),
                interactionSource = state.mutableInteractionSource,
                flingBehavior = flingBehavior,
                state = state,
                overscrollEffect = overscrollEffect,
                enabled = userScrollEnabled
            ),
        prefetchState = state.prefetchState,
        itemProvider = itemProviderLambda,
        measurePolicy = measurePolicy
    )
}

<<<<<<< HEAD
/** Extracted to minimize the recomposition scope */
@OptIn(ExperimentalFoundationApi::class)
@Composable
private fun ScrollPositionUpdater(
    itemProviderLambda: () -> LazyLayoutItemProvider,
    state: LazyStaggeredGridState
) {
    val itemProvider = itemProviderLambda()
    if (itemProvider.itemCount > 0) {
        state.updateScrollPositionIfTheFirstItemWasMoved(itemProvider)
    }
}

/** Slot configuration of staggered grid **/
=======
/** Slot configuration of staggered grid */
>>>>>>> 4fbd9517
internal class LazyStaggeredGridSlots(
    val positions: IntArray,
    val sizes: IntArray
)<|MERGE_RESOLUTION|>--- conflicted
+++ resolved
@@ -63,10 +63,7 @@
     val overscrollEffect = ScrollableDefaults.overscrollEffect()
 
     val itemProviderLambda = rememberStaggeredGridItemProviderLambda(state, content)
-<<<<<<< HEAD
-=======
     val coroutineScope = rememberCoroutineScope()
->>>>>>> 4fbd9517
     val measurePolicy = rememberStaggeredGridMeasurePolicy(
         state,
         itemProviderLambda,
@@ -80,11 +77,6 @@
     )
     val semanticState = rememberLazyStaggeredGridSemanticState(state, reverseLayout)
 
-<<<<<<< HEAD
-    ScrollPositionUpdater(itemProviderLambda, state)
-
-=======
->>>>>>> 4fbd9517
     LazyLayout(
         modifier = modifier
             .then(state.remeasurementModifier)
@@ -125,24 +117,7 @@
     )
 }
 
-<<<<<<< HEAD
-/** Extracted to minimize the recomposition scope */
-@OptIn(ExperimentalFoundationApi::class)
-@Composable
-private fun ScrollPositionUpdater(
-    itemProviderLambda: () -> LazyLayoutItemProvider,
-    state: LazyStaggeredGridState
-) {
-    val itemProvider = itemProviderLambda()
-    if (itemProvider.itemCount > 0) {
-        state.updateScrollPositionIfTheFirstItemWasMoved(itemProvider)
-    }
-}
-
-/** Slot configuration of staggered grid **/
-=======
 /** Slot configuration of staggered grid */
->>>>>>> 4fbd9517
 internal class LazyStaggeredGridSlots(
     val positions: IntArray,
     val sizes: IntArray
