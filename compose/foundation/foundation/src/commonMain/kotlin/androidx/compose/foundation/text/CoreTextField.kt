/*
 * Copyright 2020 The Android Open Source Project
 *
 * Licensed under the Apache License, Version 2.0 (the "License");
 * you may not use this file except in compliance with the License.
 * You may obtain a copy of the License at
 *
 *      http://www.apache.org/licenses/LICENSE-2.0
 *
 * Unless required by applicable law or agreed to in writing, software
 * distributed under the License is distributed on an "AS IS" BASIS,
 * WITHOUT WARRANTIES OR CONDITIONS OF ANY KIND, either express or implied.
 * See the License for the specific language governing permissions and
 * limitations under the License.
 */

@file:Suppress("DEPRECATION")

package androidx.compose.foundation.text

import androidx.compose.foundation.gestures.Orientation
import androidx.compose.foundation.gestures.detectTapGestures
import androidx.compose.foundation.interaction.Interaction
import androidx.compose.foundation.interaction.MutableInteractionSource
import androidx.compose.foundation.layout.Box
import androidx.compose.foundation.layout.heightIn
import androidx.compose.foundation.overscroll
import androidx.compose.foundation.relocation.BringIntoViewRequester
import androidx.compose.foundation.relocation.bringIntoViewRequester
import androidx.compose.foundation.text.handwriting.stylusHandwriting
<<<<<<< HEAD
=======
import androidx.compose.foundation.text.input.internal.CoreTextFieldSemanticsModifier
import androidx.compose.foundation.text.input.internal.createLegacyPlatformTextInputServiceAdapter
>>>>>>> 5bb0070d
import androidx.compose.foundation.text.input.internal.legacyTextInputAdapter
import androidx.compose.foundation.text.input.internal.legacyTextInputServiceAdapterAndService
import androidx.compose.foundation.text.selection.LocalTextSelectionColors
import androidx.compose.foundation.text.selection.OffsetProvider
import androidx.compose.foundation.text.selection.SelectionHandleAnchor
import androidx.compose.foundation.text.selection.SelectionHandleInfo
import androidx.compose.foundation.text.selection.SelectionHandleInfoKey
import androidx.compose.foundation.text.selection.SimpleLayout
import androidx.compose.foundation.text.selection.TextFieldSelectionHandle
import androidx.compose.foundation.text.selection.TextFieldSelectionManager
import androidx.compose.foundation.text.selection.isSelectionHandleInVisibleBound
import androidx.compose.foundation.text.selection.textFieldMagnifier
import androidx.compose.runtime.Composable
import androidx.compose.runtime.DisposableEffect
import androidx.compose.runtime.DontMemoize
import androidx.compose.runtime.LaunchedEffect
import androidx.compose.runtime.MutableState
import androidx.compose.runtime.RecomposeScope
import androidx.compose.runtime.currentRecomposeScope
import androidx.compose.runtime.getValue
import androidx.compose.runtime.mutableStateOf
import androidx.compose.runtime.remember
import androidx.compose.runtime.rememberCoroutineScope
import androidx.compose.runtime.rememberUpdatedState
import androidx.compose.runtime.saveable.rememberSaveable
import androidx.compose.runtime.setValue
import androidx.compose.runtime.snapshotFlow
import androidx.compose.runtime.snapshots.Snapshot
import androidx.compose.ui.Modifier
import androidx.compose.ui.draw.drawBehind
import androidx.compose.ui.focus.FocusManager
import androidx.compose.ui.focus.FocusRequester
import androidx.compose.ui.geometry.Rect
import androidx.compose.ui.graphics.Brush
import androidx.compose.ui.graphics.Color
import androidx.compose.ui.graphics.Paint
import androidx.compose.ui.graphics.SolidColor
import androidx.compose.ui.graphics.drawscope.drawIntoCanvas
import androidx.compose.ui.input.key.onPreviewKeyEvent
import androidx.compose.ui.input.pointer.pointerInput
import androidx.compose.ui.layout.FirstBaseline
import androidx.compose.ui.layout.IntrinsicMeasurable
import androidx.compose.ui.layout.IntrinsicMeasureScope
import androidx.compose.ui.layout.LastBaseline
import androidx.compose.ui.layout.Layout
import androidx.compose.ui.layout.LayoutCoordinates
import androidx.compose.ui.layout.Measurable
import androidx.compose.ui.layout.MeasurePolicy
import androidx.compose.ui.layout.MeasureResult
import androidx.compose.ui.layout.MeasureScope
import androidx.compose.ui.layout.onGloballyPositioned
import androidx.compose.ui.platform.LocalClipboard
import androidx.compose.ui.platform.LocalDensity
import androidx.compose.ui.platform.LocalFocusManager
import androidx.compose.ui.platform.LocalFontFamilyResolver
import androidx.compose.ui.platform.LocalHapticFeedback
import androidx.compose.ui.platform.LocalSoftwareKeyboardController
import androidx.compose.ui.platform.LocalTextToolbar
import androidx.compose.ui.platform.LocalWindowInfo
import androidx.compose.ui.platform.SoftwareKeyboardController
import androidx.compose.ui.semantics.semantics
import androidx.compose.ui.text.AnnotatedString
import androidx.compose.ui.text.TextLayoutResult
import androidx.compose.ui.text.TextRange
import androidx.compose.ui.text.TextStyle
import androidx.compose.ui.text.font.FontFamily
import androidx.compose.ui.text.input.EditProcessor
import androidx.compose.ui.text.input.ImeAction
import androidx.compose.ui.text.input.ImeOptions
import androidx.compose.ui.text.input.KeyboardType
import androidx.compose.ui.text.input.OffsetMapping
import androidx.compose.ui.text.input.PasswordVisualTransformation
import androidx.compose.ui.text.input.TextFieldValue
import androidx.compose.ui.text.input.TextInputService
import androidx.compose.ui.text.input.TextInputSession
import androidx.compose.ui.text.input.VisualTransformation
import androidx.compose.ui.unit.Constraints
import androidx.compose.ui.unit.Density
import androidx.compose.ui.unit.DpSize
import androidx.compose.ui.unit.dp
import androidx.compose.ui.util.fastRoundToInt
import kotlin.math.max
import kotlinx.coroutines.CoroutineStart
import kotlinx.coroutines.coroutineScope
import kotlinx.coroutines.launch

/**
 * Base composable that enables users to edit text via hardware or software keyboard.
 *
 * This composable provides basic text editing functionality, however does not include any
 * decorations such as borders, hints/placeholder.
 *
 * If the editable text is larger than the size of the container, the vertical scrolling behaviour
 * will be automatically applied. To enable a single line behaviour with horizontal scrolling
 * instead, set the [maxLines] parameter to 1, [softWrap] to false, and [ImeOptions.singleLine] to
 * true.
 *
 * Whenever the user edits the text, [onValueChange] is called with the most up to date state
 * represented by [TextFieldValue]. [TextFieldValue] contains the text entered by user, as well as
 * selection, cursor and text composition information. Please check [TextFieldValue] for the
 * description of its contents.
 *
 * It is crucial that the value provided in the [onValueChange] is fed back into [CoreTextField] in
 * order to have the final state of the text being displayed. Example usage:
 *
 * Please keep in mind that [onValueChange] is useful to be informed about the latest state of the
 * text input by users, however it is generally not recommended to modify the values in the
 * [TextFieldValue] that you get via [onValueChange] callback. Any change to the values in
 * [TextFieldValue] may result in a context reset and end up with input session restart. Such a
 * scenario would cause glitches in the UI or text input experience for users.
 *
 * @param value The [androidx.compose.ui.text.input.TextFieldValue] to be shown in the
 *   [CoreTextField].
 * @param onValueChange Called when the input service updates the values in [TextFieldValue].
 * @param modifier optional [Modifier] for this text field.
 * @param textStyle Style configuration that applies at character level such as color, font etc.
 * @param visualTransformation The visual transformation filter for changing the visual
 *   representation of the input. By default no visual transformation is applied.
 * @param onTextLayout Callback that is executed when a new text layout is calculated. A
 *   [TextLayoutResult] object that callback provides contains paragraph information, size of the
 *   text, baselines and other details. The callback can be used to add additional decoration or
 *   functionality to the text. For example, to draw a cursor or selection around the text.
 * @param interactionSource the [MutableInteractionSource] representing the stream of [Interaction]s
 *   for this CoreTextField. You can create and pass in your own remembered
 *   [MutableInteractionSource] if you want to observe [Interaction]s and customize the appearance /
 *   behavior of this CoreTextField in different [Interaction]s.
 * @param cursorBrush [Brush] to paint cursor with. If [SolidColor] with [Color.Unspecified]
 *   provided, there will be no cursor drawn
 * @param softWrap Whether the text should break at soft line breaks. If false, the glyphs in the
 *   text will be positioned as if there was unlimited horizontal space.
 * @param maxLines The maximum height in terms of maximum number of visible lines. It is required
 *   that 1 <= [minLines] <= [maxLines].
 * @param minLines The minimum height in terms of minimum number of visible lines. It is required
 *   that 1 <= [minLines] <= [maxLines].
 * @param imeOptions Contains different IME configuration options.
 * @param keyboardActions when the input service emits an IME action, the corresponding callback is
 *   called. Note that this IME action may be different from what you specified in
 *   [KeyboardOptions.imeAction].
 * @param enabled controls the enabled state of the text field. When `false`, the text field will be
 *   neither editable nor focusable, the input of the text field will not be selectable
 * @param readOnly controls the editable state of the [CoreTextField]. When `true`, the text field
 *   can not be modified, however, a user can focus it and copy text from it. Read-only text fields
 *   are usually used to display pre-filled forms that user can not edit
 * @param decorationBox Composable lambda that allows to add decorations around text field, such as
 *   icon, placeholder, helper messages or similar, and automatically increase the hit target area
 *   of the text field. To allow you to control the placement of the inner text field relative to
 *   your decorations, the text field implementation will pass in a framework-controlled composable
 *   parameter "innerTextField" to the decorationBox lambda you provide. You must call
 *   innerTextField exactly once.
 */
@Composable
internal fun CoreTextField(
    value: TextFieldValue,
    onValueChange: (TextFieldValue) -> Unit,
    modifier: Modifier = Modifier,
    textStyle: TextStyle = TextStyle.Default,
    visualTransformation: VisualTransformation = VisualTransformation.None,
    onTextLayout: (TextLayoutResult) -> Unit = {},
    interactionSource: MutableInteractionSource? = null,
    cursorBrush: Brush = SolidColor(Color.Unspecified),
    softWrap: Boolean = true,
    maxLines: Int = Int.MAX_VALUE,
    minLines: Int = DefaultMinLines,
    imeOptions: ImeOptions = ImeOptions.Default,
    keyboardActions: KeyboardActions = KeyboardActions.Default,
    enabled: Boolean = true,
    readOnly: Boolean = false,
    @Suppress("ComposableLambdaParameterPosition")
    decorationBox: @Composable (innerTextField: @Composable () -> Unit) -> Unit =
        @Composable { innerTextField -> innerTextField() },
    textScrollerPosition: TextFieldScrollerPosition? = null,
) {
    val focusRequester = remember { FocusRequester() }
    val (legacyTextInputServiceAdapter, textInputService) =
        legacyTextInputServiceAdapterAndService()

    // CompositionLocals
    val density = LocalDensity.current
    val fontFamilyResolver = LocalFontFamilyResolver.current
    val selectionBackgroundColor = LocalTextSelectionColors.current.backgroundColor
    val focusManager = LocalFocusManager.current
    val windowInfo = LocalWindowInfo.current
    val keyboardController = LocalSoftwareKeyboardController.current

    // Scroll state
    val singleLine = maxLines == 1 && !softWrap && imeOptions.singleLine
    val orientation = if (singleLine) Orientation.Horizontal else Orientation.Vertical
    val scrollerPosition =
        textScrollerPosition
            ?: rememberSaveable(orientation, saver = TextFieldScrollerPosition.Saver) {
                TextFieldScrollerPosition(orientation)
            }
    if (scrollerPosition.orientation != orientation) {
        throw IllegalArgumentException(
            "Mismatching scroller orientation; " +
                (if (orientation == Orientation.Vertical)
                    "only single-line, non-wrap text fields can scroll horizontally"
                else "single-line, non-wrap text fields can only scroll horizontally")
        )
    }

    // State
    val transformedText =
        remember(value, visualTransformation) {
            val transformed = visualTransformation.filterWithValidation(value.annotatedString)

            value.composition?.let { TextFieldDelegate.applyCompositionDecoration(it, transformed) }
                ?: transformed
        }

    val visualText = transformedText.text
    val offsetMapping = transformedText.offsetMapping

    // If developer doesn't pass new value to TextField, recompose won't happen but internal state
    // and IME may think it is updated. To fix this inconsistent state, enforce recompose.
    val scope = currentRecomposeScope
    val state =
        remember(keyboardController) {
            LegacyTextFieldState(
                TextDelegate(
                    text = visualText,
                    style = textStyle,
                    softWrap = softWrap,
                    density = density,
                    fontFamilyResolver = fontFamilyResolver
                ),
                recomposeScope = scope,
                keyboardController = keyboardController
            )
        }
    state.update(
        value.annotatedString,
        visualText,
        textStyle,
        softWrap,
        density,
        fontFamilyResolver,
        onValueChange,
        keyboardActions,
        focusManager,
        selectionBackgroundColor
    )

    // notify the EditProcessor of value every recomposition
    state.processor.reset(value, state.inputSession)

    val undoManager = remember { UndoManager() }
    undoManager.snapshotIfNeeded(value)

    val coroutineScope = rememberCoroutineScope()
    val bringIntoViewRequester = remember { BringIntoViewRequester() }

    val manager = remember { TextFieldSelectionManager(undoManager) }
    manager.offsetMapping = offsetMapping
    manager.visualTransformation = visualTransformation
    manager.onValueChange = state.onValueChange
    manager.state = state
    manager.value = value
    manager.clipboard = LocalClipboard.current
    manager.coroutineScope = coroutineScope
    manager.textToolbar = LocalTextToolbar.current
    manager.hapticFeedBack = LocalHapticFeedback.current
    manager.focusRequester = focusRequester
    manager.editable = !readOnly
    manager.enabled = enabled

    rememberClipboardEventsHandler(
        isEnabled = state.hasFocus,
        onCopy = { manager.onCopyWithResult() },
        onCut = { manager.onCutWithResult() },
        onPaste = { manager.paste(AnnotatedString(it)) }
    )

    // Focus
    val focusModifier =
        Modifier.textFieldFocusModifier(
            enabled = enabled,
            focusRequester = focusRequester,
            interactionSource = interactionSource
        ) {
            if (state.hasFocus == it.isFocused) {
                return@textFieldFocusModifier
            }
            state.hasFocus = it.isFocused

            if (state.hasFocus && enabled && !readOnly) {
                startInputSession(textInputService, state, value, imeOptions, offsetMapping)
            } else {
                endInputSession(state)
            }

            // The focusable modifier itself will request the entire focusable be brought into view
            // when it gains focus – in this case, that's the decoration box. However, since text
            // fields may have their own internal scrolling, and the decoration box can do anything,
            // we also need to specifically request that the cursor itself be brought into view.
            // TODO(b/216790855) If this request happens after the focusable's request, the field
            //  will only be scrolled far enough to show the cursor, _not_ the entire decoration
            //  box.
            if (it.isFocused) {
                state.layoutResult?.let { layoutResult ->
                    coroutineScope.launch {
                        bringIntoViewRequester.bringSelectionEndIntoView(
                            value,
                            state.textDelegate,
                            layoutResult.value,
                            offsetMapping
                        )
                    }
                }
            }
            if (!it.isFocused) manager.deselect()
        }

    // Hide the keyboard if made disabled or read-only while focused (b/237308379).
    val writeable by rememberUpdatedState(enabled && !readOnly)
    LaunchedEffect(Unit) {
        try {
            snapshotFlow { writeable }
                .collect { writeable ->
                    // When hasFocus changes, the session will be stopped/started in the focus
                    // handler so we don't need to handle its changes here.
                    if (writeable && state.hasFocus) {
                        startInputSession(
                            textInputService,
                            state,
                            manager.value,
                            imeOptions,
                            manager.offsetMapping
                        )
                    } else {
                        endInputSession(state)
                    }
                }
        } finally {
            // TODO(b/230536793) This is a workaround since we don't get an explicit focus blur
            //  event when the text field is removed from the composition entirely.
            endInputSession(state)
        }
    }

    val pointerModifier = Modifier.textFieldPointer(
        manager,
        enabled,
        interactionSource,
        state,
        focusRequester,
        readOnly,
        offsetMapping,
    )

    val drawModifier =
        Modifier.drawBehind {
            state.layoutResult?.let { layoutResult ->
                drawIntoCanvas { canvas ->
                    TextFieldDelegate.draw(
                        canvas,
                        value,
                        state.selectionPreviewHighlightRange,
                        state.deletionPreviewHighlightRange,
                        offsetMapping,
                        layoutResult.value,
                        state.highlightPaint,
                        state.selectionBackgroundColor
                    )
                }
            }
        }

    val onPositionedModifier =
        Modifier.onGloballyPositioned {
            state.layoutCoordinates = it
            state.layoutResult?.innerTextFieldCoordinates = it
            if (enabled) {
                if (state.handleState == HandleState.Selection) {
                    if (state.showFloatingToolbar && windowInfo.isWindowFocused) {
                        manager.showSelectionToolbar()
                    } else {
                        manager.hideSelectionToolbar()
                    }
                    state.showSelectionHandleStart =
                        manager.isSelectionHandleInVisibleBound(isStartHandle = true)
                    state.showSelectionHandleEnd =
                        manager.isSelectionHandleInVisibleBound(isStartHandle = false)
                    state.showCursorHandle = value.selection.collapsed
                } else if (state.handleState == HandleState.Cursor) {
                    state.showCursorHandle =
                        manager.isSelectionHandleInVisibleBound(isStartHandle = true)
                }
                notifyFocusedRect(state, value, offsetMapping)
                state.layoutResult?.let { layoutResult ->
                    state.inputSession?.let { inputSession ->
                        if (state.hasFocus) {
                            TextFieldDelegate.updateTextLayoutResult(
                                inputSession,
                                value,
                                offsetMapping,
                                layoutResult
                            )
                        }
                    }
                }
            }
        }

    val isPassword = visualTransformation is PasswordVisualTransformation
    val semanticsModifier =
<<<<<<< HEAD
        Modifier.semantics(true) {
            // focused semantics are handled by Modifier.focusable()
            this.editableText = transformedText.text
            this.textSelectionRange = value.selection

            // The developer will set `contentType`. CTF populates the other autofill-related
            // semantics. And since we're in a TextField, set the `contentDataType` to be "Text".
            this.contentDataType = ContentDataType.Text
            onAutofillText { text ->
                state.justAutofilled = true
                state.autofillHighlightOn = true
                handleTextUpdateFromSemantics(state, text.text, readOnly, enabled)
                true
            }

            if (!enabled) this.disabled()
            if (isPassword) this.password()
            val editable = enabled && !readOnly
            isEditable = editable
            getTextLayoutResult {
                if (state.layoutResult != null) {
                    it.add(state.layoutResult!!.value)
                    true
                } else {
                    false
                }
            }
            if (editable) {
                setText { text ->
                    handleTextUpdateFromSemantics(state, text.text, readOnly, enabled)
                    true
                }

                insertTextAtCursor { text ->
                    if (readOnly || !enabled) return@insertTextAtCursor false

                    // If the action is performed while in an active text editing session, treat
                    // this like an IME command and update the text by going through the buffer.
                    // This keeps the buffer state consistent if other IME commands are performed
                    // before the next recomposition, and is used for the testing code path.
                    state.inputSession?.let { session ->
                        TextFieldDelegate.onEditCommand(
                            // Finish composing text first because when the field is focused the IME
                            // might
                            // set composition.
                            ops = listOf(FinishComposingTextCommand(), CommitTextCommand(text, 1)),
                            editProcessor = state.processor,
                            state.onValueChange,
                            session
                        )
                    }
                        ?: run {
                            val newText =
                                value.text.replaceRange(
                                    value.selection.start,
                                    value.selection.end,
                                    text
                                )
                            val newCursor = TextRange(value.selection.start + text.length)
                            state.onValueChange(TextFieldValue(newText, newCursor))
                        }
                    true
                }
            }

            setSelection { selectionStart, selectionEnd, relativeToOriginalText ->
                // in traversal mode we get selection from the `textSelectionRange` semantics which
                // is
                // selection in original text. In non-traversal mode selection comes from the
                // Talkback
                // and indices are relative to the transformed text
                val start =
                    if (relativeToOriginalText) {
                        selectionStart
                    } else {
                        offsetMapping.transformedToOriginal(selectionStart)
                    }
                val end =
                    if (relativeToOriginalText) {
                        selectionEnd
                    } else {
                        offsetMapping.transformedToOriginal(selectionEnd)
                    }

                if (!enabled) {
                    false
                } else if (start == value.selection.start && end == value.selection.end) {
                    false
                } else if (
                    minOf(start, end) >= 0 && maxOf(start, end) <= value.annotatedString.length
                ) {
                    // Do not show toolbar if it's a traversal mode (with the volume keys), or
                    // if the cursor just moved to beginning or end.
                    if (relativeToOriginalText || start == end) {
                        manager.exitSelectionMode()
                    } else {
                        manager.enterSelectionMode()
                    }
                    state.onValueChange(
                        TextFieldValue(value.annotatedString, TextRange(start, end))
                    )
                    true
                } else {
                    manager.exitSelectionMode()
                    false
                }
            }
            onImeAction(imeOptions.imeAction) {
                // This will perform the appropriate default action if no handler has been
                // specified, so
                // as far as the platform is concerned, we always handle the action and never want
                // to
                // defer to the default _platform_ implementation.
                state.onImeActionPerformed(imeOptions.imeAction)
                true
            }
            onClick {
                // according to the documentation, we still need to provide proper semantics actions
                // even if the state is 'disabled'
                requestFocusAndShowKeyboardIfNeeded(state, focusRequester, !readOnly)
                true
            }
            onLongClick {
                manager.enterSelectionMode()
                true
            }
            if (!value.selection.collapsed && !isPassword) {
                copyText {
                    manager.copy()
                    true
                }
                if (enabled && !readOnly) {
                    cutText {
                        manager.cut()
                        true
                    }
                }
            }
            if (enabled && !readOnly) {
                pasteText {
                    manager.paste()
                    true
                }
            }
        }
=======
        CoreTextFieldSemanticsModifier(
            transformedText,
            value,
            state,
            readOnly,
            enabled,
            isPassword,
            offsetMapping,
            manager,
            imeOptions,
            focusRequester
        )
>>>>>>> 5bb0070d

    val showCursor = enabled && !readOnly && windowInfo.isWindowFocused && !state.hasHighlight()
    val cursorModifier = Modifier.cursor(state, value, offsetMapping, cursorBrush, showCursor)

    DisposableEffect(manager) { onDispose { manager.hideSelectionToolbar() } }

    DisposableEffect(imeOptions) {
        if (state.hasFocus) {
            state.inputSession =
                TextFieldDelegate.restartInput(
                    textInputService = textInputService,
                    value = value,
                    editProcessor = state.processor,
                    imeOptions = imeOptions,
                    onValueChange = state.onValueChange,
                    onImeActionPerformed = state.onImeActionPerformed
                )
        }
        onDispose { /* do nothing */ }
    }

    val textKeyInputModifier =
        Modifier.textFieldKeyInput(
            state = state,
            manager = manager,
            value = value,
            onValueChange = state.onValueChange,
            editable = !readOnly,
            singleLine = maxLines == 1,
            offsetMapping = offsetMapping,
            undoManager = undoManager,
            imeAction = imeOptions.imeAction,
        )

    val handwritingEnabled =
        imeOptions.keyboardType != KeyboardType.Password &&
            imeOptions.keyboardType != KeyboardType.NumberPassword
    val stylusHandwritingModifier =
        Modifier.stylusHandwriting(writeable, handwritingEnabled) {
            // If this is a password field, we can't trigger handwriting.
            // The expected behavior is 1) request focus 2) show software keyboard.
            // Note: TextField will show software keyboard automatically when it
            // gain focus. 3) show a toast message telling that handwriting is not
            // supported for password fields. TODO(b/335294152)
            if (handwritingEnabled) {
                // TextInputService is calling LegacyTextInputServiceAdapter under the
                // hood.  And because it's a public API, startStylusHandwriting is added
                // to legacyTextInputServiceAdapter instead.
                // startStylusHandwriting may be called before the actual input
                // session starts when the editor is not focused, this is handled
                // internally by the LegacyTextInputServiceAdapter.
                legacyTextInputServiceAdapter.startStylusHandwriting()
            }
        }

    val autofillHighlightColor = LocalAutofillHighlightColor.current
    val drawDecorationModifier =
        Modifier.drawBehind {
            if (state.autofillHighlightOn || state.justAutofilled) {
                drawRect(color = autofillHighlightColor)
            }
        }

    val overscrollEffect = rememberTextFieldOverscrollEffect()

    // Modifiers that should be applied to the outer text field container. Usually those include
    // gesture and semantics modifiers.
    val decorationBoxModifier =
        modifier
            .then(drawDecorationModifier)
            .legacyTextInputAdapter(legacyTextInputServiceAdapter, state, manager)
            .then(stylusHandwritingModifier)
            .then(focusModifier)
            .interceptDPadAndMoveFocus(state, focusManager)
            .previewKeyEventToDeselectOnBack(state, manager)
            .then(textKeyInputModifier)
            .textFieldScrollable(scrollerPosition, interactionSource, enabled, overscrollEffect)
            .then(pointerModifier)
            .then(semanticsModifier)
            .onGloballyPositioned @DontMemoize { state.layoutResult?.decorationBoxCoordinates = it }

    val showHandleAndMagnifier =
        enabled && state.hasFocus && state.isInTouchMode && windowInfo.isWindowFocused
    val magnifierModifier =
        if (showHandleAndMagnifier) {
            Modifier.textFieldMagnifier(manager)
        } else {
            Modifier
        }

    CoreTextFieldRootBox(decorationBoxModifier, manager) {
        decorationBox {
            // Modifiers applied directly to the internal input field implementation. In general,
            // these will most likely include draw, layout and IME related modifiers.
            val coreTextFieldModifier =
                Modifier
                    // min height is set for maxLines == 1 in order to prevent text cuts for single
                    // line
                    // TextFields
                    .heightIn(min = state.minHeightForSingleLineField)
                    .heightInLines(textStyle = textStyle, minLines = minLines, maxLines = maxLines)
                    .overscroll(overscrollEffect)
                    .textFieldScroll(
                        scrollerPosition = scrollerPosition,
                        textFieldValue = value,
                        visualTransformation = visualTransformation,
                        textLayoutResultProvider = { state.layoutResult },
                    )
                    .then(cursorModifier)
                    .then(drawModifier)
                    .textFieldMinSize(textStyle)
                    .then(onPositionedModifier)
                    .then(magnifierModifier)
                    .bringIntoViewRequester(bringIntoViewRequester)

            SimpleLayout(coreTextFieldModifier) {
                Layout(
                    content = {},
                    measurePolicy =
                        object : MeasurePolicy {
                            override fun MeasureScope.measure(
                                measurables: List<Measurable>,
                                constraints: Constraints
                            ): MeasureResult {
                                val prevProxy =
                                    Snapshot.withoutReadObservation { state.layoutResult }
                                val prevResult = prevProxy?.value
                                val (width, height, result) =
                                    TextFieldDelegate.layout(
                                        state.textDelegate,
                                        constraints,
                                        layoutDirection,
                                        prevResult
                                    )
                                if (prevResult != result) {
                                    state.layoutResult =
                                        TextLayoutResultProxy(
                                            value = result,
                                            decorationBoxCoordinates =
                                                prevProxy?.decorationBoxCoordinates,
                                        )
                                    onTextLayout(result)
                                    notifyFocusedRect(state, value, offsetMapping)
                                }

                                // calculate the min height for single line text to prevent text
                                // cuts.
                                // for single line text maxLines puts in max height constraint based
                                // on
                                // constant characters therefore if the user enters a character that
                                // is
                                // longer (i.e. emoji or a tall script) the text is cut
                                state.minHeightForSingleLineField =
                                    with(density) {
                                        when (maxLines) {
                                            1 -> result.getLineBottom(0).ceilToIntPx()
                                            else -> 0
                                        }.toDp()
                                    }

                                return layout(
                                    width = width,
                                    height = height,
                                    alignmentLines =
                                        mapOf(
                                            FirstBaseline to result.firstBaseline.fastRoundToInt(),
                                            LastBaseline to result.lastBaseline.fastRoundToInt()
                                        )
                                ) {}
                            }

                            override fun IntrinsicMeasureScope.maxIntrinsicWidth(
                                measurables: List<IntrinsicMeasurable>,
                                height: Int
                            ): Int {
                                state.textDelegate.layoutIntrinsics(layoutDirection)
                                return state.textDelegate.maxIntrinsicWidth
                            }
                        }
                )

                SelectionToolbarAndHandles(
                    manager = manager,
                    show =
                        state.handleState != HandleState.None &&
                            state.layoutCoordinates != null &&
                            state.layoutCoordinates!!.isAttached &&
                            showHandleAndMagnifier
                )

                if (
                    state.handleState == HandleState.Cursor && !readOnly && showHandleAndMagnifier
                ) {
                    TextFieldCursorHandle(manager = manager)
                }
            }
        }
    }
}

@Composable
private fun CoreTextFieldRootBox(
    modifier: Modifier,
    manager: TextFieldSelectionManager,
    content: @Composable () -> Unit
) {
    Box(modifier, propagateMinConstraints = true) { ContextMenuArea(manager, content) }
}

/**
 * The selection handle state of the TextField. It can be None, Selection or Cursor. It determines
 * whether the selection handle, cursor handle or only cursor is shown. And how TextField handles
 * gestures.
 */
internal enum class HandleState {
    /**
     * No selection is active in this TextField. This is the initial state of the TextField. If the
     * user long click on the text and start selection, the TextField will exit this state and
     * enters [HandleState.Selection] state. If the user tap on the text, the TextField will exit
     * this state and enters [HandleState.Cursor] state.
     */
    None,

    /**
     * Selection handle is displayed for this TextField. User can drag the selection handle to
     * change the selected text. If the user start editing the text, the TextField will exit this
     * state and enters [HandleState.None] state. If the user tap on the text, the TextField will
     * exit this state and enters [HandleState.Cursor] state.
     */
    Selection,

    /**
     * Cursor handle is displayed for this TextField. User can drag the cursor handle to change the
     * cursor position. If the user start editing the text, the TextField will exit this state and
     * enters [HandleState.None] state. If the user long click on the text and start selection, the
     * TextField will exit this state and enters [HandleState.Selection] state. Also notice that
     * TextField won't enter this state if the current input text is empty.
     */
    Cursor
}

/**
 * Indicates which handle is being dragged when the user is dragging on a text field handle.
 *
 * @see LegacyTextFieldState.handleState
 */
internal enum class Handle {
    Cursor,
    SelectionStart,
    SelectionEnd
}

/**
 * Modifier to intercept back key presses, when supported by the platform, and deselect selected
 * text and clear selection popups.
 */
private fun Modifier.previewKeyEventToDeselectOnBack(
    state: LegacyTextFieldState,
    manager: TextFieldSelectionManager
) = onPreviewKeyEvent { keyEvent ->
    if (state.handleState == HandleState.Selection && keyEvent.cancelsTextSelection()) {
        manager.deselect()
        true
    } else {
        false
    }
}

internal class LegacyTextFieldState(
    var textDelegate: TextDelegate,
    val recomposeScope: RecomposeScope,
    val keyboardController: SoftwareKeyboardController?,
) {
    val processor = EditProcessor()
    var inputSession: TextInputSession? = null

    /**
     * This should be a state as every time we update the value we need to redraw it. state
     * observation during onDraw callback will make it work.
     */
    var hasFocus by mutableStateOf(false)

    /** Set to a non-zero value for single line TextFields in order to prevent text cuts. */
    var minHeightForSingleLineField by mutableStateOf(0.dp)

    /**
     * The last layout coordinates for the inner text field LayoutNode, used by selection and
     * notifyFocusedRect. Since this layoutCoordinates only used for relative position calculation,
     * we are guarding ourselves from using it when it's not attached.
     */
    private var _layoutCoordinates: LayoutCoordinates? = null
    var layoutCoordinates: LayoutCoordinates?
        get() = _layoutCoordinates?.takeIf { it.isAttached }
        set(value) {
            _layoutCoordinates = value
        }

    /**
     * You should be using proxy type [TextLayoutResultProxy] if you need to translate touch offset
     * into text's coordinate system. For example, if you add a gesture on top of the decoration box
     * and want to know the character in text for the given touch offset on decoration box. When you
     * don't need to shift the touch offset, you should be using `layoutResult.value` which omits
     * the proxy and calls the layout result directly. This is needed when you work with the text
     * directly, and not the decoration box. For example, cursor modifier gets position using the
     * [TextFieldValue.selection] value which corresponds to the text directly, and therefore does
     * not require the translation.
     */
    private val layoutResultState: MutableState<TextLayoutResultProxy?> = mutableStateOf(null)
    var layoutResult: TextLayoutResultProxy?
        get() = layoutResultState.value
        set(value) {
            layoutResultState.value = value
            isLayoutResultStale = false
        }

    /**
     * [textDelegate] keeps a reference to the visually transformed text that is visible to the
     * user. TextFieldState needs to have access to the underlying value that is not transformed
     * while making comparisons that test whether the user input actually changed.
     *
     * This field contains the real value that is passed by the user before it was visually
     * transformed.
     */
    var untransformedText: AnnotatedString? = null

    /**
     * The gesture detector state, to indicate whether current state is selection, cursor or
     * editing.
     *
     * In the none state, no selection or cursor handle is shown, only the cursor is shown.
     * TextField is initially in this state. To enter this state, input anything from the keyboard
     * and modify the text.
     *
     * In the selection state, there is no cursor shown, only selection is shown. To enter the
     * selection mode, just long press on the screen. In this mode, finger movement on the screen
     * changes selection instead of moving the cursor.
     *
     * In the cursor state, no selection is shown, and the cursor and the cursor handle are shown.
     * To enter the cursor state, tap anywhere within the TextField.(The TextField will stay in the
     * edit state if the current text is empty.) In this mode, finger movement on the screen moves
     * the cursor.
     */
    var handleState by mutableStateOf(HandleState.None)

    /**
     * A flag to check if the floating toolbar should show.
     *
     * This state is meant to represent the floating toolbar status regardless of if all touch
     * behaviors are disabled (like if the user is using a mouse). This is so that when touch
     * behaviors are re-enabled, the toolbar status will still reflect whether it should be shown at
     * that point.
     */
    var showFloatingToolbar by mutableStateOf(false)

    /**
     * True if the position of the selection start handle is within a visible part of the window
     * (i.e. not scrolled out of view) and the handle should be drawn.
     */
    var showSelectionHandleStart by mutableStateOf(false)

    /**
     * True if the position of the selection end handle is within a visible part of the window (i.e.
     * not scrolled out of view) and the handle should be drawn.
     */
    var showSelectionHandleEnd by mutableStateOf(false)

    /**
     * True if the position of the cursor is within a visible part of the window (i.e. not scrolled
     * out of view) and the handle should be drawn.
     */
    var showCursorHandle by mutableStateOf(false)

    /**
     * TextFieldState holds both TextDelegate and layout result. However, these two values are not
     * updated at the same time. TextDelegate is updated during composition according to new
     * arguments while layoutResult is updated during layout phase. Therefore, [layoutResult] might
     * not indicate the result of [textDelegate] at a given time during composition. This variable
     * indicates whether layout result is lacking behind the latest TextDelegate.
     */
    var isLayoutResultStale: Boolean = true
        private set

    var isInTouchMode: Boolean by mutableStateOf(true)

    private val keyboardActionRunner: KeyboardActionRunner =
        KeyboardActionRunner(keyboardController)

    /** Autofill related values we need to save between */
    var autofillHighlightOn by mutableStateOf(false)
    var justAutofilled by mutableStateOf(false)

    /**
     * DO NOT USE, use [onValueChange] instead. This is original callback provided to the TextField.
     * In order the CoreTextField to work, the recompose.invalidate() has to be called when we call
     * the callback and [onValueChange] is a wrapper that mainly does that.
     */
    private var onValueChangeOriginal: (TextFieldValue) -> Unit = {}

    val onValueChange: (TextFieldValue) -> Unit = {
        if (it.text != untransformedText?.text) {
            // Text has been changed, enter the HandleState.None and hide the cursor handle.
            handleState = HandleState.None

            // Autofill logic
            if (justAutofilled) {
                justAutofilled = false
            } else {
                autofillHighlightOn = false
            }
        }
        selectionPreviewHighlightRange = TextRange.Zero
        deletionPreviewHighlightRange = TextRange.Zero
        onValueChangeOriginal(it)
        recomposeScope.invalidate()
    }

    val onImeActionPerformed: (ImeAction) -> Unit = { imeAction ->
        keyboardActionRunner.runAction(imeAction)
    }

    /** The paint used to draw highlight backgrounds. */
    val highlightPaint: Paint = Paint()
    var selectionBackgroundColor = Color.Unspecified

    /** Range of text to be highlighted to display handwriting gesture previews from the IME. */
    var selectionPreviewHighlightRange: TextRange by mutableStateOf(TextRange.Zero)
    var deletionPreviewHighlightRange: TextRange by mutableStateOf(TextRange.Zero)

    fun hasHighlight() =
        !selectionPreviewHighlightRange.collapsed || !deletionPreviewHighlightRange.collapsed

    fun update(
        untransformedText: AnnotatedString,
        visualText: AnnotatedString,
        textStyle: TextStyle,
        softWrap: Boolean,
        density: Density,
        fontFamilyResolver: FontFamily.Resolver,
        onValueChange: (TextFieldValue) -> Unit,
        keyboardActions: KeyboardActions,
        focusManager: FocusManager,
        selectionBackgroundColor: Color
    ) {
        this.onValueChangeOriginal = onValueChange
        this.selectionBackgroundColor = selectionBackgroundColor
        this.keyboardActionRunner.apply {
            this.keyboardActions = keyboardActions
            this.focusManager = focusManager
        }
        this.untransformedText = untransformedText

        val newTextDelegate =
            updateTextDelegate(
                current = textDelegate,
                text = visualText,
                style = textStyle,
                softWrap = softWrap,
                density = density,
                fontFamilyResolver = fontFamilyResolver,
                placeholders = emptyList(),
            )

        if (textDelegate !== newTextDelegate) isLayoutResultStale = true
        textDelegate = newTextDelegate
    }
}

/** Request focus on tap. If already focused, makes sure the keyboard is requested. */
<<<<<<< HEAD
internal fun requestFocusAndShowKeyboardIfNeeded(
=======
internal fun tapToFocus(
>>>>>>> 5bb0070d
    state: LegacyTextFieldState,
    focusRequester: FocusRequester,
    allowKeyboard: Boolean
) {
    if (!state.hasFocus) {
        focusRequester.requestFocus()
    } else if (allowKeyboard) {
        state.keyboardController?.show()
    }
}

private fun startInputSession(
    textInputService: TextInputService,
    state: LegacyTextFieldState,
    value: TextFieldValue,
    imeOptions: ImeOptions,
    offsetMapping: OffsetMapping
) {
    state.inputSession =
        TextFieldDelegate.onFocus(
            textInputService,
            value,
            state.processor,
            imeOptions,
            state.onValueChange,
            state.onImeActionPerformed
        )
    notifyFocusedRect(state, value, offsetMapping)
}

private fun endInputSession(state: LegacyTextFieldState) {
    state.inputSession?.let { session ->
        TextFieldDelegate.onBlur(session, state.processor, state.onValueChange)
    }
    state.inputSession = null
}

/**
 * Calculates the location of the end of the current selection and requests that it be brought into
 * view using [bringCursorIntoView][BringIntoViewRequester.bringIntoView].
 *
 * Text fields have a lot of different edge cases where they need to make sure they stay visible:
 * 1. Focusable node newly receives focus – always bring entire node into view.
 * 2. Unfocused text field is tapped – always bring cursor area into view (conflicts with above, see
 *    b/216790855).
 * 3. Focused text field is tapped – always bring cursor area into view.
 * 4. Text input occurs – always bring cursor area into view.
 * 5. Scrollable parent resizes and the currently-focused item is now hidden – bring entire node
 *    into view if it was also in view before the resize. This handles the case of
 *    `softInputMode=ADJUST_RESIZE`. See b/216842427.
 * 6. Entire window is panned due to `softInputMode=ADJUST_PAN` – report the correct focused rect to
 *    the view system, and the view system itself will keep the focused area in view. See
 *    aosp/1964580.
 *
 * This function is used to handle 2, 3, and 4, and the others are automatically handled by the
 * focus system.
 */
internal suspend fun BringIntoViewRequester.bringSelectionEndIntoView(
    value: TextFieldValue,
    textDelegate: TextDelegate,
    textLayoutResult: TextLayoutResult,
    offsetMapping: OffsetMapping
) {
    val selectionEndInTransformed = offsetMapping.originalToTransformed(value.selection.max)
    val selectionEndBounds =
        when {
            selectionEndInTransformed < textLayoutResult.layoutInput.text.length -> {
                textLayoutResult.getBoundingBox(selectionEndInTransformed)
            }
            selectionEndInTransformed != 0 -> {
                textLayoutResult.getBoundingBox(selectionEndInTransformed - 1)
            }
            else -> { // empty text.
                val defaultSize =
                    computeSizeForDefaultText(
                        textDelegate.style,
                        textDelegate.density,
                        textDelegate.fontFamilyResolver
                    )
                Rect(0f, 0f, 1.0f, defaultSize.height.toFloat())
            }
        }
    bringIntoView(selectionEndBounds)
}

@Composable
private fun SelectionToolbarAndHandles(manager: TextFieldSelectionManager, show: Boolean) {
    with(manager) {
        if (show) {
            // Check whether text layout result became stale. A stale text layout might be
            // completely unrelated to current TextFieldValue, causing offset errors.
            state
                ?.layoutResult
                ?.value
                ?.takeIf { !(state?.isLayoutResultStale ?: true) }
                ?.let {
                    if (!value.selection.collapsed) {
                        val startOffset = offsetMapping.originalToTransformed(value.selection.start)
                        val endOffset = offsetMapping.originalToTransformed(value.selection.end)
                        val startDirection = it.getBidiRunDirection(startOffset)
                        val endDirection = it.getBidiRunDirection(max(endOffset - 1, 0))
                        if (manager.state?.showSelectionHandleStart == true) {
                            TextFieldSelectionHandle(
                                isStartHandle = true,
                                direction = startDirection,
                                manager = manager
                            )
                        }
                        if (manager.state?.showSelectionHandleEnd == true) {
                            TextFieldSelectionHandle(
                                isStartHandle = false,
                                direction = endDirection,
                                manager = manager
                            )
                        }
                    }

                    state?.let { textFieldState ->
                        // If in selection mode (when the floating toolbar is shown) a new symbol
                        // from the keyboard is entered, text field should enter the editing mode
                        // instead.
                        if (isTextChanged()) textFieldState.showFloatingToolbar = false
                        if (textFieldState.hasFocus) {
                            if (textFieldState.showFloatingToolbar) showSelectionToolbar()
                            else hideSelectionToolbar()
                        }
                    }
                }
        } else hideSelectionToolbar()
    }
}

@Composable
internal fun TextFieldCursorHandle(manager: TextFieldSelectionManager) {
    if (manager.state?.showCursorHandle == true && manager.transformedText?.isNotEmpty() == true) {
        val observer = remember(manager) { manager.cursorDragObserver() }
        val position = manager.getCursorPosition(LocalDensity.current)
        CursorHandle(
            offsetProvider = { position },
            modifier =
                Modifier.pointerInput(observer) {
                        coroutineScope {
                            // UNDISPATCHED because this runs upon first pointer event and
                            // without it the event would pass before the handler is ready
                            launch(start = CoroutineStart.UNDISPATCHED) {
                                detectDownAndDragGesturesWithObserver(observer)
                            }
                            launch(start = CoroutineStart.UNDISPATCHED) {
                                detectTapGestures { manager.showSelectionToolbar() }
                            }
                        }
                    }
                    .semantics {
                        this[SelectionHandleInfoKey] =
                            SelectionHandleInfo(
                                handle = Handle.Cursor,
                                position = position,
                                anchor = SelectionHandleAnchor.Middle,
                                visible = true,
                            )
                    }
        )
    }
}

@Composable
internal expect fun CursorHandle(
    offsetProvider: OffsetProvider,
    modifier: Modifier,
    minTouchTargetSize: DpSize = DpSize.Unspecified
)

// TODO(b/262648050) Try to find a better API.
private fun notifyFocusedRect(
    state: LegacyTextFieldState,
    value: TextFieldValue,
    offsetMapping: OffsetMapping
) {
    // If this reports state reads it causes an invalidation cycle.
    // This function doesn't need to be invalidated anyway because it's already explicitly called
    // after updating text layout or position.
    Snapshot.withoutReadObservation {
        val layoutResult = state.layoutResult ?: return
        val inputSession = state.inputSession ?: return
        val layoutCoordinates = state.layoutCoordinates ?: return
        TextFieldDelegate.notifyFocusedRect(
            value,
            state.textDelegate,
            layoutResult.value,
            layoutCoordinates,
            inputSession,
            state.hasFocus,
            offsetMapping
        )
    }
}<|MERGE_RESOLUTION|>--- conflicted
+++ resolved
@@ -28,11 +28,7 @@
 import androidx.compose.foundation.relocation.BringIntoViewRequester
 import androidx.compose.foundation.relocation.bringIntoViewRequester
 import androidx.compose.foundation.text.handwriting.stylusHandwriting
-<<<<<<< HEAD
-=======
 import androidx.compose.foundation.text.input.internal.CoreTextFieldSemanticsModifier
-import androidx.compose.foundation.text.input.internal.createLegacyPlatformTextInputServiceAdapter
->>>>>>> 5bb0070d
 import androidx.compose.foundation.text.input.internal.legacyTextInputAdapter
 import androidx.compose.foundation.text.input.internal.legacyTextInputServiceAdapterAndService
 import androidx.compose.foundation.text.selection.LocalTextSelectionColors
@@ -44,7 +40,9 @@
 import androidx.compose.foundation.text.selection.TextFieldSelectionHandle
 import androidx.compose.foundation.text.selection.TextFieldSelectionManager
 import androidx.compose.foundation.text.selection.isSelectionHandleInVisibleBound
+import androidx.compose.foundation.text.selection.selectionGestureInput
 import androidx.compose.foundation.text.selection.textFieldMagnifier
+import androidx.compose.foundation.text.selection.updateSelectionTouchMode
 import androidx.compose.runtime.Composable
 import androidx.compose.runtime.DisposableEffect
 import androidx.compose.runtime.DontMemoize
@@ -72,6 +70,7 @@
 import androidx.compose.ui.graphics.SolidColor
 import androidx.compose.ui.graphics.drawscope.drawIntoCanvas
 import androidx.compose.ui.input.key.onPreviewKeyEvent
+import androidx.compose.ui.input.pointer.pointerHoverIcon
 import androidx.compose.ui.input.pointer.pointerInput
 import androidx.compose.ui.layout.FirstBaseline
 import androidx.compose.ui.layout.IntrinsicMeasurable
@@ -373,15 +372,35 @@
         }
     }
 
-    val pointerModifier = Modifier.textFieldPointer(
-        manager,
-        enabled,
-        interactionSource,
-        state,
-        focusRequester,
-        readOnly,
-        offsetMapping,
-    )
+    val pointerModifier =
+        Modifier.updateSelectionTouchMode { state.isInTouchMode = it }
+            .tapPressTextFieldModifier(interactionSource, enabled) { offset ->
+                requestFocusAndShowKeyboardIfNeeded(state, focusRequester, !readOnly)
+                if (state.hasFocus && enabled) {
+                    if (state.handleState != HandleState.Selection) {
+                        state.layoutResult?.let { layoutResult ->
+                            TextFieldDelegate.setCursorOffset(
+                                offset,
+                                layoutResult,
+                                state.processor,
+                                offsetMapping,
+                                state.onValueChange
+                            )
+                            // Won't enter cursor state when text is empty.
+                            if (state.textDelegate.text.isNotEmpty()) {
+                                state.handleState = HandleState.Cursor
+                            }
+                        }
+                    } else {
+                        manager.deselect(offset)
+                    }
+                }
+            }
+            .selectionGestureInput(
+                mouseSelectionObserver = manager.mouseSelectionObserver,
+                textDragObserver = manager.touchSelectionObserver,
+            )
+            .pointerHoverIcon(textPointerIcon)
 
     val drawModifier =
         Modifier.drawBehind {
@@ -439,153 +458,6 @@
 
     val isPassword = visualTransformation is PasswordVisualTransformation
     val semanticsModifier =
-<<<<<<< HEAD
-        Modifier.semantics(true) {
-            // focused semantics are handled by Modifier.focusable()
-            this.editableText = transformedText.text
-            this.textSelectionRange = value.selection
-
-            // The developer will set `contentType`. CTF populates the other autofill-related
-            // semantics. And since we're in a TextField, set the `contentDataType` to be "Text".
-            this.contentDataType = ContentDataType.Text
-            onAutofillText { text ->
-                state.justAutofilled = true
-                state.autofillHighlightOn = true
-                handleTextUpdateFromSemantics(state, text.text, readOnly, enabled)
-                true
-            }
-
-            if (!enabled) this.disabled()
-            if (isPassword) this.password()
-            val editable = enabled && !readOnly
-            isEditable = editable
-            getTextLayoutResult {
-                if (state.layoutResult != null) {
-                    it.add(state.layoutResult!!.value)
-                    true
-                } else {
-                    false
-                }
-            }
-            if (editable) {
-                setText { text ->
-                    handleTextUpdateFromSemantics(state, text.text, readOnly, enabled)
-                    true
-                }
-
-                insertTextAtCursor { text ->
-                    if (readOnly || !enabled) return@insertTextAtCursor false
-
-                    // If the action is performed while in an active text editing session, treat
-                    // this like an IME command and update the text by going through the buffer.
-                    // This keeps the buffer state consistent if other IME commands are performed
-                    // before the next recomposition, and is used for the testing code path.
-                    state.inputSession?.let { session ->
-                        TextFieldDelegate.onEditCommand(
-                            // Finish composing text first because when the field is focused the IME
-                            // might
-                            // set composition.
-                            ops = listOf(FinishComposingTextCommand(), CommitTextCommand(text, 1)),
-                            editProcessor = state.processor,
-                            state.onValueChange,
-                            session
-                        )
-                    }
-                        ?: run {
-                            val newText =
-                                value.text.replaceRange(
-                                    value.selection.start,
-                                    value.selection.end,
-                                    text
-                                )
-                            val newCursor = TextRange(value.selection.start + text.length)
-                            state.onValueChange(TextFieldValue(newText, newCursor))
-                        }
-                    true
-                }
-            }
-
-            setSelection { selectionStart, selectionEnd, relativeToOriginalText ->
-                // in traversal mode we get selection from the `textSelectionRange` semantics which
-                // is
-                // selection in original text. In non-traversal mode selection comes from the
-                // Talkback
-                // and indices are relative to the transformed text
-                val start =
-                    if (relativeToOriginalText) {
-                        selectionStart
-                    } else {
-                        offsetMapping.transformedToOriginal(selectionStart)
-                    }
-                val end =
-                    if (relativeToOriginalText) {
-                        selectionEnd
-                    } else {
-                        offsetMapping.transformedToOriginal(selectionEnd)
-                    }
-
-                if (!enabled) {
-                    false
-                } else if (start == value.selection.start && end == value.selection.end) {
-                    false
-                } else if (
-                    minOf(start, end) >= 0 && maxOf(start, end) <= value.annotatedString.length
-                ) {
-                    // Do not show toolbar if it's a traversal mode (with the volume keys), or
-                    // if the cursor just moved to beginning or end.
-                    if (relativeToOriginalText || start == end) {
-                        manager.exitSelectionMode()
-                    } else {
-                        manager.enterSelectionMode()
-                    }
-                    state.onValueChange(
-                        TextFieldValue(value.annotatedString, TextRange(start, end))
-                    )
-                    true
-                } else {
-                    manager.exitSelectionMode()
-                    false
-                }
-            }
-            onImeAction(imeOptions.imeAction) {
-                // This will perform the appropriate default action if no handler has been
-                // specified, so
-                // as far as the platform is concerned, we always handle the action and never want
-                // to
-                // defer to the default _platform_ implementation.
-                state.onImeActionPerformed(imeOptions.imeAction)
-                true
-            }
-            onClick {
-                // according to the documentation, we still need to provide proper semantics actions
-                // even if the state is 'disabled'
-                requestFocusAndShowKeyboardIfNeeded(state, focusRequester, !readOnly)
-                true
-            }
-            onLongClick {
-                manager.enterSelectionMode()
-                true
-            }
-            if (!value.selection.collapsed && !isPassword) {
-                copyText {
-                    manager.copy()
-                    true
-                }
-                if (enabled && !readOnly) {
-                    cutText {
-                        manager.cut()
-                        true
-                    }
-                }
-            }
-            if (enabled && !readOnly) {
-                pasteText {
-                    manager.paste()
-                    true
-                }
-            }
-        }
-=======
         CoreTextFieldSemanticsModifier(
             transformedText,
             value,
@@ -598,7 +470,6 @@
             imeOptions,
             focusRequester
         )
->>>>>>> 5bb0070d
 
     val showCursor = enabled && !readOnly && windowInfo.isWindowFocused && !state.hasHighlight()
     val cursorModifier = Modifier.cursor(state, value, offsetMapping, cursorBrush, showCursor)
@@ -1067,11 +938,7 @@
 }
 
 /** Request focus on tap. If already focused, makes sure the keyboard is requested. */
-<<<<<<< HEAD
 internal fun requestFocusAndShowKeyboardIfNeeded(
-=======
-internal fun tapToFocus(
->>>>>>> 5bb0070d
     state: LegacyTextFieldState,
     focusRequester: FocusRequester,
     allowKeyboard: Boolean
