--- conflicted
+++ resolved
@@ -414,145 +414,6 @@
             }
         }
 
-<<<<<<< HEAD
-    val isPassword = visualTransformation is PasswordVisualTransformation
-    val semanticsModifier =
-        Modifier.semantics(true) {
-            // focused semantics are handled by Modifier.focusable()
-            this.editableText = transformedText.text
-            this.textSelectionRange = value.selection
-            if (!enabled) this.disabled()
-            if (isPassword) this.password()
-            val editable = enabled && !readOnly
-            isEditable = editable
-            getTextLayoutResult {
-                if (state.layoutResult != null) {
-                    it.add(state.layoutResult!!.value)
-                    true
-                } else {
-                    false
-                }
-            }
-            if (editable) {
-                setText { text ->
-                    // If the action is performed while in an active text editing session, treat
-                    // this like an IME command and update the text by going through the buffer.
-                    // This keeps the buffer state consistent if other IME commands are performed
-                    // before the next recomposition, and is used for the testing code path.
-                    state.inputSession?.let { session ->
-                        TextFieldDelegate.onEditCommand(
-                            ops = listOf(DeleteAllCommand(), CommitTextCommand(text, 1)),
-                            editProcessor = state.processor,
-                            state.onValueChange,
-                            session
-                        )
-                    }
-                        ?: run {
-                            state.onValueChange(
-                                TextFieldValue(text.text, TextRange(text.text.length))
-                            )
-                        }
-                    true
-                }
-
-                insertTextAtCursor { text ->
-                    if (readOnly || !enabled) return@insertTextAtCursor false
-
-                    // If the action is performed while in an active text editing session, treat
-                    // this like an IME command and update the text by going through the buffer.
-                    // This keeps the buffer state consistent if other IME commands are performed
-                    // before the next recomposition, and is used for the testing code path.
-                    state.inputSession?.let { session ->
-                        TextFieldDelegate.onEditCommand(
-                            // Finish composing text first because when the field is focused the IME
-                            // might
-                            // set composition.
-                            ops = listOf(FinishComposingTextCommand(), CommitTextCommand(text, 1)),
-                            editProcessor = state.processor,
-                            state.onValueChange,
-                            session
-                        )
-                    }
-                        ?: run {
-                            val newText =
-                                value.text.replaceRange(
-                                    value.selection.start,
-                                    value.selection.end,
-                                    text
-                                )
-                            val newCursor = TextRange(value.selection.start + text.length)
-                            state.onValueChange(TextFieldValue(newText, newCursor))
-                        }
-                    true
-                }
-            }
-
-            setSelection { selectionStart, selectionEnd, relativeToOriginalText ->
-                // in traversal mode we get selection from the `textSelectionRange` semantics which
-                // is
-                // selection in original text. In non-traversal mode selection comes from the
-                // Talkback
-                // and indices are relative to the transformed text
-                val start =
-                    if (relativeToOriginalText) {
-                        selectionStart
-                    } else {
-                        offsetMapping.transformedToOriginal(selectionStart)
-                    }
-                val end =
-                    if (relativeToOriginalText) {
-                        selectionEnd
-                    } else {
-                        offsetMapping.transformedToOriginal(selectionEnd)
-                    }
-
-                if (!enabled) {
-                    false
-                } else if (start == value.selection.start && end == value.selection.end) {
-                    false
-                } else if (
-                    minOf(start, end) >= 0 && maxOf(start, end) <= value.annotatedString.length
-                ) {
-                    // Do not show toolbar if it's a traversal mode (with the volume keys), or
-                    // if the cursor just moved to beginning or end.
-                    if (relativeToOriginalText || start == end) {
-                        manager.exitSelectionMode()
-                    } else {
-                        manager.enterSelectionMode()
-                    }
-                    state.onValueChange(
-                        TextFieldValue(value.annotatedString, TextRange(start, end))
-                    )
-                    true
-                } else {
-                    manager.exitSelectionMode()
-                    false
-                }
-            }
-            onImeAction(imeOptions.imeAction) {
-                // This will perform the appropriate default action if no handler has been
-                // specified, so
-                // as far as the platform is concerned, we always handle the action and never want
-                // to
-                // defer to the default _platform_ implementation.
-                state.onImeActionPerformed(imeOptions.imeAction)
-                true
-            }
-            onClick {
-                // according to the documentation, we still need to provide proper semantics actions
-                // even if the state is 'disabled'
-                tapToFocus(state, focusRequester, !readOnly)
-                true
-            }
-            onLongClick {
-                manager.enterSelectionMode()
-                true
-            }
-            if (!value.selection.collapsed && !isPassword) {
-                copyText {
-                    manager.copy()
-                    true
-=======
     val onPositionedModifier =
         Modifier.onGloballyPositioned {
             state.layoutCoordinates = it
@@ -585,24 +446,8 @@
                             )
                         }
                     }
->>>>>>> 8b9e74df
                 }
-                if (enabled && !readOnly) {
-                    cutText {
-                        manager.cut()
-                        true
-                    }
-                }
-            }
-<<<<<<< HEAD
-            if (enabled && !readOnly) {
-                pasteText {
-                    manager.paste()
-                    true
-                }
-            }
-        }
-=======
+            }
         }
 
     val isPassword = visualTransformation is PasswordVisualTransformation
@@ -619,7 +464,6 @@
             imeOptions,
             focusRequester
         )
->>>>>>> 8b9e74df
 
     val showCursor = enabled && !readOnly && windowInfo.isWindowFocused && !state.hasHighlight()
     val cursorModifier = Modifier.cursor(state, value, offsetMapping, cursorBrush, showCursor)
