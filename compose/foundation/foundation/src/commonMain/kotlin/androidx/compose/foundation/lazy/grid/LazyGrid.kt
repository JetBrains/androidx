/*
 * Copyright 2021 The Android Open Source Project
 *
 * Licensed under the Apache License, Version 2.0 (the "License");
 * you may not use this file except in compliance with the License.
 * You may obtain a copy of the License at
 *
 *      http://www.apache.org/licenses/LICENSE-2.0
 *
 * Unless required by applicable law or agreed to in writing, software
 * distributed under the License is distributed on an "AS IS" BASIS,
 * WITHOUT WARRANTIES OR CONDITIONS OF ANY KIND, either express or implied.
 * See the License for the specific language governing permissions and
 * limitations under the License.
 */

package androidx.compose.foundation.lazy.grid

import androidx.compose.foundation.ExperimentalFoundationApi
import androidx.compose.foundation.OverscrollEffect
import androidx.compose.foundation.checkScrollableContainerConstraints
import androidx.compose.foundation.gestures.FlingBehavior
import androidx.compose.foundation.gestures.Orientation
import androidx.compose.foundation.gestures.ScrollableDefaults
import androidx.compose.foundation.internal.requirePreconditionNotNull
import androidx.compose.foundation.layout.Arrangement
import androidx.compose.foundation.layout.PaddingValues
import androidx.compose.foundation.layout.calculateEndPadding
import androidx.compose.foundation.layout.calculateStartPadding
import androidx.compose.foundation.lazy.layout.LazyLayout
import androidx.compose.foundation.lazy.layout.LazyLayoutMeasureScope
import androidx.compose.foundation.lazy.layout.StickyItemsPlacement
import androidx.compose.foundation.lazy.layout.calculateLazyLayoutPinnedIndices
import androidx.compose.foundation.lazy.layout.lazyLayoutBeyondBoundsModifier
import androidx.compose.foundation.lazy.layout.lazyLayoutSemantics
import androidx.compose.foundation.scrollingContainer
import androidx.compose.runtime.Composable
import androidx.compose.runtime.remember
import androidx.compose.runtime.rememberCoroutineScope
import androidx.compose.runtime.snapshots.Snapshot
import androidx.compose.ui.Modifier
import androidx.compose.ui.graphics.GraphicsContext
import androidx.compose.ui.layout.MeasureResult
import androidx.compose.ui.layout.Placeable
import androidx.compose.ui.platform.LocalGraphicsContext
import androidx.compose.ui.platform.LocalScrollCaptureInProgress
import androidx.compose.ui.unit.Constraints
import androidx.compose.ui.unit.IntOffset
import androidx.compose.ui.unit.constrainHeight
import androidx.compose.ui.unit.constrainWidth
import androidx.compose.ui.unit.dp
import androidx.compose.ui.unit.offset
import androidx.compose.ui.util.fastForEach
import kotlinx.coroutines.CoroutineScope

@OptIn(ExperimentalFoundationApi::class)
@Composable
internal fun LazyGrid(
    /** Modifier to be applied for the inner layout */
    modifier: Modifier = Modifier,
    /** State controlling the scroll position */
    state: LazyGridState,
    /** Prefix sums of cross axis sizes of slots per line, e.g. the columns for vertical grid. */
    slots: LazyGridSlotsProvider,
    /** The inner padding to be added for the whole content (not for each individual item) */
    contentPadding: PaddingValues = PaddingValues(0.dp),
    /** reverse the direction of scrolling and layout */
    reverseLayout: Boolean = false,
    /** The layout orientation of the grid */
    isVertical: Boolean,
    /** fling behavior to be used for flinging */
    flingBehavior: FlingBehavior = ScrollableDefaults.flingBehavior(),
    /** Whether scrolling via the user gestures is allowed. */
    userScrollEnabled: Boolean,
    /** The overscroll effect to render and dispatch events to */
    overscrollEffect: OverscrollEffect?,
    /** The vertical arrangement for items/lines. */
    verticalArrangement: Arrangement.Vertical,
    /** The horizontal arrangement for items/lines. */
    horizontalArrangement: Arrangement.Horizontal,
    /** The content of the grid */
    content: LazyGridScope.() -> Unit
) {
    val itemProviderLambda = rememberLazyGridItemProviderLambda(state, content)

    val semanticState = rememberLazyGridSemanticState(state, reverseLayout)

    val coroutineScope = rememberCoroutineScope()
    val graphicsContext = LocalGraphicsContext.current
    val stickyHeadersEnabled = !LocalScrollCaptureInProgress.current

    val measurePolicy =
        rememberLazyGridMeasurePolicy(
            itemProviderLambda,
            state,
            slots,
            contentPadding,
            reverseLayout,
            isVertical,
            horizontalArrangement,
            verticalArrangement,
            coroutineScope,
            graphicsContext,
            if (stickyHeadersEnabled) StickyItemsPlacement.StickToTopPlacement else null
        )

    val orientation = if (isVertical) Orientation.Vertical else Orientation.Horizontal

    val beyondBoundsModifier =
        if (userScrollEnabled) {
            Modifier.lazyLayoutBeyondBoundsModifier(
                state = rememberLazyGridBeyondBoundsState(state = state),
                beyondBoundsInfo = state.beyondBoundsInfo,
                reverseLayout = reverseLayout,
                orientation = orientation
            )
        } else {
            Modifier
        }

    LazyLayout(
        modifier =
            modifier
                .then(state.remeasurementModifier)
                .then(state.awaitLayoutModifier)
                .lazyLayoutSemantics(
                    itemProviderLambda = itemProviderLambda,
                    state = semanticState,
                    orientation = orientation,
                    userScrollEnabled = userScrollEnabled,
                    reverseScrolling = reverseLayout,
                )
                .then(beyondBoundsModifier)
                .then(state.itemAnimator.modifier)
                .scrollingContainer(
                    state = state,
                    orientation = orientation,
                    enabled = userScrollEnabled,
                    reverseScrolling = reverseLayout,
                    flingBehavior = flingBehavior,
                    interactionSource = state.internalInteractionSource,
                    useLocalOverscrollFactory = false,
                    overscrollEffect = overscrollEffect
                ),
        prefetchState = state.prefetchState,
        measurePolicy = measurePolicy,
        itemProvider = itemProviderLambda
    )
}

/** lazy grid slots configuration */
internal class LazyGridSlots(val sizes: IntArray, val positions: IntArray)

@OptIn(ExperimentalFoundationApi::class)
@Composable
private fun rememberLazyGridMeasurePolicy(
    /** Items provider of the list. */
    itemProviderLambda: () -> LazyGridItemProvider,
    /** The state of the list. */
    state: LazyGridState,
    /** Prefix sums of cross axis sizes of slots of the grid. */
    slots: LazyGridSlotsProvider,
    /** The inner padding to be added for the whole content(nor for each individual item) */
    contentPadding: PaddingValues,
    /** reverse the direction of scrolling and layout */
    reverseLayout: Boolean,
    /** The layout orientation of the list */
    isVertical: Boolean,
    /** The horizontal arrangement for items */
    horizontalArrangement: Arrangement.Horizontal?,
    /** The vertical arrangement for items */
    verticalArrangement: Arrangement.Vertical?,
    /** Coroutine scope for item animations */
    coroutineScope: CoroutineScope,
    /** Used for creating graphics layers */
    graphicsContext: GraphicsContext,
    /** Configures the placement of sticky items */
    stickyItemsScrollBehavior: StickyItemsPlacement?
) =
    remember<LazyLayoutMeasureScope.(Constraints) -> MeasureResult>(
        state,
        slots,
        contentPadding,
        reverseLayout,
        isVertical,
        horizontalArrangement,
        verticalArrangement,
        graphicsContext
    ) {
        { containerConstraints ->
            state.measurementScopeInvalidator.attachToScope()
            // Tracks if the lookahead pass has occurred
            val isInLookaheadScope = state.hasLookaheadOccurred || isLookingAhead
            checkScrollableContainerConstraints(
                containerConstraints,
                if (isVertical) Orientation.Vertical else Orientation.Horizontal
            )

            // resolve content paddings
            val startPadding =
                if (isVertical) {
                    contentPadding.calculateLeftPadding(layoutDirection).roundToPx()
                } else {
                    // in horizontal configuration, padding is reversed by placeRelative
                    contentPadding.calculateStartPadding(layoutDirection).roundToPx()
                }

            val endPadding =
                if (isVertical) {
                    contentPadding.calculateRightPadding(layoutDirection).roundToPx()
                } else {
                    // in horizontal configuration, padding is reversed by placeRelative
                    contentPadding.calculateEndPadding(layoutDirection).roundToPx()
                }
            val topPadding = contentPadding.calculateTopPadding().roundToPx()
            val bottomPadding = contentPadding.calculateBottomPadding().roundToPx()
            val totalVerticalPadding = topPadding + bottomPadding
            val totalHorizontalPadding = startPadding + endPadding
            val totalMainAxisPadding =
                if (isVertical) totalVerticalPadding else totalHorizontalPadding
            val beforeContentPadding =
                when {
                    isVertical && !reverseLayout -> topPadding
                    isVertical && reverseLayout -> bottomPadding
                    !isVertical && !reverseLayout -> startPadding
                    else -> endPadding // !isVertical && reverseLayout
                }
            val afterContentPadding = totalMainAxisPadding - beforeContentPadding
            val contentConstraints =
                containerConstraints.offset(-totalHorizontalPadding, -totalVerticalPadding)

            val itemProvider = itemProviderLambda()
            val spanLayoutProvider = itemProvider.spanLayoutProvider
            val resolvedSlots = slots.invoke(density = this, constraints = contentConstraints)
            val slotsPerLine = resolvedSlots.sizes.size
            spanLayoutProvider.slotsPerLine = slotsPerLine

            val spaceBetweenLinesDp =
                if (isVertical) {
                    requirePreconditionNotNull(verticalArrangement) {
                            "null verticalArrangement when isVertical == true"
                        }
                        .spacing
                } else {
                    requirePreconditionNotNull(horizontalArrangement) {
                            "null horizontalArrangement when isVertical == false"
                        }
                        .spacing
                }
            val spaceBetweenLines = spaceBetweenLinesDp.roundToPx()
            val itemsCount = itemProvider.itemCount

            // can be negative if the content padding is larger than the max size from constraints
            val mainAxisAvailableSize =
                if (isVertical) {
                    containerConstraints.maxHeight - totalVerticalPadding
                } else {
                    containerConstraints.maxWidth - totalHorizontalPadding
                }
            val visualItemOffset =
                if (!reverseLayout || mainAxisAvailableSize > 0) {
                    IntOffset(startPadding, topPadding)
                } else {
                    // When layout is reversed and paddings together take >100% of the available
                    // space,
                    // layout size is coerced to 0 when positioning. To take that space into
                    // account,
                    // we offset start padding by negative space between paddings.
                    IntOffset(
                        if (isVertical) startPadding else startPadding + mainAxisAvailableSize,
                        if (isVertical) topPadding + mainAxisAvailableSize else topPadding
                    )
                }

            val measuredItemProvider =
                object : LazyGridMeasuredItemProvider(itemProvider, this, spaceBetweenLines) {
                    override fun createItem(
                        index: Int,
                        key: Any,
                        contentType: Any?,
                        crossAxisSize: Int,
                        mainAxisSpacing: Int,
                        placeables: List<Placeable>,
                        constraints: Constraints,
                        lane: Int,
                        span: Int
                    ) =
                        LazyGridMeasuredItem(
                            index = index,
                            key = key,
                            isVertical = isVertical,
                            crossAxisSize = crossAxisSize,
                            mainAxisSpacing = mainAxisSpacing,
                            reverseLayout = reverseLayout,
                            layoutDirection = layoutDirection,
                            beforeContentPadding = beforeContentPadding,
                            afterContentPadding = afterContentPadding,
                            visualOffset = visualItemOffset,
                            placeables = placeables,
                            contentType = contentType,
                            animator = state.itemAnimator,
                            constraints = constraints,
                            lane = lane,
                            span = span
                        )
                }
            val measuredLineProvider =
                object :
                    LazyGridMeasuredLineProvider(
                        isVertical = isVertical,
                        slots = resolvedSlots,
                        gridItemsCount = itemsCount,
                        spaceBetweenLines = spaceBetweenLines,
                        measuredItemProvider = measuredItemProvider,
                        spanLayoutProvider = spanLayoutProvider
                    ) {
                    override fun createLine(
                        index: Int,
                        items: Array<LazyGridMeasuredItem>,
                        spans: List<GridItemSpan>,
                        mainAxisSpacing: Int
                    ) =
                        LazyGridMeasuredLine(
                            index = index,
                            items = items,
                            spans = spans,
                            slots = resolvedSlots,
                            isVertical = isVertical,
                            mainAxisSpacing = mainAxisSpacing,
                        )
                }
            val prefetchInfoRetriever: (line: Int) -> List<Pair<Int, Constraints>> = { line ->
                val lineConfiguration = spanLayoutProvider.getLineConfiguration(line)
                var index = lineConfiguration.firstItemIndex
                var slot = 0
                val result = ArrayList<Pair<Int, Constraints>>(lineConfiguration.spans.size)
                lineConfiguration.spans.fastForEach {
                    val span = it.currentLineSpan
                    result.add(index to measuredLineProvider.childConstraints(slot, span))
                    ++index
                    slot += span
                }
                result
            }

            val firstVisibleLineIndex: Int
            val firstVisibleLineScrollOffset: Int

            Snapshot.withoutReadObservation {
                val index =
                    state.updateScrollPositionIfTheFirstItemWasMoved(
                        itemProvider,
                        state.firstVisibleItemIndex
                    )
                if (index < itemsCount || itemsCount <= 0) {
                    firstVisibleLineIndex = spanLayoutProvider.getLineIndexOfItem(index)
                    firstVisibleLineScrollOffset = state.firstVisibleItemScrollOffset
                } else {
                    // the data set has been updated and now we have less items that we were
                    // scrolled to before
                    firstVisibleLineIndex = spanLayoutProvider.getLineIndexOfItem(itemsCount - 1)
                    firstVisibleLineScrollOffset = 0
                }
            }

            val pinnedItems =
                itemProvider.calculateLazyLayoutPinnedIndices(
                    state.pinnedItems,
                    state.beyondBoundsInfo
                )

<<<<<<< HEAD
        // todo: wrap with snapshot when b/341782245 is resolved
        val measureResult =
            measureLazyGrid(
                itemsCount = itemsCount,
                measuredLineProvider = measuredLineProvider,
                measuredItemProvider = measuredItemProvider,
                mainAxisAvailableSize = mainAxisAvailableSize,
                beforeContentPadding = beforeContentPadding,
                afterContentPadding = afterContentPadding,
                spaceBetweenLines = spaceBetweenLines,
                firstVisibleLineIndex = firstVisibleLineIndex,
                firstVisibleLineScrollOffset = firstVisibleLineScrollOffset,
                scrollToBeConsumed = state.scrollToBeConsumed,
                constraints = contentConstraints,
                isVertical = isVertical,
                verticalArrangement = verticalArrangement,
                horizontalArrangement = horizontalArrangement,
                reverseLayout = reverseLayout,
                density = this,
                itemAnimator = state.itemAnimator,
                slotsPerLine = slotsPerLine,
                pinnedItems = pinnedItems,
                coroutineScope = coroutineScope,
                placementScopeInvalidator = state.placementScopeInvalidator,
                prefetchInfoRetriever = prefetchInfoRetriever,
                graphicsContext = graphicsContext,
                layout = { width, height, placement ->
                    layout(
                        containerConstraints.constrainWidth(width + totalHorizontalPadding),
                        containerConstraints.constrainHeight(height + totalVerticalPadding),
                        emptyMap(),
                        placement
                    )
                }
            )
        state.applyMeasureResult(measureResult)
        measureResult
    }
}
=======
            val scrollToBeConsumed =
                if (isLookingAhead || !isInLookaheadScope) {
                    state.scrollToBeConsumed
                } else {
                    state.scrollDeltaBetweenPasses
                }

            // todo: wrap with snapshot when b/341782245 is resolved
            val measureResult =
                measureLazyGrid(
                    itemsCount = itemsCount,
                    measuredLineProvider = measuredLineProvider,
                    measuredItemProvider = measuredItemProvider,
                    mainAxisAvailableSize = mainAxisAvailableSize,
                    beforeContentPadding = beforeContentPadding,
                    afterContentPadding = afterContentPadding,
                    spaceBetweenLines = spaceBetweenLines,
                    firstVisibleLineIndex = firstVisibleLineIndex,
                    firstVisibleLineScrollOffset = firstVisibleLineScrollOffset,
                    scrollToBeConsumed = scrollToBeConsumed,
                    constraints = contentConstraints,
                    isVertical = isVertical,
                    verticalArrangement = verticalArrangement,
                    horizontalArrangement = horizontalArrangement,
                    reverseLayout = reverseLayout,
                    density = this,
                    itemAnimator = state.itemAnimator,
                    slotsPerLine = slotsPerLine,
                    pinnedItems = pinnedItems,
                    isInLookaheadScope = isInLookaheadScope,
                    isLookingAhead = isLookingAhead,
                    approachLayoutInfo = state.approachLayoutInfo,
                    coroutineScope = coroutineScope,
                    placementScopeInvalidator = state.placementScopeInvalidator,
                    prefetchInfoRetriever = prefetchInfoRetriever,
                    graphicsContext = graphicsContext,
                    stickyItemsScrollBehavior = stickyItemsScrollBehavior,
                    layout = { width, height, placement ->
                        layout(
                            containerConstraints.constrainWidth(width + totalHorizontalPadding),
                            containerConstraints.constrainHeight(height + totalVerticalPadding),
                            emptyMap(),
                            placement
                        )
                    }
                )
            state.applyMeasureResult(measureResult, isLookingAhead = isLookingAhead)
            measureResult
        }
    }
>>>>>>> 8b9e74df
<|MERGE_RESOLUTION|>--- conflicted
+++ resolved
@@ -369,47 +369,6 @@
                     state.beyondBoundsInfo
                 )
 
-<<<<<<< HEAD
-        // todo: wrap with snapshot when b/341782245 is resolved
-        val measureResult =
-            measureLazyGrid(
-                itemsCount = itemsCount,
-                measuredLineProvider = measuredLineProvider,
-                measuredItemProvider = measuredItemProvider,
-                mainAxisAvailableSize = mainAxisAvailableSize,
-                beforeContentPadding = beforeContentPadding,
-                afterContentPadding = afterContentPadding,
-                spaceBetweenLines = spaceBetweenLines,
-                firstVisibleLineIndex = firstVisibleLineIndex,
-                firstVisibleLineScrollOffset = firstVisibleLineScrollOffset,
-                scrollToBeConsumed = state.scrollToBeConsumed,
-                constraints = contentConstraints,
-                isVertical = isVertical,
-                verticalArrangement = verticalArrangement,
-                horizontalArrangement = horizontalArrangement,
-                reverseLayout = reverseLayout,
-                density = this,
-                itemAnimator = state.itemAnimator,
-                slotsPerLine = slotsPerLine,
-                pinnedItems = pinnedItems,
-                coroutineScope = coroutineScope,
-                placementScopeInvalidator = state.placementScopeInvalidator,
-                prefetchInfoRetriever = prefetchInfoRetriever,
-                graphicsContext = graphicsContext,
-                layout = { width, height, placement ->
-                    layout(
-                        containerConstraints.constrainWidth(width + totalHorizontalPadding),
-                        containerConstraints.constrainHeight(height + totalVerticalPadding),
-                        emptyMap(),
-                        placement
-                    )
-                }
-            )
-        state.applyMeasureResult(measureResult)
-        measureResult
-    }
-}
-=======
             val scrollToBeConsumed =
                 if (isLookingAhead || !isInLookaheadScope) {
                     state.scrollToBeConsumed
@@ -459,5 +418,4 @@
             state.applyMeasureResult(measureResult, isLookingAhead = isLookingAhead)
             measureResult
         }
-    }
->>>>>>> 8b9e74df
+    }