--- conflicted
+++ resolved
@@ -46,11 +46,7 @@
 import androidx.compose.ui.text.LinkAnnotation
 import androidx.compose.ui.text.SpanStyle
 import androidx.compose.ui.text.TextLayoutResult
-<<<<<<< HEAD
-import androidx.compose.ui.text.buildAnnotatedString
-=======
 import androidx.compose.ui.text.TextLinkStyles
->>>>>>> 8b9e74df
 import androidx.compose.ui.unit.Density
 import androidx.compose.ui.unit.IntOffset
 import androidx.compose.ui.unit.LayoutDirection
@@ -69,18 +65,6 @@
 internal class TextLinkScope(internal val initialText: AnnotatedString) {
     var textLayoutResult: TextLayoutResult? by mutableStateOf(null)
 
-<<<<<<< HEAD
-    /**
-     * [initialText] with applied links styling to it from [LinkAnnotation.styles]
-     */
-    internal var text: AnnotatedString = AnnotatedString.Builder(initialText).also { builder ->
-        initialText.getLinkAnnotations(0, initialText.length).fastForEach { link ->
-            link.item.styles?.style?.let { style ->
-                builder.addStyle(style, link.start, link.end)
-            }
-        }
-    }.toAnnotatedString()
-=======
     /** [initialText] with applied links styling to it from [LinkAnnotation.styles] */
     internal var text: AnnotatedString
 
@@ -107,7 +91,6 @@
                 }
             }
     }
->>>>>>> 8b9e74df
 
     // Additional span style annotations applied to the AnnotatedString. These SpanStyles are coming
     // from LinkAnnotation's style arguments
@@ -234,46 +217,6 @@
 
         val links = text.getLinkAnnotations(0, text.length)
         links.fastForEach { range ->
-<<<<<<< HEAD
-            val shape = shapeForRange(range)
-            val clipModifier = shape?.let { Modifier.clip(it) } ?: Modifier
-            val interactionSource = remember { MutableInteractionSource() }
-
-            Box(
-                clipModifier
-                    .textRange(range.start, range.end)
-                    .hoverable(interactionSource)
-                    .pointerHoverIcon(PointerIcon.Hand)
-                    .combinedClickable(
-                        indication = null,
-                        interactionSource = interactionSource,
-                        onClick = { handleLink(range.item, uriHandler) }
-                    )
-            )
-
-            val isHovered by interactionSource.collectIsHoveredAsState()
-            val isFocused by interactionSource.collectIsFocusedAsState()
-            val isPressed by interactionSource.collectIsPressedAsState()
-
-            StyleAnnotation(
-                isHovered,
-                isFocused,
-                isPressed,
-                range.item.styles?.style,
-                range.item.styles?.focusedStyle,
-                range.item.styles?.hoveredStyle,
-                range.item.styles?.pressedStyle,
-            ) {
-                // we calculate the latest style based on the link state and apply it to the
-                // initialText's style. This allows us to merge the style with the original instead
-                // of fully replacing it
-                val mergedStyle = range.item.styles?.style.mergeOrUse(
-                    if (isFocused) range.item.styles?.focusedStyle else null
-                ).mergeOrUse(
-                    if (isHovered) range.item.styles?.hoveredStyle else null
-                ).mergeOrUse(
-                    if (isPressed) range.item.styles?.pressedStyle else null
-=======
             if (range.start != range.end) {
                 val interactionSource = remember { MutableInteractionSource() }
 
@@ -291,7 +234,6 @@
                             interactionSource = interactionSource,
                             onClick = { handleLink(range.item, uriHandler) }
                         )
->>>>>>> 8b9e74df
                 )
 
                 if (!range.item.styles.isNullOrEmpty()) {
