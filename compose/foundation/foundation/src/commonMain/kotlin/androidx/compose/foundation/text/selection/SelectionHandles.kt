--- conflicted
+++ resolved
@@ -83,28 +83,7 @@
     modifier: Modifier,
 )
 
-<<<<<<< HEAD
-@Composable
-internal fun SelectionHandle(
-    offsetProvider: OffsetProvider,
-    isStartHandle: Boolean,
-    direction: ResolvedTextDirection,
-    handlesCrossed: Boolean,
-    minTouchTargetSize: DpSize,
-    modifier: Modifier,
-) {
-    SelectionHandle(
-        offsetProvider, isStartHandle, direction,
-        handlesCrossed, minTouchTargetSize, 0f, modifier,
-    )
-}
-
 /** Avoids boxing of [Offset] which is an inline value class. */
-=======
-/**
- * Avoids boxing of [Offset] which is an inline value class.
- */
->>>>>>> 43d02477
 internal fun interface OffsetProvider {
     fun provide(): Offset
 }
