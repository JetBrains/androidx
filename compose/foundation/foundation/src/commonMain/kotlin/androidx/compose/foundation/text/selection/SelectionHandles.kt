--- conflicted
+++ resolved
@@ -71,11 +71,8 @@
     isStartHandle: Boolean,
     direction: ResolvedTextDirection,
     handlesCrossed: Boolean,
-<<<<<<< HEAD
+    minTouchTargetSize: DpSize = DpSize.Unspecified,
     lineHeight: Float,
-=======
-    minTouchTargetSize: DpSize = DpSize.Unspecified,
->>>>>>> 06eba716
     modifier: Modifier,
 )
 
