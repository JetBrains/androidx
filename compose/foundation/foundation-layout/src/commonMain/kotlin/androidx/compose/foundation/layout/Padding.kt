/*
 * Copyright 2019 The Android Open Source Project
 *
 * Licensed under the Apache License, Version 2.0 (the "License");
 * you may not use this file except in compliance with the License.
 * You may obtain a copy of the License at
 *
 *      http://www.apache.org/licenses/LICENSE-2.0
 *
 * Unless required by applicable law or agreed to in writing, software
 * distributed under the License is distributed on an "AS IS" BASIS,
 * WITHOUT WARRANTIES OR CONDITIONS OF ANY KIND, either express or implied.
 * See the License for the specific language governing permissions and
 * limitations under the License.
 */

package androidx.compose.foundation.layout

import androidx.compose.runtime.Immutable
import androidx.compose.runtime.Stable
import androidx.compose.ui.layout.LayoutModifier
import androidx.compose.ui.layout.Measurable
import androidx.compose.ui.layout.MeasureScope
import androidx.compose.ui.Modifier
import androidx.compose.ui.layout.MeasureResult
import androidx.compose.ui.platform.InspectorInfo
import androidx.compose.ui.platform.InspectorValueInfo
import androidx.compose.ui.platform.debugInspectorInfo
import androidx.compose.ui.unit.Constraints
import androidx.compose.ui.unit.Dp
import androidx.compose.ui.unit.LayoutDirection
import androidx.compose.ui.unit.constrainHeight
import androidx.compose.ui.unit.constrainWidth
import androidx.compose.ui.unit.dp
import androidx.compose.ui.unit.offset

/**
 * Apply additional space along each edge of the content in [Dp]: [start], [top], [end] and
 * [bottom]. The start and end edges will be determined by the current [LayoutDirection].
 * Padding is applied before content measurement and takes precedence; content may only be as large
 * as the remaining space.
 *
 * Negative padding is not permitted — it will cause [IllegalArgumentException].
 * See [Modifier.offset].
 *
 * Example usage:
 * @sample androidx.compose.foundation.layout.samples.PaddingModifier
 */
@Stable
fun Modifier.padding(
    start: Dp = 0.dp,
    top: Dp = 0.dp,
    end: Dp = 0.dp,
    bottom: Dp = 0.dp
) = this.then(
    PaddingModifier(
        start = start,
        top = top,
        end = end,
        bottom = bottom,
        rtlAware = true,
        inspectorInfo = debugInspectorInfo {
            name = "padding"
            properties["start"] = start
            properties["top"] = top
            properties["end"] = end
            properties["bottom"] = bottom
        }
    )
)

/**
 * Apply [horizontal] dp space along the left and right edges of the content, and [vertical] dp
 * space along the top and bottom edges.
 * Padding is applied before content measurement and takes precedence; content may only be as large
 * as the remaining space.
 *
 * Negative padding is not permitted — it will cause [IllegalArgumentException].
 * See [Modifier.offset].
 *
 * Example usage:
 * @sample androidx.compose.foundation.layout.samples.SymmetricPaddingModifier
 */
@Stable
fun Modifier.padding(
    horizontal: Dp = 0.dp,
    vertical: Dp = 0.dp
) = this.then(
    PaddingModifier(
        start = horizontal,
        top = vertical,
        end = horizontal,
        bottom = vertical,
        rtlAware = true,
        inspectorInfo = debugInspectorInfo {
            name = "padding"
            properties["horizontal"] = horizontal
            properties["vertical"] = vertical
        }
    )
)

/**
 * Apply [all] dp of additional space along each edge of the content, left, top, right and bottom.
 * Padding is applied before content measurement and takes precedence; content may only be as large
 * as the remaining space.
 *
 * Negative padding is not permitted — it will cause [IllegalArgumentException].
 * See [Modifier.offset].
 *
 * Example usage:
 * @sample androidx.compose.foundation.layout.samples.PaddingAllModifier
 */
@Stable
fun Modifier.padding(all: Dp) =
    this.then(
        PaddingModifier(
            start = all,
            top = all,
            end = all,
            bottom = all,
            rtlAware = true,
            inspectorInfo = debugInspectorInfo {
                name = "padding"
                value = all
            }
        )
    )

/**
 * Apply [PaddingValues] to the component as additional space along each edge of the content's left,
 * top, right and bottom. Padding is applied before content measurement and takes precedence;
 * content may only be as large as the remaining space.
 *
 * Negative padding is not permitted — it will cause [IllegalArgumentException].
 * See [Modifier.offset].
 *
 * Example usage:
 * @sample androidx.compose.foundation.layout.samples.PaddingValuesModifier
 */
@Stable
<<<<<<< HEAD
fun Modifier.padding(paddingValues: PaddingValues) =
    this.then(
        PaddingValuesModifier(
            paddingValues = paddingValues,
            inspectorInfo = debugInspectorInfo {
                name = "padding"
                properties["paddingValues"] = paddingValues
            }
        )
    )
=======
fun Modifier.padding(paddingValues: PaddingValues) = this then PaddingValuesElement(
    paddingValues = paddingValues,
    inspectorInfo = {
        name = "padding"
        properties["paddingValues"] = paddingValues
    }
)
>>>>>>> fdff00cc

/**
 * Apply additional space along each edge of the content in [Dp]: [left], [top], [right] and
 * [bottom]. These paddings are applied without regard to the current [LayoutDirection], see
 * [padding] to apply relative paddings. Padding is applied before content measurement and takes
 * precedence; content may only be as large as the remaining space.
 *
 * Negative padding is not permitted — it will cause [IllegalArgumentException].
 * See [Modifier.offset].
 *
 * Example usage:
 * @sample androidx.compose.foundation.layout.samples.AbsolutePaddingModifier
 */
@Stable
fun Modifier.absolutePadding(
    left: Dp = 0.dp,
    top: Dp = 0.dp,
    right: Dp = 0.dp,
    bottom: Dp = 0.dp
) = this.then(
    PaddingModifier(
        start = left,
        top = top,
        end = right,
        bottom = bottom,
        rtlAware = false,
        inspectorInfo = debugInspectorInfo {
            name = "absolutePadding"
            properties["left"] = left
            properties["top"] = top
            properties["right"] = right
            properties["bottom"] = bottom
        }
    )
)

/**
 * Describes a padding to be applied along the edges inside a box.
 * See the [PaddingValues] factories and [Absolute] for convenient ways to
 * build [PaddingValues].
 */
@Stable
interface PaddingValues {
    /**
     * The padding to be applied along the left edge inside a box.
     */
    fun calculateLeftPadding(layoutDirection: LayoutDirection): Dp
    /**
     * The padding to be applied along the top edge inside a box.
     */
    fun calculateTopPadding(): Dp
    /**
     * The padding to be applied along the right edge inside a box.
     */
    fun calculateRightPadding(layoutDirection: LayoutDirection): Dp
    /**
     * The padding to be applied along the bottom edge inside a box.
     */
    fun calculateBottomPadding(): Dp

    /**
     * Describes an absolute (RTL unaware) padding to be applied along the edges inside a box.
     */
    @Immutable
    class Absolute(
        @Stable
        private val left: Dp = 0.dp,
        @Stable
        private val top: Dp = 0.dp,
        @Stable
        private val right: Dp = 0.dp,
        @Stable
        private val bottom: Dp = 0.dp
    ) : PaddingValues {
        override fun calculateLeftPadding(layoutDirection: LayoutDirection) = left

        override fun calculateTopPadding() = top

        override fun calculateRightPadding(layoutDirection: LayoutDirection) = right

        override fun calculateBottomPadding() = bottom

        override fun equals(other: Any?): Boolean {
            if (other !is Absolute) return false
            return left == other.left &&
                top == other.top &&
                right == other.right &&
                bottom == other.bottom
        }

        override fun hashCode() =
            ((left.hashCode() * 31 + top.hashCode()) * 31 + right.hashCode()) *
                31 + bottom.hashCode()

        override fun toString() =
            "PaddingValues.Absolute(left=$left, top=$top, right=$right, bottom=$bottom)"
    }
}

/**
 * The padding to be applied along the start edge inside a box: along the left edge if
 * the layout direction is LTR, or along the right edge for RTL.
 */
@Stable
fun PaddingValues.calculateStartPadding(layoutDirection: LayoutDirection) =
    if (layoutDirection == LayoutDirection.Ltr) {
        calculateLeftPadding(layoutDirection)
    } else {
        calculateRightPadding(layoutDirection)
    }

/**
 * The padding to be applied along the end edge inside a box: along the right edge if
 * the layout direction is LTR, or along the left edge for RTL.
 */
@Stable
fun PaddingValues.calculateEndPadding(layoutDirection: LayoutDirection) =
    if (layoutDirection == LayoutDirection.Ltr) {
        calculateRightPadding(layoutDirection)
    } else {
        calculateLeftPadding(layoutDirection)
    }

/**
 * Creates a padding of [all] dp along all 4 edges.
 */
@Stable
fun PaddingValues(all: Dp): PaddingValues = PaddingValuesImpl(all, all, all, all)

/**
 * Creates a padding of [horizontal] dp along the left and right edges, and of [vertical]
 * dp along the top and bottom edges.
 */
@Stable
fun PaddingValues(horizontal: Dp = 0.dp, vertical: Dp = 0.dp): PaddingValues =
    PaddingValuesImpl(horizontal, vertical, horizontal, vertical)

/**
 * Creates a padding to be applied along the edges inside a box. In LTR contexts [start] will
 * be applied along the left edge and [end] will be applied along the right edge. In RTL contexts,
 * [start] will correspond to the right edge and [end] to the left.
 */
@Stable
fun PaddingValues(
    start: Dp = 0.dp,
    top: Dp = 0.dp,
    end: Dp = 0.dp,
    bottom: Dp = 0.dp
): PaddingValues = PaddingValuesImpl(start, top, end, bottom)

@Immutable
internal class PaddingValuesImpl(
    @Stable
    val start: Dp = 0.dp,
    @Stable
    val top: Dp = 0.dp,
    @Stable
    val end: Dp = 0.dp,
    @Stable
    val bottom: Dp = 0.dp
) : PaddingValues {
    override fun calculateLeftPadding(layoutDirection: LayoutDirection) =
        if (layoutDirection == LayoutDirection.Ltr) start else end

    override fun calculateTopPadding() = top

    override fun calculateRightPadding(layoutDirection: LayoutDirection) =
        if (layoutDirection == LayoutDirection.Ltr) end else start

    override fun calculateBottomPadding() = bottom

    override fun equals(other: Any?): Boolean {
        if (other !is PaddingValuesImpl) return false
        return start == other.start &&
            top == other.top &&
            end == other.end &&
            bottom == other.bottom
    }

    override fun hashCode() =
        ((start.hashCode() * 31 + top.hashCode()) * 31 + end.hashCode()) * 31 + bottom.hashCode()

    override fun toString() = "PaddingValues(start=$start, top=$top, end=$end, bottom=$bottom)"
}

private class PaddingModifier(
    val start: Dp = 0.dp,
    val top: Dp = 0.dp,
    val end: Dp = 0.dp,
    val bottom: Dp = 0.dp,
    val rtlAware: Boolean,
    inspectorInfo: InspectorInfo.() -> Unit
) : LayoutModifier, InspectorValueInfo(inspectorInfo) {
    init {
        require(
            (start.value >= 0f || start == Dp.Unspecified) &&
                (top.value >= 0f || top == Dp.Unspecified) &&
                (end.value >= 0f || end == Dp.Unspecified) &&
                (bottom.value >= 0f || bottom == Dp.Unspecified)
        ) {
            "Padding must be non-negative"
        }
    }

<<<<<<< HEAD
=======
    override fun create(): PaddingNode {
        return PaddingNode(start, top, end, bottom, rtlAware)
    }

    override fun update(node: PaddingNode) {
        node.start = start
        node.top = top
        node.end = end
        node.bottom = bottom
        node.rtlAware = rtlAware
    }

    override fun hashCode(): Int {
        var result = start.hashCode()
        result = 31 * result + top.hashCode()
        result = 31 * result + end.hashCode()
        result = 31 * result + bottom.hashCode()
        result = 31 * result + rtlAware.hashCode()
        return result
    }

    override fun equals(other: Any?): Boolean {
        val otherModifierElement = other as? PaddingElement ?: return false
        return start == otherModifierElement.start &&
            top == otherModifierElement.top &&
            end == otherModifierElement.end &&
            bottom == otherModifierElement.bottom &&
            rtlAware == otherModifierElement.rtlAware
    }

    override fun InspectorInfo.inspectableProperties() {
        inspectorInfo()
    }
}

private class PaddingNode(
    var start: Dp = 0.dp,
    var top: Dp = 0.dp,
    var end: Dp = 0.dp,
    var bottom: Dp = 0.dp,
    var rtlAware: Boolean
) : LayoutModifierNode, Modifier.Node() {

>>>>>>> fdff00cc
    override fun MeasureScope.measure(
        measurable: Measurable,
        constraints: Constraints
    ): MeasureResult {

        val horizontal = start.roundToPx() + end.roundToPx()
        val vertical = top.roundToPx() + bottom.roundToPx()

        val placeable = measurable.measure(constraints.offset(-horizontal, -vertical))

        val width = constraints.constrainWidth(placeable.width + horizontal)
        val height = constraints.constrainHeight(placeable.height + vertical)
        return layout(width, height) {
            if (rtlAware) {
                placeable.placeRelative(start.roundToPx(), top.roundToPx())
            } else {
                placeable.place(start.roundToPx(), top.roundToPx())
            }
        }
    }
<<<<<<< HEAD

    override fun hashCode(): Int {
        var result = start.hashCode()
        result = 31 * result + top.hashCode()
        result = 31 * result + end.hashCode()
        result = 31 * result + bottom.hashCode()
        result = 31 * result + rtlAware.hashCode()
        return result
=======
}

private class PaddingValuesElement(
    val paddingValues: PaddingValues,
    val inspectorInfo: InspectorInfo.() -> Unit
) : ModifierNodeElement<PaddingValuesModifier>() {
    override fun create(): PaddingValuesModifier {
        return PaddingValuesModifier(paddingValues)
    }

    override fun update(node: PaddingValuesModifier) {
        node.paddingValues = paddingValues
>>>>>>> fdff00cc
    }

    override fun equals(other: Any?): Boolean {
<<<<<<< HEAD
        val otherModifier = other as? PaddingModifier ?: return false
        return start == otherModifier.start &&
            top == otherModifier.top &&
            end == otherModifier.end &&
            bottom == otherModifier.bottom &&
            rtlAware == otherModifier.rtlAware
=======
        val otherElement = other as? PaddingValuesElement ?: return false
        return paddingValues == otherElement.paddingValues
    }

    override fun InspectorInfo.inspectableProperties() {
        inspectorInfo()
>>>>>>> fdff00cc
    }
}

private class PaddingValuesModifier(
    val paddingValues: PaddingValues,
    inspectorInfo: InspectorInfo.() -> Unit
) : LayoutModifier, InspectorValueInfo(inspectorInfo) {
    override fun MeasureScope.measure(
        measurable: Measurable,
        constraints: Constraints
    ): MeasureResult {
        require(
            paddingValues.calculateLeftPadding(layoutDirection) >= 0.dp &&
                paddingValues.calculateTopPadding() >= 0.dp &&
                paddingValues.calculateRightPadding(layoutDirection) >= 0.dp &&
                paddingValues.calculateBottomPadding() >= 0.dp
        ) {
            "Padding must be non-negative"
        }
        val horizontal = paddingValues.calculateLeftPadding(layoutDirection).roundToPx() +
            paddingValues.calculateRightPadding(layoutDirection).roundToPx()
        val vertical = paddingValues.calculateTopPadding().roundToPx() +
            paddingValues.calculateBottomPadding().roundToPx()

        val placeable = measurable.measure(constraints.offset(-horizontal, -vertical))

        val width = constraints.constrainWidth(placeable.width + horizontal)
        val height = constraints.constrainHeight(placeable.height + vertical)
        return layout(width, height) {
            placeable.place(
                paddingValues.calculateLeftPadding(layoutDirection).roundToPx(),
                paddingValues.calculateTopPadding().roundToPx()
            )
        }
    }

    override fun hashCode() = paddingValues.hashCode()

    override fun equals(other: Any?): Boolean {
        val otherModifier = other as? PaddingValuesModifier ?: return false
        return paddingValues == otherModifier.paddingValues
    }
}<|MERGE_RESOLUTION|>--- conflicted
+++ resolved
@@ -18,14 +18,13 @@
 
 import androidx.compose.runtime.Immutable
 import androidx.compose.runtime.Stable
-import androidx.compose.ui.layout.LayoutModifier
+import androidx.compose.ui.Modifier
 import androidx.compose.ui.layout.Measurable
+import androidx.compose.ui.layout.MeasureResult
 import androidx.compose.ui.layout.MeasureScope
-import androidx.compose.ui.Modifier
-import androidx.compose.ui.layout.MeasureResult
+import androidx.compose.ui.node.LayoutModifierNode
+import androidx.compose.ui.node.ModifierNodeElement
 import androidx.compose.ui.platform.InspectorInfo
-import androidx.compose.ui.platform.InspectorValueInfo
-import androidx.compose.ui.platform.debugInspectorInfo
 import androidx.compose.ui.unit.Constraints
 import androidx.compose.ui.unit.Dp
 import androidx.compose.ui.unit.LayoutDirection
@@ -52,21 +51,19 @@
     top: Dp = 0.dp,
     end: Dp = 0.dp,
     bottom: Dp = 0.dp
-) = this.then(
-    PaddingModifier(
-        start = start,
-        top = top,
-        end = end,
-        bottom = bottom,
-        rtlAware = true,
-        inspectorInfo = debugInspectorInfo {
-            name = "padding"
-            properties["start"] = start
-            properties["top"] = top
-            properties["end"] = end
-            properties["bottom"] = bottom
-        }
-    )
+) = this then PaddingElement(
+    start = start,
+    top = top,
+    end = end,
+    bottom = bottom,
+    rtlAware = true,
+    inspectorInfo = {
+        name = "padding"
+        properties["start"] = start
+        properties["top"] = top
+        properties["end"] = end
+        properties["bottom"] = bottom
+    }
 )
 
 /**
@@ -85,19 +82,17 @@
 fun Modifier.padding(
     horizontal: Dp = 0.dp,
     vertical: Dp = 0.dp
-) = this.then(
-    PaddingModifier(
-        start = horizontal,
-        top = vertical,
-        end = horizontal,
-        bottom = vertical,
-        rtlAware = true,
-        inspectorInfo = debugInspectorInfo {
-            name = "padding"
-            properties["horizontal"] = horizontal
-            properties["vertical"] = vertical
-        }
-    )
+) = this then PaddingElement(
+    start = horizontal,
+    top = vertical,
+    end = horizontal,
+    bottom = vertical,
+    rtlAware = true,
+    inspectorInfo = {
+        name = "padding"
+        properties["horizontal"] = horizontal
+        properties["vertical"] = vertical
+    }
 )
 
 /**
@@ -112,20 +107,17 @@
  * @sample androidx.compose.foundation.layout.samples.PaddingAllModifier
  */
 @Stable
-fun Modifier.padding(all: Dp) =
-    this.then(
-        PaddingModifier(
-            start = all,
-            top = all,
-            end = all,
-            bottom = all,
-            rtlAware = true,
-            inspectorInfo = debugInspectorInfo {
-                name = "padding"
-                value = all
-            }
-        )
-    )
+fun Modifier.padding(all: Dp) = this then PaddingElement(
+    start = all,
+    top = all,
+    end = all,
+    bottom = all,
+    rtlAware = true,
+    inspectorInfo = {
+        name = "padding"
+        value = all
+    }
+)
 
 /**
  * Apply [PaddingValues] to the component as additional space along each edge of the content's left,
@@ -139,18 +131,6 @@
  * @sample androidx.compose.foundation.layout.samples.PaddingValuesModifier
  */
 @Stable
-<<<<<<< HEAD
-fun Modifier.padding(paddingValues: PaddingValues) =
-    this.then(
-        PaddingValuesModifier(
-            paddingValues = paddingValues,
-            inspectorInfo = debugInspectorInfo {
-                name = "padding"
-                properties["paddingValues"] = paddingValues
-            }
-        )
-    )
-=======
 fun Modifier.padding(paddingValues: PaddingValues) = this then PaddingValuesElement(
     paddingValues = paddingValues,
     inspectorInfo = {
@@ -158,7 +138,6 @@
         properties["paddingValues"] = paddingValues
     }
 )
->>>>>>> fdff00cc
 
 /**
  * Apply additional space along each edge of the content in [Dp]: [left], [top], [right] and
@@ -178,14 +157,14 @@
     top: Dp = 0.dp,
     right: Dp = 0.dp,
     bottom: Dp = 0.dp
-) = this.then(
-    PaddingModifier(
+) = this then(
+    PaddingElement(
         start = left,
         top = top,
         end = right,
         bottom = bottom,
         rtlAware = false,
-        inspectorInfo = debugInspectorInfo {
+        inspectorInfo = {
             name = "absolutePadding"
             properties["left"] = left
             properties["top"] = top
@@ -344,14 +323,15 @@
     override fun toString() = "PaddingValues(start=$start, top=$top, end=$end, bottom=$bottom)"
 }
 
-private class PaddingModifier(
-    val start: Dp = 0.dp,
-    val top: Dp = 0.dp,
-    val end: Dp = 0.dp,
-    val bottom: Dp = 0.dp,
-    val rtlAware: Boolean,
-    inspectorInfo: InspectorInfo.() -> Unit
-) : LayoutModifier, InspectorValueInfo(inspectorInfo) {
+private class PaddingElement(
+    var start: Dp = 0.dp,
+    var top: Dp = 0.dp,
+    var end: Dp = 0.dp,
+    var bottom: Dp = 0.dp,
+    var rtlAware: Boolean,
+    val inspectorInfo: InspectorInfo.() -> Unit
+) : ModifierNodeElement<PaddingNode>() {
+
     init {
         require(
             (start.value >= 0f || start == Dp.Unspecified) &&
@@ -363,8 +343,6 @@
         }
     }
 
-<<<<<<< HEAD
-=======
     override fun create(): PaddingNode {
         return PaddingNode(start, top, end, bottom, rtlAware)
     }
@@ -408,7 +386,6 @@
     var rtlAware: Boolean
 ) : LayoutModifierNode, Modifier.Node() {
 
->>>>>>> fdff00cc
     override fun MeasureScope.measure(
         measurable: Measurable,
         constraints: Constraints
@@ -429,16 +406,6 @@
             }
         }
     }
-<<<<<<< HEAD
-
-    override fun hashCode(): Int {
-        var result = start.hashCode()
-        result = 31 * result + top.hashCode()
-        result = 31 * result + end.hashCode()
-        result = 31 * result + bottom.hashCode()
-        result = 31 * result + rtlAware.hashCode()
-        return result
-=======
 }
 
 private class PaddingValuesElement(
@@ -451,32 +418,23 @@
 
     override fun update(node: PaddingValuesModifier) {
         node.paddingValues = paddingValues
->>>>>>> fdff00cc
-    }
+    }
+
+    override fun hashCode(): Int = paddingValues.hashCode()
 
     override fun equals(other: Any?): Boolean {
-<<<<<<< HEAD
-        val otherModifier = other as? PaddingModifier ?: return false
-        return start == otherModifier.start &&
-            top == otherModifier.top &&
-            end == otherModifier.end &&
-            bottom == otherModifier.bottom &&
-            rtlAware == otherModifier.rtlAware
-=======
         val otherElement = other as? PaddingValuesElement ?: return false
         return paddingValues == otherElement.paddingValues
     }
 
     override fun InspectorInfo.inspectableProperties() {
         inspectorInfo()
->>>>>>> fdff00cc
     }
 }
 
 private class PaddingValuesModifier(
-    val paddingValues: PaddingValues,
-    inspectorInfo: InspectorInfo.() -> Unit
-) : LayoutModifier, InspectorValueInfo(inspectorInfo) {
+    var paddingValues: PaddingValues
+) : LayoutModifierNode, Modifier.Node() {
     override fun MeasureScope.measure(
         measurable: Measurable,
         constraints: Constraints
@@ -505,11 +463,4 @@
             )
         }
     }
-
-    override fun hashCode() = paddingValues.hashCode()
-
-    override fun equals(other: Any?): Boolean {
-        val otherModifier = other as? PaddingValuesModifier ?: return false
-        return paddingValues == otherModifier.paddingValues
-    }
 }