--- conflicted
+++ resolved
@@ -170,46 +170,7 @@
             val measurable = measurables[i]
             val itemWeight = measurable.rowColumnParentData.weight
             val weightedSize = (weightUnitSpace * itemWeight)
-<<<<<<< HEAD
-            try {
-                remainder -= weightedSize.fastRoundToInt()
-            } catch (e: IllegalArgumentException) {
-                throw IllegalArgumentException(
-                        "This log indicates a hard-to-reproduce Compose issue, " +
-                            "modified with additional debugging details. " +
-                            "Please help us by adding your experiences to the bug link provided. " +
-                            "Thank you for helping us improve Compose. " +
-                            "https://issuetracker.google.com/issues/297974033 " +
-                            "mainAxisMax " +
-                            mainAxisMax +
-                            "mainAxisMin " +
-                            mainAxisMin +
-                            "targetSpace " +
-                            targetSpace +
-                            "arrangementSpacingPx " +
-                            arrangementSpacingPx +
-                            "weightChildrenCount " +
-                            weightChildrenCount +
-                            "fixedSpace " +
-                            fixedSpace +
-                            "arrangementSpacingTotal " +
-                            arrangementSpacingTotal +
-                            "remainingToTarget " +
-                            remainingToTarget +
-                            "totalWeight " +
-                            totalWeight +
-                            "weightUnitSpace " +
-                            weightUnitSpace +
-                            "itemWeight " +
-                            itemWeight +
-                            "weightedSize " +
-                            weightedSize,
-                        e
-                )
-            }
-=======
             remainder -= weightedSize.fastRoundToInt()
->>>>>>> 0431b849
         }
 
         for (i in startIndex until endIndex) {
@@ -231,62 +192,6 @@
                 remainder -= remainderUnit
                 val weightedSize = (weightUnitSpace * weight)
                 val childMainAxisSize = max(0, weightedSize.fastRoundToInt() + remainderUnit)
-<<<<<<< HEAD
-
-                val childConstraints: Constraints
-                try {
-                    childConstraints =
-                        createConstraints(
-                            mainAxisMin =
-                                if (parentData.fill && childMainAxisSize != Constraints.Infinity) {
-                                    childMainAxisSize
-                                } else {
-                                    0
-                                },
-                            crossAxisMin = crossAxisDesiredSize ?: 0,
-                            mainAxisMax = childMainAxisSize,
-                            crossAxisMax = crossAxisDesiredSize ?: crossAxisMax,
-                            isPrioritizing = true
-                        )
-                } catch (e: IllegalArgumentException) {
-                    throw IllegalArgumentException(
-                            "This log indicates a hard-to-reproduce Compose issue, " +
-                                "modified with additional debugging details. " +
-                                "Please help us by adding your experiences to the bug link provided. " +
-                                "Thank you for helping us improve Compose. " +
-                                "https://issuetracker.google.com/issues/300280216 " +
-                                "mainAxisMax " +
-                                mainAxisMax +
-                                "mainAxisMin " +
-                                mainAxisMin +
-                                "targetSpace " +
-                                targetSpace +
-                                "arrangementSpacingPx " +
-                                arrangementSpacingPx +
-                                "weightChildrenCount " +
-                                weightChildrenCount +
-                                "fixedSpace " +
-                                fixedSpace +
-                                "arrangementSpacingTotal " +
-                                arrangementSpacingTotal +
-                                "remainingToTarget " +
-                                remainingToTarget +
-                                "totalWeight " +
-                                totalWeight +
-                                "weightUnitSpace " +
-                                weightUnitSpace +
-                                "weight " +
-                                weight +
-                                "weightedSize " +
-                                weightedSize +
-                                "crossAxisDesiredSize " +
-                                crossAxisDesiredSize +
-                                "remainderUnit " +
-                                remainderUnit +
-                                "childMainAxisSize " +
-                                childMainAxisSize,
-                        e
-=======
                 val childConstraints: Constraints =
                     createConstraints(
                         mainAxisMin =
@@ -299,7 +204,6 @@
                         mainAxisMax = childMainAxisSize,
                         crossAxisMax = crossAxisDesiredSize ?: crossAxisMax,
                         isPrioritizing = true
->>>>>>> 0431b849
                     )
                 val placeable = child.measure(childConstraints)
                 val placeableMainAxisSize = placeable.mainAxisSize()
