import org.jetbrains.compose.internal.publishing.*

plugins {
    signing
}

buildscript {
    repositories {
        mavenCentral()
        maven("https://maven.pkg.jetbrains.space/public/p/compose/internal")
        maven("https://maven.pkg.jetbrains.space/public/p/space/maven")
    }
    dependencies {
        val buildHelpersVersion = System.getProperty("BUILD_HELPERS_VERSION") ?: "0.1.16"
        classpath("org.jetbrains.compose.internal.build-helpers:publishing:$buildHelpersVersion")
    }
}

open class ComposePublishingTask : AbstractComposePublishingTask() {
    override fun dependsOnComposeTask(task: String) {
        dependsOn(task)
    }
}

val composeProperties = ComposeProperties(project)

val mainComponents =
    listOf(
        ComposeComponent(":compose:animation:animation"),
        ComposeComponent(":compose:animation:animation-core"),
        ComposeComponent(":compose:animation:animation-graphics"),
        ComposeComponent(":compose:foundation:foundation"),
        ComposeComponent(":compose:foundation:foundation-layout"),
        ComposeComponent(":compose:material:material"),
        ComposeComponent(":compose:material3:material3"),
        ComposeComponent(":compose:material:material-icons-core"),
        ComposeComponent(":compose:material:material-ripple"),
        ComposeComponent(":compose:runtime:runtime", supportedPlatforms = ComposePlatforms.ALL),
        ComposeComponent(":compose:runtime:runtime-saveable"),
        ComposeComponent(":compose:ui:ui"),
        ComposeComponent(":compose:ui:ui-geometry"),
        ComposeComponent(":compose:ui:ui-graphics"),
        ComposeComponent(":compose:ui:ui-test", supportedPlatforms = ComposePlatforms.JVM_BASED),
        ComposeComponent(
            ":compose:ui:ui-test-junit4",
            supportedPlatforms = ComposePlatforms.JVM_BASED
        ),
        ComposeComponent(":compose:ui:ui-text"),
        ComposeComponent(":compose:ui:ui-tooling", supportedPlatforms = ComposePlatforms.JVM_BASED),
        ComposeComponent(
            ":compose:ui:ui-tooling-data",
            supportedPlatforms = ComposePlatforms.JVM_BASED
        ),
        ComposeComponent(
            ":compose:ui:ui-tooling-preview",
            supportedPlatforms = ComposePlatforms.JVM_BASED
        ),
        ComposeComponent(":compose:ui:ui-unit"),
        ComposeComponent(":compose:ui:ui-util"),
    )

val iconsComponents =
    listOf(
        ComposeComponent(":compose:material:material-icons-extended"),
    )

fun ComposePublishingTask.mainPublications() {
    publish(
        ":compose:desktop:desktop",
        onlyWithPlatforms = setOf(ComposePlatforms.Desktop),
        publications = listOf(
            "KotlinMultiplatform",
            "Jvm",
            "Jvmlinux-x64",
            "Jvmlinux-arm64",
            "Jvmmacos-x64",
            "Jvmmacos-arm64",
            "Jvmwindows-x64"
        )
    )

    mainComponents.forEach { publishMultiplatform(it) }
}

fun ComposePublishingTask.iconsPublications() {
    iconsComponents.forEach { publishMultiplatform(it) }
}

// To show all projects which use `xxx` task, run:
// ./gradlew -p frameworks/support help --task xxx
tasks.register("publishComposeJb", ComposePublishingTask::class) {
    repository = "MavenRepository"
    mainPublications()
}

tasks.register("publishComposeJbToMavenLocal", ComposePublishingTask::class) {
    repository = "MavenLocal"
    mainPublications()
}

// separate task that cannot be built in parallel (because it requires too much RAM).
// should be run with "--max-workers=1"
tasks.register("publishComposeJbExtendedIcons", ComposePublishingTask::class) {
    repository = "MavenRepository"
    iconsPublications()
}

tasks.register("publishComposeJbExtendedIconsToMavenLocal", ComposePublishingTask::class) {
    repository = "MavenLocal"
    iconsPublications()
}

<<<<<<< HEAD
tasks.register("desktopCICheck") {
    dependsOn(allTasksWith(name = "desktopTest"))
    dependsOn(allTasksWith(name = "desktopApiCheck"))
=======
tasks.register("checkDesktop") {
    dependsOn(allTasksWith(name = "desktopTest"))
>>>>>>> 94ecba5a
}

tasks.register("testWeb") {
    dependsOn(":compose:runtime:runtime:jsTest")
}

tasks.register("testUIKit") {
    val subtaskName =
        if (System.getProperty("os.arch") == "aarch64") "uikitSimArm64Test" else "uikitX64Test"
    dependsOn(":compose:ui:ui-text:$subtaskName")
    dependsOn(":compose:ui:ui:$subtaskName")
    dependsOn(":compose:material3:material3:$subtaskName")
}

tasks.register("testRuntimeNative") {
    dependsOn(":compose:runtime:runtime:macosX64Test")
}

tasks.register("testComposeModules") { // used in https://github.com/JetBrains/androidx/tree/jb-main/.github/workflows
    // TODO: download robolectrict to run ui:ui:test
    // dependsOn(":compose:ui:ui:test")

    dependsOn(":compose:ui:ui-graphics:test")
    dependsOn(":compose:ui:ui-geometry:test")
    dependsOn(":compose:ui:ui-unit:test")
    dependsOn(":compose:ui:ui-util:test")
    dependsOn(":compose:runtime:runtime:test")
    dependsOn(":compose:runtime:runtime-saveable:test")
    dependsOn(":compose:material:material:test")
    dependsOn(":compose:material:material-ripple:test")
    dependsOn(":compose:foundation:foundation:test")
    dependsOn(":compose:animation:animation:test")
    dependsOn(":compose:animation:animation-core:test")
    dependsOn(":compose:animation:animation-core:test")

    // TODO: enable ui:ui-text:test
    // dependsOn(":compose:ui:ui-text:test")
    // compose/out/androidx/compose/ui/ui-text/build/intermediates/tmp/manifest/test/debug/tempFile1ProcessTestManifest10207049054096217572.xml Error:
    // android:exported needs to be explicitly specified for <activity>. Apps targeting Android 12 and higher are required to specify an explicit value for `android:exported` when the corresponding component has an intent filter defined.
}

val mavenCentral = MavenCentralProperties(project)
if (mavenCentral.signArtifacts) {
    signing.useInMemoryPgpKeys(
        mavenCentral.signArtifactsKey.get(),
        mavenCentral.signArtifactsPassword.get()
    )
}

val publishingDir = project.layout.buildDirectory.dir("publishing")
val originalArtifactsRoot = publishingDir.map { it.dir("original") }
val preparedArtifactsRoot = publishingDir.map { it.dir("prepared") }
val modulesFile = publishingDir.map { it.file("modules.txt") }

val findComposeModules by tasks.registering(FindModulesInSpaceTask::class) {
    requestedGroupId.set("org.jetbrains.compose")
    requestedVersion.set(mavenCentral.version)
    spaceInstanceUrl.set("https://public.jetbrains.space")
    spaceClientId.set(System.getenv("COMPOSE_REPO_USERNAME") ?: "")
    spaceClientSecret.set(System.getenv("COMPOSE_REPO_KEY") ?: "")
    spaceProjectId.set(System.getenv("COMPOSE_DEV_REPO_PROJECT_ID") ?: "")
    spaceRepoId.set(System.getenv("COMPOSE_DEV_REPO_REPO_ID") ?: "")
    modulesTxtFile.set(modulesFile)
}

val downloadArtifactsFromComposeDev by tasks.registering(DownloadFromSpaceMavenRepoTask::class) {
    dependsOn(findComposeModules)
    modulesToDownload.set(project.provider {
        readComposeModules(
            modulesFile,
            originalArtifactsRoot
        )
    })
    spaceRepoUrl.set("https://maven.pkg.jetbrains.space/public/p/compose/dev")
}

val fixModulesBeforePublishing by tasks.registering(FixModulesBeforePublishingTask::class) {
    dependsOn(downloadArtifactsFromComposeDev)
    inputRepoDir.set(originalArtifactsRoot)
    outputRepoDir.set(preparedArtifactsRoot)
}

val reuploadArtifactsToMavenCentral by tasks.registering(UploadToSonatypeTask::class) {
    dependsOn(fixModulesBeforePublishing)

    version.set(mavenCentral.version)
    modulesToUpload.set(project.provider { readComposeModules(modulesFile, preparedArtifactsRoot) })

    sonatypeServer.set("https://oss.sonatype.org")
    user.set(mavenCentral.user)
    password.set(mavenCentral.password)
    autoCommitOnSuccess.set(mavenCentral.autoCommitOnSuccess)
    stagingProfileName.set("org.jetbrains.compose")
}

fun readComposeModules(
    modulesFile: Provider<out FileSystemLocation>,
    repoRoot: Provider<out FileSystemLocation>
): List<ModuleToUpload> =
    modulesFile.get().asFile.readLines()
        .filter { it.isNotBlank() }
        .map { line ->
            val (group, artifact, version) = line.split(":")
            ModuleToUpload(
                groupId = group,
                artifactId = artifact,
                version = version,
                localDir = repoRoot.get().asFile.resolve("$group/$artifact/$version")
            )
        }

fun allTasksWith(name: String) =
    rootProject.subprojects.flatMap { it.tasks.filter { it.name == name } }<|MERGE_RESOLUTION|>--- conflicted
+++ resolved
@@ -110,14 +110,9 @@
     iconsPublications()
 }
 
-<<<<<<< HEAD
-tasks.register("desktopCICheck") {
+tasks.register("checkDesktop") {
     dependsOn(allTasksWith(name = "desktopTest"))
     dependsOn(allTasksWith(name = "desktopApiCheck"))
-=======
-tasks.register("checkDesktop") {
-    dependsOn(allTasksWith(name = "desktopTest"))
->>>>>>> 94ecba5a
 }
 
 tasks.register("testWeb") {
