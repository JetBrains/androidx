/*
 * Copyright (C) 2016 The Android Open Source Project
 *
 * Licensed under the Apache License, Version 2.0 (the "License");
 * you may not use this file except in compliance with the License.
 * You may obtain a copy of the License at
 *
 *      http://www.apache.org/licenses/LICENSE-2.0
 *
 * Unless required by applicable law or agreed to in writing, software
 * distributed under the License is distributed on an "AS IS" BASIS,
 * WITHOUT WARRANTIES OR CONDITIONS OF ANY KIND, either express or implied.
 * See the License for the specific language governing permissions and
 * limitations under the License.
 */
package android.support.v17.leanback.widget;

import static org.junit.Assert.assertEquals;
import static org.junit.Assert.assertSame;

import android.support.test.filters.SmallTest;
import android.support.test.runner.AndroidJUnit4;

import org.junit.Before;
import org.junit.Test;
import org.junit.runner.RunWith;

@RunWith(AndroidJUnit4.class)
@SmallTest
public class ParallaxIntTest {

    Parallax<Parallax.IntProperty> mSource;
    int mScreenMax;

    static void assertFloatEquals(float expected, float actual) {
        org.junit.Assert.assertEquals((double) expected, (double) actual, 0.0001d);
    }

    @Before
    public void setUp() throws Exception {
        mSource = new Parallax<Parallax.IntProperty>() {

<<<<<<< HEAD
            @Override
            public int getMaxValue() {
=======
            public float getMaxValue() {
>>>>>>> ec6f358e
                return mScreenMax;
            }

            @Override
            public IntProperty createProperty(String name, int index) {
                return new IntProperty(name, index);
            }
        };
    }

    @Test
    public void testVariable() {
        mScreenMax = 1080;
        Parallax.IntProperty var1 = mSource.addProperty("var1");
        var1.setValue(mSource, 54);
        assertEquals((int) 54, var1.getValue(mSource));
        assertEquals(var1.getName(), "var1");
        var1.set(mSource, (int) 2000);
        assertEquals((int) 2000, var1.get(mSource).intValue());
    }

    @Test
    public void testFixedKeyValue() {
        mScreenMax = 1080;
        Parallax.IntProperty var1 = mSource.addProperty("var1");

        Parallax.IntPropertyMarkerValue keyValue = (Parallax.IntPropertyMarkerValue)
                var1.atAbsolute(1000);
        assertSame(keyValue.getProperty(), var1);
        assertEquals((int) 1000, keyValue.getMarkerValue(mSource));
    }

    @Test
    public void testFractionOfKeyValue() {
        mScreenMax = 1080;
        Parallax.IntProperty var1 = mSource.addProperty("var1");

        Parallax.IntPropertyMarkerValue keyValue = (Parallax.IntPropertyMarkerValue)
                var1.at(0, 0.5f);
        assertSame(keyValue.getProperty(), var1);
        assertEquals((int) 540, keyValue.getMarkerValue(mSource));
    }

    @Test
    public void testFixedKeyValueWithFraction() {
        mScreenMax = 1080;
        Parallax.IntProperty var1 = mSource.addProperty("var1");

        Parallax.IntPropertyMarkerValue keyValue = (Parallax.IntPropertyMarkerValue)
                var1.at(-100, 0.5f);
        assertSame(keyValue.getProperty(), var1);
        assertEquals((int) 440, keyValue.getMarkerValue(mSource));

        Parallax.IntPropertyMarkerValue keyValue2 = (Parallax.IntPropertyMarkerValue)
                var1.at(100, 0.5f);
        assertSame(keyValue2.getProperty(), var1);
        assertEquals((int) 640, keyValue2.getMarkerValue(mSource));
    }

    @Test(expected = IllegalStateException.class)
    public void testVerifyIntPropertys_wrongOrder() {
        Parallax.IntProperty var1 = mSource.addProperty("var1");
        Parallax.IntProperty var2 = mSource.addProperty("var2");

        var1.setValue(mSource, (int) 500);
        var2.setValue(mSource, (int) 499);

        mSource.verifyIntProperties();
    }

    @Test(expected = IllegalStateException.class)
    public void testVerifyIntPropertysWrong_combination() {
        Parallax.IntProperty var1 = mSource.addProperty("var1");
        Parallax.IntProperty var2 = mSource.addProperty("var2");

        var1.setValue(mSource, Parallax.IntProperty.UNKNOWN_BEFORE);
        var2.setValue(mSource, Parallax.IntProperty.UNKNOWN_AFTER);

        mSource.verifyIntProperties();
    }

    @Test
    public void testVerifyIntPropertys_success() {
        Parallax.IntProperty var1 = mSource.addProperty("var1");
        Parallax.IntProperty var2 = mSource.addProperty("var2");

        var1.setValue(mSource, (int) 499);
        var2.setValue(mSource, (int) 500);

        mSource.verifyIntProperties();

        var1.setValue(mSource, Parallax.IntProperty.UNKNOWN_BEFORE);
        var2.setValue(mSource, (int) 500);

        mSource.verifyIntProperties();

        var1.setValue(mSource, (int) 499);
        var2.setValue(mSource, Parallax.IntProperty.UNKNOWN_AFTER);

        mSource.verifyIntProperties();
    }
}<|MERGE_RESOLUTION|>--- conflicted
+++ resolved
@@ -40,12 +40,8 @@
     public void setUp() throws Exception {
         mSource = new Parallax<Parallax.IntProperty>() {
 
-<<<<<<< HEAD
             @Override
-            public int getMaxValue() {
-=======
             public float getMaxValue() {
->>>>>>> ec6f358e
                 return mScreenMax;
             }
 
