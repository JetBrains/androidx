--- conflicted
+++ resolved
@@ -32,22 +32,14 @@
 ) {
 
     /** This interface marks a component that contributes to saved state. */
-<<<<<<< HEAD
-    fun interface SavedStateProvider {
-=======
     public fun interface SavedStateProvider {
->>>>>>> 7f584556
         /**
          * Called to retrieve a state from a component before being killed so later the state can be
          * received from [consumeRestoredStateForKey]
          *
          * Returns `S` with your saved state.
          */
-<<<<<<< HEAD
-        fun saveState(): SavedState
-=======
         public fun saveState(): SavedState
->>>>>>> 7f584556
     }
 
     /**
@@ -56,11 +48,7 @@
      *
      * [isRestored] == true if state was restored
      */
-<<<<<<< HEAD
-    val isRestored: Boolean
-=======
     public val isRestored: Boolean
->>>>>>> 7f584556
 
     /**
      * Consumes saved state previously supplied by [SavedStateProvider] registered via
@@ -79,11 +67,7 @@
      * @param key a key with which [SavedStateProvider] was previously registered.
      * @return `S` with the previously saved state or {@code null}
      */
-<<<<<<< HEAD
-    @MainThread fun consumeRestoredStateForKey(key: String): SavedState?
-=======
     @MainThread public fun consumeRestoredStateForKey(key: String): SavedState?
->>>>>>> 7f584556
 
     /**
      * Registers a [SavedStateProvider] by the given `key`. This `savedStateProvider` will be called
@@ -99,11 +83,7 @@
      * @param key a key with which returned saved state will be associated
      * @param provider savedStateProvider to get saved state.
      */
-<<<<<<< HEAD
-    @MainThread fun registerSavedStateProvider(key: String, provider: SavedStateProvider)
-=======
     @MainThread public fun registerSavedStateProvider(key: String, provider: SavedStateProvider)
->>>>>>> 7f584556
 
     /**
      * Get a previously registered [SavedStateProvider].
@@ -121,9 +101,5 @@
      *
      * @param key a key with which a component was previously registered.
      */
-<<<<<<< HEAD
-    @MainThread fun unregisterSavedStateProvider(key: String)
-=======
     @MainThread public fun unregisterSavedStateProvider(key: String)
->>>>>>> 7f584556
 }