--- conflicted
+++ resolved
@@ -28,28 +28,16 @@
             throw AssertionError("Next event must be ON_CREATE")
         }
         source.lifecycle.removeObserver(this)
-<<<<<<< HEAD
         val bundle: Bundle =
             owner.savedStateRegistry.consumeRestoredStateForKey(COMPONENT_KEY) ?: return
-        val classes: MutableList<String> =
+        val classes =
             bundle.getStringArrayList(CLASSES_KEY)
                 ?: throw IllegalStateException(
                     "Bundle with restored state for the component " +
                         "\"$COMPONENT_KEY\" must contain list of strings by the key " +
                         "\"$CLASSES_KEY\""
                 )
-        for (className: String in classes) {
-=======
-        val bundle: Bundle = owner.savedStateRegistry
-            .consumeRestoredStateForKey(COMPONENT_KEY) ?: return
-        val classes = bundle.getStringArrayList(CLASSES_KEY)
-            ?: throw IllegalStateException(
-                "Bundle with restored state for the component " +
-                    "\"$COMPONENT_KEY\" must contain list of strings by the key " +
-                    "\"$CLASSES_KEY\""
-            )
-        for (className in classes.filterNotNull()) {
->>>>>>> 588452e4
+        for (className: String in classes.filterNotNull()) {
             reflectiveNew(className)
         }
     }
