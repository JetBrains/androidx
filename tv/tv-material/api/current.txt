// Signature format: 4.0
package androidx.tv.material3 {

  @SuppressCompatibility @androidx.tv.material3.ExperimentalTvMaterial3Api public final class AssistChipDefaults {
    method @androidx.compose.runtime.Composable @androidx.compose.runtime.ReadOnlyComposable public androidx.tv.material3.ClickableChipBorder border(optional androidx.tv.material3.Border border, optional androidx.tv.material3.Border focusedBorder, optional androidx.tv.material3.Border pressedBorder, optional androidx.tv.material3.Border disabledBorder, optional androidx.tv.material3.Border focusedDisabledBorder);
    method @androidx.compose.runtime.Composable @androidx.compose.runtime.ReadOnlyComposable public androidx.tv.material3.ClickableChipColors colors(optional long containerColor, optional long contentColor, optional long focusedContainerColor, optional long focusedContentColor, optional long pressedContainerColor, optional long pressedContentColor, optional long disabledContainerColor, optional long disabledContentColor);
    method public float getContainerHeight();
    method public androidx.compose.foundation.shape.RoundedCornerShape getContainerShape();
    method public float getIconSize();
    method public androidx.tv.material3.ClickableChipGlow glow(optional androidx.tv.material3.Glow glow, optional androidx.tv.material3.Glow focusedGlow, optional androidx.tv.material3.Glow pressedGlow);
    method public androidx.tv.material3.ClickableChipScale scale(optional @FloatRange(from=0.0) float scale, optional @FloatRange(from=0.0) float focusedScale, optional @FloatRange(from=0.0) float pressedScale, optional @FloatRange(from=0.0) float disabledScale, optional @FloatRange(from=0.0) float focusedDisabledScale);
    method public androidx.tv.material3.ClickableChipShape shape(optional androidx.compose.ui.graphics.Shape shape, optional androidx.compose.ui.graphics.Shape focusedShape, optional androidx.compose.ui.graphics.Shape pressedShape, optional androidx.compose.ui.graphics.Shape disabledShape, optional androidx.compose.ui.graphics.Shape focusedDisabledShape);
    property public final float ContainerHeight;
    property public final androidx.compose.foundation.shape.RoundedCornerShape ContainerShape;
    property public final float IconSize;
    field public static final androidx.tv.material3.AssistChipDefaults INSTANCE;
  }

  @SuppressCompatibility @androidx.compose.runtime.Immutable @androidx.tv.material3.ExperimentalTvMaterial3Api public final class Border {
    ctor public Border(androidx.compose.foundation.BorderStroke border, optional float inset, optional androidx.compose.ui.graphics.Shape shape);
    method public androidx.tv.material3.Border copy(optional androidx.compose.foundation.BorderStroke? border, optional androidx.compose.ui.unit.Dp? inset, optional androidx.compose.ui.graphics.Shape? shape);
    method public androidx.compose.foundation.BorderStroke getBorder();
    method public float getInset();
    method public androidx.compose.ui.graphics.Shape getShape();
    property public final androidx.compose.foundation.BorderStroke border;
    property public final float inset;
    property public final androidx.compose.ui.graphics.Shape shape;
    field public static final androidx.tv.material3.Border.Companion Companion;
  }

  public static final class Border.Companion {
    method public androidx.tv.material3.Border getNone();
    property public final androidx.tv.material3.Border None;
  }

  @SuppressCompatibility @androidx.compose.runtime.Immutable @androidx.tv.material3.ExperimentalTvMaterial3Api public final class ButtonBorder {
  }

  @SuppressCompatibility @androidx.compose.runtime.Immutable @androidx.tv.material3.ExperimentalTvMaterial3Api public final class ButtonColors {
  }

  @SuppressCompatibility @androidx.tv.material3.ExperimentalTvMaterial3Api public final class ButtonDefaults {
    method @androidx.compose.runtime.Composable @androidx.compose.runtime.ReadOnlyComposable public androidx.tv.material3.ButtonBorder border(optional androidx.tv.material3.Border border, optional androidx.tv.material3.Border focusedBorder, optional androidx.tv.material3.Border pressedBorder, optional androidx.tv.material3.Border disabledBorder, optional androidx.tv.material3.Border focusedDisabledBorder);
    method @androidx.compose.runtime.Composable @androidx.compose.runtime.ReadOnlyComposable public androidx.tv.material3.ButtonColors colors(optional long containerColor, optional long contentColor, optional long focusedContainerColor, optional long focusedContentColor, optional long pressedContainerColor, optional long pressedContentColor, optional long disabledContainerColor, optional long disabledContentColor);
    method public androidx.compose.foundation.layout.PaddingValues getButtonWithIconContentPadding();
    method public androidx.compose.foundation.layout.PaddingValues getContentPadding();
    method public float getIconSize();
    method public float getIconSpacing();
    method public androidx.tv.material3.ButtonGlow glow(optional androidx.tv.material3.Glow glow, optional androidx.tv.material3.Glow focusedGlow, optional androidx.tv.material3.Glow pressedGlow);
    method public androidx.tv.material3.ButtonScale scale(optional @FloatRange(from=0.0) float scale, optional @FloatRange(from=0.0) float focusedScale, optional @FloatRange(from=0.0) float pressedScale, optional @FloatRange(from=0.0) float disabledScale, optional @FloatRange(from=0.0) float focusedDisabledScale);
    method public androidx.tv.material3.ButtonShape shape(optional androidx.compose.ui.graphics.Shape shape, optional androidx.compose.ui.graphics.Shape focusedShape, optional androidx.compose.ui.graphics.Shape pressedShape, optional androidx.compose.ui.graphics.Shape disabledShape, optional androidx.compose.ui.graphics.Shape focusedDisabledShape);
    property public final androidx.compose.foundation.layout.PaddingValues ButtonWithIconContentPadding;
    property public final androidx.compose.foundation.layout.PaddingValues ContentPadding;
    property public final float IconSize;
    property public final float IconSpacing;
    field public static final androidx.tv.material3.ButtonDefaults INSTANCE;
  }

  @SuppressCompatibility @androidx.compose.runtime.Immutable @androidx.tv.material3.ExperimentalTvMaterial3Api public final class ButtonGlow {
  }

  public final class ButtonKt {
    method @SuppressCompatibility @androidx.compose.runtime.Composable @androidx.compose.runtime.NonRestartableComposable @androidx.tv.material3.ExperimentalTvMaterial3Api public static void Button(kotlin.jvm.functions.Function0<kotlin.Unit> onClick, optional androidx.compose.ui.Modifier modifier, optional kotlin.jvm.functions.Function0<kotlin.Unit>? onLongClick, optional boolean enabled, optional androidx.tv.material3.ButtonScale scale, optional androidx.tv.material3.ButtonGlow glow, optional androidx.tv.material3.ButtonShape shape, optional androidx.tv.material3.ButtonColors colors, optional float tonalElevation, optional androidx.tv.material3.ButtonBorder border, optional androidx.compose.foundation.layout.PaddingValues contentPadding, optional androidx.compose.foundation.interaction.MutableInteractionSource interactionSource, kotlin.jvm.functions.Function1<? super androidx.compose.foundation.layout.RowScope,kotlin.Unit> content);
    method @SuppressCompatibility @androidx.compose.runtime.Composable @androidx.compose.runtime.NonRestartableComposable @androidx.tv.material3.ExperimentalTvMaterial3Api public static void OutlinedButton(kotlin.jvm.functions.Function0<kotlin.Unit> onClick, optional androidx.compose.ui.Modifier modifier, optional kotlin.jvm.functions.Function0<kotlin.Unit>? onLongClick, optional boolean enabled, optional androidx.tv.material3.ButtonScale scale, optional androidx.tv.material3.ButtonGlow glow, optional androidx.tv.material3.ButtonShape shape, optional androidx.tv.material3.ButtonColors colors, optional float tonalElevation, optional androidx.tv.material3.ButtonBorder border, optional androidx.compose.foundation.layout.PaddingValues contentPadding, optional androidx.compose.foundation.interaction.MutableInteractionSource interactionSource, kotlin.jvm.functions.Function1<? super androidx.compose.foundation.layout.RowScope,kotlin.Unit> content);
  }

  @SuppressCompatibility @androidx.compose.runtime.Immutable @androidx.tv.material3.ExperimentalTvMaterial3Api public final class ButtonScale {
    field public static final androidx.tv.material3.ButtonScale.Companion Companion;
  }

  public static final class ButtonScale.Companion {
    method public androidx.tv.material3.ButtonScale getNone();
    property public final androidx.tv.material3.ButtonScale None;
  }

  @SuppressCompatibility @androidx.compose.runtime.Immutable @androidx.tv.material3.ExperimentalTvMaterial3Api public final class ButtonShape {
  }

  @SuppressCompatibility @androidx.compose.runtime.Immutable @androidx.tv.material3.ExperimentalTvMaterial3Api public final class CardBorder {
  }

  @SuppressCompatibility @androidx.compose.runtime.Immutable @androidx.tv.material3.ExperimentalTvMaterial3Api public final class CardColors {
  }

  @SuppressCompatibility @androidx.tv.material3.ExperimentalTvMaterial3Api public final class CardDefaults {
    method @androidx.compose.runtime.Composable @androidx.compose.runtime.ReadOnlyComposable public androidx.tv.material3.CardBorder border(optional androidx.tv.material3.Border border, optional androidx.tv.material3.Border focusedBorder, optional androidx.tv.material3.Border pressedBorder);
    method @androidx.compose.runtime.Composable @androidx.compose.runtime.ReadOnlyComposable public androidx.tv.material3.CardColors colors(optional long containerColor, optional long contentColor, optional long focusedContainerColor, optional long focusedContentColor, optional long pressedContainerColor, optional long pressedContentColor);
    method @androidx.compose.runtime.Composable @androidx.compose.runtime.ReadOnlyComposable public androidx.tv.material3.CardColors compactCardColors(optional long containerColor, optional long contentColor, optional long focusedContainerColor, optional long focusedContentColor, optional long pressedContainerColor, optional long pressedContentColor);
    method public androidx.compose.ui.graphics.Brush getContainerGradient();
    method public androidx.tv.material3.CardGlow glow(optional androidx.tv.material3.Glow glow, optional androidx.tv.material3.Glow focusedGlow, optional androidx.tv.material3.Glow pressedGlow);
    method public androidx.tv.material3.CardScale scale(optional @FloatRange(from=0.0) float scale, optional @FloatRange(from=0.0) float focusedScale, optional @FloatRange(from=0.0) float pressedScale);
    method public androidx.tv.material3.CardShape shape(optional androidx.compose.ui.graphics.Shape shape, optional androidx.compose.ui.graphics.Shape focusedShape, optional androidx.compose.ui.graphics.Shape pressedShape);
    property public final androidx.compose.ui.graphics.Brush ContainerGradient;
    field public static final float HorizontalImageAspectRatio = 1.7777778f;
    field public static final androidx.tv.material3.CardDefaults INSTANCE;
    field public static final float SquareImageAspectRatio = 1.0f;
    field public static final float VerticalImageAspectRatio = 0.6666667f;
  }

  @SuppressCompatibility @androidx.compose.runtime.Immutable @androidx.tv.material3.ExperimentalTvMaterial3Api public final class CardGlow {
  }

  public final class CardKt {
    method @SuppressCompatibility @androidx.compose.runtime.Composable @androidx.tv.material3.ExperimentalTvMaterial3Api public static void Card(kotlin.jvm.functions.Function0<kotlin.Unit> onClick, optional androidx.compose.ui.Modifier modifier, optional kotlin.jvm.functions.Function0<kotlin.Unit>? onLongClick, optional androidx.tv.material3.CardShape shape, optional androidx.tv.material3.CardColors colors, optional androidx.tv.material3.CardScale scale, optional androidx.tv.material3.CardBorder border, optional androidx.tv.material3.CardGlow glow, optional androidx.compose.foundation.interaction.MutableInteractionSource interactionSource, kotlin.jvm.functions.Function1<? super androidx.compose.foundation.layout.ColumnScope,kotlin.Unit> content);
    method @SuppressCompatibility @androidx.compose.runtime.Composable @androidx.tv.material3.ExperimentalTvMaterial3Api public static void ClassicCard(kotlin.jvm.functions.Function0<kotlin.Unit> onClick, kotlin.jvm.functions.Function1<? super androidx.compose.foundation.layout.BoxScope,kotlin.Unit> image, kotlin.jvm.functions.Function0<kotlin.Unit> title, optional androidx.compose.ui.Modifier modifier, optional kotlin.jvm.functions.Function0<kotlin.Unit>? onLongClick, optional kotlin.jvm.functions.Function0<kotlin.Unit> subtitle, optional kotlin.jvm.functions.Function0<kotlin.Unit> description, optional androidx.tv.material3.CardShape shape, optional androidx.tv.material3.CardColors colors, optional androidx.tv.material3.CardScale scale, optional androidx.tv.material3.CardBorder border, optional androidx.tv.material3.CardGlow glow, optional androidx.compose.foundation.layout.PaddingValues contentPadding, optional androidx.compose.foundation.interaction.MutableInteractionSource interactionSource);
    method @SuppressCompatibility @androidx.compose.runtime.Composable @androidx.tv.material3.ExperimentalTvMaterial3Api public static void CompactCard(kotlin.jvm.functions.Function0<kotlin.Unit> onClick, kotlin.jvm.functions.Function1<? super androidx.compose.foundation.layout.BoxScope,kotlin.Unit> image, kotlin.jvm.functions.Function0<kotlin.Unit> title, optional androidx.compose.ui.Modifier modifier, optional kotlin.jvm.functions.Function0<kotlin.Unit>? onLongClick, optional kotlin.jvm.functions.Function0<kotlin.Unit> subtitle, optional kotlin.jvm.functions.Function0<kotlin.Unit> description, optional androidx.tv.material3.CardShape shape, optional androidx.tv.material3.CardColors colors, optional androidx.tv.material3.CardScale scale, optional androidx.tv.material3.CardBorder border, optional androidx.tv.material3.CardGlow glow, optional androidx.compose.ui.graphics.Brush scrimBrush, optional androidx.compose.foundation.interaction.MutableInteractionSource interactionSource);
    method @SuppressCompatibility @androidx.compose.runtime.Composable @androidx.tv.material3.ExperimentalTvMaterial3Api public static void WideClassicCard(kotlin.jvm.functions.Function0<kotlin.Unit> onClick, kotlin.jvm.functions.Function1<? super androidx.compose.foundation.layout.BoxScope,kotlin.Unit> image, kotlin.jvm.functions.Function0<kotlin.Unit> title, optional androidx.compose.ui.Modifier modifier, optional kotlin.jvm.functions.Function0<kotlin.Unit>? onLongClick, optional kotlin.jvm.functions.Function0<kotlin.Unit> subtitle, optional kotlin.jvm.functions.Function0<kotlin.Unit> description, optional androidx.tv.material3.CardShape shape, optional androidx.tv.material3.CardColors colors, optional androidx.tv.material3.CardScale scale, optional androidx.tv.material3.CardBorder border, optional androidx.tv.material3.CardGlow glow, optional androidx.compose.foundation.layout.PaddingValues contentPadding, optional androidx.compose.foundation.interaction.MutableInteractionSource interactionSource);
  }

  @SuppressCompatibility @androidx.compose.runtime.Immutable @androidx.tv.material3.ExperimentalTvMaterial3Api public final class CardLayoutColors {
  }

  @SuppressCompatibility @androidx.tv.material3.ExperimentalTvMaterial3Api public final class CardLayoutDefaults {
    method @androidx.compose.runtime.Composable public void ImageCard(kotlin.jvm.functions.Function0<kotlin.Unit> onClick, androidx.compose.foundation.interaction.MutableInteractionSource interactionSource, optional androidx.compose.ui.Modifier modifier, optional kotlin.jvm.functions.Function0<kotlin.Unit>? onLongClick, optional androidx.tv.material3.CardShape shape, optional androidx.tv.material3.CardColors colors, optional androidx.tv.material3.CardScale scale, optional androidx.tv.material3.CardBorder border, optional androidx.tv.material3.CardGlow glow, kotlin.jvm.functions.Function0<kotlin.Unit> content);
    method @androidx.compose.runtime.Composable @androidx.compose.runtime.ReadOnlyComposable public androidx.tv.material3.CardLayoutColors contentColor(optional long contentColor, optional long focusedContentColor, optional long pressedContentColor);
    field public static final androidx.tv.material3.CardLayoutDefaults INSTANCE;
  }

  public final class CardLayoutKt {
    method @SuppressCompatibility @androidx.compose.runtime.Composable @androidx.tv.material3.ExperimentalTvMaterial3Api public static void StandardCardLayout(kotlin.jvm.functions.Function1<? super androidx.compose.foundation.interaction.MutableInteractionSource,kotlin.Unit> imageCard, kotlin.jvm.functions.Function0<kotlin.Unit> title, optional androidx.compose.ui.Modifier modifier, optional kotlin.jvm.functions.Function0<kotlin.Unit> subtitle, optional kotlin.jvm.functions.Function0<kotlin.Unit> description, optional androidx.tv.material3.CardLayoutColors contentColor, optional androidx.compose.foundation.interaction.MutableInteractionSource interactionSource);
    method @SuppressCompatibility @androidx.compose.runtime.Composable @androidx.tv.material3.ExperimentalTvMaterial3Api public static void WideCardLayout(kotlin.jvm.functions.Function1<? super androidx.compose.foundation.interaction.MutableInteractionSource,kotlin.Unit> imageCard, kotlin.jvm.functions.Function0<kotlin.Unit> title, optional androidx.compose.ui.Modifier modifier, optional kotlin.jvm.functions.Function0<kotlin.Unit> subtitle, optional kotlin.jvm.functions.Function0<kotlin.Unit> description, optional androidx.tv.material3.CardLayoutColors contentColor, optional androidx.compose.foundation.interaction.MutableInteractionSource interactionSource);
  }

  @SuppressCompatibility @androidx.compose.runtime.Immutable @androidx.tv.material3.ExperimentalTvMaterial3Api public final class CardScale {
    field public static final androidx.tv.material3.CardScale.Companion Companion;
  }

  public static final class CardScale.Companion {
    method public androidx.tv.material3.CardScale getNone();
    property public final androidx.tv.material3.CardScale None;
  }

  @SuppressCompatibility @androidx.compose.runtime.Immutable @androidx.tv.material3.ExperimentalTvMaterial3Api public final class CardShape {
  }

  @SuppressCompatibility @androidx.tv.material3.ExperimentalTvMaterial3Api public final class CarouselDefaults {
    method @androidx.compose.runtime.Composable public void IndicatorRow(int itemCount, int activeItemIndex, optional androidx.compose.ui.Modifier modifier, optional float spacing, optional kotlin.jvm.functions.Function1<? super java.lang.Boolean,kotlin.Unit> indicator);
    method @androidx.compose.runtime.Composable public androidx.compose.animation.ContentTransform getContentTransform();
    property @androidx.compose.runtime.Composable public final androidx.compose.animation.ContentTransform contentTransform;
    field public static final androidx.tv.material3.CarouselDefaults INSTANCE;
    field public static final long TimeToDisplayItemMillis = 5000L; // 0x1388L
  }

  public final class CarouselKt {
    method @SuppressCompatibility @androidx.compose.runtime.Composable @androidx.tv.material3.ExperimentalTvMaterial3Api public static void Carousel(int itemCount, optional androidx.compose.ui.Modifier modifier, optional androidx.tv.material3.CarouselState carouselState, optional long autoScrollDurationMillis, optional androidx.compose.animation.ContentTransform contentTransformStartToEnd, optional androidx.compose.animation.ContentTransform contentTransformEndToStart, optional kotlin.jvm.functions.Function1<? super androidx.compose.foundation.layout.BoxScope,kotlin.Unit> carouselIndicator, kotlin.jvm.functions.Function2<? super androidx.compose.animation.AnimatedContentScope,? super java.lang.Integer,kotlin.Unit> content);
    method @SuppressCompatibility @androidx.compose.runtime.Composable @androidx.tv.material3.ExperimentalTvMaterial3Api public static androidx.tv.material3.CarouselState rememberCarouselState(optional int initialActiveItemIndex);
  }

  @SuppressCompatibility @androidx.compose.runtime.Stable @androidx.tv.material3.ExperimentalTvMaterial3Api public final class CarouselState {
    ctor public CarouselState(optional int initialActiveItemIndex);
    method public int getActiveItemIndex();
    method public androidx.tv.material3.ScrollPauseHandle pauseAutoScroll(int itemIndex);
    property public final int activeItemIndex;
    field public static final androidx.tv.material3.CarouselState.Companion Companion;
  }

  public static final class CarouselState.Companion {
<<<<<<< HEAD
    method public androidx.compose.runtime.saveable.Saver<androidx.tv.material3.CarouselState,? extends java.lang.Object?> getSaver();
    property public final androidx.compose.runtime.saveable.Saver<androidx.tv.material3.CarouselState,? extends java.lang.Object?> Saver;
  }

  @androidx.compose.runtime.Immutable public final class CheckboxColors {
    ctor public CheckboxColors(long checkedCheckmarkColor, long uncheckedCheckmarkColor, long checkedBoxColor, long uncheckedBoxColor, long disabledCheckedBoxColor, long disabledUncheckedBoxColor, long disabledIndeterminateBoxColor, long checkedBorderColor, long uncheckedBorderColor, long disabledBorderColor, long disabledUncheckedBorderColor, long disabledIndeterminateBorderColor);
    method public androidx.tv.material3.CheckboxColors copy(optional long checkedCheckmarkColor, optional long uncheckedCheckmarkColor, optional long checkedBoxColor, optional long uncheckedBoxColor, optional long disabledCheckedBoxColor, optional long disabledUncheckedBoxColor, optional long disabledIndeterminateBoxColor, optional long checkedBorderColor, optional long uncheckedBorderColor, optional long disabledBorderColor, optional long disabledUncheckedBorderColor, optional long disabledIndeterminateBorderColor);
    method public long getCheckedBorderColor();
    method public long getCheckedBoxColor();
    method public long getCheckedCheckmarkColor();
    method public long getDisabledBorderColor();
    method public long getDisabledCheckedBoxColor();
    method public long getDisabledIndeterminateBorderColor();
    method public long getDisabledIndeterminateBoxColor();
    method public long getDisabledUncheckedBorderColor();
    method public long getDisabledUncheckedBoxColor();
    method public long getUncheckedBorderColor();
    method public long getUncheckedBoxColor();
    method public long getUncheckedCheckmarkColor();
    property public final long checkedBorderColor;
    property public final long checkedBoxColor;
    property public final long checkedCheckmarkColor;
    property public final long disabledBorderColor;
    property public final long disabledCheckedBoxColor;
    property public final long disabledIndeterminateBorderColor;
    property public final long disabledIndeterminateBoxColor;
    property public final long disabledUncheckedBorderColor;
    property public final long disabledUncheckedBoxColor;
    property public final long uncheckedBorderColor;
    property public final long uncheckedBoxColor;
    property public final long uncheckedCheckmarkColor;
  }

  public final class CheckboxDefaults {
    method @androidx.compose.runtime.Composable public androidx.tv.material3.CheckboxColors colors();
=======
    method public androidx.compose.runtime.saveable.Saver<androidx.tv.material3.CarouselState,?> getSaver();
    property public final androidx.compose.runtime.saveable.Saver<androidx.tv.material3.CarouselState,?> Saver;
  }

  @SuppressCompatibility @androidx.compose.runtime.Immutable @androidx.tv.material3.ExperimentalTvMaterial3Api public final class CheckboxColors {
  }

  @SuppressCompatibility @androidx.tv.material3.ExperimentalTvMaterial3Api public final class CheckboxDefaults {
>>>>>>> 3065673e
    method @androidx.compose.runtime.Composable public androidx.tv.material3.CheckboxColors colors(optional long checkedColor, optional long uncheckedColor, optional long checkmarkColor, optional long disabledCheckedColor, optional long disabledUncheckedColor, optional long disabledIndeterminateColor);
    field public static final androidx.tv.material3.CheckboxDefaults INSTANCE;
  }

  public final class CheckboxKt {
    method @SuppressCompatibility @androidx.compose.runtime.Composable @androidx.tv.material3.ExperimentalTvMaterial3Api public static void Checkbox(boolean checked, kotlin.jvm.functions.Function1<? super java.lang.Boolean,kotlin.Unit>? onCheckedChange, optional androidx.compose.ui.Modifier modifier, optional boolean enabled, optional androidx.tv.material3.CheckboxColors colors, optional androidx.compose.foundation.interaction.MutableInteractionSource interactionSource);
    method @SuppressCompatibility @androidx.compose.runtime.Composable @androidx.tv.material3.ExperimentalTvMaterial3Api public static void TriStateCheckbox(androidx.compose.ui.state.ToggleableState state, kotlin.jvm.functions.Function0<kotlin.Unit>? onClick, optional androidx.compose.ui.Modifier modifier, optional boolean enabled, optional androidx.tv.material3.CheckboxColors colors, optional androidx.compose.foundation.interaction.MutableInteractionSource interactionSource);
  }

  public final class ChipKt {
    method @SuppressCompatibility @androidx.compose.runtime.Composable @androidx.compose.runtime.NonRestartableComposable @androidx.tv.material3.ExperimentalTvMaterial3Api public static void AssistChip(kotlin.jvm.functions.Function0<kotlin.Unit> onClick, optional androidx.compose.ui.Modifier modifier, optional boolean enabled, optional kotlin.jvm.functions.Function0<kotlin.Unit>? onLongClick, optional kotlin.jvm.functions.Function0<kotlin.Unit>? leadingIcon, optional kotlin.jvm.functions.Function0<kotlin.Unit>? trailingIcon, optional androidx.tv.material3.ClickableChipShape shape, optional androidx.tv.material3.ClickableChipColors colors, optional androidx.tv.material3.ClickableChipScale scale, optional androidx.tv.material3.ClickableChipBorder border, optional androidx.tv.material3.ClickableChipGlow glow, optional androidx.compose.foundation.interaction.MutableInteractionSource interactionSource, kotlin.jvm.functions.Function0<kotlin.Unit> content);
    method @SuppressCompatibility @androidx.compose.runtime.Composable @androidx.compose.runtime.NonRestartableComposable @androidx.tv.material3.ExperimentalTvMaterial3Api public static void FilterChip(boolean selected, kotlin.jvm.functions.Function0<kotlin.Unit> onClick, optional androidx.compose.ui.Modifier modifier, optional boolean enabled, optional kotlin.jvm.functions.Function0<kotlin.Unit>? onLongClick, optional kotlin.jvm.functions.Function0<kotlin.Unit>? leadingIcon, optional kotlin.jvm.functions.Function0<kotlin.Unit>? trailingIcon, optional androidx.tv.material3.SelectableChipShape shape, optional androidx.tv.material3.SelectableChipColors colors, optional androidx.tv.material3.SelectableChipScale scale, optional androidx.tv.material3.SelectableChipBorder border, optional androidx.tv.material3.SelectableChipGlow glow, optional androidx.compose.foundation.interaction.MutableInteractionSource interactionSource, kotlin.jvm.functions.Function0<kotlin.Unit> content);
    method @SuppressCompatibility @androidx.compose.runtime.Composable @androidx.compose.runtime.NonRestartableComposable @androidx.tv.material3.ExperimentalTvMaterial3Api public static void InputChip(boolean selected, kotlin.jvm.functions.Function0<kotlin.Unit> onClick, optional androidx.compose.ui.Modifier modifier, optional boolean enabled, optional kotlin.jvm.functions.Function0<kotlin.Unit>? onLongClick, optional kotlin.jvm.functions.Function0<kotlin.Unit>? leadingIcon, optional kotlin.jvm.functions.Function0<kotlin.Unit>? avatar, optional kotlin.jvm.functions.Function0<kotlin.Unit>? trailingIcon, optional androidx.tv.material3.SelectableChipShape shape, optional androidx.tv.material3.SelectableChipColors colors, optional androidx.tv.material3.SelectableChipScale scale, optional androidx.tv.material3.SelectableChipBorder border, optional androidx.tv.material3.SelectableChipGlow glow, optional androidx.compose.foundation.interaction.MutableInteractionSource interactionSource, kotlin.jvm.functions.Function0<kotlin.Unit> content);
    method @SuppressCompatibility @androidx.compose.runtime.Composable @androidx.compose.runtime.NonRestartableComposable @androidx.tv.material3.ExperimentalTvMaterial3Api public static void SuggestionChip(kotlin.jvm.functions.Function0<kotlin.Unit> onClick, optional androidx.compose.ui.Modifier modifier, optional boolean enabled, optional kotlin.jvm.functions.Function0<kotlin.Unit>? onLongClick, optional androidx.tv.material3.ClickableChipShape shape, optional androidx.tv.material3.ClickableChipColors colors, optional androidx.tv.material3.ClickableChipScale scale, optional androidx.tv.material3.ClickableChipBorder border, optional androidx.tv.material3.ClickableChipGlow glow, optional androidx.compose.foundation.interaction.MutableInteractionSource interactionSource, kotlin.jvm.functions.Function0<kotlin.Unit> content);
  }

  @SuppressCompatibility @androidx.compose.runtime.Immutable @androidx.tv.material3.ExperimentalTvMaterial3Api public final class ClickableChipBorder {
  }

  @SuppressCompatibility @androidx.compose.runtime.Immutable @androidx.tv.material3.ExperimentalTvMaterial3Api public final class ClickableChipColors {
  }

  @SuppressCompatibility @androidx.compose.runtime.Immutable @androidx.tv.material3.ExperimentalTvMaterial3Api public final class ClickableChipGlow {
  }

  @SuppressCompatibility @androidx.compose.runtime.Immutable @androidx.tv.material3.ExperimentalTvMaterial3Api public final class ClickableChipScale {
    field public static final androidx.tv.material3.ClickableChipScale.Companion Companion;
  }

  public static final class ClickableChipScale.Companion {
    method public androidx.tv.material3.ClickableChipScale getNone();
    property public final androidx.tv.material3.ClickableChipScale None;
  }

  @SuppressCompatibility @androidx.compose.runtime.Immutable @androidx.tv.material3.ExperimentalTvMaterial3Api public final class ClickableChipShape {
  }

  @SuppressCompatibility @androidx.compose.runtime.Immutable @androidx.tv.material3.ExperimentalTvMaterial3Api public final class ClickableSurfaceBorder {
  }

  @SuppressCompatibility @androidx.compose.runtime.Immutable @androidx.tv.material3.ExperimentalTvMaterial3Api public final class ClickableSurfaceColors {
  }

  @SuppressCompatibility @androidx.tv.material3.ExperimentalTvMaterial3Api public final class ClickableSurfaceDefaults {
    method @androidx.compose.runtime.Composable @androidx.compose.runtime.ReadOnlyComposable public androidx.tv.material3.ClickableSurfaceBorder border(optional androidx.tv.material3.Border border, optional androidx.tv.material3.Border focusedBorder, optional androidx.tv.material3.Border pressedBorder, optional androidx.tv.material3.Border disabledBorder, optional androidx.tv.material3.Border focusedDisabledBorder);
    method @androidx.compose.runtime.Composable @androidx.compose.runtime.ReadOnlyComposable public androidx.tv.material3.ClickableSurfaceColors colors(optional long containerColor, optional long contentColor, optional long focusedContainerColor, optional long focusedContentColor, optional long pressedContainerColor, optional long pressedContentColor, optional long disabledContainerColor, optional long disabledContentColor);
    method public androidx.tv.material3.ClickableSurfaceGlow glow(optional androidx.tv.material3.Glow glow, optional androidx.tv.material3.Glow focusedGlow, optional androidx.tv.material3.Glow pressedGlow);
    method public androidx.tv.material3.ClickableSurfaceScale scale(optional @FloatRange(from=0.0) float scale, optional @FloatRange(from=0.0) float focusedScale, optional @FloatRange(from=0.0) float pressedScale, optional @FloatRange(from=0.0) float disabledScale, optional @FloatRange(from=0.0) float focusedDisabledScale);
    method @androidx.compose.runtime.Composable @androidx.compose.runtime.ReadOnlyComposable public androidx.tv.material3.ClickableSurfaceShape shape(optional androidx.compose.ui.graphics.Shape shape, optional androidx.compose.ui.graphics.Shape focusedShape, optional androidx.compose.ui.graphics.Shape pressedShape, optional androidx.compose.ui.graphics.Shape disabledShape, optional androidx.compose.ui.graphics.Shape focusedDisabledShape);
    field public static final androidx.tv.material3.ClickableSurfaceDefaults INSTANCE;
  }

  @SuppressCompatibility @androidx.compose.runtime.Immutable @androidx.tv.material3.ExperimentalTvMaterial3Api public final class ClickableSurfaceGlow {
  }

  @SuppressCompatibility @androidx.compose.runtime.Immutable @androidx.tv.material3.ExperimentalTvMaterial3Api public final class ClickableSurfaceScale {
    field public static final androidx.tv.material3.ClickableSurfaceScale.Companion Companion;
  }

  public static final class ClickableSurfaceScale.Companion {
    method public androidx.tv.material3.ClickableSurfaceScale getNone();
    property public final androidx.tv.material3.ClickableSurfaceScale None;
  }

  @SuppressCompatibility @androidx.compose.runtime.Immutable @androidx.tv.material3.ExperimentalTvMaterial3Api public final class ClickableSurfaceShape {
  }

  @SuppressCompatibility @androidx.compose.runtime.Stable @androidx.tv.material3.ExperimentalTvMaterial3Api public final class ColorScheme {
    ctor public ColorScheme(long primary, long onPrimary, long primaryContainer, long onPrimaryContainer, long inversePrimary, long secondary, long onSecondary, long secondaryContainer, long onSecondaryContainer, long tertiary, long onTertiary, long tertiaryContainer, long onTertiaryContainer, long background, long onBackground, long surface, long onSurface, long surfaceVariant, long onSurfaceVariant, long surfaceTint, long inverseSurface, long inverseOnSurface, long error, long onError, long errorContainer, long onErrorContainer, long border, long borderVariant, long scrim);
    method public androidx.tv.material3.ColorScheme copy(optional long primary, optional long onPrimary, optional long primaryContainer, optional long onPrimaryContainer, optional long inversePrimary, optional long secondary, optional long onSecondary, optional long secondaryContainer, optional long onSecondaryContainer, optional long tertiary, optional long onTertiary, optional long tertiaryContainer, optional long onTertiaryContainer, optional long background, optional long onBackground, optional long surface, optional long onSurface, optional long surfaceVariant, optional long onSurfaceVariant, optional long surfaceTint, optional long inverseSurface, optional long inverseOnSurface, optional long error, optional long onError, optional long errorContainer, optional long onErrorContainer, optional long border, optional long borderVariant, optional long scrim);
    method public long getBackground();
    method public long getBorder();
    method public long getBorderVariant();
    method public long getError();
    method public long getErrorContainer();
    method public long getInverseOnSurface();
    method public long getInversePrimary();
    method public long getInverseSurface();
    method public long getOnBackground();
    method public long getOnError();
    method public long getOnErrorContainer();
    method public long getOnPrimary();
    method public long getOnPrimaryContainer();
    method public long getOnSecondary();
    method public long getOnSecondaryContainer();
    method public long getOnSurface();
    method public long getOnSurfaceVariant();
    method public long getOnTertiary();
    method public long getOnTertiaryContainer();
    method public long getPrimary();
    method public long getPrimaryContainer();
    method public long getScrim();
    method public long getSecondary();
    method public long getSecondaryContainer();
    method public long getSurface();
    method public long getSurfaceTint();
    method public long getSurfaceVariant();
    method public long getTertiary();
    method public long getTertiaryContainer();
    property public final long background;
    property public final long border;
    property public final long borderVariant;
    property public final long error;
    property public final long errorContainer;
    property public final long inverseOnSurface;
    property public final long inversePrimary;
    property public final long inverseSurface;
    property public final long onBackground;
    property public final long onError;
    property public final long onErrorContainer;
    property public final long onPrimary;
    property public final long onPrimaryContainer;
    property public final long onSecondary;
    property public final long onSecondaryContainer;
    property public final long onSurface;
    property public final long onSurfaceVariant;
    property public final long onTertiary;
    property public final long onTertiaryContainer;
    property public final long primary;
    property public final long primaryContainer;
    property public final long scrim;
    property public final long secondary;
    property public final long secondaryContainer;
    property public final long surface;
    property public final long surfaceTint;
    property public final long surfaceVariant;
    property public final long tertiary;
    property public final long tertiaryContainer;
  }

  public final class ColorSchemeKt {
    method @SuppressCompatibility @androidx.tv.material3.ExperimentalTvMaterial3Api public static long contentColorFor(androidx.tv.material3.ColorScheme, long backgroundColor);
    method @SuppressCompatibility @androidx.compose.runtime.Composable @androidx.compose.runtime.ReadOnlyComposable @androidx.tv.material3.ExperimentalTvMaterial3Api public static long contentColorFor(long backgroundColor);
    method @SuppressCompatibility @androidx.tv.material3.ExperimentalTvMaterial3Api public static androidx.tv.material3.ColorScheme darkColorScheme(optional long primary, optional long onPrimary, optional long primaryContainer, optional long onPrimaryContainer, optional long inversePrimary, optional long secondary, optional long onSecondary, optional long secondaryContainer, optional long onSecondaryContainer, optional long tertiary, optional long onTertiary, optional long tertiaryContainer, optional long onTertiaryContainer, optional long background, optional long onBackground, optional long surface, optional long onSurface, optional long surfaceVariant, optional long onSurfaceVariant, optional long surfaceTint, optional long inverseSurface, optional long inverseOnSurface, optional long error, optional long onError, optional long errorContainer, optional long onErrorContainer, optional long border, optional long borderVariant, optional long scrim);
    method @SuppressCompatibility @androidx.tv.material3.ExperimentalTvMaterial3Api public static androidx.tv.material3.ColorScheme lightColorScheme(optional long primary, optional long onPrimary, optional long primaryContainer, optional long onPrimaryContainer, optional long inversePrimary, optional long secondary, optional long onSecondary, optional long secondaryContainer, optional long onSecondaryContainer, optional long tertiary, optional long onTertiary, optional long tertiaryContainer, optional long onTertiaryContainer, optional long background, optional long onBackground, optional long surface, optional long onSurface, optional long surfaceVariant, optional long onSurfaceVariant, optional long surfaceTint, optional long inverseSurface, optional long inverseOnSurface, optional long error, optional long onError, optional long errorContainer, optional long onErrorContainer, optional long border, optional long borderVariant, optional long scrim);
    method @SuppressCompatibility @androidx.tv.material3.ExperimentalTvMaterial3Api public static long surfaceColorAtElevation(androidx.tv.material3.ColorScheme, float elevation);
  }

  public final class ContentColorKt {
    method @SuppressCompatibility @androidx.tv.material3.ExperimentalTvMaterial3Api public static androidx.compose.runtime.ProvidableCompositionLocal<androidx.compose.ui.graphics.Color> getLocalContentColor();
    property @SuppressCompatibility @androidx.tv.material3.ExperimentalTvMaterial3Api public static final androidx.compose.runtime.ProvidableCompositionLocal<androidx.compose.ui.graphics.Color> LocalContentColor;
  }

  @SuppressCompatibility @androidx.tv.material3.ExperimentalTvMaterial3Api public final class DrawerState {
    ctor public DrawerState(optional androidx.tv.material3.DrawerValue initialValue);
    method public androidx.tv.material3.DrawerValue getCurrentValue();
    method public void setValue(androidx.tv.material3.DrawerValue drawerValue);
    property public final androidx.tv.material3.DrawerValue currentValue;
    field public static final androidx.tv.material3.DrawerState.Companion Companion;
  }

  public static final class DrawerState.Companion {
    method public androidx.compose.runtime.saveable.Saver<androidx.tv.material3.DrawerState,androidx.tv.material3.DrawerValue> getSaver();
    property public final androidx.compose.runtime.saveable.Saver<androidx.tv.material3.DrawerState,androidx.tv.material3.DrawerValue> Saver;
  }

  @SuppressCompatibility @androidx.tv.material3.ExperimentalTvMaterial3Api public enum DrawerValue {
    method public static androidx.tv.material3.DrawerValue valueOf(String value) throws java.lang.IllegalArgumentException, java.lang.NullPointerException;
    method public static androidx.tv.material3.DrawerValue[] values();
    enum_constant public static final androidx.tv.material3.DrawerValue Closed;
    enum_constant public static final androidx.tv.material3.DrawerValue Open;
  }

  @SuppressCompatibility @kotlin.RequiresOptIn(message="This tv-material API is experimental and likely to change or be removed in the future.") @kotlin.annotation.Retention(kotlin.annotation.AnnotationRetention.BINARY) public @interface ExperimentalTvMaterial3Api {
  }

  @SuppressCompatibility @androidx.tv.material3.ExperimentalTvMaterial3Api public final class FilterChipDefaults {
    method @androidx.compose.runtime.Composable @androidx.compose.runtime.ReadOnlyComposable public androidx.tv.material3.SelectableChipBorder border(optional androidx.tv.material3.Border border, optional androidx.tv.material3.Border focusedBorder, optional androidx.tv.material3.Border pressedBorder, optional androidx.tv.material3.Border selectedBorder, optional androidx.tv.material3.Border disabledBorder, optional androidx.tv.material3.Border focusedSelectedBorder, optional androidx.tv.material3.Border focusedDisabledBorder, optional androidx.tv.material3.Border pressedSelectedBorder, optional androidx.tv.material3.Border selectedDisabledBorder, optional androidx.tv.material3.Border focusedSelectedDisabledBorder);
    method @androidx.compose.runtime.Composable @androidx.compose.runtime.ReadOnlyComposable public androidx.tv.material3.SelectableChipColors colors(optional long containerColor, optional long contentColor, optional long focusedContainerColor, optional long focusedContentColor, optional long pressedContainerColor, optional long pressedContentColor, optional long selectedContainerColor, optional long selectedContentColor, optional long disabledContainerColor, optional long disabledContentColor, optional long focusedSelectedContainerColor, optional long focusedSelectedContentColor, optional long pressedSelectedContainerColor, optional long pressedSelectedContentColor);
    method public float getContainerHeight();
    method public androidx.compose.foundation.shape.RoundedCornerShape getContainerShape();
    method public float getIconSize();
    method public androidx.tv.material3.SelectableChipGlow glow(optional androidx.tv.material3.Glow glow, optional androidx.tv.material3.Glow focusedGlow, optional androidx.tv.material3.Glow pressedGlow, optional androidx.tv.material3.Glow selectedGlow, optional androidx.tv.material3.Glow focusedSelectedGlow, optional androidx.tv.material3.Glow pressedSelectedGlow);
    method public androidx.tv.material3.SelectableChipScale scale(optional @FloatRange(from=0.0) float scale, optional @FloatRange(from=0.0) float focusedScale, optional @FloatRange(from=0.0) float pressedScale, optional @FloatRange(from=0.0) float selectedScale, optional @FloatRange(from=0.0) float disabledScale, optional @FloatRange(from=0.0) float focusedSelectedScale, optional @FloatRange(from=0.0) float focusedDisabledScale, optional @FloatRange(from=0.0) float pressedSelectedScale, optional @FloatRange(from=0.0) float selectedDisabledScale, optional @FloatRange(from=0.0) float focusedSelectedDisabledScale);
    method public androidx.tv.material3.SelectableChipShape shape(optional androidx.compose.ui.graphics.Shape shape, optional androidx.compose.ui.graphics.Shape focusedShape, optional androidx.compose.ui.graphics.Shape pressedShape, optional androidx.compose.ui.graphics.Shape selectedShape, optional androidx.compose.ui.graphics.Shape disabledShape, optional androidx.compose.ui.graphics.Shape focusedSelectedShape, optional androidx.compose.ui.graphics.Shape focusedDisabledShape, optional androidx.compose.ui.graphics.Shape pressedSelectedShape, optional androidx.compose.ui.graphics.Shape selectedDisabledShape, optional androidx.compose.ui.graphics.Shape focusedSelectedDisabledShape);
    property public final float ContainerHeight;
    property public final androidx.compose.foundation.shape.RoundedCornerShape ContainerShape;
    property public final float IconSize;
    field public static final androidx.tv.material3.FilterChipDefaults INSTANCE;
  }

  @SuppressCompatibility @androidx.compose.runtime.Immutable @androidx.tv.material3.ExperimentalTvMaterial3Api public final class Glow {
    ctor public Glow(long elevationColor, float elevation);
    method public androidx.tv.material3.Glow copy(optional androidx.compose.ui.graphics.Color? glowColor, optional androidx.compose.ui.unit.Dp? glowElevation);
    method public float getElevation();
    method public long getElevationColor();
    property public final float elevation;
    property public final long elevationColor;
    field public static final androidx.tv.material3.Glow.Companion Companion;
  }

  public static final class Glow.Companion {
    method public androidx.tv.material3.Glow getNone();
    property public final androidx.tv.material3.Glow None;
  }

  @SuppressCompatibility @androidx.tv.material3.ExperimentalTvMaterial3Api public final class IconButtonDefaults {
    method @androidx.compose.runtime.Composable @androidx.compose.runtime.ReadOnlyComposable public androidx.tv.material3.ButtonBorder border(optional androidx.tv.material3.Border border, optional androidx.tv.material3.Border focusedBorder, optional androidx.tv.material3.Border pressedBorder, optional androidx.tv.material3.Border disabledBorder, optional androidx.tv.material3.Border focusedDisabledBorder);
    method @androidx.compose.runtime.Composable @androidx.compose.runtime.ReadOnlyComposable public androidx.tv.material3.ButtonColors colors(optional long containerColor, optional long contentColor, optional long focusedContainerColor, optional long focusedContentColor, optional long pressedContainerColor, optional long pressedContentColor, optional long disabledContainerColor, optional long disabledContentColor);
    method public float getLargeButtonSize();
    method public float getLargeIconSize();
    method public float getMediumButtonSize();
    method public float getMediumIconSize();
    method public float getSmallButtonSize();
    method public float getSmallIconSize();
    method public androidx.tv.material3.ButtonGlow glow(optional androidx.tv.material3.Glow glow, optional androidx.tv.material3.Glow focusedGlow, optional androidx.tv.material3.Glow pressedGlow);
    method public androidx.tv.material3.ButtonScale scale(optional @FloatRange(from=0.0) float scale, optional @FloatRange(from=0.0) float focusedScale, optional @FloatRange(from=0.0) float pressedScale, optional @FloatRange(from=0.0) float disabledScale, optional @FloatRange(from=0.0) float focusedDisabledScale);
    method public androidx.tv.material3.ButtonShape shape(optional androidx.compose.ui.graphics.Shape shape, optional androidx.compose.ui.graphics.Shape focusedShape, optional androidx.compose.ui.graphics.Shape pressedShape, optional androidx.compose.ui.graphics.Shape disabledShape, optional androidx.compose.ui.graphics.Shape focusedDisabledShape);
    property public final float LargeButtonSize;
    property public final float LargeIconSize;
    property public final float MediumButtonSize;
    property public final float MediumIconSize;
    property public final float SmallButtonSize;
    property public final float SmallIconSize;
    field public static final androidx.tv.material3.IconButtonDefaults INSTANCE;
  }

  public final class IconButtonKt {
    method @SuppressCompatibility @androidx.compose.runtime.Composable @androidx.compose.runtime.NonRestartableComposable @androidx.tv.material3.ExperimentalTvMaterial3Api public static void IconButton(kotlin.jvm.functions.Function0<kotlin.Unit> onClick, optional androidx.compose.ui.Modifier modifier, optional kotlin.jvm.functions.Function0<kotlin.Unit>? onLongClick, optional boolean enabled, optional androidx.tv.material3.ButtonScale scale, optional androidx.tv.material3.ButtonGlow glow, optional androidx.tv.material3.ButtonShape shape, optional androidx.tv.material3.ButtonColors colors, optional androidx.tv.material3.ButtonBorder border, optional androidx.compose.foundation.interaction.MutableInteractionSource interactionSource, kotlin.jvm.functions.Function1<? super androidx.compose.foundation.layout.BoxScope,kotlin.Unit> content);
    method @SuppressCompatibility @androidx.compose.runtime.Composable @androidx.compose.runtime.NonRestartableComposable @androidx.tv.material3.ExperimentalTvMaterial3Api public static void OutlinedIconButton(kotlin.jvm.functions.Function0<kotlin.Unit> onClick, optional androidx.compose.ui.Modifier modifier, optional kotlin.jvm.functions.Function0<kotlin.Unit>? onLongClick, optional boolean enabled, optional androidx.tv.material3.ButtonScale scale, optional androidx.tv.material3.ButtonGlow glow, optional androidx.tv.material3.ButtonShape shape, optional androidx.tv.material3.ButtonColors colors, optional androidx.tv.material3.ButtonBorder border, optional androidx.compose.foundation.interaction.MutableInteractionSource interactionSource, kotlin.jvm.functions.Function1<? super androidx.compose.foundation.layout.BoxScope,kotlin.Unit> content);
  }

  public final class IconKt {
    method @SuppressCompatibility @androidx.compose.runtime.Composable @androidx.tv.material3.ExperimentalTvMaterial3Api public static void Icon(androidx.compose.ui.graphics.ImageBitmap bitmap, String? contentDescription, optional androidx.compose.ui.Modifier modifier, optional long tint);
    method @SuppressCompatibility @androidx.compose.runtime.Composable @androidx.tv.material3.ExperimentalTvMaterial3Api public static void Icon(androidx.compose.ui.graphics.painter.Painter painter, String? contentDescription, optional androidx.compose.ui.Modifier modifier, optional long tint);
    method @SuppressCompatibility @androidx.compose.runtime.Composable @androidx.tv.material3.ExperimentalTvMaterial3Api public static void Icon(androidx.compose.ui.graphics.vector.ImageVector imageVector, String? contentDescription, optional androidx.compose.ui.Modifier modifier, optional long tint);
  }

  @SuppressCompatibility @androidx.compose.runtime.Immutable @androidx.tv.material3.ExperimentalTvMaterial3Api public final class ImmersiveListBackgroundScope implements androidx.compose.foundation.layout.BoxScope {
    method @androidx.compose.runtime.Composable public void AnimatedContent(int targetState, optional androidx.compose.ui.Modifier modifier, optional kotlin.jvm.functions.Function1<? super androidx.compose.animation.AnimatedContentTransitionScope<java.lang.Integer>,androidx.compose.animation.ContentTransform> transitionSpec, optional androidx.compose.ui.Alignment contentAlignment, kotlin.jvm.functions.Function2<? super androidx.compose.animation.AnimatedVisibilityScope,? super java.lang.Integer,kotlin.Unit> content);
    method @androidx.compose.runtime.Composable public void AnimatedVisibility(boolean visible, optional androidx.compose.ui.Modifier modifier, optional androidx.compose.animation.EnterTransition enter, optional androidx.compose.animation.ExitTransition exit, optional String label, kotlin.jvm.functions.Function1<? super androidx.compose.animation.AnimatedVisibilityScope,kotlin.Unit> content);
  }

  @SuppressCompatibility @androidx.tv.material3.ExperimentalTvMaterial3Api public final class ImmersiveListDefaults {
    method public androidx.compose.animation.EnterTransition getEnterTransition();
    method public androidx.compose.animation.ExitTransition getExitTransition();
    property public final androidx.compose.animation.EnterTransition EnterTransition;
    property public final androidx.compose.animation.ExitTransition ExitTransition;
    field public static final androidx.tv.material3.ImmersiveListDefaults INSTANCE;
  }

  public final class ImmersiveListKt {
    method @SuppressCompatibility @androidx.compose.runtime.Composable @androidx.tv.material3.ExperimentalTvMaterial3Api public static void ImmersiveList(kotlin.jvm.functions.Function3<? super androidx.tv.material3.ImmersiveListBackgroundScope,? super java.lang.Integer,? super java.lang.Boolean,kotlin.Unit> background, optional androidx.compose.ui.Modifier modifier, optional androidx.compose.ui.Alignment listAlignment, kotlin.jvm.functions.Function1<? super androidx.tv.material3.ImmersiveListScope,kotlin.Unit> list);
  }

  @SuppressCompatibility @androidx.compose.runtime.Immutable @androidx.tv.material3.ExperimentalTvMaterial3Api public final class ImmersiveListScope {
    method public androidx.compose.ui.Modifier immersiveListItem(androidx.compose.ui.Modifier, int index);
  }

  @SuppressCompatibility @androidx.tv.material3.ExperimentalTvMaterial3Api public final class InputChipDefaults {
    method @androidx.compose.runtime.Composable @androidx.compose.runtime.ReadOnlyComposable public androidx.tv.material3.SelectableChipBorder border(boolean hasAvatar, optional androidx.tv.material3.Border border, optional androidx.tv.material3.Border focusedBorder, optional androidx.tv.material3.Border pressedBorder, optional androidx.tv.material3.Border selectedBorder, optional androidx.tv.material3.Border disabledBorder, optional androidx.tv.material3.Border focusedSelectedBorder, optional androidx.tv.material3.Border focusedDisabledBorder, optional androidx.tv.material3.Border pressedSelectedBorder, optional androidx.tv.material3.Border selectedDisabledBorder, optional androidx.tv.material3.Border focusedSelectedDisabledBorder);
    method @androidx.compose.runtime.Composable @androidx.compose.runtime.ReadOnlyComposable public androidx.tv.material3.SelectableChipColors colors(optional long containerColor, optional long contentColor, optional long focusedContainerColor, optional long focusedContentColor, optional long pressedContainerColor, optional long pressedContentColor, optional long selectedContainerColor, optional long selectedContentColor, optional long disabledContainerColor, optional long disabledContentColor, optional long focusedSelectedContainerColor, optional long focusedSelectedContentColor, optional long pressedSelectedContainerColor, optional long pressedSelectedContentColor);
    method public float getAvatarSize();
    method public float getContainerHeight();
    method public androidx.compose.foundation.shape.RoundedCornerShape getContainerShape();
    method public androidx.compose.foundation.shape.RoundedCornerShape getContainerShapeWithAvatar();
    method public float getIconSize();
    method public androidx.tv.material3.SelectableChipGlow glow(optional androidx.tv.material3.Glow glow, optional androidx.tv.material3.Glow focusedGlow, optional androidx.tv.material3.Glow pressedGlow, optional androidx.tv.material3.Glow selectedGlow, optional androidx.tv.material3.Glow focusedSelectedGlow, optional androidx.tv.material3.Glow pressedSelectedGlow);
    method public androidx.tv.material3.SelectableChipScale scale(optional @FloatRange(from=0.0) float scale, optional @FloatRange(from=0.0) float focusedScale, optional @FloatRange(from=0.0) float pressedScale, optional @FloatRange(from=0.0) float selectedScale, optional @FloatRange(from=0.0) float disabledScale, optional @FloatRange(from=0.0) float focusedSelectedScale, optional @FloatRange(from=0.0) float focusedDisabledScale, optional @FloatRange(from=0.0) float pressedSelectedScale, optional @FloatRange(from=0.0) float selectedDisabledScale, optional @FloatRange(from=0.0) float focusedSelectedDisabledScale);
    method public androidx.tv.material3.SelectableChipShape shape(boolean hasAvatar, optional androidx.compose.ui.graphics.Shape shape, optional androidx.compose.ui.graphics.Shape focusedShape, optional androidx.compose.ui.graphics.Shape pressedShape, optional androidx.compose.ui.graphics.Shape selectedShape, optional androidx.compose.ui.graphics.Shape disabledShape, optional androidx.compose.ui.graphics.Shape focusedSelectedShape, optional androidx.compose.ui.graphics.Shape focusedDisabledShape, optional androidx.compose.ui.graphics.Shape pressedSelectedShape, optional androidx.compose.ui.graphics.Shape selectedDisabledShape, optional androidx.compose.ui.graphics.Shape focusedSelectedDisabledShape);
    property public final float AvatarSize;
    property public final float ContainerHeight;
    property public final androidx.compose.foundation.shape.RoundedCornerShape ContainerShape;
    property public final androidx.compose.foundation.shape.RoundedCornerShape ContainerShapeWithAvatar;
    property public final float IconSize;
    field public static final androidx.tv.material3.InputChipDefaults INSTANCE;
  }

  @SuppressCompatibility @androidx.compose.runtime.Immutable @androidx.tv.material3.ExperimentalTvMaterial3Api public final class ListItemBorder {
    ctor public ListItemBorder(androidx.tv.material3.Border border, androidx.tv.material3.Border focusedBorder, androidx.tv.material3.Border pressedBorder, androidx.tv.material3.Border selectedBorder, androidx.tv.material3.Border disabledBorder, androidx.tv.material3.Border focusedSelectedBorder, androidx.tv.material3.Border focusedDisabledBorder, androidx.tv.material3.Border pressedSelectedBorder);
    method public androidx.tv.material3.Border getBorder();
    method public androidx.tv.material3.Border getDisabledBorder();
    method public androidx.tv.material3.Border getFocusedBorder();
    method public androidx.tv.material3.Border getFocusedDisabledBorder();
    method public androidx.tv.material3.Border getFocusedSelectedBorder();
    method public androidx.tv.material3.Border getPressedBorder();
    method public androidx.tv.material3.Border getPressedSelectedBorder();
    method public androidx.tv.material3.Border getSelectedBorder();
    property public final androidx.tv.material3.Border border;
    property public final androidx.tv.material3.Border disabledBorder;
    property public final androidx.tv.material3.Border focusedBorder;
    property public final androidx.tv.material3.Border focusedDisabledBorder;
    property public final androidx.tv.material3.Border focusedSelectedBorder;
    property public final androidx.tv.material3.Border pressedBorder;
    property public final androidx.tv.material3.Border pressedSelectedBorder;
    property public final androidx.tv.material3.Border selectedBorder;
  }

  @SuppressCompatibility @androidx.compose.runtime.Immutable @androidx.tv.material3.ExperimentalTvMaterial3Api public final class ListItemColors {
    ctor public ListItemColors(long containerColor, long contentColor, long focusedContainerColor, long focusedContentColor, long pressedContainerColor, long pressedContentColor, long selectedContainerColor, long selectedContentColor, long disabledContainerColor, long disabledContentColor, long focusedSelectedContainerColor, long focusedSelectedContentColor, long pressedSelectedContainerColor, long pressedSelectedContentColor);
    method public long getContainerColor();
    method public long getContentColor();
    method public long getDisabledContainerColor();
    method public long getDisabledContentColor();
    method public long getFocusedContainerColor();
    method public long getFocusedContentColor();
    method public long getFocusedSelectedContainerColor();
    method public long getFocusedSelectedContentColor();
    method public long getPressedContainerColor();
    method public long getPressedContentColor();
    method public long getPressedSelectedContainerColor();
    method public long getPressedSelectedContentColor();
    method public long getSelectedContainerColor();
    method public long getSelectedContentColor();
    property public final long containerColor;
    property public final long contentColor;
    property public final long disabledContainerColor;
    property public final long disabledContentColor;
    property public final long focusedContainerColor;
    property public final long focusedContentColor;
    property public final long focusedSelectedContainerColor;
    property public final long focusedSelectedContentColor;
    property public final long pressedContainerColor;
    property public final long pressedContentColor;
    property public final long pressedSelectedContainerColor;
    property public final long pressedSelectedContentColor;
    property public final long selectedContainerColor;
    property public final long selectedContentColor;
  }

  @SuppressCompatibility @androidx.tv.material3.ExperimentalTvMaterial3Api public final class ListItemDefaults {
    method @androidx.compose.runtime.Composable @androidx.compose.runtime.ReadOnlyComposable public androidx.tv.material3.ListItemBorder border(optional androidx.tv.material3.Border border, optional androidx.tv.material3.Border focusedBorder, optional androidx.tv.material3.Border pressedBorder, optional androidx.tv.material3.Border selectedBorder, optional androidx.tv.material3.Border disabledBorder, optional androidx.tv.material3.Border focusedSelectedBorder, optional androidx.tv.material3.Border focusedDisabledBorder, optional androidx.tv.material3.Border pressedSelectedBorder);
    method @androidx.compose.runtime.Composable @androidx.compose.runtime.ReadOnlyComposable public androidx.tv.material3.ListItemColors colors(optional long containerColor, optional long contentColor, optional long focusedContainerColor, optional long focusedContentColor, optional long pressedContainerColor, optional long pressedContentColor, optional long selectedContainerColor, optional long selectedContentColor, optional long disabledContainerColor, optional long disabledContentColor, optional long focusedSelectedContainerColor, optional long focusedSelectedContentColor, optional long pressedSelectedContainerColor, optional long pressedSelectedContentColor);
    method @androidx.compose.runtime.Composable @androidx.compose.runtime.ReadOnlyComposable public androidx.tv.material3.Border getFocusedDisabledBorder();
    method public float getIconSize();
    method public float getIconSizeDense();
    method public float getListItemElevation();
    method public androidx.compose.foundation.shape.RoundedCornerShape getListItemShape();
    method public androidx.tv.material3.ListItemGlow glow(optional androidx.tv.material3.Glow glow, optional androidx.tv.material3.Glow focusedGlow, optional androidx.tv.material3.Glow pressedGlow, optional androidx.tv.material3.Glow selectedGlow, optional androidx.tv.material3.Glow focusedSelectedGlow, optional androidx.tv.material3.Glow pressedSelectedGlow);
    method public androidx.tv.material3.ListItemScale scale(optional @FloatRange(from=0.0) float scale, optional @FloatRange(from=0.0) float focusedScale, optional @FloatRange(from=0.0) float pressedScale, optional @FloatRange(from=0.0) float selectedScale, optional @FloatRange(from=0.0) float disabledScale, optional @FloatRange(from=0.0) float focusedSelectedScale, optional @FloatRange(from=0.0) float focusedDisabledScale, optional @FloatRange(from=0.0) float pressedSelectedScale);
    method public androidx.tv.material3.ListItemShape shape(optional androidx.compose.ui.graphics.Shape shape, optional androidx.compose.ui.graphics.Shape focusedShape, optional androidx.compose.ui.graphics.Shape pressedShape, optional androidx.compose.ui.graphics.Shape selectedShape, optional androidx.compose.ui.graphics.Shape disabledShape, optional androidx.compose.ui.graphics.Shape focusedSelectedShape, optional androidx.compose.ui.graphics.Shape focusedDisabledShape, optional androidx.compose.ui.graphics.Shape pressedSelectedShape);
    property @androidx.compose.runtime.Composable @androidx.compose.runtime.ReadOnlyComposable public final androidx.tv.material3.Border FocusedDisabledBorder;
    property public final float IconSize;
    property public final float IconSizeDense;
    property public final float ListItemElevation;
    property public final androidx.compose.foundation.shape.RoundedCornerShape ListItemShape;
    field public static final androidx.tv.material3.ListItemDefaults INSTANCE;
    field public static final float SelectedContinerColorOpacity = 0.4f;
  }

  @SuppressCompatibility @androidx.compose.runtime.Immutable @androidx.tv.material3.ExperimentalTvMaterial3Api public final class ListItemGlow {
    ctor public ListItemGlow(androidx.tv.material3.Glow glow, androidx.tv.material3.Glow focusedGlow, androidx.tv.material3.Glow pressedGlow, androidx.tv.material3.Glow selectedGlow, androidx.tv.material3.Glow focusedSelectedGlow, androidx.tv.material3.Glow pressedSelectedGlow);
    method public androidx.tv.material3.Glow getFocusedGlow();
    method public androidx.tv.material3.Glow getFocusedSelectedGlow();
    method public androidx.tv.material3.Glow getGlow();
    method public androidx.tv.material3.Glow getPressedGlow();
    method public androidx.tv.material3.Glow getPressedSelectedGlow();
    method public androidx.tv.material3.Glow getSelectedGlow();
    property public final androidx.tv.material3.Glow focusedGlow;
    property public final androidx.tv.material3.Glow focusedSelectedGlow;
    property public final androidx.tv.material3.Glow glow;
    property public final androidx.tv.material3.Glow pressedGlow;
    property public final androidx.tv.material3.Glow pressedSelectedGlow;
    property public final androidx.tv.material3.Glow selectedGlow;
  }

  public final class ListItemKt {
    method @SuppressCompatibility @androidx.compose.runtime.Composable @androidx.tv.material3.ExperimentalTvMaterial3Api public static void DenseListItem(boolean selected, kotlin.jvm.functions.Function0<kotlin.Unit> onClick, optional androidx.compose.ui.Modifier modifier, optional boolean enabled, optional kotlin.jvm.functions.Function0<kotlin.Unit>? onLongClick, optional kotlin.jvm.functions.Function0<kotlin.Unit>? overlineContent, optional kotlin.jvm.functions.Function0<kotlin.Unit>? supportingContent, optional kotlin.jvm.functions.Function1<? super androidx.compose.foundation.layout.BoxScope,kotlin.Unit>? leadingContent, optional kotlin.jvm.functions.Function0<kotlin.Unit>? trailingContent, optional float tonalElevation, optional androidx.tv.material3.ListItemShape shape, optional androidx.tv.material3.ListItemColors colors, optional androidx.tv.material3.ListItemScale scale, optional androidx.tv.material3.ListItemBorder border, optional androidx.tv.material3.ListItemGlow glow, optional androidx.compose.foundation.interaction.MutableInteractionSource interactionSource, kotlin.jvm.functions.Function0<kotlin.Unit> headlineContent);
    method @SuppressCompatibility @androidx.compose.runtime.Composable @androidx.tv.material3.ExperimentalTvMaterial3Api public static void ListItem(boolean selected, kotlin.jvm.functions.Function0<kotlin.Unit> onClick, optional androidx.compose.ui.Modifier modifier, optional boolean enabled, optional kotlin.jvm.functions.Function0<kotlin.Unit>? onLongClick, optional kotlin.jvm.functions.Function0<kotlin.Unit>? overlineContent, optional kotlin.jvm.functions.Function0<kotlin.Unit>? supportingContent, optional kotlin.jvm.functions.Function1<? super androidx.compose.foundation.layout.BoxScope,kotlin.Unit>? leadingContent, optional kotlin.jvm.functions.Function0<kotlin.Unit>? trailingContent, optional float tonalElevation, optional androidx.tv.material3.ListItemShape shape, optional androidx.tv.material3.ListItemColors colors, optional androidx.tv.material3.ListItemScale scale, optional androidx.tv.material3.ListItemBorder border, optional androidx.tv.material3.ListItemGlow glow, optional androidx.compose.foundation.interaction.MutableInteractionSource interactionSource, kotlin.jvm.functions.Function0<kotlin.Unit> headlineContent);
  }

  @SuppressCompatibility @androidx.compose.runtime.Immutable @androidx.tv.material3.ExperimentalTvMaterial3Api public final class ListItemScale {
    ctor public ListItemScale(@FloatRange(from=0.0) float scale, @FloatRange(from=0.0) float focusedScale, @FloatRange(from=0.0) float pressedScale, @FloatRange(from=0.0) float selectedScale, @FloatRange(from=0.0) float disabledScale, @FloatRange(from=0.0) float focusedSelectedScale, @FloatRange(from=0.0) float focusedDisabledScale, @FloatRange(from=0.0) float pressedSelectedScale);
    method public float getDisabledScale();
    method public float getFocusedDisabledScale();
    method public float getFocusedScale();
    method public float getFocusedSelectedScale();
    method public float getPressedScale();
    method public float getPressedSelectedScale();
    method public float getScale();
    method public float getSelectedScale();
    property public final float disabledScale;
    property public final float focusedDisabledScale;
    property public final float focusedScale;
    property public final float focusedSelectedScale;
    property public final float pressedScale;
    property public final float pressedSelectedScale;
    property public final float scale;
    property public final float selectedScale;
    field public static final androidx.tv.material3.ListItemScale.Companion Companion;
  }

  public static final class ListItemScale.Companion {
    method public androidx.tv.material3.ListItemScale getNone();
    property public final androidx.tv.material3.ListItemScale None;
  }

  @SuppressCompatibility @androidx.compose.runtime.Immutable @androidx.tv.material3.ExperimentalTvMaterial3Api public final class ListItemShape {
    ctor public ListItemShape(androidx.compose.ui.graphics.Shape shape, androidx.compose.ui.graphics.Shape focusedShape, androidx.compose.ui.graphics.Shape pressedShape, androidx.compose.ui.graphics.Shape selectedShape, androidx.compose.ui.graphics.Shape disabledShape, androidx.compose.ui.graphics.Shape focusedSelectedShape, androidx.compose.ui.graphics.Shape focusedDisabledShape, androidx.compose.ui.graphics.Shape pressedSelectedShape);
    method public androidx.compose.ui.graphics.Shape getDisabledShape();
    method public androidx.compose.ui.graphics.Shape getFocusedDisabledShape();
    method public androidx.compose.ui.graphics.Shape getFocusedSelectedShape();
    method public androidx.compose.ui.graphics.Shape getFocusedShape();
    method public androidx.compose.ui.graphics.Shape getPressedSelectedShape();
    method public androidx.compose.ui.graphics.Shape getPressedShape();
    method public androidx.compose.ui.graphics.Shape getSelectedShape();
    method public androidx.compose.ui.graphics.Shape getShape();
    property public final androidx.compose.ui.graphics.Shape disabledShape;
    property public final androidx.compose.ui.graphics.Shape focusedDisabledShape;
    property public final androidx.compose.ui.graphics.Shape focusedSelectedShape;
    property public final androidx.compose.ui.graphics.Shape focusedShape;
    property public final androidx.compose.ui.graphics.Shape pressedSelectedShape;
    property public final androidx.compose.ui.graphics.Shape pressedShape;
    property public final androidx.compose.ui.graphics.Shape selectedShape;
    property public final androidx.compose.ui.graphics.Shape shape;
  }

  @SuppressCompatibility @androidx.tv.material3.ExperimentalTvMaterial3Api public final class MaterialTheme {
    method @androidx.compose.runtime.Composable @androidx.compose.runtime.ReadOnlyComposable public androidx.tv.material3.ColorScheme getColorScheme();
    method @androidx.compose.runtime.Composable @androidx.compose.runtime.ReadOnlyComposable public androidx.tv.material3.Shapes getShapes();
    method @androidx.compose.runtime.Composable @androidx.compose.runtime.ReadOnlyComposable public androidx.tv.material3.Typography getTypography();
    property @androidx.compose.runtime.Composable @androidx.compose.runtime.ReadOnlyComposable public final androidx.tv.material3.ColorScheme colorScheme;
    property @androidx.compose.runtime.Composable @androidx.compose.runtime.ReadOnlyComposable public final androidx.tv.material3.Shapes shapes;
    property @androidx.compose.runtime.Composable @androidx.compose.runtime.ReadOnlyComposable public final androidx.tv.material3.Typography typography;
    field public static final androidx.tv.material3.MaterialTheme INSTANCE;
  }

  public final class MaterialThemeKt {
    method @SuppressCompatibility @androidx.compose.runtime.Composable @androidx.tv.material3.ExperimentalTvMaterial3Api public static void MaterialTheme(optional androidx.tv.material3.ColorScheme colorScheme, optional androidx.tv.material3.Shapes shapes, optional androidx.tv.material3.Typography typography, kotlin.jvm.functions.Function0<kotlin.Unit> content);
  }

  @SuppressCompatibility @androidx.compose.runtime.Immutable @androidx.tv.material3.ExperimentalTvMaterial3Api public final class NavigationDrawerItemBorder {
    ctor public NavigationDrawerItemBorder(androidx.tv.material3.Border border, androidx.tv.material3.Border focusedBorder, androidx.tv.material3.Border pressedBorder, androidx.tv.material3.Border selectedBorder, androidx.tv.material3.Border disabledBorder, androidx.tv.material3.Border focusedSelectedBorder, androidx.tv.material3.Border focusedDisabledBorder, androidx.tv.material3.Border pressedSelectedBorder);
    method public androidx.tv.material3.Border getBorder();
    method public androidx.tv.material3.Border getDisabledBorder();
    method public androidx.tv.material3.Border getFocusedBorder();
    method public androidx.tv.material3.Border getFocusedDisabledBorder();
    method public androidx.tv.material3.Border getFocusedSelectedBorder();
    method public androidx.tv.material3.Border getPressedBorder();
    method public androidx.tv.material3.Border getPressedSelectedBorder();
    method public androidx.tv.material3.Border getSelectedBorder();
    property public final androidx.tv.material3.Border border;
    property public final androidx.tv.material3.Border disabledBorder;
    property public final androidx.tv.material3.Border focusedBorder;
    property public final androidx.tv.material3.Border focusedDisabledBorder;
    property public final androidx.tv.material3.Border focusedSelectedBorder;
    property public final androidx.tv.material3.Border pressedBorder;
    property public final androidx.tv.material3.Border pressedSelectedBorder;
    property public final androidx.tv.material3.Border selectedBorder;
  }

  @SuppressCompatibility @androidx.compose.runtime.Immutable @androidx.tv.material3.ExperimentalTvMaterial3Api public final class NavigationDrawerItemColors {
    ctor public NavigationDrawerItemColors(long containerColor, long contentColor, long inactiveContentColor, long focusedContainerColor, long focusedContentColor, long pressedContainerColor, long pressedContentColor, long selectedContainerColor, long selectedContentColor, long disabledContainerColor, long disabledContentColor, long disabledInactiveContentColor, long focusedSelectedContainerColor, long focusedSelectedContentColor, long pressedSelectedContainerColor, long pressedSelectedContentColor);
    method public long getContainerColor();
    method public long getContentColor();
    method public long getDisabledContainerColor();
    method public long getDisabledContentColor();
    method public long getDisabledInactiveContentColor();
    method public long getFocusedContainerColor();
    method public long getFocusedContentColor();
    method public long getFocusedSelectedContainerColor();
    method public long getFocusedSelectedContentColor();
    method public long getInactiveContentColor();
    method public long getPressedContainerColor();
    method public long getPressedContentColor();
    method public long getPressedSelectedContainerColor();
    method public long getPressedSelectedContentColor();
    method public long getSelectedContainerColor();
    method public long getSelectedContentColor();
    property public final long containerColor;
    property public final long contentColor;
    property public final long disabledContainerColor;
    property public final long disabledContentColor;
    property public final long disabledInactiveContentColor;
    property public final long focusedContainerColor;
    property public final long focusedContentColor;
    property public final long focusedSelectedContainerColor;
    property public final long focusedSelectedContentColor;
    property public final long inactiveContentColor;
    property public final long pressedContainerColor;
    property public final long pressedContentColor;
    property public final long pressedSelectedContainerColor;
    property public final long pressedSelectedContentColor;
    property public final long selectedContainerColor;
    property public final long selectedContentColor;
  }

  @SuppressCompatibility @androidx.tv.material3.ExperimentalTvMaterial3Api public final class NavigationDrawerItemDefaults {
    method @androidx.compose.runtime.Composable public void TrailingBadge(String text, optional long containerColor, optional long contentColor);
    method @androidx.compose.runtime.Composable @androidx.compose.runtime.ReadOnlyComposable public androidx.tv.material3.NavigationDrawerItemBorder border(optional androidx.tv.material3.Border border, optional androidx.tv.material3.Border focusedBorder, optional androidx.tv.material3.Border pressedBorder, optional androidx.tv.material3.Border selectedBorder, optional androidx.tv.material3.Border disabledBorder, optional androidx.tv.material3.Border focusedSelectedBorder, optional androidx.tv.material3.Border focusedDisabledBorder, optional androidx.tv.material3.Border pressedSelectedBorder);
    method @androidx.compose.runtime.Composable @androidx.compose.runtime.ReadOnlyComposable public androidx.tv.material3.NavigationDrawerItemColors colors(optional long containerColor, optional long contentColor, optional long inactiveContentColor, optional long focusedContainerColor, optional long focusedContentColor, optional long pressedContainerColor, optional long pressedContentColor, optional long selectedContainerColor, optional long selectedContentColor, optional long disabledContainerColor, optional long disabledContentColor, optional long disabledInactiveContentColor, optional long focusedSelectedContainerColor, optional long focusedSelectedContentColor, optional long pressedSelectedContainerColor, optional long pressedSelectedContentColor);
    method public float getCollapsedDrawerItemWidth();
    method public float getContainerHeightOneLine();
    method public float getContainerHeightTwoLine();
    method public androidx.compose.animation.EnterTransition getContentAnimationEnter();
    method public androidx.compose.animation.ExitTransition getContentAnimationExit();
    method @androidx.compose.runtime.Composable @androidx.compose.runtime.ReadOnlyComposable public androidx.tv.material3.Border getDefaultBorder();
    method public float getExpandedDrawerItemWidth();
    method public float getIconSize();
    method public float getNavigationDrawerItemElevation();
    method @androidx.compose.runtime.Composable @androidx.compose.runtime.ReadOnlyComposable public long getTrailingBadgeContainerColor();
    method @androidx.compose.runtime.Composable @androidx.compose.runtime.ReadOnlyComposable public long getTrailingBadgeContentColor();
    method @androidx.compose.runtime.Composable @androidx.compose.runtime.ReadOnlyComposable public androidx.compose.ui.text.TextStyle getTrailingBadgeTextStyle();
    method public androidx.tv.material3.NavigationDrawerItemGlow glow(optional androidx.tv.material3.Glow glow, optional androidx.tv.material3.Glow focusedGlow, optional androidx.tv.material3.Glow pressedGlow, optional androidx.tv.material3.Glow selectedGlow, optional androidx.tv.material3.Glow focusedSelectedGlow, optional androidx.tv.material3.Glow pressedSelectedGlow);
    method public androidx.tv.material3.NavigationDrawerItemScale scale(optional @FloatRange(from=0.0) float scale, optional @FloatRange(from=0.0) float focusedScale, optional @FloatRange(from=0.0) float pressedScale, optional @FloatRange(from=0.0) float selectedScale, optional @FloatRange(from=0.0) float disabledScale, optional @FloatRange(from=0.0) float focusedSelectedScale, optional @FloatRange(from=0.0) float focusedDisabledScale, optional @FloatRange(from=0.0) float pressedSelectedScale);
    method public androidx.tv.material3.NavigationDrawerItemShape shape(optional androidx.compose.ui.graphics.Shape shape, optional androidx.compose.ui.graphics.Shape focusedShape, optional androidx.compose.ui.graphics.Shape pressedShape, optional androidx.compose.ui.graphics.Shape selectedShape, optional androidx.compose.ui.graphics.Shape disabledShape, optional androidx.compose.ui.graphics.Shape focusedSelectedShape, optional androidx.compose.ui.graphics.Shape focusedDisabledShape, optional androidx.compose.ui.graphics.Shape pressedSelectedShape);
    property public final float CollapsedDrawerItemWidth;
    property public final float ContainerHeightOneLine;
    property public final float ContainerHeightTwoLine;
    property public final androidx.compose.animation.EnterTransition ContentAnimationEnter;
    property public final androidx.compose.animation.ExitTransition ContentAnimationExit;
    property @androidx.compose.runtime.Composable @androidx.compose.runtime.ReadOnlyComposable public final androidx.tv.material3.Border DefaultBorder;
    property public final float ExpandedDrawerItemWidth;
    property public final float IconSize;
    property public final float NavigationDrawerItemElevation;
    property @androidx.compose.runtime.Composable @androidx.compose.runtime.ReadOnlyComposable public final long TrailingBadgeContainerColor;
    property @androidx.compose.runtime.Composable @androidx.compose.runtime.ReadOnlyComposable public final long TrailingBadgeContentColor;
    property @androidx.compose.runtime.Composable @androidx.compose.runtime.ReadOnlyComposable public final androidx.compose.ui.text.TextStyle TrailingBadgeTextStyle;
    field public static final androidx.tv.material3.NavigationDrawerItemDefaults INSTANCE;
  }

  @SuppressCompatibility @androidx.compose.runtime.Immutable @androidx.tv.material3.ExperimentalTvMaterial3Api public final class NavigationDrawerItemGlow {
    ctor public NavigationDrawerItemGlow(androidx.tv.material3.Glow glow, androidx.tv.material3.Glow focusedGlow, androidx.tv.material3.Glow pressedGlow, androidx.tv.material3.Glow selectedGlow, androidx.tv.material3.Glow focusedSelectedGlow, androidx.tv.material3.Glow pressedSelectedGlow);
    method public androidx.tv.material3.Glow getFocusedGlow();
    method public androidx.tv.material3.Glow getFocusedSelectedGlow();
    method public androidx.tv.material3.Glow getGlow();
    method public androidx.tv.material3.Glow getPressedGlow();
    method public androidx.tv.material3.Glow getPressedSelectedGlow();
    method public androidx.tv.material3.Glow getSelectedGlow();
    property public final androidx.tv.material3.Glow focusedGlow;
    property public final androidx.tv.material3.Glow focusedSelectedGlow;
    property public final androidx.tv.material3.Glow glow;
    property public final androidx.tv.material3.Glow pressedGlow;
    property public final androidx.tv.material3.Glow pressedSelectedGlow;
    property public final androidx.tv.material3.Glow selectedGlow;
  }

  public final class NavigationDrawerItemKt {
    method @SuppressCompatibility @androidx.compose.runtime.Composable @androidx.tv.material3.ExperimentalTvMaterial3Api public static void NavigationDrawerItem(androidx.tv.material3.NavigationDrawerScope, boolean selected, kotlin.jvm.functions.Function0<kotlin.Unit> onClick, kotlin.jvm.functions.Function0<kotlin.Unit> leadingContent, optional androidx.compose.ui.Modifier modifier, optional boolean enabled, optional kotlin.jvm.functions.Function0<kotlin.Unit>? onLongClick, optional kotlin.jvm.functions.Function0<kotlin.Unit>? supportingContent, optional kotlin.jvm.functions.Function0<kotlin.Unit>? trailingContent, optional float tonalElevation, optional androidx.tv.material3.NavigationDrawerItemShape shape, optional androidx.tv.material3.NavigationDrawerItemColors colors, optional androidx.tv.material3.NavigationDrawerItemScale scale, optional androidx.tv.material3.NavigationDrawerItemBorder border, optional androidx.tv.material3.NavigationDrawerItemGlow glow, optional androidx.compose.foundation.interaction.MutableInteractionSource interactionSource, kotlin.jvm.functions.Function0<kotlin.Unit> content);
  }

  @SuppressCompatibility @androidx.compose.runtime.Immutable @androidx.tv.material3.ExperimentalTvMaterial3Api public final class NavigationDrawerItemScale {
    ctor public NavigationDrawerItemScale(@FloatRange(from=0.0) float scale, @FloatRange(from=0.0) float focusedScale, @FloatRange(from=0.0) float pressedScale, @FloatRange(from=0.0) float selectedScale, @FloatRange(from=0.0) float disabledScale, @FloatRange(from=0.0) float focusedSelectedScale, @FloatRange(from=0.0) float focusedDisabledScale, @FloatRange(from=0.0) float pressedSelectedScale);
    method public float getDisabledScale();
    method public float getFocusedDisabledScale();
    method public float getFocusedScale();
    method public float getFocusedSelectedScale();
    method public float getPressedScale();
    method public float getPressedSelectedScale();
    method public float getScale();
    method public float getSelectedScale();
    property public final float disabledScale;
    property public final float focusedDisabledScale;
    property public final float focusedScale;
    property public final float focusedSelectedScale;
    property public final float pressedScale;
    property public final float pressedSelectedScale;
    property public final float scale;
    property public final float selectedScale;
    field public static final androidx.tv.material3.NavigationDrawerItemScale.Companion Companion;
  }

  public static final class NavigationDrawerItemScale.Companion {
    method public androidx.tv.material3.NavigationDrawerItemScale getNone();
    property public final androidx.tv.material3.NavigationDrawerItemScale None;
  }

  @SuppressCompatibility @androidx.compose.runtime.Immutable @androidx.tv.material3.ExperimentalTvMaterial3Api public final class NavigationDrawerItemShape {
    ctor public NavigationDrawerItemShape(androidx.compose.ui.graphics.Shape shape, androidx.compose.ui.graphics.Shape focusedShape, androidx.compose.ui.graphics.Shape pressedShape, androidx.compose.ui.graphics.Shape selectedShape, androidx.compose.ui.graphics.Shape disabledShape, androidx.compose.ui.graphics.Shape focusedSelectedShape, androidx.compose.ui.graphics.Shape focusedDisabledShape, androidx.compose.ui.graphics.Shape pressedSelectedShape);
    method public androidx.compose.ui.graphics.Shape getDisabledShape();
    method public androidx.compose.ui.graphics.Shape getFocusedDisabledShape();
    method public androidx.compose.ui.graphics.Shape getFocusedSelectedShape();
    method public androidx.compose.ui.graphics.Shape getFocusedShape();
    method public androidx.compose.ui.graphics.Shape getPressedSelectedShape();
    method public androidx.compose.ui.graphics.Shape getPressedShape();
    method public androidx.compose.ui.graphics.Shape getSelectedShape();
    method public androidx.compose.ui.graphics.Shape getShape();
    property public final androidx.compose.ui.graphics.Shape disabledShape;
    property public final androidx.compose.ui.graphics.Shape focusedDisabledShape;
    property public final androidx.compose.ui.graphics.Shape focusedSelectedShape;
    property public final androidx.compose.ui.graphics.Shape focusedShape;
    property public final androidx.compose.ui.graphics.Shape pressedSelectedShape;
    property public final androidx.compose.ui.graphics.Shape pressedShape;
    property public final androidx.compose.ui.graphics.Shape selectedShape;
    property public final androidx.compose.ui.graphics.Shape shape;
  }

  public final class NavigationDrawerKt {
    method @SuppressCompatibility @androidx.compose.runtime.Composable @androidx.tv.material3.ExperimentalTvMaterial3Api public static void ModalNavigationDrawer(kotlin.jvm.functions.Function2<? super androidx.tv.material3.NavigationDrawerScope,? super androidx.tv.material3.DrawerValue,kotlin.Unit> drawerContent, optional androidx.compose.ui.Modifier modifier, optional androidx.tv.material3.DrawerState drawerState, optional androidx.compose.ui.graphics.Brush scrimBrush, kotlin.jvm.functions.Function0<kotlin.Unit> content);
    method @SuppressCompatibility @androidx.compose.runtime.Composable @androidx.tv.material3.ExperimentalTvMaterial3Api public static void NavigationDrawer(kotlin.jvm.functions.Function2<? super androidx.tv.material3.NavigationDrawerScope,? super androidx.tv.material3.DrawerValue,kotlin.Unit> drawerContent, optional androidx.compose.ui.Modifier modifier, optional androidx.tv.material3.DrawerState drawerState, kotlin.jvm.functions.Function0<kotlin.Unit> content);
    method @SuppressCompatibility @androidx.compose.runtime.Composable @androidx.tv.material3.ExperimentalTvMaterial3Api public static androidx.tv.material3.DrawerState rememberDrawerState(androidx.tv.material3.DrawerValue initialValue);
  }

  @SuppressCompatibility @androidx.tv.material3.ExperimentalTvMaterial3Api public interface NavigationDrawerScope {
    method public boolean getHasFocus();
    property public abstract boolean hasFocus;
  }

  @SuppressCompatibility @androidx.compose.runtime.Immutable @androidx.tv.material3.ExperimentalTvMaterial3Api public final class NonInteractiveSurfaceColors {
  }

  @SuppressCompatibility @androidx.tv.material3.ExperimentalTvMaterial3Api public final class NonInteractiveSurfaceDefaults {
    method @androidx.compose.runtime.Composable @androidx.compose.runtime.ReadOnlyComposable public androidx.tv.material3.NonInteractiveSurfaceColors colors(optional long containerColor, optional long contentColor);
    method @androidx.compose.runtime.Composable @androidx.compose.runtime.ReadOnlyComposable public androidx.compose.ui.graphics.Shape getShape();
    property @androidx.compose.runtime.Composable @androidx.compose.runtime.ReadOnlyComposable public final androidx.compose.ui.graphics.Shape shape;
    field public static final androidx.tv.material3.NonInteractiveSurfaceDefaults INSTANCE;
  }

  @SuppressCompatibility @androidx.tv.material3.ExperimentalTvMaterial3Api public final class OutlinedButtonDefaults {
    method @androidx.compose.runtime.Composable @androidx.compose.runtime.ReadOnlyComposable public androidx.tv.material3.ButtonBorder border(optional androidx.tv.material3.Border border, optional androidx.tv.material3.Border focusedBorder, optional androidx.tv.material3.Border pressedBorder, optional androidx.tv.material3.Border disabledBorder, optional androidx.tv.material3.Border focusedDisabledBorder);
    method @androidx.compose.runtime.Composable @androidx.compose.runtime.ReadOnlyComposable public androidx.tv.material3.ButtonColors colors(optional long containerColor, optional long contentColor, optional long focusedContainerColor, optional long focusedContentColor, optional long pressedContainerColor, optional long pressedContentColor, optional long disabledContainerColor, optional long disabledContentColor);
    method public androidx.compose.foundation.layout.PaddingValues getButtonWithIconContentPadding();
    method public androidx.compose.foundation.layout.PaddingValues getContentPadding();
    method public float getIconSize();
    method public float getIconSpacing();
    method public androidx.tv.material3.ButtonGlow glow(optional androidx.tv.material3.Glow glow, optional androidx.tv.material3.Glow focusedGlow, optional androidx.tv.material3.Glow pressedGlow);
    method public androidx.tv.material3.ButtonScale scale(optional @FloatRange(from=0.0) float scale, optional @FloatRange(from=0.0) float focusedScale, optional @FloatRange(from=0.0) float pressedScale, optional @FloatRange(from=0.0) float disabledScale, optional @FloatRange(from=0.0) float focusedDisabledScale);
    method public androidx.tv.material3.ButtonShape shape(optional androidx.compose.ui.graphics.Shape shape, optional androidx.compose.ui.graphics.Shape focusedShape, optional androidx.compose.ui.graphics.Shape pressedShape, optional androidx.compose.ui.graphics.Shape disabledShape, optional androidx.compose.ui.graphics.Shape focusedDisabledShape);
    property public final androidx.compose.foundation.layout.PaddingValues ButtonWithIconContentPadding;
    property public final androidx.compose.foundation.layout.PaddingValues ContentPadding;
    property public final float IconSize;
    property public final float IconSpacing;
    field public static final androidx.tv.material3.OutlinedButtonDefaults INSTANCE;
  }

  @SuppressCompatibility @androidx.tv.material3.ExperimentalTvMaterial3Api public final class OutlinedIconButtonDefaults {
    method @androidx.compose.runtime.Composable @androidx.compose.runtime.ReadOnlyComposable public androidx.tv.material3.ButtonBorder border(optional androidx.tv.material3.Border border, optional androidx.tv.material3.Border focusedBorder, optional androidx.tv.material3.Border pressedBorder, optional androidx.tv.material3.Border disabledBorder, optional androidx.tv.material3.Border focusedDisabledBorder);
    method @androidx.compose.runtime.Composable @androidx.compose.runtime.ReadOnlyComposable public androidx.tv.material3.ButtonColors colors(optional long containerColor, optional long contentColor, optional long focusedContainerColor, optional long focusedContentColor, optional long pressedContainerColor, optional long pressedContentColor, optional long disabledContainerColor, optional long disabledContentColor);
    method public float getLargeButtonSize();
    method public float getLargeIconSize();
    method public float getMediumButtonSize();
    method public float getMediumIconSize();
    method public float getSmallButtonSize();
    method public float getSmallIconSize();
    method public androidx.tv.material3.ButtonGlow glow(optional androidx.tv.material3.Glow glow, optional androidx.tv.material3.Glow focusedGlow, optional androidx.tv.material3.Glow pressedGlow);
    method public androidx.tv.material3.ButtonScale scale(optional @FloatRange(from=0.0) float scale, optional @FloatRange(from=0.0) float focusedScale, optional @FloatRange(from=0.0) float pressedScale, optional @FloatRange(from=0.0) float disabledScale, optional @FloatRange(from=0.0) float focusedDisabledScale);
    method public androidx.tv.material3.ButtonShape shape(optional androidx.compose.ui.graphics.Shape shape, optional androidx.compose.ui.graphics.Shape focusedShape, optional androidx.compose.ui.graphics.Shape pressedShape, optional androidx.compose.ui.graphics.Shape disabledShape, optional androidx.compose.ui.graphics.Shape focusedDisabledShape);
    property public final float LargeButtonSize;
    property public final float LargeIconSize;
    property public final float MediumButtonSize;
    property public final float MediumIconSize;
    property public final float SmallButtonSize;
    property public final float SmallIconSize;
    field public static final androidx.tv.material3.OutlinedIconButtonDefaults INSTANCE;
  }

  @SuppressCompatibility @androidx.compose.runtime.Immutable @androidx.tv.material3.ExperimentalTvMaterial3Api public final class RadioButtonColors {
  }

  @SuppressCompatibility @androidx.tv.material3.ExperimentalTvMaterial3Api public final class RadioButtonDefaults {
    method @androidx.compose.runtime.Composable public androidx.tv.material3.RadioButtonColors colors(optional long selectedColor, optional long unselectedColor, optional long disabledSelectedColor, optional long disabledUnselectedColor);
    field public static final androidx.tv.material3.RadioButtonDefaults INSTANCE;
  }

  public final class RadioButtonKt {
    method @SuppressCompatibility @androidx.compose.runtime.Composable @androidx.tv.material3.ExperimentalTvMaterial3Api public static void RadioButton(boolean selected, kotlin.jvm.functions.Function0<kotlin.Unit>? onClick, optional androidx.compose.ui.Modifier modifier, optional boolean enabled, optional androidx.tv.material3.RadioButtonColors colors, optional androidx.compose.foundation.interaction.MutableInteractionSource interactionSource);
  }

  @SuppressCompatibility @androidx.tv.material3.ExperimentalTvMaterial3Api public sealed interface ScrollPauseHandle {
    method public void resumeAutoScroll();
  }

  @SuppressCompatibility @androidx.compose.runtime.Immutable @androidx.tv.material3.ExperimentalTvMaterial3Api public final class SelectableChipBorder {
  }

  @SuppressCompatibility @androidx.compose.runtime.Immutable @androidx.tv.material3.ExperimentalTvMaterial3Api public final class SelectableChipColors {
  }

  @SuppressCompatibility @androidx.compose.runtime.Immutable @androidx.tv.material3.ExperimentalTvMaterial3Api public final class SelectableChipGlow {
  }

  @SuppressCompatibility @androidx.compose.runtime.Immutable @androidx.tv.material3.ExperimentalTvMaterial3Api public final class SelectableChipScale {
    field public static final androidx.tv.material3.SelectableChipScale.Companion Companion;
  }

  public static final class SelectableChipScale.Companion {
    method public androidx.tv.material3.SelectableChipScale getNone();
    property public final androidx.tv.material3.SelectableChipScale None;
  }

  @SuppressCompatibility @androidx.compose.runtime.Immutable @androidx.tv.material3.ExperimentalTvMaterial3Api public final class SelectableChipShape {
  }

  @SuppressCompatibility @androidx.tv.material3.ExperimentalTvMaterial3Api public final class ShapeDefaults {
    method public androidx.compose.foundation.shape.CornerBasedShape getExtraLarge();
    method public androidx.compose.foundation.shape.CornerBasedShape getExtraSmall();
    method public androidx.compose.foundation.shape.CornerBasedShape getLarge();
    method public androidx.compose.foundation.shape.CornerBasedShape getMedium();
    method public androidx.compose.foundation.shape.CornerBasedShape getSmall();
    property public final androidx.compose.foundation.shape.CornerBasedShape ExtraLarge;
    property public final androidx.compose.foundation.shape.CornerBasedShape ExtraSmall;
    property public final androidx.compose.foundation.shape.CornerBasedShape Large;
    property public final androidx.compose.foundation.shape.CornerBasedShape Medium;
    property public final androidx.compose.foundation.shape.CornerBasedShape Small;
    field public static final androidx.tv.material3.ShapeDefaults INSTANCE;
  }

  @SuppressCompatibility @androidx.compose.runtime.Immutable @androidx.tv.material3.ExperimentalTvMaterial3Api public final class Shapes {
    ctor public Shapes(optional androidx.compose.foundation.shape.CornerBasedShape extraSmall, optional androidx.compose.foundation.shape.CornerBasedShape small, optional androidx.compose.foundation.shape.CornerBasedShape medium, optional androidx.compose.foundation.shape.CornerBasedShape large, optional androidx.compose.foundation.shape.CornerBasedShape extraLarge);
    method public androidx.tv.material3.Shapes copy(optional androidx.compose.foundation.shape.CornerBasedShape extraSmall, optional androidx.compose.foundation.shape.CornerBasedShape small, optional androidx.compose.foundation.shape.CornerBasedShape medium, optional androidx.compose.foundation.shape.CornerBasedShape large, optional androidx.compose.foundation.shape.CornerBasedShape extraLarge);
    method public androidx.compose.foundation.shape.CornerBasedShape getExtraLarge();
    method public androidx.compose.foundation.shape.CornerBasedShape getExtraSmall();
    method public androidx.compose.foundation.shape.CornerBasedShape getLarge();
    method public androidx.compose.foundation.shape.CornerBasedShape getMedium();
    method public androidx.compose.foundation.shape.CornerBasedShape getSmall();
    property public final androidx.compose.foundation.shape.CornerBasedShape extraLarge;
    property public final androidx.compose.foundation.shape.CornerBasedShape extraSmall;
    property public final androidx.compose.foundation.shape.CornerBasedShape large;
    property public final androidx.compose.foundation.shape.CornerBasedShape medium;
    property public final androidx.compose.foundation.shape.CornerBasedShape small;
  }

  @SuppressCompatibility @androidx.tv.material3.ExperimentalTvMaterial3Api public final class SuggestionChipDefaults {
    method @androidx.compose.runtime.Composable @androidx.compose.runtime.ReadOnlyComposable public androidx.tv.material3.ClickableChipBorder border(optional androidx.tv.material3.Border border, optional androidx.tv.material3.Border focusedBorder, optional androidx.tv.material3.Border pressedBorder, optional androidx.tv.material3.Border disabledBorder, optional androidx.tv.material3.Border focusedDisabledBorder);
    method @androidx.compose.runtime.Composable @androidx.compose.runtime.ReadOnlyComposable public androidx.tv.material3.ClickableChipColors colors(optional long containerColor, optional long contentColor, optional long focusedContainerColor, optional long focusedContentColor, optional long pressedContainerColor, optional long pressedContentColor, optional long disabledContainerColor, optional long disabledContentColor);
    method public float getContainerHeight();
    method public androidx.compose.foundation.shape.RoundedCornerShape getContainerShape();
    method public androidx.tv.material3.ClickableChipGlow glow(optional androidx.tv.material3.Glow glow, optional androidx.tv.material3.Glow focusedGlow, optional androidx.tv.material3.Glow pressedGlow);
    method public androidx.tv.material3.ClickableChipScale scale(optional @FloatRange(from=0.0) float scale, optional @FloatRange(from=0.0) float focusedScale, optional @FloatRange(from=0.0) float pressedScale, optional @FloatRange(from=0.0) float disabledScale, optional @FloatRange(from=0.0) float focusedDisabledScale);
    method public androidx.tv.material3.ClickableChipShape shape(optional androidx.compose.ui.graphics.Shape shape, optional androidx.compose.ui.graphics.Shape focusedShape, optional androidx.compose.ui.graphics.Shape pressedShape, optional androidx.compose.ui.graphics.Shape disabledShape, optional androidx.compose.ui.graphics.Shape focusedDisabledShape);
    property public final float ContainerHeight;
    property public final androidx.compose.foundation.shape.RoundedCornerShape ContainerShape;
    field public static final androidx.tv.material3.SuggestionChipDefaults INSTANCE;
  }

  public final class SurfaceKt {
    method @SuppressCompatibility @androidx.compose.runtime.Composable @androidx.compose.runtime.NonRestartableComposable @androidx.tv.material3.ExperimentalTvMaterial3Api public static void Surface(optional androidx.compose.ui.Modifier modifier, optional float tonalElevation, optional androidx.compose.ui.graphics.Shape shape, optional androidx.tv.material3.NonInteractiveSurfaceColors colors, optional androidx.tv.material3.Border border, optional androidx.tv.material3.Glow glow, kotlin.jvm.functions.Function1<? super androidx.compose.foundation.layout.BoxScope,kotlin.Unit> content);
    method @SuppressCompatibility @androidx.compose.runtime.Composable @androidx.tv.material3.ExperimentalTvMaterial3Api public static void Surface(boolean checked, kotlin.jvm.functions.Function1<? super java.lang.Boolean,kotlin.Unit> onCheckedChange, optional androidx.compose.ui.Modifier modifier, optional boolean enabled, optional kotlin.jvm.functions.Function0<kotlin.Unit>? onLongClick, optional float tonalElevation, optional androidx.tv.material3.ToggleableSurfaceShape shape, optional androidx.tv.material3.ToggleableSurfaceColors colors, optional androidx.tv.material3.ToggleableSurfaceScale scale, optional androidx.tv.material3.ToggleableSurfaceBorder border, optional androidx.tv.material3.ToggleableSurfaceGlow glow, optional androidx.compose.foundation.interaction.MutableInteractionSource interactionSource, kotlin.jvm.functions.Function1<? super androidx.compose.foundation.layout.BoxScope,kotlin.Unit> content);
    method @SuppressCompatibility @androidx.compose.runtime.Composable @androidx.tv.material3.ExperimentalTvMaterial3Api public static void Surface(kotlin.jvm.functions.Function0<kotlin.Unit> onClick, optional androidx.compose.ui.Modifier modifier, optional kotlin.jvm.functions.Function0<kotlin.Unit>? onLongClick, optional boolean enabled, optional float tonalElevation, optional androidx.tv.material3.ClickableSurfaceShape shape, optional androidx.tv.material3.ClickableSurfaceColors colors, optional androidx.tv.material3.ClickableSurfaceScale scale, optional androidx.tv.material3.ClickableSurfaceBorder border, optional androidx.tv.material3.ClickableSurfaceGlow glow, optional androidx.compose.foundation.interaction.MutableInteractionSource interactionSource, kotlin.jvm.functions.Function1<? super androidx.compose.foundation.layout.BoxScope,kotlin.Unit> content);
    method @SuppressCompatibility @androidx.tv.material3.ExperimentalTvMaterial3Api public static androidx.compose.runtime.ProvidableCompositionLocal<androidx.compose.ui.unit.Dp> getLocalAbsoluteTonalElevation();
    property @SuppressCompatibility @androidx.tv.material3.ExperimentalTvMaterial3Api public static final androidx.compose.runtime.ProvidableCompositionLocal<androidx.compose.ui.unit.Dp> LocalAbsoluteTonalElevation;
  }

  @SuppressCompatibility @androidx.compose.runtime.Immutable @androidx.tv.material3.ExperimentalTvMaterial3Api public final class SwitchColors {
  }

  @SuppressCompatibility @androidx.tv.material3.ExperimentalTvMaterial3Api public final class SwitchDefaults {
    method @androidx.compose.runtime.Composable public androidx.tv.material3.SwitchColors colors(optional long checkedThumbColor, optional long checkedTrackColor, optional long checkedBorderColor, optional long checkedIconColor, optional long uncheckedThumbColor, optional long uncheckedTrackColor, optional long uncheckedBorderColor, optional long uncheckedIconColor, optional long disabledCheckedThumbColor, optional long disabledCheckedTrackColor, optional long disabledCheckedBorderColor, optional long disabledCheckedIconColor, optional long disabledUncheckedThumbColor, optional long disabledUncheckedTrackColor, optional long disabledUncheckedBorderColor, optional long disabledUncheckedIconColor);
    method public float getIconSize();
    property public final float IconSize;
    field public static final androidx.tv.material3.SwitchDefaults INSTANCE;
  }

  public final class SwitchKt {
    method @SuppressCompatibility @androidx.compose.runtime.Composable @androidx.tv.material3.ExperimentalTvMaterial3Api public static void Switch(boolean checked, kotlin.jvm.functions.Function1<? super java.lang.Boolean,kotlin.Unit>? onCheckedChange, optional androidx.compose.ui.Modifier modifier, optional kotlin.jvm.functions.Function0<kotlin.Unit>? thumbContent, optional boolean enabled, optional androidx.tv.material3.SwitchColors colors, optional androidx.compose.foundation.interaction.MutableInteractionSource interactionSource);
  }

  @SuppressCompatibility @androidx.tv.material3.ExperimentalTvMaterial3Api public final class TabColors {
  }

  @SuppressCompatibility @androidx.tv.material3.ExperimentalTvMaterial3Api public final class TabDefaults {
    method @androidx.compose.runtime.Composable public androidx.tv.material3.TabColors pillIndicatorTabColors(optional long contentColor, optional long inactiveContentColor, optional long selectedContentColor, optional long focusedContentColor, optional long focusedSelectedContentColor, optional long disabledContentColor, optional long disabledInactiveContentColor, optional long disabledSelectedContentColor);
    method @androidx.compose.runtime.Composable public androidx.tv.material3.TabColors underlinedIndicatorTabColors(optional long contentColor, optional long inactiveContentColor, optional long selectedContentColor, optional long focusedContentColor, optional long focusedSelectedContentColor, optional long disabledContentColor, optional long disabledInactiveContentColor, optional long disabledSelectedContentColor);
    field public static final androidx.tv.material3.TabDefaults INSTANCE;
  }

  public final class TabKt {
    method @SuppressCompatibility @androidx.compose.runtime.Composable @androidx.tv.material3.ExperimentalTvMaterial3Api public static void Tab(androidx.tv.material3.TabRowScope, boolean selected, kotlin.jvm.functions.Function0<kotlin.Unit> onFocus, optional androidx.compose.ui.Modifier modifier, optional kotlin.jvm.functions.Function0<kotlin.Unit> onClick, optional boolean enabled, optional androidx.tv.material3.TabColors colors, optional androidx.compose.foundation.interaction.MutableInteractionSource interactionSource, kotlin.jvm.functions.Function1<? super androidx.compose.foundation.layout.RowScope,kotlin.Unit> content);
  }

  @SuppressCompatibility @androidx.tv.material3.ExperimentalTvMaterial3Api public final class TabRowDefaults {
    method @androidx.compose.runtime.Composable public void PillIndicator(androidx.compose.ui.unit.DpRect currentTabPosition, boolean doesTabRowHaveFocus, optional androidx.compose.ui.Modifier modifier, optional long activeColor, optional long inactiveColor);
    method @androidx.compose.runtime.Composable public void TabSeparator();
    method @androidx.compose.runtime.Composable public void UnderlinedIndicator(androidx.compose.ui.unit.DpRect currentTabPosition, boolean doesTabRowHaveFocus, optional androidx.compose.ui.Modifier modifier, optional long activeColor, optional long inactiveColor);
    method @androidx.compose.runtime.Composable public long contentColor();
    method public long getContainerColor();
    property public final long ContainerColor;
    field public static final androidx.tv.material3.TabRowDefaults INSTANCE;
  }

  public final class TabRowKt {
    method @SuppressCompatibility @androidx.compose.runtime.Composable @androidx.tv.material3.ExperimentalTvMaterial3Api public static void TabRow(int selectedTabIndex, optional androidx.compose.ui.Modifier modifier, optional long containerColor, optional long contentColor, optional kotlin.jvm.functions.Function0<kotlin.Unit> separator, optional kotlin.jvm.functions.Function2<? super java.util.List<androidx.compose.ui.unit.DpRect>,? super java.lang.Boolean,kotlin.Unit> indicator, kotlin.jvm.functions.Function1<? super androidx.tv.material3.TabRowScope,kotlin.Unit> tabs);
  }

  @SuppressCompatibility @androidx.tv.material3.ExperimentalTvMaterial3Api public interface TabRowScope {
    method public boolean getHasFocus();
    property public abstract boolean hasFocus;
  }

  public final class TextKt {
    method @SuppressCompatibility @androidx.compose.runtime.Composable @androidx.tv.material3.ExperimentalTvMaterial3Api public static void ProvideTextStyle(androidx.compose.ui.text.TextStyle value, kotlin.jvm.functions.Function0<kotlin.Unit> content);
    method @SuppressCompatibility @androidx.compose.runtime.Composable @androidx.tv.material3.ExperimentalTvMaterial3Api public static void Text(androidx.compose.ui.text.AnnotatedString text, optional androidx.compose.ui.Modifier modifier, optional long color, optional long fontSize, optional androidx.compose.ui.text.font.FontStyle? fontStyle, optional androidx.compose.ui.text.font.FontWeight? fontWeight, optional androidx.compose.ui.text.font.FontFamily? fontFamily, optional long letterSpacing, optional androidx.compose.ui.text.style.TextDecoration? textDecoration, optional int textAlign, optional long lineHeight, optional int overflow, optional boolean softWrap, optional int maxLines, optional java.util.Map<java.lang.String,androidx.compose.foundation.text.InlineTextContent> inlineContent, optional kotlin.jvm.functions.Function1<? super androidx.compose.ui.text.TextLayoutResult,kotlin.Unit> onTextLayout, optional androidx.compose.ui.text.TextStyle style);
    method @SuppressCompatibility @androidx.compose.runtime.Composable @androidx.tv.material3.ExperimentalTvMaterial3Api public static void Text(String text, optional androidx.compose.ui.Modifier modifier, optional long color, optional long fontSize, optional androidx.compose.ui.text.font.FontStyle? fontStyle, optional androidx.compose.ui.text.font.FontWeight? fontWeight, optional androidx.compose.ui.text.font.FontFamily? fontFamily, optional long letterSpacing, optional androidx.compose.ui.text.style.TextDecoration? textDecoration, optional int textAlign, optional long lineHeight, optional int overflow, optional boolean softWrap, optional int maxLines, optional kotlin.jvm.functions.Function1<? super androidx.compose.ui.text.TextLayoutResult,kotlin.Unit> onTextLayout, optional androidx.compose.ui.text.TextStyle style);
    method @SuppressCompatibility @androidx.tv.material3.ExperimentalTvMaterial3Api public static androidx.compose.runtime.ProvidableCompositionLocal<androidx.compose.ui.text.TextStyle> getLocalTextStyle();
    property @SuppressCompatibility @androidx.tv.material3.ExperimentalTvMaterial3Api public static final androidx.compose.runtime.ProvidableCompositionLocal<androidx.compose.ui.text.TextStyle> LocalTextStyle;
  }

  @SuppressCompatibility @androidx.compose.runtime.Immutable @androidx.tv.material3.ExperimentalTvMaterial3Api public final class ToggleableSurfaceBorder {
  }

  @SuppressCompatibility @androidx.compose.runtime.Immutable @androidx.tv.material3.ExperimentalTvMaterial3Api public final class ToggleableSurfaceColors {
  }

  @SuppressCompatibility @androidx.tv.material3.ExperimentalTvMaterial3Api public final class ToggleableSurfaceDefaults {
    method public androidx.tv.material3.ToggleableSurfaceBorder border(optional androidx.tv.material3.Border border, optional androidx.tv.material3.Border focusedBorder, optional androidx.tv.material3.Border pressedBorder, optional androidx.tv.material3.Border selectedBorder, optional androidx.tv.material3.Border disabledBorder, optional androidx.tv.material3.Border focusedSelectedBorder, optional androidx.tv.material3.Border focusedDisabledBorder, optional androidx.tv.material3.Border pressedSelectedBorder, optional androidx.tv.material3.Border selectedDisabledBorder, optional androidx.tv.material3.Border focusedSelectedDisabledBorder);
    method @androidx.compose.runtime.Composable @androidx.compose.runtime.ReadOnlyComposable public androidx.tv.material3.ToggleableSurfaceColors colors(optional long containerColor, optional long contentColor, optional long focusedContainerColor, optional long focusedContentColor, optional long pressedContainerColor, optional long pressedContentColor, optional long selectedContainerColor, optional long selectedContentColor, optional long disabledContainerColor, optional long disabledContentColor, optional long focusedSelectedContainerColor, optional long focusedSelectedContentColor, optional long pressedSelectedContainerColor, optional long pressedSelectedContentColor);
    method public androidx.tv.material3.ToggleableSurfaceGlow glow(optional androidx.tv.material3.Glow glow, optional androidx.tv.material3.Glow focusedGlow, optional androidx.tv.material3.Glow pressedGlow, optional androidx.tv.material3.Glow selectedGlow, optional androidx.tv.material3.Glow focusedSelectedGlow, optional androidx.tv.material3.Glow pressedSelectedGlow);
    method public androidx.tv.material3.ToggleableSurfaceScale scale(optional float scale, optional float focusedScale, optional float pressedScale, optional float selectedScale, optional float disabledScale, optional float focusedSelectedScale, optional float focusedDisabledScale, optional float pressedSelectedScale, optional float selectedDisabledScale, optional float focusedSelectedDisabledScale);
    method @androidx.compose.runtime.Composable @androidx.compose.runtime.ReadOnlyComposable public androidx.tv.material3.ToggleableSurfaceShape shape(optional androidx.compose.ui.graphics.Shape shape, optional androidx.compose.ui.graphics.Shape focusedShape, optional androidx.compose.ui.graphics.Shape pressedShape, optional androidx.compose.ui.graphics.Shape selectedShape, optional androidx.compose.ui.graphics.Shape disabledShape, optional androidx.compose.ui.graphics.Shape focusedSelectedShape, optional androidx.compose.ui.graphics.Shape focusedDisabledShape, optional androidx.compose.ui.graphics.Shape pressedSelectedShape, optional androidx.compose.ui.graphics.Shape selectedDisabledShape, optional androidx.compose.ui.graphics.Shape focusedSelectedDisabledShape);
    field public static final androidx.tv.material3.ToggleableSurfaceDefaults INSTANCE;
  }

  @SuppressCompatibility @androidx.compose.runtime.Immutable @androidx.tv.material3.ExperimentalTvMaterial3Api public final class ToggleableSurfaceGlow {
  }

  @SuppressCompatibility @androidx.compose.runtime.Immutable @androidx.tv.material3.ExperimentalTvMaterial3Api public final class ToggleableSurfaceScale {
    field public static final androidx.tv.material3.ToggleableSurfaceScale.Companion Companion;
  }

  public static final class ToggleableSurfaceScale.Companion {
    method public androidx.tv.material3.ToggleableSurfaceScale getNone();
    property public final androidx.tv.material3.ToggleableSurfaceScale None;
  }

  @SuppressCompatibility @androidx.compose.runtime.Immutable @androidx.tv.material3.ExperimentalTvMaterial3Api public final class ToggleableSurfaceShape {
  }

  @SuppressCompatibility @androidx.compose.runtime.Immutable @androidx.tv.material3.ExperimentalTvMaterial3Api public final class Typography {
    ctor public Typography(optional androidx.compose.ui.text.TextStyle displayLarge, optional androidx.compose.ui.text.TextStyle displayMedium, optional androidx.compose.ui.text.TextStyle displaySmall, optional androidx.compose.ui.text.TextStyle headlineLarge, optional androidx.compose.ui.text.TextStyle headlineMedium, optional androidx.compose.ui.text.TextStyle headlineSmall, optional androidx.compose.ui.text.TextStyle titleLarge, optional androidx.compose.ui.text.TextStyle titleMedium, optional androidx.compose.ui.text.TextStyle titleSmall, optional androidx.compose.ui.text.TextStyle bodyLarge, optional androidx.compose.ui.text.TextStyle bodyMedium, optional androidx.compose.ui.text.TextStyle bodySmall, optional androidx.compose.ui.text.TextStyle labelLarge, optional androidx.compose.ui.text.TextStyle labelMedium, optional androidx.compose.ui.text.TextStyle labelSmall);
    method public androidx.tv.material3.Typography copy(optional androidx.compose.ui.text.TextStyle displayLarge, optional androidx.compose.ui.text.TextStyle displayMedium, optional androidx.compose.ui.text.TextStyle displaySmall, optional androidx.compose.ui.text.TextStyle headlineLarge, optional androidx.compose.ui.text.TextStyle headlineMedium, optional androidx.compose.ui.text.TextStyle headlineSmall, optional androidx.compose.ui.text.TextStyle titleLarge, optional androidx.compose.ui.text.TextStyle titleMedium, optional androidx.compose.ui.text.TextStyle titleSmall, optional androidx.compose.ui.text.TextStyle bodyLarge, optional androidx.compose.ui.text.TextStyle bodyMedium, optional androidx.compose.ui.text.TextStyle bodySmall, optional androidx.compose.ui.text.TextStyle labelLarge, optional androidx.compose.ui.text.TextStyle labelMedium, optional androidx.compose.ui.text.TextStyle labelSmall);
    method public androidx.compose.ui.text.TextStyle getBodyLarge();
    method public androidx.compose.ui.text.TextStyle getBodyMedium();
    method public androidx.compose.ui.text.TextStyle getBodySmall();
    method public androidx.compose.ui.text.TextStyle getDisplayLarge();
    method public androidx.compose.ui.text.TextStyle getDisplayMedium();
    method public androidx.compose.ui.text.TextStyle getDisplaySmall();
    method public androidx.compose.ui.text.TextStyle getHeadlineLarge();
    method public androidx.compose.ui.text.TextStyle getHeadlineMedium();
    method public androidx.compose.ui.text.TextStyle getHeadlineSmall();
    method public androidx.compose.ui.text.TextStyle getLabelLarge();
    method public androidx.compose.ui.text.TextStyle getLabelMedium();
    method public androidx.compose.ui.text.TextStyle getLabelSmall();
    method public androidx.compose.ui.text.TextStyle getTitleLarge();
    method public androidx.compose.ui.text.TextStyle getTitleMedium();
    method public androidx.compose.ui.text.TextStyle getTitleSmall();
    property public final androidx.compose.ui.text.TextStyle bodyLarge;
    property public final androidx.compose.ui.text.TextStyle bodyMedium;
    property public final androidx.compose.ui.text.TextStyle bodySmall;
    property public final androidx.compose.ui.text.TextStyle displayLarge;
    property public final androidx.compose.ui.text.TextStyle displayMedium;
    property public final androidx.compose.ui.text.TextStyle displaySmall;
    property public final androidx.compose.ui.text.TextStyle headlineLarge;
    property public final androidx.compose.ui.text.TextStyle headlineMedium;
    property public final androidx.compose.ui.text.TextStyle headlineSmall;
    property public final androidx.compose.ui.text.TextStyle labelLarge;
    property public final androidx.compose.ui.text.TextStyle labelMedium;
    property public final androidx.compose.ui.text.TextStyle labelSmall;
    property public final androidx.compose.ui.text.TextStyle titleLarge;
    property public final androidx.compose.ui.text.TextStyle titleMedium;
    property public final androidx.compose.ui.text.TextStyle titleSmall;
  }

  @SuppressCompatibility @androidx.compose.runtime.Immutable @androidx.tv.material3.ExperimentalTvMaterial3Api public final class WideButtonContentColor {
  }

  @SuppressCompatibility @androidx.tv.material3.ExperimentalTvMaterial3Api public final class WideButtonDefaults {
    method @androidx.compose.runtime.Composable public void Background(boolean enabled, androidx.compose.foundation.interaction.MutableInteractionSource interactionSource);
    method @androidx.compose.runtime.Composable @androidx.compose.runtime.ReadOnlyComposable public androidx.tv.material3.ButtonBorder border(optional androidx.tv.material3.Border border, optional androidx.tv.material3.Border focusedBorder, optional androidx.tv.material3.Border pressedBorder, optional androidx.tv.material3.Border disabledBorder, optional androidx.tv.material3.Border focusedDisabledBorder);
    method @androidx.compose.runtime.Composable @androidx.compose.runtime.ReadOnlyComposable public androidx.tv.material3.WideButtonContentColor contentColor(optional long color, optional long focusedColor, optional long pressedColor, optional long disabledColor);
    method public androidx.tv.material3.ButtonGlow glow(optional androidx.tv.material3.Glow glow, optional androidx.tv.material3.Glow focusedGlow, optional androidx.tv.material3.Glow pressedGlow);
    method public androidx.tv.material3.ButtonScale scale(optional @FloatRange(from=0.0) float scale, optional @FloatRange(from=0.0) float focusedScale, optional @FloatRange(from=0.0) float pressedScale, optional @FloatRange(from=0.0) float disabledScale, optional @FloatRange(from=0.0) float focusedDisabledScale);
    method public androidx.tv.material3.ButtonShape shape(optional androidx.compose.ui.graphics.Shape shape, optional androidx.compose.ui.graphics.Shape focusedShape, optional androidx.compose.ui.graphics.Shape pressedShape, optional androidx.compose.ui.graphics.Shape disabledShape, optional androidx.compose.ui.graphics.Shape focusedDisabledShape);
    field public static final androidx.tv.material3.WideButtonDefaults INSTANCE;
  }

  public final class WideButtonKt {
    method @SuppressCompatibility @androidx.compose.runtime.Composable @androidx.compose.runtime.NonRestartableComposable @androidx.tv.material3.ExperimentalTvMaterial3Api public static void WideButton(kotlin.jvm.functions.Function0<kotlin.Unit> onClick, optional androidx.compose.ui.Modifier modifier, optional kotlin.jvm.functions.Function0<kotlin.Unit>? onLongClick, optional boolean enabled, optional androidx.compose.foundation.interaction.MutableInteractionSource interactionSource, optional kotlin.jvm.functions.Function0<kotlin.Unit> background, optional androidx.tv.material3.ButtonScale scale, optional androidx.tv.material3.ButtonGlow glow, optional androidx.tv.material3.ButtonShape shape, optional androidx.tv.material3.WideButtonContentColor contentColor, optional float tonalElevation, optional androidx.tv.material3.ButtonBorder border, optional androidx.compose.foundation.layout.PaddingValues contentPadding, kotlin.jvm.functions.Function1<? super androidx.compose.foundation.layout.RowScope,kotlin.Unit> content);
    method @SuppressCompatibility @androidx.compose.runtime.Composable @androidx.compose.runtime.NonRestartableComposable @androidx.tv.material3.ExperimentalTvMaterial3Api public static void WideButton(kotlin.jvm.functions.Function0<kotlin.Unit> onClick, kotlin.jvm.functions.Function0<kotlin.Unit> title, optional androidx.compose.ui.Modifier modifier, optional kotlin.jvm.functions.Function0<kotlin.Unit>? onLongClick, optional boolean enabled, optional kotlin.jvm.functions.Function0<kotlin.Unit>? icon, optional kotlin.jvm.functions.Function0<kotlin.Unit>? subtitle, optional androidx.compose.foundation.interaction.MutableInteractionSource interactionSource, optional kotlin.jvm.functions.Function0<kotlin.Unit> background, optional androidx.tv.material3.ButtonScale scale, optional androidx.tv.material3.ButtonGlow glow, optional androidx.tv.material3.ButtonShape shape, optional androidx.tv.material3.WideButtonContentColor contentColor, optional float tonalElevation, optional androidx.tv.material3.ButtonBorder border, optional androidx.compose.foundation.layout.PaddingValues contentPadding);
  }

}
<|MERGE_RESOLUTION|>--- conflicted
+++ resolved
@@ -155,43 +155,6 @@
   }
 
   public static final class CarouselState.Companion {
-<<<<<<< HEAD
-    method public androidx.compose.runtime.saveable.Saver<androidx.tv.material3.CarouselState,? extends java.lang.Object?> getSaver();
-    property public final androidx.compose.runtime.saveable.Saver<androidx.tv.material3.CarouselState,? extends java.lang.Object?> Saver;
-  }
-
-  @androidx.compose.runtime.Immutable public final class CheckboxColors {
-    ctor public CheckboxColors(long checkedCheckmarkColor, long uncheckedCheckmarkColor, long checkedBoxColor, long uncheckedBoxColor, long disabledCheckedBoxColor, long disabledUncheckedBoxColor, long disabledIndeterminateBoxColor, long checkedBorderColor, long uncheckedBorderColor, long disabledBorderColor, long disabledUncheckedBorderColor, long disabledIndeterminateBorderColor);
-    method public androidx.tv.material3.CheckboxColors copy(optional long checkedCheckmarkColor, optional long uncheckedCheckmarkColor, optional long checkedBoxColor, optional long uncheckedBoxColor, optional long disabledCheckedBoxColor, optional long disabledUncheckedBoxColor, optional long disabledIndeterminateBoxColor, optional long checkedBorderColor, optional long uncheckedBorderColor, optional long disabledBorderColor, optional long disabledUncheckedBorderColor, optional long disabledIndeterminateBorderColor);
-    method public long getCheckedBorderColor();
-    method public long getCheckedBoxColor();
-    method public long getCheckedCheckmarkColor();
-    method public long getDisabledBorderColor();
-    method public long getDisabledCheckedBoxColor();
-    method public long getDisabledIndeterminateBorderColor();
-    method public long getDisabledIndeterminateBoxColor();
-    method public long getDisabledUncheckedBorderColor();
-    method public long getDisabledUncheckedBoxColor();
-    method public long getUncheckedBorderColor();
-    method public long getUncheckedBoxColor();
-    method public long getUncheckedCheckmarkColor();
-    property public final long checkedBorderColor;
-    property public final long checkedBoxColor;
-    property public final long checkedCheckmarkColor;
-    property public final long disabledBorderColor;
-    property public final long disabledCheckedBoxColor;
-    property public final long disabledIndeterminateBorderColor;
-    property public final long disabledIndeterminateBoxColor;
-    property public final long disabledUncheckedBorderColor;
-    property public final long disabledUncheckedBoxColor;
-    property public final long uncheckedBorderColor;
-    property public final long uncheckedBoxColor;
-    property public final long uncheckedCheckmarkColor;
-  }
-
-  public final class CheckboxDefaults {
-    method @androidx.compose.runtime.Composable public androidx.tv.material3.CheckboxColors colors();
-=======
     method public androidx.compose.runtime.saveable.Saver<androidx.tv.material3.CarouselState,?> getSaver();
     property public final androidx.compose.runtime.saveable.Saver<androidx.tv.material3.CarouselState,?> Saver;
   }
@@ -200,7 +163,6 @@
   }
 
   @SuppressCompatibility @androidx.tv.material3.ExperimentalTvMaterial3Api public final class CheckboxDefaults {
->>>>>>> 3065673e
     method @androidx.compose.runtime.Composable public androidx.tv.material3.CheckboxColors colors(optional long checkedColor, optional long uncheckedColor, optional long checkmarkColor, optional long disabledCheckedColor, optional long disabledUncheckedColor, optional long disabledIndeterminateColor);
     field public static final androidx.tv.material3.CheckboxDefaults INSTANCE;
   }
