/*
 * Copyright 2022 The Android Open Source Project
 *
 * Licensed under the Apache License, Version 2.0 (the "License");
 * you may not use this file except in compliance with the License.
 * You may obtain a copy of the License at
 *
 *      http://www.apache.org/licenses/LICENSE-2.0
 *
 * Unless required by applicable law or agreed to in writing, software
 * distributed under the License is distributed on an "AS IS" BASIS,
 * WITHOUT WARRANTIES OR CONDITIONS OF ANY KIND, either express or implied.
 * See the License for the specific language governing permissions and
 * limitations under the License.
 */

package androidx.tv.material3

import android.os.SystemClock
import android.view.KeyEvent
import androidx.compose.animation.AnimatedContentScope
import androidx.compose.animation.ExperimentalAnimationApi
import androidx.compose.animation.slideInHorizontally
import androidx.compose.animation.slideOutHorizontally
import androidx.compose.foundation.background
import androidx.compose.foundation.border
import androidx.compose.foundation.focusGroup
import androidx.compose.foundation.focusable
import androidx.compose.foundation.layout.Arrangement
import androidx.compose.foundation.layout.Box
import androidx.compose.foundation.layout.Column
import androidx.compose.foundation.layout.Row
import androidx.compose.foundation.layout.fillMaxSize
import androidx.compose.foundation.layout.fillMaxWidth
import androidx.compose.foundation.layout.height
import androidx.compose.foundation.layout.padding
import androidx.compose.foundation.layout.size
import androidx.compose.foundation.lazy.LazyColumn
import androidx.compose.foundation.text.BasicText
import androidx.compose.runtime.Composable
import androidx.compose.runtime.CompositionLocalProvider
import androidx.compose.runtime.LaunchedEffect
import androidx.compose.runtime.getValue
import androidx.compose.runtime.mutableStateOf
import androidx.compose.runtime.remember
import androidx.compose.runtime.setValue
import androidx.compose.ui.Alignment
import androidx.compose.ui.ExperimentalComposeUiApi
import androidx.compose.ui.Modifier
import androidx.compose.ui.focus.FocusRequester
import androidx.compose.ui.focus.focusProperties
import androidx.compose.ui.focus.focusRequester
import androidx.compose.ui.focus.onFocusChanged
import androidx.compose.ui.graphics.Color
import androidx.compose.ui.input.key.NativeKeyEvent
import androidx.compose.ui.platform.LocalLayoutDirection
import androidx.compose.ui.platform.testTag
import androidx.compose.ui.semantics.SemanticsActions
import androidx.compose.ui.test.assertIsDisplayed
import androidx.compose.ui.test.assertIsFocused
import androidx.compose.ui.test.assertIsNotFocused
import androidx.compose.ui.test.getUnclippedBoundsInRoot
import androidx.compose.ui.test.junit4.ComposeContentTestRule
import androidx.compose.ui.test.junit4.createComposeRule
import androidx.compose.ui.test.onNodeWithTag
import androidx.compose.ui.test.onNodeWithText
import androidx.compose.ui.test.onParent
import androidx.compose.ui.test.onRoot
import androidx.compose.ui.test.performKeyPress
import androidx.compose.ui.test.performSemanticsAction
import androidx.compose.ui.test.requestFocus
import androidx.compose.ui.unit.LayoutDirection
import androidx.compose.ui.unit.dp
import androidx.test.platform.app.InstrumentationRegistry
import com.google.common.truth.Truth.assertThat
import kotlin.math.abs
import kotlinx.coroutines.delay
import org.junit.Rule
import org.junit.Test

private const val delayBetweenSlides = 2500L
private const val animationTime = 900L

@OptIn(ExperimentalTvMaterial3Api::class, ExperimentalAnimationApi::class)
class CarouselTest {
    @get:Rule
    val rule = createComposeRule()

    @Test
    fun carousel_autoScrolls() {
        rule.setContent {
            SampleCarousel {
                BasicText(text = "Text ${it + 1}")
            }
        }

        rule.onNodeWithText("Text 1").assertIsDisplayed()

        rule.mainClock.advanceTimeBy(delayBetweenSlides)
        rule.onNodeWithText("Text 2").assertIsDisplayed()

        rule.mainClock.advanceTimeBy(delayBetweenSlides)
        rule.onNodeWithText("Text 3").assertIsDisplayed()
    }

    @Test
    fun carousel_onFocus_stopsScroll() {
        rule.setContent {
            SampleCarousel {
                BasicText(text = "Text ${it + 1}")
            }
        }

        rule.onNodeWithText("Text 1").assertIsDisplayed()
        rule.onNodeWithText("Text 1").onParent().assertIsNotFocused()

        rule.onNodeWithText("Text 1")
            .onParent()
            .requestFocus()

        rule.mainClock.advanceTimeBy(delayBetweenSlides)

        rule.onNodeWithText("Text 2").assertDoesNotExist()
        rule.onNodeWithText("Text 1").onParent().assertIsFocused()
    }

    @Test
    fun carousel_onUserTriggeredPause_stopsScroll() {
        rule.setContent {
            val carouselState = rememberCarouselState()
            SampleCarousel(carouselState = carouselState) {
                BasicText(text = "Text ${it + 1}")
                LaunchedEffect(carouselState) { carouselState.pauseAutoScroll(it) }
            }
        }

        rule.onNodeWithText("Text 1").assertIsDisplayed()
        rule.onNodeWithText("Text 1").onParent().assertIsNotFocused()

        rule.mainClock.advanceTimeBy(delayBetweenSlides)

        rule.onNodeWithText("Text 2").assertDoesNotExist()
        rule.onNodeWithText("Text 1").assertIsDisplayed()
    }

    @Test
    fun carousel_onUserTriggeredPauseAndResume_resumeScroll() {
        var pauseHandle: ScrollPauseHandle? = null
        rule.setContent {
            val carouselState = rememberCarouselState()
            SampleCarousel(carouselState = carouselState) {
                BasicText(text = "Text ${it + 1}")
                LaunchedEffect(carouselState) {
                    pauseHandle = carouselState.pauseAutoScroll(it)
                }
            }
        }

        rule.mainClock.autoAdvance = false

        rule.onNodeWithText("Text 1").assertIsDisplayed()
        rule.onNodeWithText("Text 1").onParent().assertIsNotFocused()

        rule.mainClock.advanceTimeBy(delayBetweenSlides)

        // pause handle has not been resumed, so Text 1 should still be on the screen.
        rule.onNodeWithText("Text 2").assertDoesNotExist()
        rule.onNodeWithText("Text 1").assertIsDisplayed()

        rule.runOnIdle { pauseHandle?.resumeAutoScroll() }
        rule.mainClock.advanceTimeBy(delayBetweenSlides)

        // pause handle has been resumed, so Text 2 should be on the screen after
        // delayBetweenSlides + animationTime
        rule.onNodeWithText("Text 1").assertDoesNotExist()
        rule.onNodeWithText("Text 2").assertIsDisplayed()
    }

    @Test
    fun carousel_onMultipleUserTriggeredPauseAndResume_resumesScroll() {
        var pauseHandle1: ScrollPauseHandle? = null
        var pauseHandle2: ScrollPauseHandle? = null
        rule.setContent {
            val carouselState = rememberCarouselState()
            SampleCarousel(carouselState = carouselState) {
                BasicText(text = "Text ${it + 1}")
                LaunchedEffect(carouselState) {
                    if (pauseHandle1 == null) {
                        pauseHandle1 = carouselState.pauseAutoScroll(it)
                    }
                    if (pauseHandle2 == null) {
                        pauseHandle2 = carouselState.pauseAutoScroll(it)
                    }
                }
            }
        }

        rule.mainClock.autoAdvance = false
        rule.onNodeWithText("Text 1").assertIsDisplayed()
        rule.onNodeWithText("Text 1").onParent().assertIsNotFocused()

        rule.mainClock.advanceTimeBy(delayBetweenSlides)

        // pause handles have not been resumed, so Text 1 should still be on the screen.
        rule.onNodeWithText("Text 2").assertDoesNotExist()
        rule.onNodeWithText("Text 1").assertIsDisplayed()

        rule.runOnIdle { pauseHandle1?.resumeAutoScroll() }
        rule.mainClock.advanceTimeBy(delayBetweenSlides)

        // Second pause handle has not been resumed, so Text 1 should still be on the screen.
        rule.onNodeWithText("Text 2").assertDoesNotExist()
        rule.onNodeWithText("Text 1").assertIsDisplayed()

        rule.runOnIdle { pauseHandle2?.resumeAutoScroll() }
        rule.mainClock.advanceTimeBy(delayBetweenSlides)
        // All pause handles have been resumed, so Text 2 should be on the screen after
        // delayBetweenSlides + animationTime
        rule.onNodeWithText("Text 1").assertDoesNotExist()
        rule.onNodeWithText("Text 2").assertIsDisplayed()
    }

    @Test
    fun carousel_onRepeatedResumesOnSamePauseHandle_ignoresSubsequentResumeCalls() {
        var pauseHandle1: ScrollPauseHandle? = null
        rule.setContent {
            val carouselState = rememberCarouselState()
            var pauseHandle2: ScrollPauseHandle? = null
            SampleCarousel(carouselState = carouselState) {
                BasicText(text = "Text ${it + 1}")
                LaunchedEffect(carouselState) {
                    if (pauseHandle1 == null) {
                        pauseHandle1 = carouselState.pauseAutoScroll(it)
                    }
                    if (pauseHandle2 == null) {
                        pauseHandle2 = carouselState.pauseAutoScroll(it)
                    }
                }
            }
        }

        rule.mainClock.autoAdvance = false
        rule.onNodeWithText("Text 1").assertIsDisplayed()
        rule.onNodeWithText("Text 1").onParent().assertIsNotFocused()

        rule.mainClock.advanceTimeBy(delayBetweenSlides)

        // pause handles have not been resumed, so Text 1 should still be on the screen.
        rule.onNodeWithText("Text 2").assertDoesNotExist()
        rule.onNodeWithText("Text 1").assertIsDisplayed()

        rule.runOnIdle { pauseHandle1?.resumeAutoScroll() }
        // subsequent call to resume should be ignored
        rule.runOnIdle { pauseHandle1?.resumeAutoScroll() }
        rule.mainClock.advanceTimeBy(delayBetweenSlides)

        // Second pause handle has not been resumed, so Text 1 should still be on the screen.
        rule.onNodeWithText("Text 2").assertDoesNotExist()
        rule.onNodeWithText("Text 1").assertIsDisplayed()
    }

    @Test
    fun carousel_outOfFocus_resumesScroll() {
        rule.setContent {
            Column {
                SampleCarousel {
                    BasicText(text = "Text ${it + 1}")
                }
                BasicText(text = "Card", modifier = Modifier.focusable())
            }
        }

        rule.onNodeWithText("Text 1")
            .onParent()
            .requestFocus()

        rule.onNodeWithText("Card").requestFocus()
        rule.onNodeWithText("Card").assertIsFocused()

        rule.mainClock.advanceTimeBy(delayBetweenSlides)
        rule.onNodeWithText("Text 1").assertDoesNotExist()
        rule.onNodeWithText("Text 2").assertIsDisplayed()
    }

    @Test
    fun carousel_pagerIndicatorDisplayed() {
        rule.setContent {
            SampleCarousel {
                SampleCarouselSlide(index = it)
            }
        }

        rule.onNodeWithTag("indicator").assertIsDisplayed()
    }

    @Test
    fun carousel_withAnimatedContent_successfulTransition() {
        rule.setContent {
            SampleCarousel {
                SampleCarouselSlide(index = it) {
                    Column {
                        BasicText(text = "Text ${it + 1}")
                        BasicText(text = "PLAY")
                    }
                }
            }
        }

        rule.mainClock.advanceTimeBy(animationTime, true)
        rule.mainClock.advanceTimeByFrame()

        rule.onNodeWithText("Text 1").assertIsDisplayed()
        rule.onNodeWithText("PLAY").assertIsDisplayed()
    }

    @Test
    fun carousel_withAnimatedContent_successfulFocusIn() {
        rule.setContent {
            SampleCarousel {
                SampleCarouselSlide(index = it)
            }
        }

        rule.mainClock.autoAdvance = false
        rule.onNodeWithTag("pager")
            .requestFocus()

        // current slide overlay render delay
        rule.mainClock.advanceTimeBy(animationTime, false)
        rule.mainClock.advanceTimeBy(animationTime, false)
        rule.mainClock.advanceTimeByFrame()

        rule.onNodeWithText("Play 0", useUnmergedTree = true)
            .assertIsDisplayed()
            .assertIsFocused()
    }

    @Test
    fun carousel_parentContainerGainsFocus_onBackPress() {
        rule.setContent {
            Box(modifier = Modifier
                .testTag("box-container")
                .fillMaxSize()
                .focusable()) {
                SampleCarousel { index ->
                    SampleButton("Button-${index + 1}")
                }
            }
        }

        // Request focus for Carousel on start
        rule.mainClock.autoAdvance = false
        rule.onNodeWithTag("pager")
            .requestFocus()

        // Trigger recomposition after requesting focus
        rule.mainClock.advanceTimeByFrame()
        rule.waitForIdle()

        // Check if the overlay button is focused
        rule.onNodeWithText("Button-1", useUnmergedTree = true).assertIsFocused()

        // Trigger back press event to exit focus
        performKeyPress(NativeKeyEvent.KEYCODE_BACK)
        rule.mainClock.advanceTimeByFrame()
        rule.waitForIdle()

        // Check if carousel loses focus and parent container gains focus
        rule.onNodeWithText("Button-1", useUnmergedTree = true).assertIsNotFocused()
        rule.onNodeWithTag("box-container").assertIsFocused()
    }

    @Test
    fun carousel_withCarouselItem_parentContainerGainsFocusOnBackPress() {
        rule.setContent {
            Box(modifier = Modifier
                .testTag("box-container")
                .fillMaxSize()
                .focusable()) {
                SampleCarousel {
                    SampleCarouselSlide(index = it)
                }
            }
        }

        // Request focus for Carousel on start
        rule.mainClock.autoAdvance = false
        rule.onNodeWithTag("pager")
            .requestFocus()

        // Trigger recomposition after requesting focus and advance time to finish animations
        rule.mainClock.advanceTimeByFrame()
        rule.waitForIdle()
        rule.mainClock.advanceTimeBy(animationTime, false)
        rule.waitForIdle()

        // Check if the overlay button is focused
        rule.onNodeWithText("Play 0", useUnmergedTree = true).assertIsFocused()

        // Trigger back press event to exit focus
        performKeyPress(NativeKeyEvent.KEYCODE_BACK)
        rule.mainClock.advanceTimeByFrame()
        rule.waitForIdle()

        // Check if carousel loses focus and parent container gains focus
        rule.onNodeWithText("Play 0", useUnmergedTree = true).assertIsNotFocused()
        rule.onNodeWithTag("box-container").assertIsFocused()
    }

    @Test
    fun carousel_scrollToRegainFocus_checkBringIntoView() {
        val focusRequester = FocusRequester()
        rule.setContent {
            LazyColumn {
                items(3) {
                    var isFocused by remember { mutableStateOf(false) }
                    BasicText(
                        text = "test-card-$it",
                        modifier = Modifier
                            .focusRequester(if (it == 0) focusRequester else FocusRequester.Default)
                            .testTag("test-card-$it")
                            .size(200.dp)
                            .border(2.dp, if (isFocused) Color.Red else Color.Black)
                            .onFocusChanged { fs ->
                                isFocused = fs.isFocused
                            }
                            .focusable()
                    )
                }
                item {
                    Carousel(
                        modifier = Modifier
                            .height(500.dp)
                            .fillMaxWidth()
                            .testTag("featured-carousel")
                            .border(2.dp, Color.Black),
<<<<<<< HEAD
                        carouselState = remember { CarouselState() },
                        slideCount = 3,
                        autoScrollDurationMillis = delayBetweenSlides
                    ) {
                        SampleCarouselSlide(index = it) {
                            Box {
=======
                        carouselState = rememberCarouselState(),
                        itemCount = 3,
                        autoScrollDurationMillis = delayBetweenItems
                    ) {
                        SampleCarouselItem(index = it) {
                            Box(
                                modifier = Modifier
                                    .animateEnterExit(
                                        enter = slideInHorizontally(),
                                        exit = slideOutHorizontally()
                                    )
                            ) {
>>>>>>> fdff00cc
                                Column(modifier = Modifier.align(Alignment.BottomStart)) {
                                    BasicText(text = "carousel-frame")
                                    Row {
                                        SampleButton(text = "PLAY")
                                    }
                                }
                            }
                        }
                    }
                }
                items(2) {
                    var isFocused by remember { mutableStateOf(false) }
                    BasicText(
                        text = "test-card-${it + 3}",
                        modifier = Modifier
                            .testTag("test-card-${it + 3}")
                            .size(250.dp)
                            .border(
                                2.dp,
                                if (isFocused) Color.Red else Color.Black
                            )
                            .onFocusChanged { fs ->
                                isFocused = fs.isFocused
                            }
                            .focusable()
                    )
                }
            }
        }
        rule.runOnIdle { focusRequester.requestFocus() }

        // Initially first focusable element would be focused
        rule.waitForIdle()
        rule.onNodeWithTag("test-card-0").assertIsFocused()

        // Scroll down to the Carousel and check if it's brought into view on gaining focus
        performKeyPress(NativeKeyEvent.KEYCODE_DPAD_DOWN, 3)
        rule.waitForIdle()
        rule.onNodeWithTag("featured-carousel").assertIsDisplayed()
        assertThat(checkNodeCompletelyVisible(rule, "featured-carousel")).isTrue()

        // Scroll down to last element, making sure the carousel is partially visible
        performKeyPress(NativeKeyEvent.KEYCODE_DPAD_DOWN, 2)
        rule.waitForIdle()
        rule.onNodeWithTag("test-card-4").assertIsFocused()
        rule.onNodeWithTag("featured-carousel").assertIsDisplayed()

        // Scroll back to the carousel to check if it's brought into view on regaining focus
        performKeyPress(NativeKeyEvent.KEYCODE_DPAD_UP, 2)
        rule.waitForIdle()
        rule.onNodeWithTag("featured-carousel").assertIsDisplayed()
        assertThat(checkNodeCompletelyVisible(rule, "featured-carousel")).isTrue()
    }

    @Test
    fun carousel_zeroSlideCount_shouldNotCrash() {
        val testTag = "emptyCarousel"
        rule.setContent {
            Carousel(slideCount = 0, modifier = Modifier.testTag(testTag)) {}
        }

        rule.onNodeWithTag(testTag).assertExists()
    }

    @Test
    fun carousel_oneSlideCount_shouldNotCrash() {
        val testTag = "emptyCarousel"
        rule.setContent {
            Carousel(slideCount = 1, modifier = Modifier.testTag(testTag)) {}
        }

        rule.onNodeWithTag(testTag).assertExists()
    }

    @Test
    fun carousel_manualScrollingWithFocusableItemsOnTop_focusStaysWithinCarousel() {
        rule.setContent {
            Column {
                Row(horizontalArrangement = Arrangement.spacedBy(10.dp)) {
                    repeat(3) {
                        SampleButton("Row-button-${it + 1}")
                    }
                }
                SampleCarousel { index ->
                    SampleButton("Button-${index + 1}")
                }
            }
        }

        rule.mainClock.autoAdvance = false
        rule.onNodeWithTag("pager")
            .requestFocus()

        // trigger recomposition on requesting focus
        rule.mainClock.advanceTimeByFrame()
        rule.waitForIdle()

        // Check that slide 1 is in view and button 1 has focus
        rule.onNodeWithText("Button-1").assertIsDisplayed()
        rule.onNodeWithText("Button-1").assertIsFocused()

        // press dpad right to scroll to next slide
        performKeyPress(NativeKeyEvent.KEYCODE_DPAD_RIGHT)

        // Wait for slide to load
        rule.mainClock.advanceTimeByFrame()
        rule.waitForIdle()
        rule.mainClock.advanceTimeBy(animationTime, false)
        rule.waitForIdle()

        // Check that slide 2 is in view and button 2 has focus
        rule.onNodeWithText("Button-2").assertIsDisplayed()
        rule.onNodeWithText("Button-2").assertIsFocused()

        // Check if the first focusable element in parent has focus
        rule.onNodeWithText("Row-button-1").assertIsNotFocused()

        // press dpad left to scroll to previous slide
        performKeyPress(NativeKeyEvent.KEYCODE_DPAD_LEFT)

        // Wait for slide to load
        rule.mainClock.advanceTimeByFrame()
        rule.waitForIdle()
        rule.mainClock.advanceTimeBy(animationTime, false)
        rule.waitForIdle()

        // Check that slide 1 is in view and button 1 has focus
        rule.onNodeWithText("Button-1").assertIsDisplayed()
        rule.onNodeWithText("Button-1").assertIsFocused()
    }

    @Test
    fun carousel_manualScrollingFastMultipleKeyPresses_focusStaysWithinCarousel() {
        val carouselState = CarouselState()
        val tabs = listOf("Tab 1", "Tab 2", "Tab 3")
        var numberOfTimesTabGainedFocus = 0

        rule.setContent {
            var selectedTabIndex by remember { mutableStateOf(0) }

            Column {
                TabRow(
                    modifier = Modifier.onFocusChanged {
                        if (it.hasFocus || it.isFocused) {
                            numberOfTimesTabGainedFocus++
                        }
                    },
                    selectedTabIndex = selectedTabIndex
                ) {
                    tabs.forEachIndexed { index, tab ->
                        Tab(
                            selected = index == selectedTabIndex,
                            onFocus = { selectedTabIndex = index },
                        ) {
                            Text(text = tab)
                        }
                    }
                }

                SampleCarousel(carouselState = carouselState, slideCount = 20) {
                    SampleCarouselSlide(modifier = Modifier.testTag("slide-$it"), index = it)
                }
            }
        }

        rule.waitForIdle()
        rule.onNodeWithText("Play 0").requestFocus()
        rule.waitForIdle()

<<<<<<< HEAD
        val slideProgression = listOf(6, 3, -4, 3, -6, 5, 3)

        slideProgression.forEach {
            if (it < 0) {
                performKeyPress(NativeKeyEvent.KEYCODE_DPAD_LEFT, it * -1)
            } else {
                performKeyPress(NativeKeyEvent.KEYCODE_DPAD_RIGHT, it)
            }
=======
        val itemProgression = listOf(6, 3, -4, 3, -6, 5, 3)
        // reset the counter at test start.
        numberOfTimesTabGainedFocus = 0

        itemProgression.forEach {
            performKeyPress(
                if (it < 0) NativeKeyEvent.KEYCODE_DPAD_LEFT else NativeKeyEvent.KEYCODE_DPAD_RIGHT,
                abs(it)
            )
            rule.waitForIdle()
>>>>>>> fdff00cc
        }

        rule.mainClock.advanceTimeBy(animationTime)

<<<<<<< HEAD
        val finalSlide = slideProgression.sum()
        rule.onNodeWithText("Play $finalSlide").assertIsFocused()
=======
        val finalItem = itemProgression.sum()
        assertThat(numberOfTimesTabGainedFocus).isEqualTo(0)
        rule.onNodeWithText("Play $finalItem", useUnmergedTree = true).assertIsFocused()
>>>>>>> fdff00cc

        performKeyPress(NativeKeyEvent.KEYCODE_DPAD_RIGHT, 3)

        rule.mainClock.advanceTimeBy((animationTime) * 3)

<<<<<<< HEAD
        rule.onNodeWithText("Play ${finalSlide + 3}").assertIsFocused()
=======
        rule.onNodeWithText("Play ${finalItem + 3}", useUnmergedTree = true).assertIsFocused()
>>>>>>> fdff00cc
    }

    @Test
    fun carousel_manualScrollingDpadLongPress_moveOnlyOneSlide() {
        rule.setContent {
            SampleCarousel(slideCount = 6) { index ->
                SampleButton("Button ${index + 1}")
            }
        }

        // Request focus for Carousel on start
        rule.mainClock.autoAdvance = false
        rule.onNodeWithTag("pager")
            .requestFocus()

        // Trigger recomposition after requesting focus
        rule.mainClock.advanceTimeByFrame()
        rule.waitForIdle()

        // Assert that Button 1 from first slide is focused
        rule.onNodeWithText("Button 1").assertIsFocused()

        // Trigger dpad right key long press
        performLongKeyPress(rule, NativeKeyEvent.KEYCODE_DPAD_RIGHT)

        // Advance time and trigger recomposition to switch to next slide
        rule.mainClock.advanceTimeByFrame()
        rule.waitForIdle()
        rule.mainClock.advanceTimeBy(delayBetweenSlides, false)
        rule.waitForIdle()

        // Assert that Button 2 from second slide is focused
        rule.onNodeWithText("Button 2").assertIsFocused()

        // Trigger dpad left key long press
        performLongKeyPress(rule, NativeKeyEvent.KEYCODE_DPAD_LEFT)

        // Advance time and trigger recomposition to switch to previous slide
        rule.mainClock.advanceTimeBy(delayBetweenSlides, false)
        rule.waitForIdle()
        rule.mainClock.advanceTimeByFrame()
        rule.waitForIdle()

        // Assert that Button 1 from first slide is focused
        rule.onNodeWithText("Button 1").assertIsFocused()
    }

    @Test
    fun carousel_manualScrollingLtr_RightMovesToNextSlideLeftMovesToPrevSlide() {
        rule.setContent {
            SampleCarousel { index ->
                SampleButton("Button ${index + 1}")
            }
        }

        rule.mainClock.autoAdvance = false
        rule.onNodeWithTag("pager")
            .requestFocus()

        // current slide overlay render delay
        rule.mainClock.advanceTimeBy(animationTime, false)
        rule.mainClock.advanceTimeBy(animationTime, false)
        rule.mainClock.advanceTimeByFrame()

        // Assert that slide 1 is in view
        rule.onNodeWithText("Button 1").assertIsDisplayed()

        // advance time
        rule.mainClock.advanceTimeBy(delayBetweenSlides + animationTime, false)
        rule.mainClock.advanceTimeByFrame()

        // go right once
        performKeyPress(NativeKeyEvent.KEYCODE_DPAD_RIGHT)

        // Wait for slide to load
        rule.mainClock.advanceTimeBy(animationTime)
        rule.mainClock.advanceTimeByFrame()

        // Assert that slide 2 is in view
        rule.onNodeWithText("Button 2").assertIsDisplayed()

        // go left once
        performKeyPress(NativeKeyEvent.KEYCODE_DPAD_LEFT)

        // Wait for slide to load
        rule.mainClock.advanceTimeBy(delayBetweenSlides)
        rule.mainClock.advanceTimeBy(animationTime)
        rule.mainClock.advanceTimeByFrame()

        // Assert that slide 1 is in view
        rule.onNodeWithText("Button 1").assertIsDisplayed()
    }

    @Test
    fun carousel_manualScrollingRtl_LeftMovesToNextSlideRightMovesToPrevSlide() {
        rule.setContent {
            CompositionLocalProvider(
                LocalLayoutDirection provides LayoutDirection.Rtl
            ) {
                SampleCarousel {
                    SampleButton("Button ${it + 1}")
                }
            }
        }

        rule.mainClock.autoAdvance = false
        rule.onNodeWithTag("pager")
            .requestFocus()

        // current slide overlay render delay
        rule.mainClock.advanceTimeBy(animationTime, false)
        rule.mainClock.advanceTimeBy(animationTime, false)
        rule.mainClock.advanceTimeByFrame()

        // Assert that slide 1 is in view
        rule.onNodeWithText("Button 1").assertIsDisplayed()

        // advance time
        rule.mainClock.advanceTimeBy(delayBetweenSlides + animationTime, false)
        rule.mainClock.advanceTimeByFrame()

        // go right once
        performKeyPress(NativeKeyEvent.KEYCODE_DPAD_LEFT)

        // Wait for slide to load
        rule.mainClock.advanceTimeBy(animationTime)
        rule.mainClock.advanceTimeByFrame()

        // Assert that slide 2 is in view
        rule.onNodeWithText("Button 2").assertIsDisplayed()

        // go left once
        performKeyPress(NativeKeyEvent.KEYCODE_DPAD_RIGHT)

        // Wait for slide to load
        rule.mainClock.advanceTimeBy(delayBetweenSlides + animationTime, false)
        rule.mainClock.advanceTimeByFrame()

        // Assert that slide 1 is in view
        rule.onNodeWithText("Button 1").assertIsDisplayed()
    }

    @Test
    fun carousel_slideCountChangesDuringAnimation_shouldNotCrash() {
        val slideDisplayDurationMs: Long = 100
        var slideChanges = 0
        // number of slides will fall from 4 to 2, but 4 slide transitions should happen without a
        // crash
        val minSuccessfulSlideChanges = 4
        rule.setContent {
            var slideCount by remember { mutableStateOf(4) }
            LaunchedEffect(Unit) {
                while (slideCount >= 2) {
                    delay(slideDisplayDurationMs)
                    slideCount--
                }
            }
            SampleCarousel(
                slideCount = slideCount,
                timeToDisplaySlideMillis = slideDisplayDurationMs
            ) { index ->
                if (index >= slideCount) {
                    // slideIndex requested should not be greater than slideCount. User could be
                    // using a data-structure that could throw an IndexOutOfBoundsException.
                    // This can happen when the slideCount changes during the transition between
                    // slides.
                    throw Exception("Index is larger, index=$index, slideCount=$slideCount")
                }
                slideChanges++
            }
        }

        rule.waitUntil(timeoutMillis = 5000) { slideChanges > minSuccessfulSlideChanges }
    }

    @Test
    fun carousel_slideWithTwoButtonsInARow_focusMovesWithinSlideAndChangesSlideOnlyOnFocusExit() {
        rule.setContent {
            // No AutoScrolling
            SampleCarousel(timeToDisplayItemMillis = Long.MAX_VALUE) {
                Row {
                    SampleButton("Left Button ${it + 1}")
                    SampleButton("Right Button ${it + 1}")
                }
            }
        }

        rule.onNodeWithText("Left Button 1").requestFocus()
        performKeyPress(KeyEvent.KEYCODE_DPAD_RIGHT)
        // focus should have moved from left to right button
        rule.onNodeWithText("Right Button 1").assertIsFocused()
        performKeyPress(KeyEvent.KEYCODE_DPAD_RIGHT)
        // slide should have changed.
        rule.onNodeWithText("Left Button 2").assertIsFocused()
    }

    @Test
    fun carousel_manualScrollingLtr_loopsAroundWhenNoAdjacentFocusableItemsArePresent() {
        rule.setContent {
            // No AutoScrolling
            SampleCarousel(timeToDisplayItemMillis = Long.MAX_VALUE, itemCount = 3) {
                Row {
                    SampleButton("Button-$it")
                }
            }
        }

        rule.onNodeWithText("Button-0")
            .performSemanticsAction(SemanticsActions.RequestFocus)

        // Carousel should loop around the edges if there are no adjacent focusable items in the
        // direction of dpad key press (left)
        performKeyPress(KeyEvent.KEYCODE_DPAD_LEFT)
        rule.onNodeWithText("Button-2").assertIsFocused()

        // Carousel should loop around the edges if there are no adjacent focusable items in the
        // direction of dpad key press (right)
        performKeyPress(KeyEvent.KEYCODE_DPAD_RIGHT)
        rule.onNodeWithText("Button-0").assertIsFocused()
    }

    @OptIn(ExperimentalComposeUiApi::class)
    @Test
    fun carousel_manualScrollingLtr_focusMovesToAdjacentItemsOutsideCarousel() {
        rule.setContent {
            val focusRequester = remember { FocusRequester() }
            Row {
                Column(
                    Modifier
                        .focusProperties {
                            enter = {
                                focusRequester.requestFocus()
                                FocusRequester.Cancel
                            }
                        }
                        .focusGroup()
                ) {
                    repeat(3) {
                        Box(
                            modifier = Modifier
                                .size(10.dp)
                                .testTag("Item-$it")
                                .then(
                                    if (it == 0) Modifier.focusRequester(focusRequester)
                                    else Modifier
                                )
                                .focusable()
                        )
                    }
                }
                // No AutoScrolling
                Box(Modifier.weight(1f)) {
                    SampleCarousel(timeToDisplayItemMillis = Long.MAX_VALUE, itemCount = 2) {
                        Row {
                            SampleButton("Button-$it")
                        }
                    }
                }
            }
        }

        rule.onNodeWithText("Button-0")
            .performSemanticsAction(SemanticsActions.RequestFocus)

        // Focus should exit Carousel if there are any adjacent focusable items in the direction
        // of dpad key press (left)
        performKeyPress(KeyEvent.KEYCODE_DPAD_LEFT)
        rule.onNodeWithTag("Item-0").assertIsFocused()
    }
}

@OptIn(ExperimentalTvMaterial3Api::class)
@Composable
private fun SampleCarousel(
<<<<<<< HEAD
    carouselState: CarouselState = remember { CarouselState() },
    slideCount: Int = 3,
    timeToDisplaySlideMillis: Long = delayBetweenSlides,
    content: @Composable CarouselScope.(index: Int) -> Unit
=======
    carouselState: CarouselState = rememberCarouselState(),
    itemCount: Int = 3,
    timeToDisplayItemMillis: Long = delayBetweenItems,
    content: @Composable AnimatedContentScope.(index: Int) -> Unit
>>>>>>> fdff00cc
) {
    Carousel(
        modifier = Modifier
            .padding(5.dp)
            .fillMaxWidth()
            .height(200.dp)
            .testTag("pager"),
        carouselState = carouselState,
        slideCount = slideCount,
        autoScrollDurationMillis = timeToDisplaySlideMillis,
        carouselIndicator = {
            CarouselDefaults.IndicatorRow(
                modifier = Modifier
                    .align(Alignment.BottomEnd)
                    .padding(16.dp)
                    .testTag("indicator"),
                activeSlideIndex = carouselState.activeSlideIndex,
                slideCount = slideCount
            )
        },
        content = { content(it) },
    )
}

@Composable
<<<<<<< HEAD
private fun CarouselScope.SampleCarouselSlide(
    index: Int,
    modifier: Modifier = Modifier,
    contentTransformForward: ContentTransform =
        CarouselItemDefaults.contentTransformForward,
    content: (@Composable () -> Unit) = { SampleButton("Play $index") },
) {
    CarouselItem(
        modifier = modifier,
        contentTransformForward = contentTransformForward,
        background = {
            Box(
                modifier = Modifier
                    .fillMaxSize()
                    .background(Color.Red)
                    .border(2.dp, Color.Blue)
            )
        }
=======
private fun AnimatedContentScope.SampleCarouselItem(
    index: Int,
    modifier: Modifier = Modifier,
    content: (@Composable AnimatedContentScope.() -> Unit) = { SampleButton("Play $index") },
) {
    Box(
        modifier = modifier
            .fillMaxSize()
            .background(Color.Red)
            .border(2.dp, Color.Blue)
>>>>>>> fdff00cc
    ) {
        content()
    }
}

@Composable
private fun SampleButton(text: String = "Play") {
    var isFocused by remember { mutableStateOf(false) }
    BasicText(
        text = text,
        modifier = Modifier
            .size(100.dp, 20.dp)
            .background(Color.Yellow)
            .onFocusChanged { isFocused = it.isFocused }
            .border(2.dp, if (isFocused) Color.Green else Color.Transparent)
            .focusable(),
    )
}

private fun checkNodeCompletelyVisible(
    rule: ComposeContentTestRule,
    tag: String,
): Boolean {
    rule.waitForIdle()

    val rootRect = rule.onRoot().getUnclippedBoundsInRoot()
    val itemRect = rule.onNodeWithTag(tag).getUnclippedBoundsInRoot()

    return itemRect.left >= rootRect.left &&
        itemRect.right <= rootRect.right &&
        itemRect.top >= rootRect.top &&
        itemRect.bottom <= rootRect.bottom
}

private fun performKeyPress(keyCode: Int, count: Int = 1, afterEachPress: () -> Unit = { }) {
    repeat(count) {
        InstrumentationRegistry
            .getInstrumentation()
            .sendKeyDownUpSync(keyCode)
        afterEachPress()
    }
}

private fun performLongKeyPress(
    rule: ComposeContentTestRule,
    keyCode: Int,
    count: Int = 1
) {
    repeat(count) {
        // Trigger the first key down event to simulate key press
        val firstKeyDownEvent = KeyEvent(
            SystemClock.uptimeMillis(), SystemClock.uptimeMillis(),
            KeyEvent.ACTION_DOWN, keyCode, 0, 0, 0, 0
        )
        rule.onRoot().performKeyPress(androidx.compose.ui.input.key.KeyEvent(firstKeyDownEvent))
        rule.waitForIdle()

        // Trigger multiple key down events with repeat count (>0) to simulate key long press
        val repeatedKeyDownEvent = KeyEvent(
            SystemClock.uptimeMillis(), SystemClock.uptimeMillis(),
            KeyEvent.ACTION_DOWN, keyCode, 5, 0, 0, 0
        )
        rule.onRoot().performKeyPress(androidx.compose.ui.input.key.KeyEvent(repeatedKeyDownEvent))
        rule.waitForIdle()

        // Trigger the final key up event to simulate key release
        val keyUpEvent = KeyEvent(
            SystemClock.uptimeMillis(), SystemClock.uptimeMillis(),
            KeyEvent.ACTION_UP, keyCode, 0, 0, 0, 0
        )
        rule.onRoot().performKeyPress(androidx.compose.ui.input.key.KeyEvent(keyUpEvent))
        rule.waitForIdle()
    }
}<|MERGE_RESOLUTION|>--- conflicted
+++ resolved
@@ -78,7 +78,7 @@
 import org.junit.Rule
 import org.junit.Test
 
-private const val delayBetweenSlides = 2500L
+private const val delayBetweenItems = 2500L
 private const val animationTime = 900L
 
 @OptIn(ExperimentalTvMaterial3Api::class, ExperimentalAnimationApi::class)
@@ -96,10 +96,10 @@
 
         rule.onNodeWithText("Text 1").assertIsDisplayed()
 
-        rule.mainClock.advanceTimeBy(delayBetweenSlides)
+        rule.mainClock.advanceTimeBy(delayBetweenItems)
         rule.onNodeWithText("Text 2").assertIsDisplayed()
 
-        rule.mainClock.advanceTimeBy(delayBetweenSlides)
+        rule.mainClock.advanceTimeBy(delayBetweenItems)
         rule.onNodeWithText("Text 3").assertIsDisplayed()
     }
 
@@ -118,7 +118,7 @@
             .onParent()
             .requestFocus()
 
-        rule.mainClock.advanceTimeBy(delayBetweenSlides)
+        rule.mainClock.advanceTimeBy(delayBetweenItems)
 
         rule.onNodeWithText("Text 2").assertDoesNotExist()
         rule.onNodeWithText("Text 1").onParent().assertIsFocused()
@@ -137,7 +137,7 @@
         rule.onNodeWithText("Text 1").assertIsDisplayed()
         rule.onNodeWithText("Text 1").onParent().assertIsNotFocused()
 
-        rule.mainClock.advanceTimeBy(delayBetweenSlides)
+        rule.mainClock.advanceTimeBy(delayBetweenItems)
 
         rule.onNodeWithText("Text 2").assertDoesNotExist()
         rule.onNodeWithText("Text 1").assertIsDisplayed()
@@ -161,17 +161,17 @@
         rule.onNodeWithText("Text 1").assertIsDisplayed()
         rule.onNodeWithText("Text 1").onParent().assertIsNotFocused()
 
-        rule.mainClock.advanceTimeBy(delayBetweenSlides)
+        rule.mainClock.advanceTimeBy(delayBetweenItems)
 
         // pause handle has not been resumed, so Text 1 should still be on the screen.
         rule.onNodeWithText("Text 2").assertDoesNotExist()
         rule.onNodeWithText("Text 1").assertIsDisplayed()
 
         rule.runOnIdle { pauseHandle?.resumeAutoScroll() }
-        rule.mainClock.advanceTimeBy(delayBetweenSlides)
+        rule.mainClock.advanceTimeBy(delayBetweenItems)
 
         // pause handle has been resumed, so Text 2 should be on the screen after
-        // delayBetweenSlides + animationTime
+        // delayBetweenItems + animationTime
         rule.onNodeWithText("Text 1").assertDoesNotExist()
         rule.onNodeWithText("Text 2").assertIsDisplayed()
     }
@@ -199,23 +199,23 @@
         rule.onNodeWithText("Text 1").assertIsDisplayed()
         rule.onNodeWithText("Text 1").onParent().assertIsNotFocused()
 
-        rule.mainClock.advanceTimeBy(delayBetweenSlides)
+        rule.mainClock.advanceTimeBy(delayBetweenItems)
 
         // pause handles have not been resumed, so Text 1 should still be on the screen.
         rule.onNodeWithText("Text 2").assertDoesNotExist()
         rule.onNodeWithText("Text 1").assertIsDisplayed()
 
         rule.runOnIdle { pauseHandle1?.resumeAutoScroll() }
-        rule.mainClock.advanceTimeBy(delayBetweenSlides)
+        rule.mainClock.advanceTimeBy(delayBetweenItems)
 
         // Second pause handle has not been resumed, so Text 1 should still be on the screen.
         rule.onNodeWithText("Text 2").assertDoesNotExist()
         rule.onNodeWithText("Text 1").assertIsDisplayed()
 
         rule.runOnIdle { pauseHandle2?.resumeAutoScroll() }
-        rule.mainClock.advanceTimeBy(delayBetweenSlides)
+        rule.mainClock.advanceTimeBy(delayBetweenItems)
         // All pause handles have been resumed, so Text 2 should be on the screen after
-        // delayBetweenSlides + animationTime
+        // delayBetweenItems + animationTime
         rule.onNodeWithText("Text 1").assertDoesNotExist()
         rule.onNodeWithText("Text 2").assertIsDisplayed()
     }
@@ -243,7 +243,7 @@
         rule.onNodeWithText("Text 1").assertIsDisplayed()
         rule.onNodeWithText("Text 1").onParent().assertIsNotFocused()
 
-        rule.mainClock.advanceTimeBy(delayBetweenSlides)
+        rule.mainClock.advanceTimeBy(delayBetweenItems)
 
         // pause handles have not been resumed, so Text 1 should still be on the screen.
         rule.onNodeWithText("Text 2").assertDoesNotExist()
@@ -252,7 +252,7 @@
         rule.runOnIdle { pauseHandle1?.resumeAutoScroll() }
         // subsequent call to resume should be ignored
         rule.runOnIdle { pauseHandle1?.resumeAutoScroll() }
-        rule.mainClock.advanceTimeBy(delayBetweenSlides)
+        rule.mainClock.advanceTimeBy(delayBetweenItems)
 
         // Second pause handle has not been resumed, so Text 1 should still be on the screen.
         rule.onNodeWithText("Text 2").assertDoesNotExist()
@@ -277,7 +277,7 @@
         rule.onNodeWithText("Card").requestFocus()
         rule.onNodeWithText("Card").assertIsFocused()
 
-        rule.mainClock.advanceTimeBy(delayBetweenSlides)
+        rule.mainClock.advanceTimeBy(delayBetweenItems)
         rule.onNodeWithText("Text 1").assertDoesNotExist()
         rule.onNodeWithText("Text 2").assertIsDisplayed()
     }
@@ -286,7 +286,7 @@
     fun carousel_pagerIndicatorDisplayed() {
         rule.setContent {
             SampleCarousel {
-                SampleCarouselSlide(index = it)
+                SampleCarouselItem(index = it)
             }
         }
 
@@ -297,7 +297,7 @@
     fun carousel_withAnimatedContent_successfulTransition() {
         rule.setContent {
             SampleCarousel {
-                SampleCarouselSlide(index = it) {
+                SampleCarouselItem(index = it) {
                     Column {
                         BasicText(text = "Text ${it + 1}")
                         BasicText(text = "PLAY")
@@ -317,7 +317,7 @@
     fun carousel_withAnimatedContent_successfulFocusIn() {
         rule.setContent {
             SampleCarousel {
-                SampleCarouselSlide(index = it)
+                SampleCarouselItem(index = it)
             }
         }
 
@@ -325,7 +325,7 @@
         rule.onNodeWithTag("pager")
             .requestFocus()
 
-        // current slide overlay render delay
+        // current item overlay render delay
         rule.mainClock.advanceTimeBy(animationTime, false)
         rule.mainClock.advanceTimeBy(animationTime, false)
         rule.mainClock.advanceTimeByFrame()
@@ -378,7 +378,7 @@
                 .fillMaxSize()
                 .focusable()) {
                 SampleCarousel {
-                    SampleCarouselSlide(index = it)
+                    SampleCarouselItem(index = it)
                 }
             }
         }
@@ -434,14 +434,6 @@
                             .fillMaxWidth()
                             .testTag("featured-carousel")
                             .border(2.dp, Color.Black),
-<<<<<<< HEAD
-                        carouselState = remember { CarouselState() },
-                        slideCount = 3,
-                        autoScrollDurationMillis = delayBetweenSlides
-                    ) {
-                        SampleCarouselSlide(index = it) {
-                            Box {
-=======
                         carouselState = rememberCarouselState(),
                         itemCount = 3,
                         autoScrollDurationMillis = delayBetweenItems
@@ -454,7 +446,6 @@
                                         exit = slideOutHorizontally()
                                     )
                             ) {
->>>>>>> fdff00cc
                                 Column(modifier = Modifier.align(Alignment.BottomStart)) {
                                     BasicText(text = "carousel-frame")
                                     Row {
@@ -510,20 +501,20 @@
     }
 
     @Test
-    fun carousel_zeroSlideCount_shouldNotCrash() {
+    fun carousel_zeroItemCount_shouldNotCrash() {
         val testTag = "emptyCarousel"
         rule.setContent {
-            Carousel(slideCount = 0, modifier = Modifier.testTag(testTag)) {}
+            Carousel(itemCount = 0, modifier = Modifier.testTag(testTag)) {}
         }
 
         rule.onNodeWithTag(testTag).assertExists()
     }
 
     @Test
-    fun carousel_oneSlideCount_shouldNotCrash() {
+    fun carousel_oneItemCount_shouldNotCrash() {
         val testTag = "emptyCarousel"
         rule.setContent {
-            Carousel(slideCount = 1, modifier = Modifier.testTag(testTag)) {}
+            Carousel(itemCount = 1, modifier = Modifier.testTag(testTag)) {}
         }
 
         rule.onNodeWithTag(testTag).assertExists()
@@ -552,36 +543,36 @@
         rule.mainClock.advanceTimeByFrame()
         rule.waitForIdle()
 
-        // Check that slide 1 is in view and button 1 has focus
+        // Check that item 1 is in view and button 1 has focus
         rule.onNodeWithText("Button-1").assertIsDisplayed()
         rule.onNodeWithText("Button-1").assertIsFocused()
 
-        // press dpad right to scroll to next slide
+        // press dpad right to scroll to next item
         performKeyPress(NativeKeyEvent.KEYCODE_DPAD_RIGHT)
 
-        // Wait for slide to load
+        // Wait for item to load
         rule.mainClock.advanceTimeByFrame()
         rule.waitForIdle()
         rule.mainClock.advanceTimeBy(animationTime, false)
         rule.waitForIdle()
 
-        // Check that slide 2 is in view and button 2 has focus
+        // Check that item 2 is in view and button 2 has focus
         rule.onNodeWithText("Button-2").assertIsDisplayed()
         rule.onNodeWithText("Button-2").assertIsFocused()
 
         // Check if the first focusable element in parent has focus
         rule.onNodeWithText("Row-button-1").assertIsNotFocused()
 
-        // press dpad left to scroll to previous slide
+        // press dpad left to scroll to previous item
         performKeyPress(NativeKeyEvent.KEYCODE_DPAD_LEFT)
 
-        // Wait for slide to load
+        // Wait for item to load
         rule.mainClock.advanceTimeByFrame()
         rule.waitForIdle()
         rule.mainClock.advanceTimeBy(animationTime, false)
         rule.waitForIdle()
 
-        // Check that slide 1 is in view and button 1 has focus
+        // Check that item 1 is in view and button 1 has focus
         rule.onNodeWithText("Button-1").assertIsDisplayed()
         rule.onNodeWithText("Button-1").assertIsFocused()
     }
@@ -614,8 +605,8 @@
                     }
                 }
 
-                SampleCarousel(carouselState = carouselState, slideCount = 20) {
-                    SampleCarouselSlide(modifier = Modifier.testTag("slide-$it"), index = it)
+                SampleCarousel(carouselState = carouselState, itemCount = 20) {
+                    SampleCarouselItem(modifier = Modifier.testTag("item-$it"), index = it)
                 }
             }
         }
@@ -624,16 +615,6 @@
         rule.onNodeWithText("Play 0").requestFocus()
         rule.waitForIdle()
 
-<<<<<<< HEAD
-        val slideProgression = listOf(6, 3, -4, 3, -6, 5, 3)
-
-        slideProgression.forEach {
-            if (it < 0) {
-                performKeyPress(NativeKeyEvent.KEYCODE_DPAD_LEFT, it * -1)
-            } else {
-                performKeyPress(NativeKeyEvent.KEYCODE_DPAD_RIGHT, it)
-            }
-=======
         val itemProgression = listOf(6, 3, -4, 3, -6, 5, 3)
         // reset the counter at test start.
         numberOfTimesTabGainedFocus = 0
@@ -644,35 +625,25 @@
                 abs(it)
             )
             rule.waitForIdle()
->>>>>>> fdff00cc
         }
 
         rule.mainClock.advanceTimeBy(animationTime)
 
-<<<<<<< HEAD
-        val finalSlide = slideProgression.sum()
-        rule.onNodeWithText("Play $finalSlide").assertIsFocused()
-=======
         val finalItem = itemProgression.sum()
         assertThat(numberOfTimesTabGainedFocus).isEqualTo(0)
         rule.onNodeWithText("Play $finalItem", useUnmergedTree = true).assertIsFocused()
->>>>>>> fdff00cc
 
         performKeyPress(NativeKeyEvent.KEYCODE_DPAD_RIGHT, 3)
 
         rule.mainClock.advanceTimeBy((animationTime) * 3)
 
-<<<<<<< HEAD
-        rule.onNodeWithText("Play ${finalSlide + 3}").assertIsFocused()
-=======
         rule.onNodeWithText("Play ${finalItem + 3}", useUnmergedTree = true).assertIsFocused()
->>>>>>> fdff00cc
     }
 
     @Test
     fun carousel_manualScrollingDpadLongPress_moveOnlyOneSlide() {
         rule.setContent {
-            SampleCarousel(slideCount = 6) { index ->
+            SampleCarousel(itemCount = 6) { index ->
                 SampleButton("Button ${index + 1}")
             }
         }
@@ -686,31 +657,31 @@
         rule.mainClock.advanceTimeByFrame()
         rule.waitForIdle()
 
-        // Assert that Button 1 from first slide is focused
+        // Assert that Button 1 from first item is focused
         rule.onNodeWithText("Button 1").assertIsFocused()
 
         // Trigger dpad right key long press
         performLongKeyPress(rule, NativeKeyEvent.KEYCODE_DPAD_RIGHT)
 
-        // Advance time and trigger recomposition to switch to next slide
-        rule.mainClock.advanceTimeByFrame()
-        rule.waitForIdle()
-        rule.mainClock.advanceTimeBy(delayBetweenSlides, false)
-        rule.waitForIdle()
-
-        // Assert that Button 2 from second slide is focused
+        // Advance time and trigger recomposition to switch to next item
+        rule.mainClock.advanceTimeByFrame()
+        rule.waitForIdle()
+        rule.mainClock.advanceTimeBy(delayBetweenItems, false)
+        rule.waitForIdle()
+
+        // Assert that Button 2 from second item is focused
         rule.onNodeWithText("Button 2").assertIsFocused()
 
         // Trigger dpad left key long press
         performLongKeyPress(rule, NativeKeyEvent.KEYCODE_DPAD_LEFT)
 
-        // Advance time and trigger recomposition to switch to previous slide
-        rule.mainClock.advanceTimeBy(delayBetweenSlides, false)
-        rule.waitForIdle()
-        rule.mainClock.advanceTimeByFrame()
-        rule.waitForIdle()
-
-        // Assert that Button 1 from first slide is focused
+        // Advance time and trigger recomposition to switch to previous item
+        rule.mainClock.advanceTimeBy(delayBetweenItems, false)
+        rule.waitForIdle()
+        rule.mainClock.advanceTimeByFrame()
+        rule.waitForIdle()
+
+        // Assert that Button 1 from first item is focused
         rule.onNodeWithText("Button 1").assertIsFocused()
     }
 
@@ -726,37 +697,37 @@
         rule.onNodeWithTag("pager")
             .requestFocus()
 
-        // current slide overlay render delay
+        // current item overlay render delay
         rule.mainClock.advanceTimeBy(animationTime, false)
         rule.mainClock.advanceTimeBy(animationTime, false)
         rule.mainClock.advanceTimeByFrame()
 
-        // Assert that slide 1 is in view
+        // Assert that item 1 is in view
         rule.onNodeWithText("Button 1").assertIsDisplayed()
 
         // advance time
-        rule.mainClock.advanceTimeBy(delayBetweenSlides + animationTime, false)
+        rule.mainClock.advanceTimeBy(delayBetweenItems + animationTime, false)
         rule.mainClock.advanceTimeByFrame()
 
         // go right once
         performKeyPress(NativeKeyEvent.KEYCODE_DPAD_RIGHT)
 
-        // Wait for slide to load
+        // Wait for item to load
         rule.mainClock.advanceTimeBy(animationTime)
         rule.mainClock.advanceTimeByFrame()
 
-        // Assert that slide 2 is in view
+        // Assert that item 2 is in view
         rule.onNodeWithText("Button 2").assertIsDisplayed()
 
         // go left once
         performKeyPress(NativeKeyEvent.KEYCODE_DPAD_LEFT)
 
-        // Wait for slide to load
-        rule.mainClock.advanceTimeBy(delayBetweenSlides)
+        // Wait for item to load
+        rule.mainClock.advanceTimeBy(delayBetweenItems)
         rule.mainClock.advanceTimeBy(animationTime)
         rule.mainClock.advanceTimeByFrame()
 
-        // Assert that slide 1 is in view
+        // Assert that item 1 is in view
         rule.onNodeWithText("Button 1").assertIsDisplayed()
     }
 
@@ -776,70 +747,70 @@
         rule.onNodeWithTag("pager")
             .requestFocus()
 
-        // current slide overlay render delay
+        // current item overlay render delay
         rule.mainClock.advanceTimeBy(animationTime, false)
         rule.mainClock.advanceTimeBy(animationTime, false)
         rule.mainClock.advanceTimeByFrame()
 
-        // Assert that slide 1 is in view
+        // Assert that item 1 is in view
         rule.onNodeWithText("Button 1").assertIsDisplayed()
 
         // advance time
-        rule.mainClock.advanceTimeBy(delayBetweenSlides + animationTime, false)
+        rule.mainClock.advanceTimeBy(delayBetweenItems + animationTime, false)
         rule.mainClock.advanceTimeByFrame()
 
         // go right once
         performKeyPress(NativeKeyEvent.KEYCODE_DPAD_LEFT)
 
-        // Wait for slide to load
+        // Wait for item to load
         rule.mainClock.advanceTimeBy(animationTime)
         rule.mainClock.advanceTimeByFrame()
 
-        // Assert that slide 2 is in view
+        // Assert that item 2 is in view
         rule.onNodeWithText("Button 2").assertIsDisplayed()
 
         // go left once
         performKeyPress(NativeKeyEvent.KEYCODE_DPAD_RIGHT)
 
-        // Wait for slide to load
-        rule.mainClock.advanceTimeBy(delayBetweenSlides + animationTime, false)
-        rule.mainClock.advanceTimeByFrame()
-
-        // Assert that slide 1 is in view
+        // Wait for item to load
+        rule.mainClock.advanceTimeBy(delayBetweenItems + animationTime, false)
+        rule.mainClock.advanceTimeByFrame()
+
+        // Assert that item 1 is in view
         rule.onNodeWithText("Button 1").assertIsDisplayed()
     }
 
     @Test
-    fun carousel_slideCountChangesDuringAnimation_shouldNotCrash() {
-        val slideDisplayDurationMs: Long = 100
-        var slideChanges = 0
-        // number of slides will fall from 4 to 2, but 4 slide transitions should happen without a
+    fun carousel_itemCountChangesDuringAnimation_shouldNotCrash() {
+        val itemDisplayDurationMs: Long = 100
+        var itemChanges = 0
+        // number of items will fall from 4 to 2, but 4 item transitions should happen without a
         // crash
-        val minSuccessfulSlideChanges = 4
-        rule.setContent {
-            var slideCount by remember { mutableStateOf(4) }
+        val minSuccessfulItemChanges = 4
+        rule.setContent {
+            var itemCount by remember { mutableStateOf(4) }
             LaunchedEffect(Unit) {
-                while (slideCount >= 2) {
-                    delay(slideDisplayDurationMs)
-                    slideCount--
+                while (itemCount >= 2) {
+                    delay(itemDisplayDurationMs)
+                    itemCount--
                 }
             }
             SampleCarousel(
-                slideCount = slideCount,
-                timeToDisplaySlideMillis = slideDisplayDurationMs
+                itemCount = itemCount,
+                timeToDisplayItemMillis = itemDisplayDurationMs
             ) { index ->
-                if (index >= slideCount) {
-                    // slideIndex requested should not be greater than slideCount. User could be
+                if (index >= itemCount) {
+                    // itemIndex requested should not be greater than itemCount. User could be
                     // using a data-structure that could throw an IndexOutOfBoundsException.
-                    // This can happen when the slideCount changes during the transition between
-                    // slides.
-                    throw Exception("Index is larger, index=$index, slideCount=$slideCount")
-                }
-                slideChanges++
-            }
-        }
-
-        rule.waitUntil(timeoutMillis = 5000) { slideChanges > minSuccessfulSlideChanges }
+                    // This can happen when the itemCount changes during the transition between
+                    // items.
+                    throw Exception("Index is larger, index=$index, itemCount=$itemCount")
+                }
+                itemChanges++
+            }
+        }
+
+        rule.waitUntil(timeoutMillis = 5000) { itemChanges > minSuccessfulItemChanges }
     }
 
     @Test
@@ -941,17 +912,10 @@
 @OptIn(ExperimentalTvMaterial3Api::class)
 @Composable
 private fun SampleCarousel(
-<<<<<<< HEAD
-    carouselState: CarouselState = remember { CarouselState() },
-    slideCount: Int = 3,
-    timeToDisplaySlideMillis: Long = delayBetweenSlides,
-    content: @Composable CarouselScope.(index: Int) -> Unit
-=======
     carouselState: CarouselState = rememberCarouselState(),
     itemCount: Int = 3,
     timeToDisplayItemMillis: Long = delayBetweenItems,
     content: @Composable AnimatedContentScope.(index: Int) -> Unit
->>>>>>> fdff00cc
 ) {
     Carousel(
         modifier = Modifier
@@ -960,16 +924,16 @@
             .height(200.dp)
             .testTag("pager"),
         carouselState = carouselState,
-        slideCount = slideCount,
-        autoScrollDurationMillis = timeToDisplaySlideMillis,
+        itemCount = itemCount,
+        autoScrollDurationMillis = timeToDisplayItemMillis,
         carouselIndicator = {
             CarouselDefaults.IndicatorRow(
                 modifier = Modifier
                     .align(Alignment.BottomEnd)
                     .padding(16.dp)
                     .testTag("indicator"),
-                activeSlideIndex = carouselState.activeSlideIndex,
-                slideCount = slideCount
+                activeItemIndex = carouselState.activeItemIndex,
+                itemCount = itemCount
             )
         },
         content = { content(it) },
@@ -977,26 +941,6 @@
 }
 
 @Composable
-<<<<<<< HEAD
-private fun CarouselScope.SampleCarouselSlide(
-    index: Int,
-    modifier: Modifier = Modifier,
-    contentTransformForward: ContentTransform =
-        CarouselItemDefaults.contentTransformForward,
-    content: (@Composable () -> Unit) = { SampleButton("Play $index") },
-) {
-    CarouselItem(
-        modifier = modifier,
-        contentTransformForward = contentTransformForward,
-        background = {
-            Box(
-                modifier = Modifier
-                    .fillMaxSize()
-                    .background(Color.Red)
-                    .border(2.dp, Color.Blue)
-            )
-        }
-=======
 private fun AnimatedContentScope.SampleCarouselItem(
     index: Int,
     modifier: Modifier = Modifier,
@@ -1007,7 +951,6 @@
             .fillMaxSize()
             .background(Color.Red)
             .border(2.dp, Color.Blue)
->>>>>>> fdff00cc
     ) {
         content()
     }
