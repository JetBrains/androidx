buildscript {
    repositories {
        maven { url '../../prebuilts/gradle-plugin' }
        maven { url '../../prebuilts/tools/common/m2/repository' }
        maven { url '../../prebuilts/tools/common/m2/internal' }
    }
    dependencies {
        classpath 'com.android.tools.build:gradle:1.3.0-beta2'
    }
}

<<<<<<< HEAD
ext.supportVersion = '23.0.0-rc1'
ext.extraVersion = 15
=======
ext.supportVersion = '22.2.1'
ext.extraVersion = 16
>>>>>>> d888896e
ext.supportRepoOut = ''
ext.buildToolsVersion = '22.1.0'
ext.buildNumber = Integer.toString(ext.extraVersion)

/*
 * With the build server you are given two env variables.
 * The OUT_DIR is a temporary directory you can use to put things during the build.
 * The DIST_DIR is where you want to save things from the build.
 *
 * The build server will copy the contents of DIST_DIR to somewhere and make it available.
 */
if (System.env.DIST_DIR != null && System.env.OUT_DIR != null) {
    buildDir = new File(System.env.OUT_DIR + '/gradle/frameworks/support/build').getCanonicalFile()
    project.ext.distDir = new File(System.env.DIST_DIR).getCanonicalFile()

    // the build server does not pass the build number so we infer it from the last folder of the dist path.
    ext.buildNumber = project.ext.distDir.getName()
} else {
    buildDir = file('../../out/host/gradle/frameworks/support/build')
    project.ext.distDir = file('../../out/dist')
}

ext.supportRepoOut = new File(buildDir, 'support_repo')

// Main task called by the build server.
task(createArchive) << {
}


// upload anchor for subprojects to upload their artifacts
// to the local repo.
task(mainUpload) << {
}

// repository creation task
task createRepository(type: Zip, dependsOn: mainUpload) {
    from project.ext.supportRepoOut
    destinationDir project.ext.distDir
    into 'm2repository'
    baseName = String.format("sdk-repo-linux-m2repository-%s", project.ext.buildNumber)
}
createArchive.dependsOn createRepository

// prepare repository with older versions
task unzipRepo(type: Copy) {
    from "$rootDir/../../prebuilts/maven_repo/android"
    into project.ext.supportRepoOut
}

unzipRepo.doFirst {
    project.ext.supportRepoOut.deleteDir()
    project.ext.supportRepoOut.mkdirs()
}

// anchor for prepare repo. This is post unzip + sourceProp.
task(prepareRepo) << {
}

import com.google.common.io.Files
import com.google.common.base.Charsets

task(createXml) << {
    def repoArchive = createRepository.archivePath
    def repoArchiveName = createRepository.archiveName
    def size = repoArchive.length()
    def sha1 = getSha1(repoArchive)

    def xml =
"<sdk:sdk-addon xmlns:xsi=\"http://www.w3.org/2001/XMLSchema-instance\" xmlns:sdk=\"http://schemas.android.com/sdk/android/addon/6\">\n\
  <sdk:extra>\n\
    <sdk:revision>\n\
      <sdk:major>${project.ext.extraVersion}</sdk:major>\n\
    </sdk:revision>\n\
    <sdk:vendor-display>Android</sdk:vendor-display>\n\
    <sdk:vendor-id>android</sdk:vendor-id>\n\
    <sdk:name-display>Local Maven repository for Support Libraries</sdk:name-display>\n\
    <sdk:path>m2repository</sdk:path>\n\
    <sdk:archives>\n\
      <sdk:archive>\n\
       <sdk:size>${size}</sdk:size>\n\
       <sdk:checksum type=\"sha1\">${sha1}</sdk:checksum>\n\
       <sdk:url>${repoArchiveName}</sdk:url>\n\
      </sdk:archive>\n\
    </sdk:archives>\n\
  </sdk:extra>\n\
</sdk:sdk-addon>"

    Files.write(xml, new File(project.ext.distDir, 'repo-extras.xml'), Charsets.UTF_8)
}
createArchive.dependsOn createXml

task(createSourceProp) << {
    def sourceProp =
"Extra.VendorDisplay=Android\n\
Extra.Path=m2repository\n\
Archive.Arch=ANY\n\
Extra.NameDisplay=Android Support Repository\n\
Archive.Os=ANY\n\
Pkg.Revision=${project.ext.extraVersion}.0.0\n\
Extra.VendorId=android"

    Files.write(sourceProp, new File(project.ext.supportRepoOut, 'source.properties'), Charsets.UTF_8)
}
createSourceProp.dependsOn unzipRepo
prepareRepo.dependsOn createSourceProp


import com.google.common.hash.HashCode
import com.google.common.hash.HashFunction
import com.google.common.hash.Hashing
import java.nio.charset.Charset

def getSha1(File inputFile) {
    HashFunction hashFunction = Hashing.sha1()
    HashCode hashCode = hashFunction.hashString(inputFile.getAbsolutePath(), Charset.forName("UTF-8"))
    return hashCode.toString()
}

subprojects {
    // Change buildDir first so that all plugins pick up the new value.
    project.buildDir = project.file("$project.parent.buildDir/../$project.name/build")

    apply plugin: 'maven'

    version = rootProject.ext.supportVersion
    group = 'com.android.support'

    repositories {
        maven { url "${project.parent.projectDir}/../../prebuilts/tools/common/m2/repository" }
        maven { url "${project.parent.projectDir}/../../prebuilts/tools/common/m2/internal" }
        maven { url "${project.parent.projectDir}/../../prebuilts/maven_repo/android" }
    }

    task release(type: Upload) {
        configuration = configurations.archives
        repositories {
            mavenDeployer {
                repository(url: uri("$rootProject.ext.supportRepoOut"))
            }
        }
    }

    def deployer = release.repositories.mavenDeployer
    deployer.pom*.whenConfigured { pom ->
        pom.dependencies.findAll {dep -> dep.groupId == 'com.android.support' && dep.artifactId != 'support-annotations' }*.type = 'aar'
    }

    // before the upload, make sure the repo is ready.
    release.dependsOn rootProject.tasks.prepareRepo
    // make the mainupload depend on this one.
    mainUpload.dependsOn release

    project.plugins.whenPluginAdded { plugin ->
        if ("com.android.build.gradle.LibraryPlugin".equals(plugin.class.name)) {
            project.android.buildToolsVersion = rootProject.buildToolsVersion
        }
    }
}

FileCollection getAndroidPrebuilt(String apiLevel) {
    files("$rootDir/../../prebuilts/sdk/$apiLevel/android.jar")
}<|MERGE_RESOLUTION|>--- conflicted
+++ resolved
@@ -9,13 +9,8 @@
     }
 }
 
-<<<<<<< HEAD
 ext.supportVersion = '23.0.0-rc1'
-ext.extraVersion = 15
-=======
-ext.supportVersion = '22.2.1'
 ext.extraVersion = 16
->>>>>>> d888896e
 ext.supportRepoOut = ''
 ext.buildToolsVersion = '22.1.0'
 ext.buildNumber = Integer.toString(ext.extraVersion)
