/*
 * Copyright (C) 2023 The Android Open Source Project
 *
 * Licensed under the Apache License, Version 2.0 (the "License");
 * you may not use this file except in compliance with the License.
 * You may obtain a copy of the License at
 *
 *      http://www.apache.org/licenses/LICENSE-2.0
 *
 * Unless required by applicable law or agreed to in writing, software
 * distributed under the License is distributed on an "AS IS" BASIS,
 * WITHOUT WARRANTIES OR CONDITIONS OF ANY KIND, either express or implied.
 * See the License for the specific language governing permissions and
 * limitations under the License.
 */

plugins {
    id("AndroidXPlugin")
    id("com.android.library")
    id("org.jetbrains.kotlin.android")
}

android {
    compileSdk 35
    compileSdkExtension 14
    namespace 'androidx.privacysandbox.ui.integration.testsdkprovider'

<<<<<<< HEAD
    defaultConfig {
        applicationId "androidx.privacysandbox.ui.integration.testsdkprovider"
        minSdk 33
    }

=======
>>>>>>> 46295bc0
    buildTypes {
        release {
            minifyEnabled false
        }
    }
}

dependencies {
    api(libs.kotlinStdlib)
<<<<<<< HEAD
    api("androidx.annotation:annotation:1.6.0")
=======
    api("androidx.annotation:annotation:1.8.1")
    implementation project(':privacysandbox:sdkruntime:sdkruntime-provider')
>>>>>>> 46295bc0
    implementation project(':privacysandbox:ui:integration-tests:testaidl')
    implementation project(':privacysandbox:ui:integration-tests:sdkproviderutils')
    implementation project(':privacysandbox:ui:ui-core')
    implementation project(':privacysandbox:ui:ui-provider')
    implementation project(':webkit:webkit')
}<|MERGE_RESOLUTION|>--- conflicted
+++ resolved
@@ -25,14 +25,6 @@
     compileSdkExtension 14
     namespace 'androidx.privacysandbox.ui.integration.testsdkprovider'
 
-<<<<<<< HEAD
-    defaultConfig {
-        applicationId "androidx.privacysandbox.ui.integration.testsdkprovider"
-        minSdk 33
-    }
-
-=======
->>>>>>> 46295bc0
     buildTypes {
         release {
             minifyEnabled false
@@ -42,12 +34,8 @@
 
 dependencies {
     api(libs.kotlinStdlib)
-<<<<<<< HEAD
-    api("androidx.annotation:annotation:1.6.0")
-=======
     api("androidx.annotation:annotation:1.8.1")
     implementation project(':privacysandbox:sdkruntime:sdkruntime-provider')
->>>>>>> 46295bc0
     implementation project(':privacysandbox:ui:integration-tests:testaidl')
     implementation project(':privacysandbox:ui:integration-tests:sdkproviderutils')
     implementation project(':privacysandbox:ui:ui-core')
