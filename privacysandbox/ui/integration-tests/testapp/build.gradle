--- conflicted
+++ resolved
@@ -21,11 +21,8 @@
 }
 
 android {
-<<<<<<< HEAD
-=======
     compileSdk 35
     compileSdkExtension 14
->>>>>>> 46295bc0
     namespace "androidx.privacysandbox.ui.integration.testapp"
 
     defaultConfig {
@@ -46,22 +43,6 @@
 
 dependencies {
     implementation(libs.kotlinStdlib)
-<<<<<<< HEAD
-    api("androidx.annotation:annotation:1.6.0")
-    implementation 'androidx.core:core-ktx:1.8.0'
-    implementation 'androidx.appcompat:appcompat:1.6.0'
-    implementation 'com.google.android.material:material:1.6.0'
-    implementation "androidx.activity:activity-ktx:1.7.2"
-    implementation "androidx.drawerlayout:drawerlayout:1.2.0"
-    implementation 'androidx.constraintlayout:constraintlayout:2.0.1'
-    implementation 'androidx.recyclerview:recyclerview:1.3.2'
-    implementation project(':privacysandbox:sdkruntime:sdkruntime-client')
-    implementation project(':privacysandbox:ui:integration-tests:testaidl')
-    implementation project(':privacysandbox:ui:integration-tests:sdkproviderutils')
-    implementation project(':privacysandbox:ui:ui-core')
-    implementation project(':privacysandbox:ui:ui-client')
-    implementation project(':privacysandbox:ui:ui-provider')
-=======
     api("androidx.annotation:annotation:1.8.1")
     implementation("androidx.core:core-ktx:1.8.0")
     implementation("androidx.appcompat:appcompat:1.6.0")
@@ -80,5 +61,4 @@
     implementation(project(":privacysandbox:ui:ui-core"))
     implementation(project(":privacysandbox:ui:ui-client"))
     implementation(project(":privacysandbox:ui:ui-provider"))
->>>>>>> 46295bc0
 }