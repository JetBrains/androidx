/*
 * Copyright (C) 2024 The Android Open Source Project
 *
 * Licensed under the Apache License, Version 2.0 (the "License");
 * you may not use this file except in compliance with the License.
 * You may obtain a copy of the License at
 *
 *      http://www.apache.org/licenses/LICENSE-2.0
 *
 * Unless required by applicable law or agreed to in writing, software
 * distributed under the License is distributed on an "AS IS" BASIS,
 * WITHOUT WARRANTIES OR CONDITIONS OF ANY KIND, either express or implied.
 * See the License for the specific language governing permissions and
 * limitations under the License.
 */

plugins {
    id("AndroidXPlugin")
    id("com.android.library")
    id("org.jetbrains.kotlin.android")
}

android {
    namespace "androidx.privacysandbox.ui.integration.sdkproviderutils"
}

dependencies {
<<<<<<< HEAD
    implementation project(':privacysandbox:ui:ui-core')
    implementation project(':privacysandbox:ui:ui-provider')
=======
    implementation "androidx.activity:activity-ktx:1.7.2"
    implementation project(':privacysandbox:ui:ui-client')
    implementation project(':privacysandbox:ui:ui-core')
    implementation project(':privacysandbox:ui:ui-provider')
    implementation project(':privacysandbox:sdkruntime:sdkruntime-core')
    implementation project(':privacysandbox:activity:activity-core')
    implementation project(':privacysandbox:activity:activity-provider')
    implementation project(':privacysandbox:ui:integration-tests:testaidl')
>>>>>>> 46295bc0
    implementation project(':webkit:webkit')
}<|MERGE_RESOLUTION|>--- conflicted
+++ resolved
@@ -22,13 +22,10 @@
 
 android {
     namespace "androidx.privacysandbox.ui.integration.sdkproviderutils"
+    compileSdk 35
 }
 
 dependencies {
-<<<<<<< HEAD
-    implementation project(':privacysandbox:ui:ui-core')
-    implementation project(':privacysandbox:ui:ui-provider')
-=======
     implementation "androidx.activity:activity-ktx:1.7.2"
     implementation project(':privacysandbox:ui:ui-client')
     implementation project(':privacysandbox:ui:ui-core')
@@ -37,6 +34,8 @@
     implementation project(':privacysandbox:activity:activity-core')
     implementation project(':privacysandbox:activity:activity-provider')
     implementation project(':privacysandbox:ui:integration-tests:testaidl')
->>>>>>> 46295bc0
     implementation project(':webkit:webkit')
+    implementation(libs.media3Ui)
+    implementation(libs.media3Common)
+    implementation(libs.media3Exoplayer)
 }