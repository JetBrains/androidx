--- conflicted
+++ resolved
@@ -30,16 +30,10 @@
 
 dependencies {
     implementation project(":appsearch:appsearch")
-    // TODO(b/278583111) Swap with the core library version in which Function gets added.
-    implementation project(":core:core")
+    implementation("androidx.core:core:1.12.0")
     implementation("androidx.concurrent:concurrent-futures:1.0.0")
-<<<<<<< HEAD
-    implementation('androidx.collection:collection:1.2.0')
-    implementation("com.google.android.gms:play-services-appsearch:16.0.0", {
-=======
     implementation("androidx.collection:collection:1.4.2")
     implementation("com.google.android.gms:play-services-appsearch:16.0.1", {
->>>>>>> 6f09cf2a
         exclude group: "androidx.fragment", module: "fragment"
         exclude group: "androidx.core", module: "core"
     })
@@ -57,10 +51,10 @@
     description =
             "An implementation of AppSearchSession and GlobalSearchSession on pre-S devices using " +
                     "play-services-appsearch SDK with Gogle Play Services as storage backend."
-    metalavaK2UastEnabled = true
 }
 
 android {
+    compileSdk 35
     namespace "androidx.appsearch.playservicesstorage"
      defaultConfig {
     }
