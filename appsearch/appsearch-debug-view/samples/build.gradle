/*
 * Copyright 2021 The Android Open Source Project
 *
 * Licensed under the Apache License, Version 2.0 (the "License");
 * you may not use this file except in compliance with the License.
 * You may obtain a copy of the License at
 *
 *      http://www.apache.org/licenses/LICENSE-2.0
 *
 * Unless required by applicable law or agreed to in writing, software
 * distributed under the License is distributed on an "AS IS" BASIS,
 * WITHOUT WARRANTIES OR CONDITIONS OF ANY KIND, either express or implied.
 * See the License for the specific language governing permissions and
 * limitations under the License.
 */

/**
 * This file was created using the `create_project.py` script located in the
 * `<AndroidX root>/development/project-creator` directory.
 *
 * Please use that script when creating a new project, rather than copying an existing project and
 * modifying its settings.
 */
import androidx.build.LibraryType

plugins {
    id("AndroidXPlugin")
    id("com.android.application")
}

android {
<<<<<<< HEAD
    namespace "androidx.appsearch.debugview.samples"
=======
    compileSdk = 35
    namespace = "androidx.appsearch.debugview.samples"
>>>>>>> c80a82c4
}

dependencies {
    annotationProcessor(project(":appsearch:appsearch-compiler"))

    api("androidx.annotation:annotation:1.1.0")

    implementation(project(":appsearch:appsearch"))
    implementation(project(":appsearch:appsearch-local-storage"))
    implementation(project(":appsearch:appsearch-debug-view"))
    implementation("androidx.appcompat:appcompat:1.2.0")
    implementation("androidx.concurrent:concurrent-futures:1.0.0")
    implementation("com.google.android.material:material:1.0.0")
    implementation("com.google.code.gson:gson:2.6.2")
    implementation(libs.constraintLayout)
    implementation(libs.guavaAndroid)
}<|MERGE_RESOLUTION|>--- conflicted
+++ resolved
@@ -29,12 +29,8 @@
 }
 
 android {
-<<<<<<< HEAD
-    namespace "androidx.appsearch.debugview.samples"
-=======
     compileSdk = 35
     namespace = "androidx.appsearch.debugview.samples"
->>>>>>> c80a82c4
 }
 
 dependencies {
