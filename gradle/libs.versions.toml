[versions]
# -----------------------------------------------------------------------------
# All of the following should be updated in sync.
# -----------------------------------------------------------------------------
androidGradlePlugin = "8.2.0"
# NOTE: When updating the lint version we also need to update the `api` version
# supported by `IssueRegistry`'s.' For e.g. r.android.com/1331903
androidLint = "31.0.2"
# Once you have a chosen version of AGP to upgrade to, go to
# https://developer.android.com/studio/archive and find the matching version of Studio.
androidStudio = "2023.3.1"
# -----------------------------------------------------------------------------

androidLintMin = "31.1.0"
androidxTestRunner = "1.6.1"
androidxTestRules = "1.6.1"
androidxTestMonitor = "1.7.1"
androidxTestCore = "1.6.1"
androidxTestExtJunit = "1.2.1"
androidxTestExtTruth = "1.6.0"
annotationVersion = "1.7.0"
atomicFu = "0.23.2"
autoService = "1.0-rc6"
autoValue = "1.6.3"
binaryCompatibilityValidator = "0.16.3"
builder = "8.6.0-alpha05"
byteBuddy = "1.14.9"
asm = "9.7"
cmake = "3.22.1"
composeCompilerPlugin = "1.5.14"  # Update when pulling in new stable binaries
dagger = "2.49"
datetime = "0.6.0"
dependencyAnalysisGradlePlugin = "1.32.0"
dexmaker = "2.28.3"
dokka = "1.8.20-dev-214"
espresso = "3.6.1"
espressoDevice = "1.0.1"
grpc = "1.52.0"
guavaJre = "33.2.1-jre"
hamcrestCore = "1.3"
hilt = "2.49"
incap = "0.2"
javaxInject = "1"
jcodec = "0.2.5"
kotlin17 = "1.7.10"
kotlin18 = "1.8.22"
kotlin19 = "1.9.24"
kotlin = "1.9.24" # Don't forget to set kotlinNative the same version
kotlinBenchmark = "0.4.11"
kotlinGradlePluginAnnotations = "1.9.24"
kotlinGradlePluginApi = "1.9.24"
kotlinNative = "1.9.24"
kotlinCompileTesting = "1.4.9"
kotlinCoroutines = "1.8.0"
kotlinNativeUtils = "1.9.24"
kotlinSerialization = "1.6.3"
kotlinToolingCore = "1.9.24"
ksp = "1.9.24-1.0.20"
ktlint = "0.46.0"
ktfmt = "0.50"
leakcanary = "2.13"
media3 = "1.1.0"
metalava = "1.0.0-alpha11"
mockito = "2.25.0"
moshi = "1.13.0"
node = "16.20.2"
protobuf = "3.22.3"
paparazzi = "1.0.0"
paparazziNative = "2022.1.1-canary-f5f9f71"
<<<<<<< HEAD
shadow = "8.1.1"
skiko = "0.8.12"
spdxGradlePlugin = "0.6.0"
=======
skiko = "0.8.14"
>>>>>>> c9fa6fad
sqldelight = "1.3.0"
retrofit = "2.7.2"
wire = "4.9.7"
core = "1.12.0"
xmlApis = "1.4.01"
yarn = "1.22.17"

[libraries]
agpTestingPlatformCoreProto =  { module = "com.google.testing.platform:core-proto", version = "0.0.8-alpha08" }
androidAccessibilityFramework = { module = "com.google.android.apps.common.testing.accessibility.framework:accessibility-test-framework", version = { strictly = "2.1" } }
androidGradlePluginApi = { module = "com.android.tools.build:gradle-api", version.ref = "androidGradlePlugin" }
androidGradlePluginz = { module = "com.android.tools.build:gradle", version.ref = "androidGradlePlugin" }
androidLayoutlibApi = { module = "com.android.tools.layoutlib:layoutlib-api", version.ref = "androidLint" }
androidLint = { module = "com.android.tools.lint:lint", version.ref = "androidLint" }
androidLintMin = { module = "com.android.tools.lint:lint", version.ref = "androidLintMin" }
androidLintApi = { module = "com.android.tools.lint:lint-api", version.ref = "androidLint" }
androidLintMinApi = { module = "com.android.tools.lint:lint-api", version.ref = "androidLintMin" }
androidLintChecks = { module = "com.android.tools.lint:lint-checks", version.ref = "androidLint" }
androidLintChecksMin = { module = "com.android.tools.lint:lint-checks", version.ref = "androidLintMin" }
androidLintTests = { module = "com.android.tools.lint:lint-tests", version.ref = "androidLint" }
androidToolsCommon = { module = "com.android.tools:common", version.ref = "androidLint" }
androidToolsNinepatch = { module = "com.android.tools:ninepatch", version.ref = "androidLint" }
androidToolsRepository= { module = "com.android.tools:repository", version.ref = "androidLint" }
androidToolsSdkCommon = { module = "com.android.tools:sdk-common", version.ref = "androidLint" }
androidToolsAnalyticsProtos = { module = "com.android.tools.analytics-library:protos", version.ref = "androidLint" }
androidKotlinMultiplatform = { module = "com.android.kotlin.multiplatform.library:com.android.kotlin.multiplatform.library.gradle.plugin", version.ref = "androidGradlePlugin" }
androidx-annotation = { module = "androidx.annotation:annotation", version.ref = "annotationVersion" }
autoCommon = { module = "com.google.auto:auto-common", version = "1.2.1" }
atomicFu = { module = "org.jetbrains.kotlinx:atomicfu", version.ref = "atomicFu" }
atomicFuPluginz = { module = "org.jetbrains.kotlinx:atomicfu-gradle-plugin", version.ref = "atomicFu" }
autoServiceAnnotations = { module = "com.google.auto.service:auto-service-annotations", version.ref = "autoService" }
autoService = { module = "com.google.auto.service:auto-service", version.ref = "autoService" }
autoValue = { module = "com.google.auto.value:auto-value", version.ref = "autoValue" }
autoValueAnnotations = { module = "com.google.auto.value:auto-value-annotations", version.ref = "autoValue" }
autoValueParcel = { module = "com.ryanharter.auto.value:auto-value-parcel", version = "0.2.6" }
antlr4 = { module = "org.antlr:antlr4", version = "4.13.1" }
apacheAnt = { module = "org.apache.ant:ant", version = "1.10.11" }
apacheCommonsCodec = { module = "commons-codec:commons-codec", version = "1.15" }
apacheCommonIo = { module = "commons-io:commons-io", version = "2.4" }
apacheCommonsMath = { module = "org.apache.commons:commons-math3", version = "3.6.1" }
assertj = { module = "org.assertj:assertj-core", version = "3.23.1" }
asm = { module = "org.ow2.asm:asm", version.ref = "asm"}
asmCommons = { module = "org.ow2.asm:asm-commons", version.ref = "asm"}
jetbrainsBinaryCompatibilityValidator = { module = "org.jetbrains.kotlinx:binary-compatibility-validator", version.ref = "binaryCompatibilityValidator" }
binaryCompatibilityValidator = { module = "org.jetbrains.kotlinx.binary-compatibility-validator:org.jetbrains.kotlinx.binary-compatibility-validator.gradle.plugin", version.ref = "binaryCompatibilityValidator"}
builder = { module = "com.android.tools.build:builder", version.ref = "builder" }
byteBuddy = { module = "net.bytebuddy:byte-buddy", version.ref = "byteBuddy" }
byteBuddyAgent = { module = "net.bytebuddy:byte-buddy-agent", version.ref = "byteBuddy" }
checkerframework = { module = "org.checkerframework:checker-qual", version = "2.5.3" }
checkmark = { module = "net.saff.checkmark:checkmark", version = "0.1.6" }
constraintLayout = { module = "androidx.constraintlayout:constraintlayout", version = "2.0.1"}
dackka = { module = "com.google.devsite:dackka", version = "1.6.1" }
dagger = { module = "com.google.dagger:dagger", version.ref = "dagger" }
daggerCompiler = { module = "com.google.dagger:dagger-compiler", version.ref = "dagger" }
datetime = { module = "org.jetbrains.kotlinx:kotlinx-datetime", version.ref = "datetime" }
dependency-analysis-gradle-plugin = { module = "com.autonomousapps:dependency-analysis-gradle-plugin", version.ref = "dependencyAnalysisGradlePlugin" }
desugarJdkLibs = { module = "com.android.tools:desugar_jdk_libs", version = "2.0.3" }
dexmakerMockito = { module = "com.linkedin.dexmaker:dexmaker-mockito", version.ref = "dexmaker" }
dexmakerMockitoInline = { module = "com.linkedin.dexmaker:dexmaker-mockito-inline", version.ref = "dexmaker" }
dexmakerMockitoInlineExtended = { module = "com.linkedin.dexmaker:dexmaker-mockito-inline-extended", version.ref = "dexmaker" }
dokkaCli = { module = "org.jetbrains.dokka:dokka-cli", version.ref = "dokka" }
dokkaAnalysis = { module = "org.jetbrains.dokka:dokka-analysis", version.ref = "dokka" }
dokkaAnalysisIntellij = { module = "org.jetbrains.dokka:kotlin-analysis-intellij", version.ref = "dokka" }
dokkaAnalysisCompiler = { module = "org.jetbrains.dokka:kotlin-analysis-compiler", version.ref = "dokka" }
dokkaAndroidDocumentation = { module = "org.jetbrains.dokka:android-documentation-plugin", version.ref = "dokka" }
dokkaAllModules = { module = "org.jetbrains.dokka:all-modules-page-plugin", version.ref = "dokka" }
dokkaBase = { module = "org.jetbrains.dokka:dokka-base", version.ref = "dokka" }
dokkaTemplating = { module = "org.jetbrains.dokka:templating-plugin", version.ref = "dokka" }
dom4j = { module = "org.dom4j:dom4j", version = "2.1.3" }
espressoAccessibility = { module = "androidx.test.espresso:espresso-accessibility", version.ref = "espresso" }
espressoContribInternal = { module = "androidx.test.espresso:espresso-contrib", version.ref = "espresso" }
espressoCore = { module = "androidx.test.espresso:espresso-core", version.ref = "espresso" }
espressoDevice = { module = "androidx.test.espresso:espresso-device", version.ref = "espressoDevice" }
espressoIdlingConcurrent = { module = "androidx.test.espresso.idling:idling-concurrent", version.ref = "espresso" }
espressoIdlingNet = { module = "androidx.test.espresso.idling:idling-net", version.ref = "espresso" }
espressoIdlingResource = { module = "androidx.test.espresso:espresso-idling-resource", version.ref = "espresso" }
espressoIntents = { module = "androidx.test.espresso:espresso-intents", version.ref = "espresso" }
espressoRemote = { module = "androidx.test.espresso:espresso-remote", version.ref = "espresso" }
espressoWeb = { module = "androidx.test.espresso:espresso-web", version.ref = "espresso" }
errorProne = { module = "com.google.errorprone:error_prone_core", version = "2.23.0" }
findbugs = { module = "com.google.code.findbugs:jsr305", version = "3.0.2" }
firebaseAppindexing = { module = "com.google.firebase:firebase-appindexing", version = "19.2.0" }
freemarker = { module = "org.freemarker:freemarker", version = "2.3.31"}
googletest = { module = "com.android.ndk.thirdparty:googletest", version = "1.11.0-beta-1" }
hamcrestCore = { module = "org.hamcrest:hamcrest-core", version.ref = "hamcrestCore" }
hiltAndroid = { module = "com.google.dagger:hilt-android", version.ref = "hilt" }
hiltAndroidTesting = { module = "com.google.dagger:hilt-android-testing", version.ref = "hilt" }
hiltAndroidGradlePluginz = { module = "com.google.dagger:hilt-android-gradle-plugin", version.ref = "hilt" }
hiltCompiler = { module = "com.google.dagger:hilt-compiler", version.ref = "hilt" }
hiltCore = { module = "com.google.dagger:hilt-core", version.ref = "hilt" }
intellijCore = { module = "com.android.tools.external.com-intellij:intellij-core", version.ref = "androidLint" }
intellijAnnotations = { module = "com.intellij:annotations", version = "12.0" }
javapoet = { module = "com.squareup:javapoet", version = "1.13.0" }
javaxInject = { module = "javax.inject:javax.inject", version.ref = "javaxInject" }
jcodec = { module = "org.jcodec:jcodec", version.ref = "jcodec" }
jcodecJavaSe = { module = "org.jcodec:jcodec-javase", version.ref = "jcodec" }
johnrengelmanShadow = { module = "com.github.johnrengelman:shadow", version.ref = "shadow" }
json = { module = "org.json:json", version = "20180813" }
jsoup = { module = "org.jsoup:jsoup", version = "1.16.2" }
jsqlparser = { module = "com.github.jsqlparser:jsqlparser", version = "3.1" }
jsr250 = { module = "javax.annotation:javax.annotation-api", version = "1.2" }
junit = { module = "junit:junit", version = "4.13.2" }
gcmNetworkManager = { module = "com.google.android.gms:play-services-gcm", version = "17.0.0" }
googleCompileTesting = { module = "com.google.testing.compile:compile-testing", version = "0.18" }
grpcAndroid = { module = "io.grpc:grpc-android", version.ref = "grpc" }
grpcBinder = { module = "io.grpc:grpc-binder", version.ref = "grpc" }
grpcProtobufCompiler = { module = "io.grpc:protoc-gen-grpc-java", version.ref = "grpc" }
grpcProtobufLite = { module = "io.grpc:grpc-protobuf-lite", version.ref = "grpc" }
grpcStub = { module = "io.grpc:grpc-stub", version.ref = "grpc" }
grpcTesting = { module = "io.grpc:grpc-testing", version.ref = "grpc" }
gson = { module = "com.google.code.gson:gson", version = "2.9.0" }
guava = { module = "com.google.guava:guava", version.ref = "guavaJre" }
guavaAndroid = { module = "com.google.guava:guava", version = "31.1-android" }
guavaListenableFuture = { module = "com.google.guava:listenablefuture", version = "1.0" }
guavaTestlib = { module = "com.google.guava:guava-testlib", version.ref = "guavaJre" }
gradleIncapHelper = { module = "net.ltgt.gradle.incap:incap", version.ref = "incap" }
gradleIncapHelperProcessor = { module = "net.ltgt.gradle.incap:incap-processor", version.ref = "incap" }
intellijKotlinCompiler = { module = "com.android.tools.external.com-intellij:kotlin-compiler", version.ref = "androidLint" }
kotlinNativeUtils = { module = "org.jetbrains.kotlin:kotlin-native-utils", version.ref = "kotlinNativeUtils" }
kotlinGradlePluginApi = { module = "org.jetbrains.kotlin:kotlin-gradle-plugin-api", version.ref = "kotlinGradlePluginApi" }
kotlinToolingCore = { module = "org.jetbrains.kotlin:kotlin-tooling-core", version.ref = "kotlinToolingCore" }
kotlinGradlePluginAnnotations = { module = "org.jetbrains.kotlin:kotlin-gradle-plugin-annotations", version.ref = "kotlinGradlePluginAnnotations" }
kotlinAnnotationProcessingEmbeddable = { module = "org.jetbrains.kotlin:kotlin-annotation-processing-embeddable" }
kotlinBenchmarkRuntime = { module = "org.jetbrains.kotlinx:kotlinx-benchmark-runtime", version.ref = "kotlinBenchmark" }
kotlinBom = { module = "org.jetbrains.kotlin:kotlin-bom", version.ref = "kotlin" }
kotlinCompiler = { module = "org.jetbrains.kotlin:kotlin-compiler", version.ref = "kotlin" }
kotlinCompilerEmbeddable = { module = "org.jetbrains.kotlin:kotlin-compiler-embeddable" }
kotlinCompileTesting = { module = "com.github.tschuchortdev:kotlin-compile-testing", version.ref = "kotlinCompileTesting" }
kotlinCompileTestingKsp = { module = "com.github.tschuchortdev:kotlin-compile-testing-ksp", version.ref = "kotlinCompileTesting" }
kotlinCoroutinesAndroid = { module = "org.jetbrains.kotlinx:kotlinx-coroutines-android", version.ref = "kotlinCoroutines" }
kotlinCoroutinesSwing = { module = "org.jetbrains.kotlinx:kotlinx-coroutines-swing", version.ref = "kotlinCoroutines" }
kotlinCoroutinesCore = { module = "org.jetbrains.kotlinx:kotlinx-coroutines-core", version.ref = "kotlinCoroutines" }
kotlinCoroutinesGuava = { module = "org.jetbrains.kotlinx:kotlinx-coroutines-guava", version.ref = "kotlinCoroutines" }
kotlinCoroutinesPlayServices = { module = "org.jetbrains.kotlinx:kotlinx-coroutines-play-services", version.ref = "kotlinCoroutines" }
kotlinCoroutinesTest = { module = "org.jetbrains.kotlinx:kotlinx-coroutines-test", version.ref = "kotlinCoroutines" }
kotlinCoroutinesRx2 = { module = "org.jetbrains.kotlinx:kotlinx-coroutines-rx2", version.ref = "kotlinCoroutines" }
kotlinCoroutinesRx3 = { module = "org.jetbrains.kotlinx:kotlinx-coroutines-rx3", version.ref = "kotlinCoroutines" }
kotlinDaemonEmbeddable = { module = "org.jetbrains.kotlin:kotlin-daemon-embeddable" }
kotlinKlibCommonizer = { module = "org.jetbrains.kotlin:kotlin-klib-commonizer" }
kotlinMetadataJvm = { module = "org.jetbrains.kotlinx:kotlinx-metadata-jvm", version = "0.9.0" }
kotlinSerializationCore = { module = "org.jetbrains.kotlinx:kotlinx-serialization-core", version.ref = "kotlinSerialization" }
kotlinSerializationJson = { module = "org.jetbrains.kotlinx:kotlinx-serialization-json", version.ref = "kotlinSerialization" }
kotlinSerializationJsonOkio = { module = "org.jetbrains.kotlinx:kotlinx-serialization-json-okio", version.ref = "kotlinSerialization" }
kotlinSerializationProtobuf = { module = "org.jetbrains.kotlinx:kotlinx-serialization-protobuf", version.ref = "kotlinSerialization" }
kotlinGradlePluginz = { module = "org.jetbrains.kotlin:kotlin-gradle-plugin", version.ref = "kotlin" }
kotlinStdlib = { module = "org.jetbrains.kotlin:kotlin-stdlib" }
kotlinStdlibCommon = { module = "org.jetbrains.kotlin:kotlin-stdlib-common" }
kotlinStdlibJdk8 = { module = "org.jetbrains.kotlin:kotlin-stdlib-jdk8" }
kotlinStdlibJs = { module = "org.jetbrains.kotlin:kotlin-stdlib-js" }
kotlinTest = { module = "org.jetbrains.kotlin:kotlin-test" }
kotlinTestAnnotationsCommon = { module = "org.jetbrains.kotlin:kotlin-test-annotations-common" }
kotlinTestCommon = { module = "org.jetbrains.kotlin:kotlin-test-common" }
kotlinTestJunit = { module = "org.jetbrains.kotlin:kotlin-test-junit" }
kotlinTestJs = { module = "org.jetbrains.kotlin:kotlin-test-js", version.ref = "kotlin" }
kotlinTestWasm = { module = "org.jetbrains.kotlin:kotlin-test-wasm-js", version.ref = "kotlin" }
kotlinReflect = { module = "org.jetbrains.kotlin:kotlin-reflect" }
kotlinPoet = { module = "com.squareup:kotlinpoet", version = "1.14.2" }
kotlinPoetJavaPoet = { module = "com.squareup:kotlinpoet-javapoet", version = "1.14.2" }
kotlinXHtml = { module = "org.jetbrains.kotlinx:kotlinx-html-jvm", version = "0.7.3" }
kotlinXw3c = { module = "org.jetbrains.kotlinx:kotlinx-browser", version = "0.1" }
ksp = { module = "com.google.devtools.ksp:symbol-processing", version.ref = "ksp" }
kspApi = { module = "com.google.devtools.ksp:symbol-processing-api", version.ref = "ksp" }
kspGradlePluginz = { module = "com.google.devtools.ksp:symbol-processing-gradle-plugin", version.ref = "ksp" }
ktfmt = { module = "com.facebook:ktfmt", version.ref = "ktfmt" }
kxml2 = { module = "net.sf.kxml:kxml2", version = "2.3.0" }
leakcanary = { module = "com.squareup.leakcanary:leakcanary-android", version.ref = "leakcanary" }
leakcanaryInstrumentation = { module = "com.squareup.leakcanary:leakcanary-android-instrumentation", version.ref = "leakcanary" }
lintModel = { module = "com.android.tools.lint:lint-model", version.ref = "androidLint" }
material = { module = "com.google.android.material:material", version = "1.2.1" }
media3Common = { module = "androidx.media3:media3-common", version.ref = "media3" }
media3Cast = { module = "androidx.media3:media3-cast", version.ref = "media3" }
media3Decoder = { module = "androidx.media3:media3-decoder", version.ref = "media3" }
media3Effect = { module = "androidx.media3:media3-effect", version.ref = "media3" }
media3Exoplayer = { module = "androidx.media3:media3-exoplayer", version.ref = "media3" }
media3Extractor = { module = "androidx.media3:media3-extractor", version.ref = "media3" }
media3Session = { module = "androidx.media3:media3-session", version.ref = "media3" }
media3TestUtils = { module = "androidx.media3:media3-test-utils", version.ref = "media3" }
media3Transformer = { module = "androidx.media3:media3-transformer", version.ref = "media3" }
media3Ui = { module = "androidx.media3:media3-ui", version.ref = "media3" }
metalava = { module = "com.android.tools.metalava:metalava", version.ref = "metalava" }
mlkitBarcode = { module = "com.google.mlkit:barcode-scanning", version = "17.0.2" }
mockitoCore = { module = "org.mockito:mockito-core", version.ref = "mockito" }
mockitoCore4 = { module = "org.mockito:mockito-core", version = "4.8.0" }
mockitoAndroid = { module = "org.mockito:mockito-android", version.ref = "mockito" }
mockitoAndroid5 = { module = "org.mockito:mockito-android", version = "5.8.0" }
mockitoKotlin = { module = "org.mockito.kotlin:mockito-kotlin", version = "2.2.11" }
mockitoKotlin4 = { module = "org.mockito.kotlin:mockito-kotlin", version = "4.0.0" }
moshi = { module = "com.squareup.moshi:moshi", version.ref = "moshi" }
moshiAdapters = { module = "com.squareup.moshi:moshi-adapters", version.ref = "moshi" }
moshiCodeGen = { module = "com.squareup.moshi:moshi-kotlin-codegen", version.ref = "moshi" }
nullaway = { module = "com.uber.nullaway:nullaway", version = "0.10.18" }
okhttpMockwebserver = { module = "com.squareup.okhttp3:mockwebserver", version = "3.14.7" }
okio = { module = "com.squareup.okio:okio", version = "3.6.0" }
opentest4j = { module = "org.opentest4j:opentest4j", version = "1.2.0" }
playFeatureDelivery = { module = "com.google.android.play:feature-delivery", version = "2.1.0" }
playCore = { module = "com.google.android.play:core", version = "1.10.3" }
playServicesAuth = {module = "com.google.android.gms:play-services-auth", version = "21.1.1"}
playServicesBase = { module = "com.google.android.gms:play-services-base", version = "17.0.0" }
playServicesBasement = { module = "com.google.android.gms:play-services-basement", version = "17.0.0" }
playServicesBlockstore = {module = "com.google.android.gms:play-services-auth-blockstore", version = "16.4.0"}
playServicesDevicePerformance = { module = "com.google.android.gms:play-services-deviceperformance", version = "16.0.0" }
playServicesFido = {module = "com.google.android.gms:play-services-fido", version = "21.0.0"}
playServicesWearable = { module = "com.google.android.gms:play-services-wearable", version = "17.1.0" }
protobuf = { module = "com.google.protobuf:protobuf-java", version.ref = "protobuf" }
protobufCompiler = { module = "com.google.protobuf:protoc", version.ref = "protobuf" }
protobufGradlePlugin = { module = "com.google.protobuf:protobuf-gradle-plugin", version = "0.9.4" }
protobufLite = { module = "com.google.protobuf:protobuf-javalite", version.ref = "protobuf" }
protobufKotlin = { module = "com.google.protobuf:protobuf-kotlin", version.ref = "protobuf" }
reactiveStreams = { module = "org.reactivestreams:reactive-streams", version = "1.0.0" }
retrofit = { module = "com.squareup.retrofit2:retrofit", version.ref = "retrofit" }
retrofitConverterWire = { module = "com.squareup.retrofit2:converter-wire", version.ref = "retrofit" }
robolectric = { module = "org.robolectric:robolectric", version = "4.12.2" }
rxjava2 = { module = "io.reactivex.rxjava2:rxjava", version = "2.2.9" }
rxjava3 = { module = "io.reactivex.rxjava3:rxjava", version = "3.0.0" }
sdklib = { module = "com.android.tools:sdklib", version.ref = "androidLint" }
shadow = { module = "com.github.johnrengelman.shadow:com.github.johnrengelman.shadow.gradle.plugin", version = "8.1.1" }
skiko = { module = "org.jetbrains.skiko:skiko-awt", version.ref = "skiko" }
skikoCommon = { module = "org.jetbrains.skiko:skiko", version.ref = "skiko" }
skikoMacOsArm64 = { module = "org.jetbrains.skiko:skiko-awt-runtime-macos-arm64", version.ref = "skiko" }
skikoMacOsX64 = { module = "org.jetbrains.skiko:skiko-awt-runtime-macos-x64", version.ref = "skiko" }
skikoWindowsX64 = { module = "org.jetbrains.skiko:skiko-awt-runtime-windows-x64", version.ref = "skiko" }
skikoWindowsArm64 = { module = "org.jetbrains.skiko:skiko-awt-runtime-windows-arm64", version.ref = "skiko" }
skikoLinuxX64 = { module = "org.jetbrains.skiko:skiko-awt-runtime-linux-x64", version.ref = "skiko" }
skikoLinuxArm64 = { module = "org.jetbrains.skiko:skiko-awt-runtime-linux-arm64", version.ref = "skiko" }
skikoWasmWasm = { module = "org.jetbrains.skiko:skiko-wasm-js", version.ref = "skiko" }
skikoWasm = { module = "org.jetbrains.skiko:skiko-js-wasm-runtime", version.ref = "skiko" }
spdxGradlePluginz = { module = "org.spdx:spdx-gradle-plugin", version.ref = "spdxGradlePlugin" }
sqldelightAndroid = { module = "com.squareup.sqldelight:android-driver", version.ref = "sqldelight" }
sqldelightCoroutinesExt = { module = "com.squareup.sqldelight:coroutines-extensions", version.ref = "sqldelight" }
sqliteJdbc = { module = "org.xerial:sqlite-jdbc", version = "3.41.2.2" }
testCore = { module = "androidx.test:core", version.ref = "androidxTestCore" }
testCoreKtx = { module = "androidx.test:core-ktx", version.ref = "androidxTestCore" }
testExtJunit = { module = "androidx.test.ext:junit", version.ref = "androidxTestExtJunit" }
testExtJunitKtx = { module = "androidx.test.ext:junit-ktx", version.ref = "androidxTestExtJunit" }
testExtTruth = { module = "androidx.test.ext:truth", version.ref = "androidxTestExtTruth" }
testMonitor = { module = "androidx.test:monitor", version.ref = "androidxTestMonitor" }
testParameterInjector = { module = "com.google.testparameterinjector:test-parameter-injector", version = "1.9" }
testRules = { module = "androidx.test:rules", version.ref = "androidxTestRules" }
testRunner = { module = "androidx.test:runner", version.ref = "androidxTestRunner" }
testUiautomator = { module = "androidx.test.uiautomator:uiautomator", version = "2.2.0" }
truth = { module = "com.google.truth:truth", version = "1.0.1" }
toml = { module = "org.tomlj:tomlj", version = "1.0.0" }
uast = { module = "com.android.tools.external.org-jetbrains:uast", version.ref = "androidLint" }
viewBinding = { module = "androidx.databinding:viewbinding", version = "4.1.2" }
wireGradlePluginz = { module = "com.squareup.wire:wire-gradle-plugin", version.ref = "wire" }
wireRuntime = { module = "com.squareup.wire:wire-runtime", version.ref = "wire" }
xerces = { module = "xerces:xercesImpl", version = "2.12.0" }
xmlApis = { module = "xml-apis:xml-apis", version.ref = "xmlApis" }
xpp3 = { module = "xpp3:xpp3", version = "1.1.4c" }
xmlpull = { module = "xmlpull:xmlpull", version = "1.1.3.1" }
androidx-core = { group = "androidx.core", name = "core", version.ref = "core" }

[plugins]
kotlinBenchmark = { id = "org.jetbrains.kotlinx.benchmark", version.ref = "kotlinBenchmark" }
kotlinJvm = { id = "org.jetbrains.kotlin.jvm", version.ref = "kotlin" }
kotlinMp = { id = "org.jetbrains.kotlin.multiplatform", version.ref = "kotlin" }
kotlinSerialization = { id = "org.jetbrains.kotlin.plugin.serialization", version.ref = "kotlin" }
atomicFu = { id = "org.jetbrains.kotlin.plugin.atomicfu", version.ref = "atomicFu" }

[bundles]
# prevent androidAccessibilityFramework 3.1 which pulls hamcrest 2.2, breaking espresso-core
# https://github.com/android/android-test/issues/1352
espressoContrib = ["androidAccessibilityFramework", "espressoContribInternal"]<|MERGE_RESOLUTION|>--- conflicted
+++ resolved
@@ -67,13 +67,9 @@
 protobuf = "3.22.3"
 paparazzi = "1.0.0"
 paparazziNative = "2022.1.1-canary-f5f9f71"
-<<<<<<< HEAD
 shadow = "8.1.1"
-skiko = "0.8.12"
+skiko = "0.8.14"
 spdxGradlePlugin = "0.6.0"
-=======
-skiko = "0.8.14"
->>>>>>> c9fa6fad
 sqldelight = "1.3.0"
 retrofit = "2.7.2"
 wire = "4.9.7"
