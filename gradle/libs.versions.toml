[versions]
# -----------------------------------------------------------------------------
# All of the following should be updated in sync.
# -----------------------------------------------------------------------------
androidGradlePlugin = "7.4.0-alpha08"
# NOTE: When updating the lint version we also need to update the `api` version
# supported by `IssueRegistry`'s.' For e.g. r.android.com/1331903
androidLint = "30.4.0-alpha08"
# Once you have a chosen version of AGP to upgrade to, go to
# https://developer.android.com/studio/archive and find the matching version of Studio.
androidStudio = "2022.1.1.8"
# -----------------------------------------------------------------------------

androidGradlePluginMin = "7.0.4"
androidLintMin = "30.0.4"
androidLintMinCompose = "30.0.0"
androidxTestRunner = "1.4.0"
androidxTestRules = "1.4.0"
androidxTestMonitor = "1.5.0"
androidxTestCore = "1.5.0-alpha02"
androidxTestExtJunit = "1.1.3"
androidxTestExtTruth = "1.4.0"
atomicFu = "0.17.2"
autoService = "1.0-rc6"
autoValue = "1.6.3"
byteBuddy = "1.12.10"
asm = "9.3"
cmake = "3.22.1"
dagger = "2.42"
dexmaker = "2.28.3"
espresso = "3.5.0-alpha06"
guavaJre = "31.1-jre"
hilt = "2.42"
incap = "0.2"
jcodec = "0.2.5"
kotlin = "1.8.0"
kotlinBenchmark = "0.4.5"
kotlinNative = "1.8.0"
kotlinCompileTesting = "1.4.9"
kotlinCoroutines = "1.6.4"
kotlinSerialization = "1.3.3"
ksp = "1.8.0-1.0.8"
ktlint = "0.46.0-20220520.192227-74"
leakcanary = "2.8.1"
metalava = "1.0.0-alpha06"
mockito = "2.25.0"
moshi = "1.13.0"
protobuf = "3.21.8"
paparazzi = "1.0.0"
paparazziNative = "2022.1.1-canary-f5f9f71"
<<<<<<< HEAD
skiko = "0.0.7.44.2"
skiko = "0.0.0-SNAPSHOT"
=======
skiko = "0.7.50"
>>>>>>> bb142387
sqldelight = "1.3.0"
retrofit = "2.7.2"
wire = "4.4.1"

[libraries]
androidAccessibilityFramework = { module = "com.google.android.apps.common.testing.accessibility.framework:accessibility-test-framework", version = { strictly = "2.1" } }
androidBuilderModelMin = { module = "com.android.tools.build:builder-model", version.ref = "androidGradlePluginMin" }
androidGradlePluginz = { module = "com.android.tools.build:gradle", version.ref = "androidGradlePlugin" }
androidLayoutlibApi = { module = "com.android.tools.layoutlib:layoutlib-api", version.ref = "androidLint" }
androidLint = { module = "com.android.tools.lint:lint", version.ref = "androidLint" }
androidLintMin = { module = "com.android.tools.lint:lint", version.ref = "androidLintMin" }
androidLintApi = { module = "com.android.tools.lint:lint-api", version.ref = "androidLint" }
androidLintMinApi = { module = "com.android.tools.lint:lint-api", version.ref = "androidLintMin" }
androidLintMinComposeApi = { module = "com.android.tools.lint:lint-api", version.ref = "androidLintMinCompose" }
androidLintChecks = { module = "com.android.tools.lint:lint-checks", version.ref = "androidLint" }
androidLintChecksMin = { module = "com.android.tools.lint:lint-checks", version.ref = "androidLintMin" }
androidLintTests = { module = "com.android.tools.lint:lint-tests", version.ref = "androidLint" }
androidToolsCommon = { module = "com.android.tools:common", version.ref = "androidLint" }
androidToolsNinepatch = { module = "com.android.tools:ninepatch", version.ref = "androidLint" }
androidToolsSdkCommon = { module = "com.android.tools:sdk-common", version.ref = "androidLint" }
autoCommon = { module = "com.google.auto:auto-common", version = "0.11" }
atomicFu = { module = "org.jetbrains.kotlinx:atomicfu", version.ref = "atomicFu" }
atomicFuPluginz = { module = "org.jetbrains.kotlinx:atomicfu-gradle-plugin", version.ref = "atomicFu" }
autoServiceAnnotations = { module = "com.google.auto.service:auto-service-annotations", version.ref = "autoService" }
autoService = { module = "com.google.auto.service:auto-service", version.ref = "autoService" }
autoValue = { module = "com.google.auto.value:auto-value", version.ref = "autoValue" }
autoValueAnnotations = { module = "com.google.auto.value:auto-value-annotations", version.ref = "autoValue" }
autoValueParcel = { module = "com.ryanharter.auto.value:auto-value-parcel", version = "0.2.6" }
antlr4 = { module = "org.antlr:antlr4", version = "4.7.1" }
apacheAnt = { module = "org.apache.ant:ant", version = "1.10.11" }
apacheCommonsCodec = { module = "commons-codec:commons-codec", version = "1.15" }
apacheCommonIo = { module = "commons-io:commons-io", version = "2.4" }
assertj = { module = "org.assertj:assertj-core", version = "3.23.1" }
asm = { module = "org.ow2.asm:asm", version.ref = "asm"}
asmCommons = { module = "org.ow2.asm:asm-commons", version.ref = "asm"}
byteBuddy = { module = "net.bytebuddy:byte-buddy", version.ref = "byteBuddy" }
byteBuddyAgent = { module = "net.bytebuddy:byte-buddy-agent", version.ref = "byteBuddy" }
checkerframework = { module = "org.checkerframework:checker-qual", version = "2.5.3" }
checkmark = { module = "net.saff.checkmark:checkmark", version = "0.1.6" }
constraintLayout = { module = "androidx.constraintlayout:constraintlayout", version = "2.0.1"}
dackka = { module = "com.google.devsite:dackka", version = "1.0.3" }
dagger = { module = "com.google.dagger:dagger", version.ref = "dagger" }
daggerCompiler = { module = "com.google.dagger:dagger-compiler", version.ref = "dagger" }
dexmakerMockito = { module = "com.linkedin.dexmaker:dexmaker-mockito", version.ref = "dexmaker" }
dexmakerMockitoInline = { module = "com.linkedin.dexmaker:dexmaker-mockito-inline", version.ref = "dexmaker" }
dexMemberList = { module = "com.jakewharton.dex:dex-member-list", version = "4.1.1" }
dokkaGradlePluginz = { module = "org.jetbrains.dokka:dokka-android-gradle-plugin", version = "0.9.17-g014" }
dom4j = { module = "org.dom4j:dom4j", version = "2.1.3" }
espressoContribInternal = { module = "androidx.test.espresso:espresso-contrib", version.ref = "espresso" }
espressoCore = { module = "androidx.test.espresso:espresso-core", version.ref = "espresso" }
espressoIdlingNet = { module = "androidx.test.espresso.idling:idling-net", version.ref = "espresso" }
espressoIdlingResource = { module = "androidx.test.espresso:espresso-idling-resource", version.ref = "espresso" }
espressoIntents = { module = "androidx.test.espresso:espresso-intents", version.ref = "espresso" }
espressoWeb = { module = "androidx.test.espresso:espresso-web", version.ref = "espresso" }
findbugs = { module = "com.google.code.findbugs:jsr305", version = "3.0.2" }
firebaseAppindexing = { module = "com.google.firebase:firebase-appindexing", version = "19.2.0" }
googletest = { module = "com.android.ndk.thirdparty:googletest", version = "1.11.0-beta-1" }
hiltAndroid = { module = "com.google.dagger:hilt-android", version.ref = "hilt" }
hiltAndroidTesting = { module = "com.google.dagger:hilt-android-testing", version.ref = "hilt" }
hiltAndroidGradlePluginz = { module = "com.google.dagger:hilt-android-gradle-plugin", version.ref = "hilt" }
hiltCompiler = { module = "com.google.dagger:hilt-compiler", version.ref = "hilt" }
hiltCore = { module = "com.google.dagger:hilt-core", version.ref = "hilt" }
intellijAnnotations = { module = "com.intellij:annotations", version = "12.0" }
javapoet = { module = "com.squareup:javapoet", version = "1.13.0" }
jcodec = { module = "org.jcodec:jcodec", version.ref = "jcodec" }
jcodecJavaSe = { module = "org.jcodec:jcodec-javase", version.ref = "jcodec" }
json = { module = "org.json:json", version = "20180813" }
jsonSimple = { module = "com.googlecode.json-simple:json-simple", version = "1.1" }
jsqlparser = { module = "com.github.jsqlparser:jsqlparser", version = "3.1" }
jsr250 = { module = "javax.annotation:javax.annotation-api", version = "1.2" }
junit = { module = "junit:junit", version = "4.13.2" }
gcmNetworkManager = { module = "com.google.android.gms:play-services-gcm", version = "17.0.0" }
googleCompileTesting = { module = "com.google.testing.compile:compile-testing", version = "0.18" }
gson = { module = "com.google.code.gson:gson", version = "2.9.0" }
guava = { module = "com.google.guava:guava", version.ref = "guavaJre" }
guavaAndroid = { module = "com.google.guava:guava", version = "31.1-android" }
guavaListenableFuture = { module = "com.google.guava:listenablefuture", version = "1.0" }
gradleIncapHelper = { module = "net.ltgt.gradle.incap:incap", version.ref = "incap" }
gradleIncapHelperProcessor = { module = "net.ltgt.gradle.incap:incap-processor", version.ref = "incap" }
kotlinAnnotationProcessingEmbeddable = { module = "org.jetbrains.kotlin:kotlin-annotation-processing-embeddable", version.ref = "kotlin" }
kotlinBenchmarkRuntime = { module = "org.jetbrains.kotlinx:kotlinx-benchmark-runtime", version.ref = "kotlinBenchmark" }
kotlinCompiler = { module = "org.jetbrains.kotlin:kotlin-compiler", version.ref = "kotlin" }
kotlinCompilerEmbeddable = { module = "org.jetbrains.kotlin:kotlin-compiler-embeddable", version.ref = "kotlin" }
kotlinCompileTesting = { module = "com.github.tschuchortdev:kotlin-compile-testing", version.ref = "kotlinCompileTesting" }
kotlinCompileTestingKsp = { module = "com.github.tschuchortdev:kotlin-compile-testing-ksp", version.ref = "kotlinCompileTesting" }
kotlinCoroutinesAndroid = { module = "org.jetbrains.kotlinx:kotlinx-coroutines-android", version.ref = "kotlinCoroutines" }
kotlinCoroutinesSwing = { module = "org.jetbrains.kotlinx:kotlinx-coroutines-swing", version.ref = "kotlinCoroutines" }
kotlinCoroutinesCore = { module = "org.jetbrains.kotlinx:kotlinx-coroutines-core", version.ref = "kotlinCoroutines" }
kotlinCoroutinesGuava = { module = "org.jetbrains.kotlinx:kotlinx-coroutines-guava", version.ref = "kotlinCoroutines" }
kotlinCoroutinesPlayServices = { module = "org.jetbrains.kotlinx:kotlinx-coroutines-play-services", version.ref = "kotlinCoroutines" }
kotlinCoroutinesTest = { module = "org.jetbrains.kotlinx:kotlinx-coroutines-test", version.ref = "kotlinCoroutines" }
kotlinCoroutinesRx2 = { module = "org.jetbrains.kotlinx:kotlinx-coroutines-rx2", version.ref = "kotlinCoroutines" }
kotlinCoroutinesRx3 = { module = "org.jetbrains.kotlinx:kotlinx-coroutines-rx3", version.ref = "kotlinCoroutines" }
kotlinDaemonEmbeddable = { module = "org.jetbrains.kotlin:kotlin-daemon-embeddable", version.ref = "kotlin" }
kotlinKlibCommonizer = { module = "org.jetbrains.kotlin:kotlin-klib-commonizer", version.ref = "kotlin" }
kotlinMetadataJvm = { module = "org.jetbrains.kotlinx:kotlinx-metadata-jvm", version = "0.5.0" }
kotlinSerializationCore = { module = "org.jetbrains.kotlinx:kotlinx-serialization-core", version.ref = "kotlinSerialization" }
kotlinSerializationProtobuf = { module = "org.jetbrains.kotlinx:kotlinx-serialization-protobuf", version.ref = "kotlinSerialization" }
kotlinStdlib = { module = "org.jetbrains.kotlin:kotlin-stdlib", version.ref = "kotlin" }
kotlinStdlibCommon = { module = "org.jetbrains.kotlin:kotlin-stdlib-common", version.ref = "kotlin" }
kotlinStdlibJdk8 = { module = "org.jetbrains.kotlin:kotlin-stdlib-jdk8", version.ref = "kotlin" }
kotlinStdlibJs = { module = "org.jetbrains.kotlin:kotlin-stdlib-js", version.ref = "kotlin" }
kotlinGradlePluginz = { module = "org.jetbrains.kotlin:kotlin-gradle-plugin", version.ref = "kotlin" }
kotlinTest = { module = "org.jetbrains.kotlin:kotlin-test", version.ref = "kotlin" }
kotlinTestAnnotationsCommon = { module = "org.jetbrains.kotlin:kotlin-test-annotations-common", version.ref = "kotlin" }
kotlinTestCommon = { module = "org.jetbrains.kotlin:kotlin-test-common", version.ref = "kotlin" }
kotlinTestJunit = { module = "org.jetbrains.kotlin:kotlin-test-junit", version.ref = "kotlin" }
kotlinTestJs = { module = "org.jetbrains.kotlin:kotlin-test-js", version.ref = "kotlin" }
kotlinReflect = { module = "org.jetbrains.kotlin:kotlin-reflect", version.ref = "kotlin" }
kotlinPoet = { module = "com.squareup:kotlinpoet", version = "1.12.0" }
kotlinPoetJavaPoet = { module = "com.squareup:kotlinpoet-javapoet", version = "1.12.0" }
ksp = { module = "com.google.devtools.ksp:symbol-processing", version.ref = "ksp" }
kspApi = { module = "com.google.devtools.ksp:symbol-processing-api", version.ref = "ksp" }
kspGradlePluginz = { module = "com.google.devtools.ksp:symbol-processing-gradle-plugin", version.ref = "ksp" }
kxml2 = { module = "net.sf.kxml:kxml2", version = "2.3.0" }
leakcanary = { module = "com.squareup.leakcanary:leakcanary-android", version.ref = "leakcanary" }
leakcanaryInstrumentation = { module = "com.squareup.leakcanary:leakcanary-android-instrumentation", version.ref = "leakcanary" }
material = { module = "com.google.android.material:material", version = "1.2.1" }
metalava = { module = "com.android.tools.metalava:metalava", version.ref = "metalava" }
mlkitBarcode = { module = "com.google.mlkit:barcode-scanning", version = "17.0.2" }
mockitoCore = { module = "org.mockito:mockito-core", version.ref = "mockito" }
mockitoCore4 = { module = "org.mockito:mockito-core", version = "4.8.0" }
mockitoAndroid = { module = "org.mockito:mockito-android", version.ref = "mockito" }
mockitoKotlin = { module = "com.nhaarman.mockitokotlin2:mockito-kotlin", version = "2.1.0" }
mockitoKotlin4 = { module = "org.mockito.kotlin:mockito-kotlin", version = "4.0.0" }
moshi = { module = "com.squareup.moshi:moshi", version.ref = "moshi" }
moshiAdapters = { module = "com.squareup.moshi:moshi-adapters", version.ref = "moshi" }
moshiCodeGen = { module = "com.squareup.moshi:moshi-kotlin-codegen", version.ref = "moshi" }
multidex = { module = "androidx.multidex:multidex", version = "2.0.1" }
nullaway = { module = "com.uber.nullaway:nullaway", version = "0.3.7" }
okhttpMockwebserver = { module = "com.squareup.okhttp3:mockwebserver", version = "3.14.7" }
okio = { module = "com.squareup.okio:okio", version = "3.1.0" }
playCore = { module = "com.google.android.play:core", version = "1.10.3" }
playServicesBase = { module = "com.google.android.gms:play-services-base", version = "17.0.0" }
playServicesBasement = { module = "com.google.android.gms:play-services-basement", version = "17.0.0" }
playServicesWearable = { module = "com.google.android.gms:play-services-wearable", version = "17.1.0" }
paparazzi = { module = "app.cash.paparazzi:paparazzi", version.ref = "paparazzi" }
paparazziNativeJvm = { module = "app.cash.paparazzi:layoutlib-native-jdk11", version.ref = "paparazziNative" }
paparazziNativeLinuxX64 = { module = "app.cash.paparazzi:layoutlib-native-linux", version.ref = "paparazziNative" }
paparazziNativeMacOsArm64 = { module = "app.cash.paparazzi:layoutlib-native-macarm", version.ref = "paparazziNative" }
paparazziNativeMacOsX64 = { module = "app.cash.paparazzi:layoutlib-native-macosx", version.ref = "paparazziNative" }
protobuf = { module = "com.google.protobuf:protobuf-java", version.ref = "protobuf" }
protobufCompiler = { module = "com.google.protobuf:protoc", version.ref = "protobuf" }
protobufGradlePluginz = { module = "com.google.protobuf:protobuf-gradle-plugin", version = "0.8.18" }
protobufLite = { module = "com.google.protobuf:protobuf-javalite", version.ref = "protobuf" }
reactiveStreams = { module = "org.reactivestreams:reactive-streams", version = "1.0.0" }
retrofit = { module = "com.squareup.retrofit2:retrofit", version.ref = "retrofit" }
retrofitConverterWire = { module = "com.squareup.retrofit2:converter-wire", version.ref = "retrofit" }
robolectric = { module = "org.robolectric:robolectric", version = "4.9-alpha-1" }
rxjava2 = { module = "io.reactivex.rxjava2:rxjava", version = "2.2.9" }
rxjava3 = { module = "io.reactivex.rxjava3:rxjava", version = "3.0.0" }
shadow = { module = "gradle.plugin.com.github.johnrengelman:shadow", version = "7.1.1" }
skiko = { module = "org.jetbrains.skiko:skiko-awt", version.ref = "skiko" }
skikoCommon = { module = "org.jetbrains.skiko:skiko", version.ref = "skiko" }
skikoMacOsArm64 = { module = "org.jetbrains.skiko:skiko-awt-runtime-macos-arm64", version.ref = "skiko" }
skikoMacOsX64 = { module = "org.jetbrains.skiko:skiko-awt-runtime-macos-x64", version.ref = "skiko" }
skikoWindowsX64 = { module = "org.jetbrains.skiko:skiko-awt-runtime-windows-x64", version.ref = "skiko" }
skikoWindowsArm64 = { module = "org.jetbrains.skiko:skiko-awt-runtime-windows-arm64", version.ref = "skiko" }
skikoLinuxX64 = { module = "org.jetbrains.skiko:skiko-awt-runtime-linux-x64", version.ref = "skiko" }
skikoLinuxArm64 = { module = "org.jetbrains.skiko:skiko-awt-runtime-linux-arm64", version.ref = "skiko" }
skikoWasm = { module = "org.jetbrains.skiko:skiko-js-wasm-runtime", version.ref = "skiko" }
sqldelightAndroid = { module = "com.squareup.sqldelight:android-driver", version.ref = "sqldelight" }
sqldelightCoroutinesExt = { module = "com.squareup.sqldelight:coroutines-extensions", version.ref = "sqldelight" }
sqliteJdbc = { module = "org.xerial:sqlite-jdbc", version = "3.36.0" }
testCore = { module = "androidx.test:core", version.ref = "androidxTestCore" }
testExtJunit = { module = "androidx.test.ext:junit", version.ref = "androidxTestExtJunit" }
testExtJunitKtx = { module = "androidx.test.ext:junit-ktx", version.ref = "androidxTestExtJunit" }
testExtTruth = { module = "androidx.test.ext:truth", version.ref = "androidxTestExtTruth" }
testMonitor = { module = "androidx.test:monitor", version.ref = "androidxTestMonitor" }
testRules = { module = "androidx.test:rules", version.ref = "androidxTestRules" }
testRunner = { module = "androidx.test:runner", version.ref = "androidxTestRunner" }
testUiautomator = { module = "androidx.test.uiautomator:uiautomator", version = "2.2.0" }
truth = { module = "com.google.truth:truth", version = "1.0.1" }
toml = { module = "org.tomlj:tomlj", version = "1.0.0" }
viewBinding = { module = "androidx.databinding:viewbinding", version = "4.1.2" }
wireGradlePluginz = { module = "com.squareup.wire:wire-gradle-plugin", version.ref = "wire" }
wireRuntime = { module = "com.squareup.wire:wire-runtime", version.ref = "wire" }
xerces = { module = "xerces:xercesImpl", version = "2.12.0" }
xpp3 = { module = "xpp3:xpp3", version = "1.1.4c" }
xmlpull = { module = "xmlpull:xmlpull", version = "1.1.3.1" }

[plugins]
kotlinBenchmark = { id = "org.jetbrains.kotlinx.benchmark", version.ref = "kotlinBenchmark" }
kotlinJvm = { id = "org.jetbrains.kotlin.jvm", version.ref = "kotlin" }
kotlinMp = { id = "org.jetbrains.kotlin.multiplatform", version.ref = "kotlin" }
kotlinSerialization = { id = "org.jetbrains.kotlin.plugin.serialization", version.ref = "kotlin" }

[bundles]
# prevent androidAccessibilityFramework 3.1 which pulls hamcrest 2.2, breaking espresso-core
# https://github.com/android/android-test/issues/1352
espressoContrib = ["androidAccessibilityFramework", "espressoContribInternal"]<|MERGE_RESOLUTION|>--- conflicted
+++ resolved
@@ -48,12 +48,8 @@
 protobuf = "3.21.8"
 paparazzi = "1.0.0"
 paparazziNative = "2022.1.1-canary-f5f9f71"
-<<<<<<< HEAD
-skiko = "0.0.7.44.2"
+#skiko = "0.7.50"
 skiko = "0.0.0-SNAPSHOT"
-=======
-skiko = "0.7.50"
->>>>>>> bb142387
 sqldelight = "1.3.0"
 retrofit = "2.7.2"
 wire = "4.4.1"
