[versions]
# -----------------------------------------------------------------------------
# All of the following should be updated in sync.
# -----------------------------------------------------------------------------
androidGradlePlugin = "7.4.0-alpha08"
# NOTE: When updating the lint version we also need to update the `api` version
# supported by `IssueRegistry`'s.' For e.g. r.android.com/1331903
androidLint = "30.4.0-alpha08"
# Once you have a chosen version of AGP to upgrade to, go to
# https://developer.android.com/studio/archive and find the matching version of Studio.
androidStudio = "2022.1.1.8"
# -----------------------------------------------------------------------------

androidGradlePluginMin = "7.0.4"
androidLintMin = "30.0.4"
androidLintMinCompose = "30.0.0"
androidxTestRunner = "1.4.0"
androidxTestRules = "1.4.0"
androidxTestMonitor = "1.5.0"
androidxTestCore = "1.5.0-alpha02"
androidxTestExtJunit = "1.1.3"
androidxTestExtTruth = "1.4.0"
atomicFu = "0.17.2"
autoService = "1.0-rc6"
autoValue = "1.6.3"
byteBuddy = "1.12.10"
asm = "9.3"
cmake = "3.22.1"
dagger = "2.42"
dexmaker = "2.28.3"
espresso = "3.5.0-alpha06"
guavaJre = "31.1-jre"
hilt = "2.42"
incap = "0.2"
jcodec = "0.2.5"
kotlin = "1.7.10"
kotlinBenchmark = "0.4.5"
kotlinNative = "1.7.10"
kotlinCompileTesting = "1.4.9"
kotlinCoroutines = "1.6.4"
kotlinSerialization = "1.3.3"
ksp = "1.7.10-1.0.6"
ktlint = "0.46.0-20220520.192227-74"
leakcanary = "2.8.1"
metalava = "1.0.0-alpha06"
mockito = "2.25.0"
moshi = "1.13.0"
protobuf = "3.19.4"
<<<<<<< HEAD
skiko = "0.7.34"
=======
paparazzi = "1.0.0"
paparazziNative = "2022.1.1-canary-f5f9f71"
skiko = "0.7.7"
>>>>>>> 199c61b4
sqldelight = "1.3.0"
retrofit = "2.7.2"
wire = "4.4.1"

[libraries]
androidAccessibilityFramework = { module = "com.google.android.apps.common.testing.accessibility.framework:accessibility-test-framework", version = { strictly = "2.1" } }
androidBuilderModelMin = { module = "com.android.tools.build:builder-model", version.ref = "androidGradlePluginMin" }
androidGradlePluginz = { module = "com.android.tools.build:gradle", version.ref = "androidGradlePlugin" }
androidLayoutlibApi = { module = "com.android.tools.layoutlib:layoutlib-api", version.ref = "androidLint" }
androidLint = { module = "com.android.tools.lint:lint", version.ref = "androidLint" }
androidLintMin = { module = "com.android.tools.lint:lint", version.ref = "androidLintMin" }
androidLintApi = { module = "com.android.tools.lint:lint-api", version.ref = "androidLint" }
androidLintMinApi = { module = "com.android.tools.lint:lint-api", version.ref = "androidLintMin" }
androidLintMinComposeApi = { module = "com.android.tools.lint:lint-api", version.ref = "androidLintMinCompose" }
androidLintChecks = { module = "com.android.tools.lint:lint-checks", version.ref = "androidLint" }
androidLintChecksMin = { module = "com.android.tools.lint:lint-checks", version.ref = "androidLintMin" }
androidLintTests = { module = "com.android.tools.lint:lint-tests", version.ref = "androidLint" }
androidToolsCommon = { module = "com.android.tools:common", version.ref = "androidLint" }
androidToolsNinepatch = { module = "com.android.tools:ninepatch", version.ref = "androidLint" }
androidToolsSdkCommon = { module = "com.android.tools:sdk-common", version.ref = "androidLint" }
autoCommon = { module = "com.google.auto:auto-common", version = "0.11" }
atomicFu = { module = "org.jetbrains.kotlinx:atomicfu", version.ref = "atomicFu" }
atomicFuPluginz = { module = "org.jetbrains.kotlinx:atomicfu-gradle-plugin", version.ref = "atomicFu" }
autoServiceAnnotations = { module = "com.google.auto.service:auto-service-annotations", version.ref = "autoService" }
autoService = { module = "com.google.auto.service:auto-service", version.ref = "autoService" }
autoValue = { module = "com.google.auto.value:auto-value", version.ref = "autoValue" }
autoValueAnnotations = { module = "com.google.auto.value:auto-value-annotations", version.ref = "autoValue" }
autoValueParcel = { module = "com.ryanharter.auto.value:auto-value-parcel", version = "0.2.6" }
antlr4 = { module = "org.antlr:antlr4", version = "4.7.1" }
apacheAnt = { module = "org.apache.ant:ant", version = "1.10.11" }
apacheCommonsCodec = { module = "commons-codec:commons-codec", version = "1.15" }
apacheCommonIo = { module = "commons-io:commons-io", version = "2.4" }
assertj = { module = "org.assertj:assertj-core", version = "3.23.1" }
asm = { module = "org.ow2.asm:asm", version.ref = "asm"}
asmCommons = { module = "org.ow2.asm:asm-commons", version.ref = "asm"}
byteBuddy = { module = "net.bytebuddy:byte-buddy", version.ref = "byteBuddy" }
byteBuddyAgent = { module = "net.bytebuddy:byte-buddy-agent", version.ref = "byteBuddy" }
checkerframework = { module = "org.checkerframework:checker-qual", version = "2.5.3" }
checkmark = { module = "net.saff.checkmark:checkmark", version = "0.1.6" }
constraintLayout = { module = "androidx.constraintlayout:constraintlayout", version = "2.0.1"}
dackka = { module = "com.google.devsite:dackka", version = "1.0.3" }
dagger = { module = "com.google.dagger:dagger", version.ref = "dagger" }
daggerCompiler = { module = "com.google.dagger:dagger-compiler", version.ref = "dagger" }
dexmakerMockito = { module = "com.linkedin.dexmaker:dexmaker-mockito", version.ref = "dexmaker" }
dexmakerMockitoInline = { module = "com.linkedin.dexmaker:dexmaker-mockito-inline", version.ref = "dexmaker" }
dexMemberList = { module = "com.jakewharton.dex:dex-member-list", version = "4.1.1" }
dokkaGradlePluginz = { module = "org.jetbrains.dokka:dokka-android-gradle-plugin", version = "0.9.17-g014" }
dom4j = { module = "org.dom4j:dom4j", version = "2.1.3" }
espressoContribInternal = { module = "androidx.test.espresso:espresso-contrib", version.ref = "espresso" }
espressoCore = { module = "androidx.test.espresso:espresso-core", version.ref = "espresso" }
espressoIdlingNet = { module = "androidx.test.espresso.idling:idling-net", version.ref = "espresso" }
espressoIdlingResource = { module = "androidx.test.espresso:espresso-idling-resource", version.ref = "espresso" }
espressoIntents = { module = "androidx.test.espresso:espresso-intents", version.ref = "espresso" }
espressoWeb = { module = "androidx.test.espresso:espresso-web", version.ref = "espresso" }
findbugs = { module = "com.google.code.findbugs:jsr305", version = "3.0.2" }
firebaseAppindexing = { module = "com.google.firebase:firebase-appindexing", version = "19.2.0" }
googletest = { module = "com.android.ndk.thirdparty:googletest", version = "1.11.0-beta-1" }
hiltAndroid = { module = "com.google.dagger:hilt-android", version.ref = "hilt" }
hiltAndroidTesting = { module = "com.google.dagger:hilt-android-testing", version.ref = "hilt" }
hiltAndroidGradlePluginz = { module = "com.google.dagger:hilt-android-gradle-plugin", version.ref = "hilt" }
hiltCompiler = { module = "com.google.dagger:hilt-compiler", version.ref = "hilt" }
hiltCore = { module = "com.google.dagger:hilt-core", version.ref = "hilt" }
intellijAnnotations = { module = "com.intellij:annotations", version = "12.0" }
javapoet = { module = "com.squareup:javapoet", version = "1.13.0" }
jcodec = { module = "org.jcodec:jcodec", version.ref = "jcodec" }
jcodecJavaSe = { module = "org.jcodec:jcodec-javase", version.ref = "jcodec" }
json = { module = "org.json:json", version = "20180813" }
jsonSimple = { module = "com.googlecode.json-simple:json-simple", version = "1.1" }
jsqlparser = { module = "com.github.jsqlparser:jsqlparser", version = "3.1" }
jsr250 = { module = "javax.annotation:javax.annotation-api", version = "1.2" }
junit = { module = "junit:junit", version = "4.13.2" }
gcmNetworkManager = { module = "com.google.android.gms:play-services-gcm", version = "17.0.0" }
googleCompileTesting = { module = "com.google.testing.compile:compile-testing", version = "0.18" }
gson = { module = "com.google.code.gson:gson", version = "2.9.0" }
guava = { module = "com.google.guava:guava", version.ref = "guavaJre" }
guavaAndroid = { module = "com.google.guava:guava", version = "31.1-android" }
guavaListenableFuture = { module = "com.google.guava:listenablefuture", version = "1.0" }
gradleIncapHelper = { module = "net.ltgt.gradle.incap:incap", version.ref = "incap" }
gradleIncapHelperProcessor = { module = "net.ltgt.gradle.incap:incap-processor", version.ref = "incap" }
kotlinAnnotationProcessingEmbeddable = { module = "org.jetbrains.kotlin:kotlin-annotation-processing-embeddable", version.ref = "kotlin" }
kotlinBenchmarkRuntime = { module = "org.jetbrains.kotlinx:kotlinx-benchmark-runtime", version.ref = "kotlinBenchmark" }
kotlinCompiler = { module = "org.jetbrains.kotlin:kotlin-compiler", version.ref = "kotlin" }
kotlinCompilerEmbeddable = { module = "org.jetbrains.kotlin:kotlin-compiler-embeddable", version.ref = "kotlin" }
kotlinCompileTesting = { module = "com.github.tschuchortdev:kotlin-compile-testing", version.ref = "kotlinCompileTesting" }
kotlinCompileTestingKsp = { module = "com.github.tschuchortdev:kotlin-compile-testing-ksp", version.ref = "kotlinCompileTesting" }
kotlinCoroutinesAndroid = { module = "org.jetbrains.kotlinx:kotlinx-coroutines-android", version.ref = "kotlinCoroutines" }
kotlinCoroutinesSwing = { module = "org.jetbrains.kotlinx:kotlinx-coroutines-swing", version.ref = "kotlinCoroutines" }
kotlinCoroutinesCore = { module = "org.jetbrains.kotlinx:kotlinx-coroutines-core", version.ref = "kotlinCoroutines" }
kotlinCoroutinesGuava = { module = "org.jetbrains.kotlinx:kotlinx-coroutines-guava", version.ref = "kotlinCoroutines" }
kotlinCoroutinesPlayServices = { module = "org.jetbrains.kotlinx:kotlinx-coroutines-play-services", version.ref = "kotlinCoroutines" }
kotlinCoroutinesTest = { module = "org.jetbrains.kotlinx:kotlinx-coroutines-test", version.ref = "kotlinCoroutines" }
kotlinCoroutinesRx2 = { module = "org.jetbrains.kotlinx:kotlinx-coroutines-rx2", version.ref = "kotlinCoroutines" }
kotlinCoroutinesRx3 = { module = "org.jetbrains.kotlinx:kotlinx-coroutines-rx3", version.ref = "kotlinCoroutines" }
kotlinDaemonEmbeddable = { module = "org.jetbrains.kotlin:kotlin-daemon-embeddable", version.ref = "kotlin" }
kotlinKlibCommonizer = { module = "org.jetbrains.kotlin:kotlin-klib-commonizer", version.ref = "kotlin" }
kotlinMetadataJvm = { module = "org.jetbrains.kotlinx:kotlinx-metadata-jvm", version = "0.5.0" }
kotlinSerializationCore = { module = "org.jetbrains.kotlinx:kotlinx-serialization-core", version.ref = "kotlinSerialization" }
kotlinSerializationProtobuf = { module = "org.jetbrains.kotlinx:kotlinx-serialization-protobuf", version.ref = "kotlinSerialization" }
kotlinStdlib = { module = "org.jetbrains.kotlin:kotlin-stdlib", version.ref = "kotlin" }
kotlinStdlibCommon = { module = "org.jetbrains.kotlin:kotlin-stdlib-common", version.ref = "kotlin" }
kotlinStdlibJdk8 = { module = "org.jetbrains.kotlin:kotlin-stdlib-jdk8", version.ref = "kotlin" }
kotlinStdlibJs = { module = "org.jetbrains.kotlin:kotlin-stdlib-js", version.ref = "kotlin" }
kotlinGradlePluginz = { module = "org.jetbrains.kotlin:kotlin-gradle-plugin", version.ref = "kotlin" }
kotlinTest = { module = "org.jetbrains.kotlin:kotlin-test", version.ref = "kotlin" }
kotlinTestAnnotationsCommon = { module = "org.jetbrains.kotlin:kotlin-test-annotations-common", version.ref = "kotlin" }
kotlinTestCommon = { module = "org.jetbrains.kotlin:kotlin-test-common", version.ref = "kotlin" }
kotlinTestJunit = { module = "org.jetbrains.kotlin:kotlin-test-junit", version.ref = "kotlin" }
kotlinTestJs = { module = "org.jetbrains.kotlin:kotlin-test-js", version.ref = "kotlin" }
kotlinReflect = { module = "org.jetbrains.kotlin:kotlin-reflect", version.ref = "kotlin" }
kotlinPoet = { module = "com.squareup:kotlinpoet", version = "1.12.0" }
kotlinPoetJavaPoet = { module = "com.squareup:kotlinpoet-javapoet", version = "1.12.0" }
ksp = { module = "com.google.devtools.ksp:symbol-processing", version.ref = "ksp" }
kspApi = { module = "com.google.devtools.ksp:symbol-processing-api", version.ref = "ksp" }
kspGradlePluginz = { module = "com.google.devtools.ksp:symbol-processing-gradle-plugin", version.ref = "ksp" }
kxml2 = { module = "net.sf.kxml:kxml2", version = "2.3.0" }
leakcanary = { module = "com.squareup.leakcanary:leakcanary-android", version.ref = "leakcanary" }
leakcanaryInstrumentation = { module = "com.squareup.leakcanary:leakcanary-android-instrumentation", version.ref = "leakcanary" }
material = { module = "com.google.android.material:material", version = "1.2.1" }
metalava = { module = "com.android.tools.metalava:metalava", version.ref = "metalava" }
mlkitBarcode = { module = "com.google.mlkit:barcode-scanning", version = "17.0.2" }
mockitoCore = { module = "org.mockito:mockito-core", version.ref = "mockito" }
mockitoCore4 = { module = "org.mockito:mockito-core", version = "4.8.0" }
mockitoAndroid = { module = "org.mockito:mockito-android", version.ref = "mockito" }
mockitoKotlin = { module = "com.nhaarman.mockitokotlin2:mockito-kotlin", version = "2.1.0" }
mockitoKotlin4 = { module = "org.mockito.kotlin:mockito-kotlin", version = "4.0.0" }
moshi = { module = "com.squareup.moshi:moshi", version.ref = "moshi" }
moshiAdapters = { module = "com.squareup.moshi:moshi-adapters", version.ref = "moshi" }
moshiCodeGen = { module = "com.squareup.moshi:moshi-kotlin-codegen", version.ref = "moshi" }
multidex = { module = "androidx.multidex:multidex", version = "2.0.1" }
nullaway = { module = "com.uber.nullaway:nullaway", version = "0.3.7" }
okhttpMockwebserver = { module = "com.squareup.okhttp3:mockwebserver", version = "3.14.7" }
okio = { module = "com.squareup.okio:okio", version = "3.1.0" }
playCore = { module = "com.google.android.play:core", version = "1.10.3" }
playServicesBase = { module = "com.google.android.gms:play-services-base", version = "17.0.0" }
playServicesBasement = { module = "com.google.android.gms:play-services-basement", version = "17.0.0" }
playServicesWearable = { module = "com.google.android.gms:play-services-wearable", version = "17.1.0" }
paparazzi = { module = "app.cash.paparazzi:paparazzi", version.ref = "paparazzi" }
paparazziNativeJvm = { module = "app.cash.paparazzi:layoutlib-native-jdk11", version.ref = "paparazziNative" }
paparazziNativeLinuxX64 = { module = "app.cash.paparazzi:layoutlib-native-linux", version.ref = "paparazziNative" }
paparazziNativeMacOsArm64 = { module = "app.cash.paparazzi:layoutlib-native-macarm", version.ref = "paparazziNative" }
paparazziNativeMacOsX64 = { module = "app.cash.paparazzi:layoutlib-native-macosx", version.ref = "paparazziNative" }
protobuf = { module = "com.google.protobuf:protobuf-java", version.ref = "protobuf" }
protobufCompiler = { module = "com.google.protobuf:protoc", version.ref = "protobuf" }
protobufGradlePluginz = { module = "com.google.protobuf:protobuf-gradle-plugin", version = "0.8.18" }
protobufLite = { module = "com.google.protobuf:protobuf-javalite", version.ref = "protobuf" }
reactiveStreams = { module = "org.reactivestreams:reactive-streams", version = "1.0.0" }
retrofit = { module = "com.squareup.retrofit2:retrofit", version.ref = "retrofit" }
retrofitConverterWire = { module = "com.squareup.retrofit2:converter-wire", version.ref = "retrofit" }
robolectric = { module = "org.robolectric:robolectric", version = "4.9-alpha-1" }
rxjava2 = { module = "io.reactivex.rxjava2:rxjava", version = "2.2.9" }
rxjava3 = { module = "io.reactivex.rxjava3:rxjava", version = "3.0.0" }
shadow = { module = "gradle.plugin.com.github.johnrengelman:shadow", version = "7.1.1" }
skiko = { module = "org.jetbrains.skiko:skiko-awt", version.ref = "skiko" }
skikoCommon = { module = "org.jetbrains.skiko:skiko", version.ref = "skiko" }
skikoMacOsArm64 = { module = "org.jetbrains.skiko:skiko-awt-runtime-macos-arm64", version.ref = "skiko" }
skikoMacOsX64 = { module = "org.jetbrains.skiko:skiko-awt-runtime-macos-x64", version.ref = "skiko" }
skikoWindowsX64 = { module = "org.jetbrains.skiko:skiko-awt-runtime-windows-x64", version.ref = "skiko" }
skikoLinuxX64 = { module = "org.jetbrains.skiko:skiko-awt-runtime-linux-x64", version.ref = "skiko" }
skikoLinuxArm64 = { module = "org.jetbrains.skiko:skiko-awt-runtime-linux-arm64", version.ref = "skiko" }
skikoWasm = { module = "org.jetbrains.skiko:skiko-js-wasm-runtime", version.ref = "skiko" }
sqldelightAndroid = { module = "com.squareup.sqldelight:android-driver", version.ref = "sqldelight" }
sqldelightCoroutinesExt = { module = "com.squareup.sqldelight:coroutines-extensions", version.ref = "sqldelight" }
sqliteJdbc = { module = "org.xerial:sqlite-jdbc", version = "3.36.0" }
testCore = { module = "androidx.test:core", version.ref = "androidxTestCore" }
testExtJunit = { module = "androidx.test.ext:junit", version.ref = "androidxTestExtJunit" }
testExtJunitKtx = { module = "androidx.test.ext:junit-ktx", version.ref = "androidxTestExtJunit" }
testExtTruth = { module = "androidx.test.ext:truth", version.ref = "androidxTestExtTruth" }
testMonitor = { module = "androidx.test:monitor", version.ref = "androidxTestMonitor" }
testRules = { module = "androidx.test:rules", version.ref = "androidxTestRules" }
testRunner = { module = "androidx.test:runner", version.ref = "androidxTestRunner" }
testUiautomator = { module = "androidx.test.uiautomator:uiautomator", version = "2.2.0" }
truth = { module = "com.google.truth:truth", version = "1.0.1" }
toml = { module = "org.tomlj:tomlj", version = "1.0.0" }
viewBinding = { module = "androidx.databinding:viewbinding", version = "4.1.2" }
wireGradlePluginz = { module = "com.squareup.wire:wire-gradle-plugin", version.ref = "wire" }
wireRuntime = { module = "com.squareup.wire:wire-runtime", version.ref = "wire" }
xerces = { module = "xerces:xercesImpl", version = "2.12.0" }
xpp3 = { module = "xpp3:xpp3", version = "1.1.4c" }
xmlpull = { module = "xmlpull:xmlpull", version = "1.1.3.1" }

[plugins]
kotlinBenchmark = { id = "org.jetbrains.kotlinx.benchmark", version.ref = "kotlinBenchmark" }
kotlinJvm = { id = "org.jetbrains.kotlin.jvm", version.ref = "kotlin" }
kotlinMp = { id = "org.jetbrains.kotlin.multiplatform", version.ref = "kotlin" }
kotlinSerialization = { id = "org.jetbrains.kotlin.plugin.serialization", version.ref = "kotlin" }

[bundles]
# prevent androidAccessibilityFramework 3.1 which pulls hamcrest 2.2, breaking espresso-core
# https://github.com/android/android-test/issues/1352
espressoContrib = ["androidAccessibilityFramework", "espressoContribInternal"]<|MERGE_RESOLUTION|>--- conflicted
+++ resolved
@@ -46,13 +46,9 @@
 mockito = "2.25.0"
 moshi = "1.13.0"
 protobuf = "3.19.4"
-<<<<<<< HEAD
-skiko = "0.7.34"
-=======
 paparazzi = "1.0.0"
 paparazziNative = "2022.1.1-canary-f5f9f71"
-skiko = "0.7.7"
->>>>>>> 199c61b4
+skiko = "0.7.34"
 sqldelight = "1.3.0"
 retrofit = "2.7.2"
 wire = "4.4.1"
