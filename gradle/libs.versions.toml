[versions]
# -----------------------------------------------------------------------------
# All of the following should be updated in sync.
# -----------------------------------------------------------------------------
androidGradlePlugin = "8.0.2"
# NOTE: When updating the lint version we also need to update the `api` version
# supported by `IssueRegistry`'s.' For e.g. r.android.com/1331903
androidLint = "31.0.0-beta03"
# Once you have a chosen version of AGP to upgrade to, go to
# https://developer.android.com/studio/archive and find the matching version of Studio.
androidStudio = "2022.2.1.14"
# -----------------------------------------------------------------------------

androidGradlePluginMin = "7.0.4"
androidLintMin = "30.0.4"
androidLintMinCompose = "30.0.0"
androidxTestRunner = "1.6.0-alpha01"
androidxTestRules = "1.6.0-alpha01"
androidxTestMonitor = "1.7.0-alpha01"
androidxTestCore = "1.6.0-alpha01"
androidxTestExtJunit = "1.2.0-alpha01"
androidxTestExtTruth = "1.6.0-alpha01"
atomicFu = "0.23.1"
autoService = "1.0-rc6"
autoValue = "1.6.3"
byteBuddy = "1.12.10"
asm = "9.3"
cmake = "3.22.1"
dagger = "2.44"
datetime="0.5.0"
dexmaker = "2.28.3"
dokka = "1.8.10-dev-203"
espresso = "3.6.0-alpha01"
espressoDevice = "1.0.0-alpha04"
grpc = "1.52.0"
guavaJre = "31.1-jre"
hilt = "2.44"
incap = "0.2"
jcodec = "0.2.5"
kotlin = "1.9.21"
kotlinBenchmark = "0.4.7"
kotlinNative = "1.9.21"
kotlinBinaryCompatibilityValidator = "0.13.2"
kotlinCompileTesting = "1.4.9"
kotlinCoroutines = "1.8.0-RC"
kotlinSerialization = "1.6.2"
ksp = "1.9.0-1.0.12"
ktlint = "0.46.0"
leakcanary = "2.8.1"
media3 = "1.0.0-beta03"
metalava = "1.0.0-alpha07"
mockito = "2.25.0"
moshi = "1.13.0"
protobuf = "3.21.8"
paparazzi = "1.0.0"
paparazziNative = "2022.1.1-canary-f5f9f71"
<<<<<<< HEAD
skiko = "0.7.90"
=======
skiko = "0.7.89.1"
>>>>>>> 976f6fea
sqldelight = "1.3.0"
retrofit = "2.7.2"
wire = "4.5.1"

[libraries]
agpTestingPlatformCoreProto =  { module = "com.google.testing.platform:core-proto", version = "0.0.8-alpha08" }
androidAccessibilityFramework = { module = "com.google.android.apps.common.testing.accessibility.framework:accessibility-test-framework", version = { strictly = "2.1" } }
androidBuilderModelMin = { module = "com.android.tools.build:builder-model", version.ref = "androidGradlePluginMin" }
androidGradlePluginApi = { module = "com.android.tools.build:gradle-api", version.ref = "androidGradlePlugin" }
androidGradlePluginz = { module = "com.android.tools.build:gradle", version.ref = "androidGradlePlugin" }
androidLayoutlibApi = { module = "com.android.tools.layoutlib:layoutlib-api", version.ref = "androidLint" }
androidLint = { module = "com.android.tools.lint:lint", version.ref = "androidLint" }
androidLintMin = { module = "com.android.tools.lint:lint", version.ref = "androidLintMin" }
androidLintApi = { module = "com.android.tools.lint:lint-api", version.ref = "androidLint" }
androidLintMinApi = { module = "com.android.tools.lint:lint-api", version.ref = "androidLintMin" }
androidLintMinComposeApi = { module = "com.android.tools.lint:lint-api", version.ref = "androidLintMinCompose" }
androidLintChecks = { module = "com.android.tools.lint:lint-checks", version.ref = "androidLint" }
androidLintChecksMin = { module = "com.android.tools.lint:lint-checks", version.ref = "androidLintMin" }
androidLintTests = { module = "com.android.tools.lint:lint-tests", version.ref = "androidLint" }
androidToolsCommon = { module = "com.android.tools:common", version.ref = "androidLint" }
androidToolsNinepatch = { module = "com.android.tools:ninepatch", version.ref = "androidLint" }
androidToolsRepository= { module = "com.android.tools:repository", version.ref = "androidLint" }
androidToolsSdkCommon = { module = "com.android.tools:sdk-common", version.ref = "androidLint" }
androidToolsAnalyticsProtos = { module = "com.android.tools.analytics-library:protos", version.ref = "androidLint" }
autoCommon = { module = "com.google.auto:auto-common", version = "0.11" }
atomicFu = { module = "org.jetbrains.kotlinx:atomicfu", version.ref = "atomicFu" }
atomicFuPluginz = { module = "org.jetbrains.kotlinx:atomicfu-gradle-plugin", version.ref = "atomicFu" }
autoServiceAnnotations = { module = "com.google.auto.service:auto-service-annotations", version.ref = "autoService" }
autoService = { module = "com.google.auto.service:auto-service", version.ref = "autoService" }
autoValue = { module = "com.google.auto.value:auto-value", version.ref = "autoValue" }
autoValueAnnotations = { module = "com.google.auto.value:auto-value-annotations", version.ref = "autoValue" }
autoValueParcel = { module = "com.ryanharter.auto.value:auto-value-parcel", version = "0.2.6" }
antlr4 = { module = "org.antlr:antlr4", version = "4.11.1" }
apacheAnt = { module = "org.apache.ant:ant", version = "1.10.11" }
apacheCommonsCodec = { module = "commons-codec:commons-codec", version = "1.15" }
apacheCommonIo = { module = "commons-io:commons-io", version = "2.4" }
apacheCommonsMath = { module = "org.apache.commons:commons-math3", version = "3.6.1" }
assertj = { module = "org.assertj:assertj-core", version = "3.23.1" }
asm = { module = "org.ow2.asm:asm", version.ref = "asm"}
asmCommons = { module = "org.ow2.asm:asm-commons", version.ref = "asm"}
byteBuddy = { module = "net.bytebuddy:byte-buddy", version.ref = "byteBuddy" }
byteBuddyAgent = { module = "net.bytebuddy:byte-buddy-agent", version.ref = "byteBuddy" }
checkerframework = { module = "org.checkerframework:checker-qual", version = "2.5.3" }
checkmark = { module = "net.saff.checkmark:checkmark", version = "0.1.6" }
constraintLayout = { module = "androidx.constraintlayout:constraintlayout", version = "2.0.1"}
dackka = { module = "com.google.devsite:dackka", version = "1.3.1" }
dagger = { module = "com.google.dagger:dagger", version.ref = "dagger" }
daggerCompiler = { module = "com.google.dagger:dagger-compiler", version.ref = "dagger" }
datetime = { module = "org.jetbrains.kotlinx:kotlinx-datetime", version.ref = "datetime" }
dexmakerMockito = { module = "com.linkedin.dexmaker:dexmaker-mockito", version.ref = "dexmaker" }
dexmakerMockitoInline = { module = "com.linkedin.dexmaker:dexmaker-mockito-inline", version.ref = "dexmaker" }
dexmakerMockitoInlineExtended = { module = "com.linkedin.dexmaker:dexmaker-mockito-inline-extended", version.ref = "dexmaker" }
dexMemberList = { module = "com.jakewharton.dex:dex-member-list", version = "4.1.1" }
dokkaCli = { module = "org.jetbrains.dokka:dokka-cli", version.ref = "dokka" }
dokkaAnalysis = { module = "org.jetbrains.dokka:dokka-analysis", version.ref = "dokka" }
dokkaAnalysisIntellij = { module = "org.jetbrains.dokka:kotlin-analysis-intellij", version.ref = "dokka" }
dokkaAnalysisCompiler = { module = "org.jetbrains.dokka:kotlin-analysis-compiler", version.ref = "dokka" }
dokkaAndroidDocumentation = { module = "org.jetbrains.dokka:android-documentation-plugin", version.ref = "dokka" }
dokkaAllModules = { module = "org.jetbrains.dokka:all-modules-page-plugin", version.ref = "dokka" }
dokkaBase = { module = "org.jetbrains.dokka:dokka-base", version.ref = "dokka" }
dokkaTemplating = { module = "org.jetbrains.dokka:templating-plugin", version.ref = "dokka" }
dom4j = { module = "org.dom4j:dom4j", version = "2.1.3" }
espressoAccessibility = { module = "androidx.test.espresso:espresso-accessibility", version.ref = "espresso" }
espressoContribInternal = { module = "androidx.test.espresso:espresso-contrib", version.ref = "espresso" }
espressoCore = { module = "androidx.test.espresso:espresso-core", version.ref = "espresso" }
espressoDevice = { module = "androidx.test.espresso:espresso-device", version.ref = "espressoDevice" }
espressoIdlingConcurrent = { module = "androidx.test.espresso.idling:idling-concurrent", version.ref = "espresso" }
espressoIdlingNet = { module = "androidx.test.espresso.idling:idling-net", version.ref = "espresso" }
espressoIdlingResource = { module = "androidx.test.espresso:espresso-idling-resource", version.ref = "espresso" }
espressoIntents = { module = "androidx.test.espresso:espresso-intents", version.ref = "espresso" }
espressoRemote = { module = "androidx.test.espresso:espresso-remote", version.ref = "espresso" }
espressoWeb = { module = "androidx.test.espresso:espresso-web", version.ref = "espresso" }
findbugs = { module = "com.google.code.findbugs:jsr305", version = "3.0.2" }
firebaseAppindexing = { module = "com.google.firebase:firebase-appindexing", version = "19.2.0" }
freemarker = { module = "org.freemarker:freemarker", version = "2.3.31"}
googletest = { module = "com.android.ndk.thirdparty:googletest", version = "1.11.0-beta-1" }
hiltAndroid = { module = "com.google.dagger:hilt-android", version.ref = "hilt" }
hiltAndroidTesting = { module = "com.google.dagger:hilt-android-testing", version.ref = "hilt" }
hiltAndroidGradlePluginz = { module = "com.google.dagger:hilt-android-gradle-plugin", version.ref = "hilt" }
hiltCompiler = { module = "com.google.dagger:hilt-compiler", version.ref = "hilt" }
hiltCore = { module = "com.google.dagger:hilt-core", version.ref = "hilt" }
intellijAnnotations = { module = "com.intellij:annotations", version = "12.0" }
javapoet = { module = "com.squareup:javapoet", version = "1.13.0" }
jcodec = { module = "org.jcodec:jcodec", version.ref = "jcodec" }
jcodecJavaSe = { module = "org.jcodec:jcodec-javase", version.ref = "jcodec" }
json = { module = "org.json:json", version = "20180813" }
jsonSimple = { module = "com.googlecode.json-simple:json-simple", version = "1.1" }
jsqlparser = { module = "com.github.jsqlparser:jsqlparser", version = "3.1" }
jsr250 = { module = "javax.annotation:javax.annotation-api", version = "1.2" }
junit = { module = "junit:junit", version = "4.13.2" }
gcmNetworkManager = { module = "com.google.android.gms:play-services-gcm", version = "17.0.0" }
googleCompileTesting = { module = "com.google.testing.compile:compile-testing", version = "0.18" }
grpcAndroid = { module = "io.grpc:grpc-android", version.ref = "grpc" }
grpcBinder = { module = "io.grpc:grpc-binder", version.ref = "grpc" }
grpcProtobufCompiler = { module = "io.grpc:protoc-gen-grpc-java", version.ref = "grpc" }
grpcProtobufLite = { module = "io.grpc:grpc-protobuf-lite", version.ref = "grpc" }
grpcStub = { module = "io.grpc:grpc-stub", version.ref = "grpc" }
grpcTesting = { module = "io.grpc:grpc-testing", version.ref = "grpc" }
gson = { module = "com.google.code.gson:gson", version = "2.9.0" }
guava = { module = "com.google.guava:guava", version.ref = "guavaJre" }
guavaAndroid = { module = "com.google.guava:guava", version = "31.1-android" }
guavaListenableFuture = { module = "com.google.guava:listenablefuture", version = "1.0" }
guavaTestlib = { module = "com.google.guava:guava-testlib", version.ref = "guavaJre" }
gradleIncapHelper = { module = "net.ltgt.gradle.incap:incap", version.ref = "incap" }
gradleIncapHelperProcessor = { module = "net.ltgt.gradle.incap:incap-processor", version.ref = "incap" }
kotlinAnnotationProcessingEmbeddable = { module = "org.jetbrains.kotlin:kotlin-annotation-processing-embeddable", version.ref = "kotlin" }
kotlinBenchmarkRuntime = { module = "org.jetbrains.kotlinx:kotlinx-benchmark-runtime", version.ref = "kotlinBenchmark" }
kotlinBinaryCompatibilityValidatorGradlePlugin = { module = "org.jetbrains.kotlinx.binary-compatibility-validator:org.jetbrains.kotlinx.binary-compatibility-validator.gradle.plugin", version.ref = "kotlinBinaryCompatibilityValidator" }
kotlinBom = { module = "org.jetbrains.kotlin:kotlin-bom", version.ref = "kotlin" }
kotlinCompiler = { module = "org.jetbrains.kotlin:kotlin-compiler", version.ref = "kotlin" }
kotlinCompilerEmbeddable = { module = "org.jetbrains.kotlin:kotlin-compiler-embeddable", version.ref = "kotlin" }
kotlinCompileTesting = { module = "com.github.tschuchortdev:kotlin-compile-testing", version.ref = "kotlinCompileTesting" }
kotlinCompileTestingKsp = { module = "com.github.tschuchortdev:kotlin-compile-testing-ksp", version.ref = "kotlinCompileTesting" }
kotlinCoroutinesAndroid = { module = "org.jetbrains.kotlinx:kotlinx-coroutines-android", version.ref = "kotlinCoroutines" }
kotlinCoroutinesSwing = { module = "org.jetbrains.kotlinx:kotlinx-coroutines-swing", version.ref = "kotlinCoroutines" }
kotlinCoroutinesCore = { module = "org.jetbrains.kotlinx:kotlinx-coroutines-core", version.ref = "kotlinCoroutines" }
kotlinCoroutinesGuava = { module = "org.jetbrains.kotlinx:kotlinx-coroutines-guava", version.ref = "kotlinCoroutines" }
kotlinCoroutinesPlayServices = { module = "org.jetbrains.kotlinx:kotlinx-coroutines-play-services", version.ref = "kotlinCoroutines" }
kotlinCoroutinesTest = { module = "org.jetbrains.kotlinx:kotlinx-coroutines-test", version.ref = "kotlinCoroutines" }
kotlinCoroutinesRx2 = { module = "org.jetbrains.kotlinx:kotlinx-coroutines-rx2", version.ref = "kotlinCoroutines" }
kotlinCoroutinesRx3 = { module = "org.jetbrains.kotlinx:kotlinx-coroutines-rx3", version.ref = "kotlinCoroutines" }
kotlinDaemonEmbeddable = { module = "org.jetbrains.kotlin:kotlin-daemon-embeddable", version.ref = "kotlin" }
kotlinKlibCommonizer = { module = "org.jetbrains.kotlin:kotlin-klib-commonizer", version.ref = "kotlin" }
kotlinMetadataJvm = { module = "org.jetbrains.kotlinx:kotlinx-metadata-jvm", version = "0.6.0" }
kotlinSerializationCore = { module = "org.jetbrains.kotlinx:kotlinx-serialization-core", version.ref = "kotlinSerialization" }
kotlinSerializationProtobuf = { module = "org.jetbrains.kotlinx:kotlinx-serialization-protobuf", version.ref = "kotlinSerialization" }
kotlinStdlib = { module = "org.jetbrains.kotlin:kotlin-stdlib", version.ref = "kotlin" }
kotlinStdlibCommon = { module = "org.jetbrains.kotlin:kotlin-stdlib-common", version.ref = "kotlin" }
kotlinStdlibJdk8 = { module = "org.jetbrains.kotlin:kotlin-stdlib-jdk8", version.ref = "kotlin" }
kotlinStdlibJs = { module = "org.jetbrains.kotlin:kotlin-stdlib-js", version.ref = "kotlin" }
kotlinStdlibWasm = { module = "org.jetbrains.kotlin:kotlin-stdlib-wasm-js", version.ref = "kotlin" }
kotlinGradlePluginz = { module = "org.jetbrains.kotlin:kotlin-gradle-plugin", version.ref = "kotlin" }
kotlinTest = { module = "org.jetbrains.kotlin:kotlin-test", version.ref = "kotlin" }
kotlinTestAnnotationsCommon = { module = "org.jetbrains.kotlin:kotlin-test-annotations-common", version.ref = "kotlin" }
kotlinTestCommon = { module = "org.jetbrains.kotlin:kotlin-test-common", version.ref = "kotlin" }
kotlinTestJunit = { module = "org.jetbrains.kotlin:kotlin-test-junit", version.ref = "kotlin" }
kotlinTestJs = { module = "org.jetbrains.kotlin:kotlin-test-js", version.ref = "kotlin" }
kotlinTestWasm = { module = "org.jetbrains.kotlin:kotlin-test-wasm-js", version.ref = "kotlin" }
kotlinReflect = { module = "org.jetbrains.kotlin:kotlin-reflect", version.ref = "kotlin" }
kotlinPoet = { module = "com.squareup:kotlinpoet", version = "1.12.0" }
kotlinPoetJavaPoet = { module = "com.squareup:kotlinpoet-javapoet", version = "1.12.0" }
kotlinXHtml = { module = "org.jetbrains.kotlinx:kotlinx-html-jvm", version = "0.7.3" }
ksp = { module = "com.google.devtools.ksp:symbol-processing", version.ref = "ksp" }
kspApi = { module = "com.google.devtools.ksp:symbol-processing-api", version.ref = "ksp" }
kspGradlePluginz = { module = "com.google.devtools.ksp:symbol-processing-gradle-plugin", version.ref = "ksp" }
kxml2 = { module = "net.sf.kxml:kxml2", version = "2.3.0" }
leakcanary = { module = "com.squareup.leakcanary:leakcanary-android", version.ref = "leakcanary" }
leakcanaryInstrumentation = { module = "com.squareup.leakcanary:leakcanary-android-instrumentation", version.ref = "leakcanary" }
material = { module = "com.google.android.material:material", version = "1.2.1" }
media3Common = { module = "androidx.media3:media3-cast", version.ref = "media3" }
media3Decoder = { module = "androidx.media3:media3-decoder", version.ref = "media3" }
media3Effect = { module = "androidx.media3:media3-effect", version.ref = "media3" }
media3Exoplayer = { module = "androidx.media3:media3-exoplayer", version.ref = "media3" }
media3Extractor = { module = "androidx.media3:media3-extractor", version.ref = "media3" }
media3Session = { module = "androidx.media3:media3-session", version.ref = "media3" }
media3TestUtils = { module = "androidx.media3:media3-test-utils", version.ref = "media3" }
media3Transformer = { module = "androidx.media3:media3-transformer", version.ref = "media3" }
media3Ui = { module = "androidx.media3:media3-ui", version.ref = "media3" }
metalava = { module = "com.android.tools.metalava:metalava", version.ref = "metalava" }
mlkitBarcode = { module = "com.google.mlkit:barcode-scanning", version = "17.0.2" }
mockitoCore = { module = "org.mockito:mockito-core", version.ref = "mockito" }
mockitoCore4 = { module = "org.mockito:mockito-core", version = "4.8.0" }
mockitoAndroid = { module = "org.mockito:mockito-android", version.ref = "mockito" }
mockitoKotlin = { module = "org.mockito.kotlin:mockito-kotlin", version = "2.2.11" }
mockitoKotlin4 = { module = "org.mockito.kotlin:mockito-kotlin", version = "4.0.0" }
moshi = { module = "com.squareup.moshi:moshi", version.ref = "moshi" }
moshiAdapters = { module = "com.squareup.moshi:moshi-adapters", version.ref = "moshi" }
moshiCodeGen = { module = "com.squareup.moshi:moshi-kotlin-codegen", version.ref = "moshi" }
multidex = { module = "androidx.multidex:multidex", version = "2.0.1" }
nullaway = { module = "com.uber.nullaway:nullaway", version = "0.3.7" }
okhttpMockwebserver = { module = "com.squareup.okhttp3:mockwebserver", version = "3.14.7" }
okio = { module = "com.squareup.okio:okio", version = "3.1.0" }
playFeatureDelivery = { module = "com.google.android.play:feature-delivery", version = "2.0.1" }
playCore = { module = "com.google.android.play:core", version = "1.10.3" }
playServicesAuth = {module = "com.google.android.gms:play-services-auth", version = "20.5.0"}
playServicesBase = { module = "com.google.android.gms:play-services-base", version = "17.0.0" }
playServicesBasement = { module = "com.google.android.gms:play-services-basement", version = "17.0.0" }
playServicesDevicePerformance = { module = "com.google.android.gms:play-services-deviceperformance", version = "16.0.0" }
playServicesFido = {module = "com.google.android.gms:play-services-fido", version = "20.0.1"}
playServicesWearable = { module = "com.google.android.gms:play-services-wearable", version = "17.1.0" }
paparazzi = { module = "app.cash.paparazzi:paparazzi", version.ref = "paparazzi" }
paparazziNativeJvm = { module = "app.cash.paparazzi:layoutlib-native-jdk11", version.ref = "paparazziNative" }
paparazziNativeLinuxX64 = { module = "app.cash.paparazzi:layoutlib-native-linux", version.ref = "paparazziNative" }
paparazziNativeMacOsArm64 = { module = "app.cash.paparazzi:layoutlib-native-macarm", version.ref = "paparazziNative" }
paparazziNativeMacOsX64 = { module = "app.cash.paparazzi:layoutlib-native-macosx", version.ref = "paparazziNative" }
protobuf = { module = "com.google.protobuf:protobuf-java", version.ref = "protobuf" }
protobufCompiler = { module = "com.google.protobuf:protoc", version.ref = "protobuf" }
protobufGradlePluginz = { module = "com.google.protobuf:protobuf-gradle-plugin", version = "0.9.3" }
protobufLite = { module = "com.google.protobuf:protobuf-javalite", version.ref = "protobuf" }
protobufKotlin = { module = "com.google.protobuf:protobuf-kotlin", version.ref = "protobuf" }
reactiveStreams = { module = "org.reactivestreams:reactive-streams", version = "1.0.0" }
retrofit = { module = "com.squareup.retrofit2:retrofit", version.ref = "retrofit" }
retrofitConverterWire = { module = "com.squareup.retrofit2:converter-wire", version.ref = "retrofit" }
robolectric = { module = "org.robolectric:robolectric", version = "4.9.2" }
rxjava2 = { module = "io.reactivex.rxjava2:rxjava", version = "2.2.9" }
rxjava3 = { module = "io.reactivex.rxjava3:rxjava", version = "3.0.0" }
shadow = { module = "gradle.plugin.com.github.johnrengelman:shadow", version = "7.1.1" }
skiko = { module = "org.jetbrains.skiko:skiko-awt", version.ref = "skiko" }
skikoCommon = { module = "org.jetbrains.skiko:skiko", version.ref = "skiko" }
skikoMacOsArm64 = { module = "org.jetbrains.skiko:skiko-awt-runtime-macos-arm64", version.ref = "skiko" }
skikoMacOsX64 = { module = "org.jetbrains.skiko:skiko-awt-runtime-macos-x64", version.ref = "skiko" }
skikoWindowsX64 = { module = "org.jetbrains.skiko:skiko-awt-runtime-windows-x64", version.ref = "skiko" }
skikoWindowsArm64 = { module = "org.jetbrains.skiko:skiko-awt-runtime-windows-arm64", version.ref = "skiko" }
skikoLinuxX64 = { module = "org.jetbrains.skiko:skiko-awt-runtime-linux-x64", version.ref = "skiko" }
skikoLinuxArm64 = { module = "org.jetbrains.skiko:skiko-awt-runtime-linux-arm64", version.ref = "skiko" }
skikoWasmWasm = { module = "org.jetbrains.skiko:skiko-wasm-js", version.ref = "skiko" }
skikoWasm = { module = "org.jetbrains.skiko:skiko-js-wasm-runtime", version.ref = "skiko" }
sqldelightAndroid = { module = "com.squareup.sqldelight:android-driver", version.ref = "sqldelight" }
sqldelightCoroutinesExt = { module = "com.squareup.sqldelight:coroutines-extensions", version.ref = "sqldelight" }
sqliteJdbc = { module = "org.xerial:sqlite-jdbc", version = "3.36.0" }
testCore = { module = "androidx.test:core", version.ref = "androidxTestCore" }
testCoreKtx = { module = "androidx.test:core-ktx", version.ref = "androidxTestCore" }
testExtJunit = { module = "androidx.test.ext:junit", version.ref = "androidxTestExtJunit" }
testExtJunitKtx = { module = "androidx.test.ext:junit-ktx", version.ref = "androidxTestExtJunit" }
testExtTruth = { module = "androidx.test.ext:truth", version.ref = "androidxTestExtTruth" }
testMonitor = { module = "androidx.test:monitor", version.ref = "androidxTestMonitor" }
testParameterInjector = { module = "com.google.testparameterinjector:test-parameter-injector", version = "1.9" }
testRules = { module = "androidx.test:rules", version.ref = "androidxTestRules" }
testRunner = { module = "androidx.test:runner", version.ref = "androidxTestRunner" }
testUiautomator = { module = "androidx.test.uiautomator:uiautomator", version = "2.2.0" }
truth = { module = "com.google.truth:truth", version = "1.0.1" }
toml = { module = "org.tomlj:tomlj", version = "1.0.0" }
viewBinding = { module = "androidx.databinding:viewbinding", version = "4.1.2" }
wireGradlePluginz = { module = "com.squareup.wire:wire-gradle-plugin", version.ref = "wire" }
wireRuntime = { module = "com.squareup.wire:wire-runtime", version.ref = "wire" }
xerces = { module = "xerces:xercesImpl", version = "2.12.0" }
xpp3 = { module = "xpp3:xpp3", version = "1.1.4c" }
xmlpull = { module = "xmlpull:xmlpull", version = "1.1.3.1" }

[plugins]
kotlinBenchmark = { id = "org.jetbrains.kotlinx.benchmark", version.ref = "kotlinBenchmark" }
kotlinJvm = { id = "org.jetbrains.kotlin.jvm", version.ref = "kotlin" }
kotlinMp = { id = "org.jetbrains.kotlin.multiplatform", version.ref = "kotlin" }
kotlinSerialization = { id = "org.jetbrains.kotlin.plugin.serialization", version.ref = "kotlin" }
atomicFu = { id = "org.jetbrains.kotlin.plugin.atomicfu", version.ref = "atomicFu" }

[bundles]
# prevent androidAccessibilityFramework 3.1 which pulls hamcrest 2.2, breaking espresso-core
# https://github.com/android/android-test/issues/1352
espressoContrib = ["androidAccessibilityFramework", "espressoContribInternal"]<|MERGE_RESOLUTION|>--- conflicted
+++ resolved
@@ -54,11 +54,7 @@
 protobuf = "3.21.8"
 paparazzi = "1.0.0"
 paparazziNative = "2022.1.1-canary-f5f9f71"
-<<<<<<< HEAD
 skiko = "0.7.90"
-=======
-skiko = "0.7.89.1"
->>>>>>> 976f6fea
 sqldelight = "1.3.0"
 retrofit = "2.7.2"
 wire = "4.5.1"
