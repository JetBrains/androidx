--- conflicted
+++ resolved
@@ -226,19 +226,11 @@
 
   public abstract class ActivityResultLauncher<I> {
     ctor public ActivityResultLauncher();
-<<<<<<< HEAD
-    method public abstract androidx.activity.result.contract.ActivityResultContract<I,? extends java.lang.Object?> getContract();
-    method public void launch(I input);
-    method public abstract void launch(I input, androidx.core.app.ActivityOptionsCompat? options);
-    method @MainThread public abstract void unregister();
-    property public abstract androidx.activity.result.contract.ActivityResultContract<I,? extends java.lang.Object?> contract;
-=======
     method public abstract androidx.activity.result.contract.ActivityResultContract<I,?> getContract();
     method public void launch(I input);
     method public abstract void launch(I input, androidx.core.app.ActivityOptionsCompat? options);
     method @MainThread public abstract void unregister();
     property public abstract androidx.activity.result.contract.ActivityResultContract<I,?> contract;
->>>>>>> 3065673e
   }
 
   public final class ActivityResultLauncherKt {
