--- conflicted
+++ resolved
@@ -31,8 +31,6 @@
             android:configChanges="screenSize|smallestScreenSize|screenLayout|orientation"
             android:exported="true"
             android:supportsPictureInPicture="true" />
-<<<<<<< HEAD
-=======
         <activity
             android:name="androidx.activity.integration.testapp.EdgeToEdgeActivity"
             android:exported="true"
@@ -48,7 +46,6 @@
                 <category android:name="android.intent.category.DEFAULT" />
             </intent-filter>
         </activity>
->>>>>>> fdff00cc
 
         <provider
             android:name="androidx.core.content.FileProvider"
@@ -64,4 +61,6 @@
     <uses-permission android:name="android.permission.ACCESS_FINE_LOCATION" />
     <uses-permission android:name="android.permission.ACCESS_COARSE_LOCATION" />
 
+    <uses-sdk tools:overrideLibrary="androidx.core.splashscreen" />
+
 </manifest>