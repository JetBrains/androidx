--- conflicted
+++ resolved
@@ -42,17 +42,10 @@
     val COLLECTION = Version("1.2.0-beta02")
     val COLLECTION2 = Version("1.3.0-alpha01")
     val CONTENTPAGER = Version("1.1.0-alpha01")
-<<<<<<< HEAD
-    val COMPOSE_MATERIAL3 = Version(System.getenv("COMPOSE_CUSTOM_VERSION") ?: "1.0.0-alpha01")
-    val COMPOSE = Version(System.getenv("COMPOSE_CUSTOM_VERSION") ?: "1.1.0-beta01")
-    val COORDINATORLAYOUT = Version("1.2.0-alpha01")
-    val CORE = Version("1.7.0-rc01")
-=======
     val COMPOSE_MATERIAL3 = Version(System.getenv("COMPOSE_CUSTOM_VERSION") ?: "1.0.0-alpha02")
     val COMPOSE = Version(System.getenv("COMPOSE_CUSTOM_VERSION") ?: "1.1.0-beta03")
     val COORDINATORLAYOUT = Version("1.2.0-beta01")
     val CORE = Version("1.8.0-alpha01")
->>>>>>> cc1240d0
     val CORE_ANIMATION = Version("1.0.0-alpha03")
     val CORE_ANIMATION_TESTING = Version("1.0.0-alpha03")
     val CORE_APPDIGEST = Version("1.0.0-alpha01")
@@ -104,13 +97,8 @@
     val PALETTE = Version("1.1.0-alpha01")
     val PRINT = Version("1.1.0-beta01")
     val PERCENTLAYOUT = Version("1.1.0-alpha01")
-<<<<<<< HEAD
-    val PREFERENCE = Version("1.2.0-alpha01")
-    val PROFILEINSTALLER = Version("1.1.0-beta01")
-=======
     val PREFERENCE = Version("1.2.0-beta01")
     val PROFILEINSTALLER = Version("1.1.0-beta03")
->>>>>>> cc1240d0
     val RECOMMENDATION = Version("1.1.0-alpha01")
     val RECYCLERVIEW = Version("1.3.0-alpha02")
     val RECYCLERVIEW_SELECTION = Version("1.2.0-alpha02")
