/*
 * Copyright 2022 The Android Open Source Project
 *
 * Licensed under the Apache License, Version 2.0 (the "License");
 * you may not use this file except in compliance with the License.
 * You may obtain a copy of the License at
 *
 *      http://www.apache.org/licenses/LICENSE-2.0
 *
 * Unless required by applicable law or agreed to in writing, software
 * distributed under the License is distributed on an "AS IS" BASIS,
 * WITHOUT WARRANTIES OR CONDITIONS OF ANY KIND, either express or implied.
 * See the License for the specific language governing permissions and
 * limitations under the License.
 */

package androidx.build

import androidx.build.gradle.extraPropertyOrNull
import java.util.Locale
import org.gradle.api.Project
import org.gradle.kotlin.dsl.create
import org.gradle.kotlin.dsl.findByType

/**
 * A comma-separated list of target platform groups you wish to enable or disable.
 *
 * For example, `-jvm,+mac,+linux,+js` disables all JVM (including Android) target platforms and
 * enables all Mac (including iOS), Linux, and JavaScript target platforms.
 */
const val ENABLED_KMP_TARGET_PLATFORMS = "androidx.enabled.kmp.target.platforms"

/** Target platform groups supported by the AndroidX implementation of Kotlin multi-platform. */
enum class PlatformGroup {
    JVM,
    JS,
    WASM,
    MAC,
    WINDOWS,
    LINUX,
    DESKTOP,
    ANDROID_NATIVE;

    companion object {
        /** Target platform groups which require native compilation (e.g. LLVM). */
        val native = listOf(MAC, LINUX, WINDOWS, ANDROID_NATIVE)

        /**
         * Target platform groups which are enabled by default.
         *
         * Do *not* enable [JS] unless you have read and understand this:
         * https://blog.jetbrains.com/kotlin/2021/10/important-ua-parser-js-exploit-and-kotlin-js/
         */
<<<<<<< HEAD
        val enabledByDefault = listOf(JVM, DESKTOP, MAC, LINUX, WINDOWS, ANDROID_NATIVE)
=======
        val enabledByDefault = listOf(JVM, DESKTOP, MAC, LINUX, WINDOWS, ANDROID_NATIVE, WASM)
>>>>>>> 750d5945
    }
}

/** Target platforms supported by the AndroidX implementation of Kotlin multi-platform. */
enum class PlatformIdentifier(val id: String, val group: PlatformGroup) {
    JVM("jvm", PlatformGroup.JVM),
    JVM_STUBS("jvmStubs", PlatformGroup.JVM),
    JS("js", PlatformGroup.JS),
    WASM_JS("wasmJs", PlatformGroup.WASM),
    ANDROID("android", PlatformGroup.JVM),
    ANDROID_NATIVE_ARM32("androidNativeArm32", PlatformGroup.ANDROID_NATIVE),
    ANDROID_NATIVE_ARM64("androidNativeArm64", PlatformGroup.ANDROID_NATIVE),
    ANDROID_NATIVE_X86("androidNativeX86", PlatformGroup.ANDROID_NATIVE),
    ANDROID_NATIVE_X64("androidNativeX64", PlatformGroup.ANDROID_NATIVE),
    MAC_ARM_64("macosarm64", PlatformGroup.MAC),
    MAC_OSX_64("macosx64", PlatformGroup.MAC),
    MINGW_X_64("mingwx64", PlatformGroup.WINDOWS),
    LINUX_ARM_64("linuxarm64", PlatformGroup.LINUX),
<<<<<<< HEAD
    LINUX_64("linuxx64", PlatformGroup.LINUX),
=======
    LINUX_X_64("linuxx64", PlatformGroup.LINUX),
    LINUX_X_64_STUBS("linuxx64Stubs", PlatformGroup.LINUX),
>>>>>>> 750d5945
    IOS_SIMULATOR_ARM_64("iossimulatorarm64", PlatformGroup.MAC),
    IOS_X_64("iosx64", PlatformGroup.MAC),
    IOS_ARM_64("iosarm64", PlatformGroup.MAC),
    WATCHOS_SIMULATOR_ARM_64("watchossimulatorarm64", PlatformGroup.MAC),
    WATCHOS_X_64("watchosx64", PlatformGroup.MAC),
    WATCHOS_ARM_32("watchosarm64", PlatformGroup.MAC),
    WATCHOS_ARM_64("watchosarm64", PlatformGroup.MAC),
<<<<<<< HEAD
=======
    WATCHOS_DEVICE_ARM_64("watchosdevicearm64", PlatformGroup.MAC),
>>>>>>> 750d5945
    TVOS_SIMULATOR_ARM_64("tvossimulatorarm64", PlatformGroup.MAC),
    TVOS_X_64("tvosx64", PlatformGroup.MAC),
    TVOS_ARM_64("tvosarm64", PlatformGroup.MAC),
    DESKTOP("desktop", PlatformGroup.JVM);

    companion object {
        private val byId = values().associateBy { it.id }

        fun fromId(id: String): PlatformIdentifier? = byId[id]
    }
}

fun parseTargetPlatformsFlag(flag: String?): Set<PlatformGroup> {
    if (flag.isNullOrBlank()) {
        return PlatformGroup.enabledByDefault.toSortedSet()
    }
    val enabled = PlatformGroup.enabledByDefault.toMutableList()
    flag.split(",").forEach {
        val directive = it.firstOrNull() ?: ""
        val platform = it.drop(1)
        when (directive) {
            '+' -> enabled.addAll(matchingPlatformGroups(platform))
            '-' -> enabled.removeAll(matchingPlatformGroups(platform))
            else -> {
                throw RuntimeException("Invalid value $flag for $ENABLED_KMP_TARGET_PLATFORMS")
            }
        }
    }
    return enabled.toSortedSet()
}

private fun matchingPlatformGroups(flag: String) =
    if (flag == "native") {
        PlatformGroup.native
    } else {
        listOf(PlatformGroup.valueOf(flag.uppercase(Locale.getDefault())))
    }

private val Project.enabledKmpPlatforms: Set<PlatformGroup>
    get() {
        val extension: KmpPlatformsExtension =
            extensions.findByType() ?: extensions.create("androidx.build.KmpPlatforms", this)
        return extension.enabledKmpPlatforms
    }

/** Extension used to store parsed KMP configuration information. */
private open class KmpPlatformsExtension(project: Project) {
    val enabledKmpPlatforms =
        parseTargetPlatformsFlag(
            project.extraPropertyOrNull(ENABLED_KMP_TARGET_PLATFORMS) as? String
        )
}

fun Project.enableJs(): Boolean = enabledKmpPlatforms.contains(PlatformGroup.JS)

fun Project.enableAndroidNative(): Boolean =
    enabledKmpPlatforms.contains(PlatformGroup.ANDROID_NATIVE)

fun Project.enableMac(): Boolean = enabledKmpPlatforms.contains(PlatformGroup.MAC)

fun Project.enableWindows(): Boolean = enabledKmpPlatforms.contains(PlatformGroup.WINDOWS)

fun Project.enableWindows(): Boolean = enabledKmpPlatforms.contains(PlatformGroup.WINDOWS)

fun Project.enableLinux(): Boolean = enabledKmpPlatforms.contains(PlatformGroup.LINUX)

fun Project.enableJvm(): Boolean = enabledKmpPlatforms.contains(PlatformGroup.JVM)

fun Project.enableDesktop(): Boolean = enabledKmpPlatforms.contains(PlatformGroup.DESKTOP)

fun Project.enableWasmJs(): Boolean = enabledKmpPlatforms.contains(PlatformGroup.WASM)<|MERGE_RESOLUTION|>--- conflicted
+++ resolved
@@ -51,11 +51,7 @@
          * Do *not* enable [JS] unless you have read and understand this:
          * https://blog.jetbrains.com/kotlin/2021/10/important-ua-parser-js-exploit-and-kotlin-js/
          */
-<<<<<<< HEAD
-        val enabledByDefault = listOf(JVM, DESKTOP, MAC, LINUX, WINDOWS, ANDROID_NATIVE)
-=======
         val enabledByDefault = listOf(JVM, DESKTOP, MAC, LINUX, WINDOWS, ANDROID_NATIVE, WASM)
->>>>>>> 750d5945
     }
 }
 
@@ -74,12 +70,8 @@
     MAC_OSX_64("macosx64", PlatformGroup.MAC),
     MINGW_X_64("mingwx64", PlatformGroup.WINDOWS),
     LINUX_ARM_64("linuxarm64", PlatformGroup.LINUX),
-<<<<<<< HEAD
-    LINUX_64("linuxx64", PlatformGroup.LINUX),
-=======
     LINUX_X_64("linuxx64", PlatformGroup.LINUX),
     LINUX_X_64_STUBS("linuxx64Stubs", PlatformGroup.LINUX),
->>>>>>> 750d5945
     IOS_SIMULATOR_ARM_64("iossimulatorarm64", PlatformGroup.MAC),
     IOS_X_64("iosx64", PlatformGroup.MAC),
     IOS_ARM_64("iosarm64", PlatformGroup.MAC),
@@ -87,10 +79,7 @@
     WATCHOS_X_64("watchosx64", PlatformGroup.MAC),
     WATCHOS_ARM_32("watchosarm64", PlatformGroup.MAC),
     WATCHOS_ARM_64("watchosarm64", PlatformGroup.MAC),
-<<<<<<< HEAD
-=======
     WATCHOS_DEVICE_ARM_64("watchosdevicearm64", PlatformGroup.MAC),
->>>>>>> 750d5945
     TVOS_SIMULATOR_ARM_64("tvossimulatorarm64", PlatformGroup.MAC),
     TVOS_X_64("tvosx64", PlatformGroup.MAC),
     TVOS_ARM_64("tvosarm64", PlatformGroup.MAC),
@@ -153,8 +142,6 @@
 
 fun Project.enableWindows(): Boolean = enabledKmpPlatforms.contains(PlatformGroup.WINDOWS)
 
-fun Project.enableWindows(): Boolean = enabledKmpPlatforms.contains(PlatformGroup.WINDOWS)
-
 fun Project.enableLinux(): Boolean = enabledKmpPlatforms.contains(PlatformGroup.LINUX)
 
 fun Project.enableJvm(): Boolean = enabledKmpPlatforms.contains(PlatformGroup.JVM)
