/*
 * Copyright (C) 2019 The Android Open Source Project
 *
 * Licensed under the Apache License, Version 2.0 (the "License");
 * you may not use this file except in compliance with the License.
 * You may obtain a copy of the License at
 *
 *      http://www.apache.org/licenses/LICENSE-2.0
 *
 * Unless required by applicable law or agreed to in writing, software
 * distributed under the License is distributed on an "AS IS" BASIS,
 * WITHOUT WARRANTIES OR CONDITIONS OF ANY KIND, either express or implied.
 * See the License for the specific language governing permissions and
 * limitations under the License.
 */

package androidx.build.jetpad;

import java.util.ArrayList;

/**
 * Object outlining the format of a library's build info file.
 * This object will be serialized to json.
 * This file should match the corresponding class in Jetpad because
 * this object will be serialized to json and the result will be parsed by Jetpad.
 * DO NOT TOUCH.
 *
 * @property groupId library maven group Id
 * @property artifactId library maven artifact Id
 * @property version library maven version
 * @property path local project directory path used for development, rooted at framework/support
 * @property sha the sha of the latest commit to modify the library (aka a commit that
 * touches a file within [path])
 * @property groupIdRequiresSameVersion boolean that determines if all libraries with [groupId]
 * have the same version
 * @property dependencies a list of dependencies on other androidx libraries
 * @property checks arraylist of [Check]s that is used by Jetpad
 */
public class LibraryBuildInfoFile {
<<<<<<< HEAD
  public String groupId;
  public String artifactId;
  public String version;
  public String path;
  public Boolean groupIdRequiresSameVersion;
  public ArrayList<Dependency> dependencies;
  public ArrayList<Check> checks;

  public class Dependency {
=======
>>>>>>> 6824605b
    public String groupId;
    public String artifactId;
    public String version;
    public String path;
    public String sha;
    public Boolean groupIdRequiresSameVersion;
    public ArrayList<Dependency> dependencies;
    public ArrayList<Check> checks;

    /**
     * @property isTipOfTree boolean that specifies whether the dependency is tip-of-tree
     */
    public class Dependency {
        public String groupId;
        public String artifactId;
        public String version;
        public boolean isTipOfTree;
    }

    public class Check {
        public String name;
        public boolean passing;
    }
}<|MERGE_RESOLUTION|>--- conflicted
+++ resolved
@@ -37,18 +37,6 @@
  * @property checks arraylist of [Check]s that is used by Jetpad
  */
 public class LibraryBuildInfoFile {
-<<<<<<< HEAD
-  public String groupId;
-  public String artifactId;
-  public String version;
-  public String path;
-  public Boolean groupIdRequiresSameVersion;
-  public ArrayList<Dependency> dependencies;
-  public ArrayList<Check> checks;
-
-  public class Dependency {
-=======
->>>>>>> 6824605b
     public String groupId;
     public String artifactId;
     public String version;
