/*
 * Copyright 2018 The Android Open Source Project
 *
 * Licensed under the Apache License, Version 2.0 (the "License");
 * you may not use this file except in compliance with the License.
 * You may obtain a copy of the License at
 *
 *      http://www.apache.org/licenses/LICENSE-2.0
 *
 * Unless required by applicable law or agreed to in writing, software
 * distributed under the License is distributed on an "AS IS" BASIS,
 * WITHOUT WARRANTIES OR CONDITIONS OF ANY KIND, either express or implied.
 * See the License for the specific language governing permissions and
 * limitations under the License.
 */
package androidx.build

import java.io.File
import java.io.FileOutputStream
import java.util.Calendar
import java.util.GregorianCalendar
import java.util.zip.ZipEntry
import java.util.zip.ZipOutputStream
import org.gradle.api.DefaultTask
import org.gradle.api.GradleException
import org.gradle.api.Project
import org.gradle.api.file.DirectoryProperty
import org.gradle.api.file.RegularFileProperty
import org.gradle.api.tasks.InputDirectory
import org.gradle.api.tasks.Internal
import org.gradle.api.tasks.OutputFile
import org.gradle.api.tasks.PathSensitive
import org.gradle.api.tasks.PathSensitivity
import org.gradle.api.tasks.TaskAction
import org.gradle.api.tasks.TaskProvider
import org.gradle.work.DisableCachingByDefault

/** Zips all artifacts to publish. */
@DisableCachingByDefault(because = "Zip tasks are not worth caching according to Gradle")
abstract class GMavenZipTask : DefaultTask() {

    /** Whether this build adds automatic constraints between projects in the same group */
    @Internal val shouldAddGroupConstraints = project.shouldAddGroupConstraints()

    /** Repository containing artifacts to include */
    @get:InputDirectory
    @get:PathSensitive(PathSensitivity.RELATIVE)
    abstract val projectRepositoryDir: DirectoryProperty

    /** Zip file to save artifacts to */
    @get:OutputFile abstract val archiveFile: RegularFileProperty

    @TaskAction
    fun createZip() {
        if (!shouldAddGroupConstraints.get() && !isSnapshotBuild()) {
            throw GradleException(
                """
                Cannot publish artifacts without setting -P$ADD_GROUP_CONSTRAINTS=true

                This property is required when building artifacts to publish

                (but this property can reduce remote cache usage so it is disabled by default)

                See AndroidXGradleProperties.kt for more information about this property
                """
                    .trimIndent()
            )
        }
        val sourceDir = projectRepositoryDir.get().asFile
        ZipOutputStream(FileOutputStream(archiveFile.get().asFile)).use { zipOut ->
            zipOut.putNextEntry(
                // Top-level of the ZIP to align with Maven's expected repository structure
                ZipEntry("m2repository/").also { it.time = CONSTANT_TIME_FOR_ZIP_ENTRIES }
            )
            zipOut.closeEntry()

            sourceDir.walkTopDown().forEach { fileOrDir ->
                if (fileOrDir == sourceDir) return@forEach

                val relativePath = fileOrDir.relativeTo(sourceDir).invariantSeparatorsPath
                val entryName =
                    "m2repository/$relativePath" + if (fileOrDir.isDirectory) "/" else ""

                zipOut.putNextEntry(
                    ZipEntry(entryName).also { it.time = CONSTANT_TIME_FOR_ZIP_ENTRIES }
                )
                if (fileOrDir.isFile) {
                    fileOrDir.inputStream().use { it.copyTo(zipOut) }
                }
                zipOut.closeEntry()
            }
        }
    }
}

/** Handles creating various release tasks that create zips for the maven upload and local use. */
object Release {
    @Suppress("MemberVisibilityCanBePrivate")
    const val PROJECT_ARCHIVE_ZIP_TASK_NAME = "createProjectZip"
    private const val FULL_ARCHIVE_TASK_NAME = "createArchive"
    private const val ALL_ARCHIVES_TASK_NAME = "createAllArchives"
    const val DEFAULT_PUBLISH_CONFIG = "release"
    const val PROJECT_ZIPS_FOLDER = "per-project-zips"
    private const val GLOBAL_ZIP_PREFIX = "top-of-tree-m2repository"

    /**
     * Registers the project to be included in its group's zip file as well as the global zip files.
     */
    fun register(project: Project, androidXExtension: AndroidXExtension) {
        if (!androidXExtension.shouldPublish()) {
            project.logger.info(
                "project ${project.name} isn't part of release," +
                    " because its \"publish\" property is explicitly set to Publish.NONE"
            )
            return
        }
        if (!androidXExtension.shouldRelease() && !isSnapshotBuild()) {
            project.logger.info(
                "project ${project.name} isn't part of release, because its" +
                    " \"publish\" property is SNAPSHOT_ONLY, but it is not a snapshot build"
            )
            return
        }
        if (!androidXExtension.versionIsSet) {
            throw IllegalArgumentException(
                "Cannot register a project to release if it does not have a mavenVersion set up"
            )
        }

        val projectZipTask =
            getProjectZipTask(project, androidXExtension.isIsolatedProjectsEnabled())
        val zipTasks =
            listOfNotNull(
                projectZipTask,
                getGlobalFullZipTask(project, androidXExtension.isIsolatedProjectsEnabled())
            )

        val publishTask = project.tasks.named("publish")
        zipTasks.forEach { it.configure { zipTask -> zipTask.dependsOn(publishTask) } }
    }

    /** Registers an archive task as a dependency of the anchor task */
    private fun Project.addToAnchorTask(task: TaskProvider<GMavenZipTask>) {
        val archiveAnchorTask: TaskProvider<VerifyLicenseAndVersionFilesTask> =
            project.rootProject.maybeRegister(
                name = ALL_ARCHIVES_TASK_NAME,
                onConfigure = { archiveTask: VerifyLicenseAndVersionFilesTask ->
                    archiveTask.group = "Distribution"
                    archiveTask.description = "Builds all archives for publishing"
                    archiveTask.repositoryDirectory.set(
                        project.rootProject.getRepositoryDirectory()
                    )
                },
                onRegister = {}
            )
        archiveAnchorTask.configure { it.dependsOn(task) }
    }

    /**
     * Creates and returns the task that includes all projects regardless of their release status.
     */
    private fun getGlobalFullZipTask(
        project: Project,
        projectIsolationEnabled: Boolean
    ): TaskProvider<GMavenZipTask>? {
        if (projectIsolationEnabled) return null
        return project.rootProject.maybeRegister(
            name = FULL_ARCHIVE_TASK_NAME,
            onConfigure = { task: GMavenZipTask ->
                task.archiveFile.set(
                    File(project.getDistributionDirectory(), "${getZipName(GLOBAL_ZIP_PREFIX)}.zip")
                )
                task.projectRepositoryDir.set(project.getRepositoryDirectory())
            },
            onRegister = { taskProvider: TaskProvider<GMavenZipTask> ->
                project.addToAnchorTask(taskProvider)
            }
        )
    }

    private fun getProjectZipTask(
        project: Project,
        projectIsolationEnabled: Boolean
    ): TaskProvider<GMavenZipTask> {
        val taskProvider =
            project.tasks.register(PROJECT_ARCHIVE_ZIP_TASK_NAME, GMavenZipTask::class.java) {
                it.archiveFile.set(
                    File(project.getDistributionDirectory(), project.getProjectZipPath())
                )
                it.projectRepositoryDir.set(project.getPerProjectRepositoryDirectory())
            }
<<<<<<< HEAD

        return artifacts
    }

private val AndroidXExtension.publishPlatforms: List<String>
    get() {
        val potentialTargets =
            project.multiplatformExtension
                ?.targets
                ?.asMap
                ?.filterValues { it.publishable }
                ?.keys
                ?.map { it.lowercase() } ?: emptySet()
        val declaredTargets = potentialTargets.filter { it != "metadata" }
        return declaredTargets.toList()
    }

/** Converts the maven group into a readable task name. */
private fun groupToTaskNameSuffix(group: String): String {
    return group.split('.').joinToString("") {
        it.replaceFirstChar { char ->
            if (char.isLowerCase()) char.titlecase(Locale.getDefault()) else char.toString()
        }
=======
        if (!projectIsolationEnabled) project.addToAnchorTask(taskProvider)
        return taskProvider
>>>>>>> 1ee5c2d9
    }
}

private fun Project.projectZipPrefix(): String {
    return "${project.group}-${project.name}"
}

private fun getZipName(fileNamePrefix: String) = "$fileNamePrefix-all-${getBuildId()}"

fun Project.getProjectZipPath(): String {
    return Release.PROJECT_ZIPS_FOLDER +
        "/" +
        // We pass in a "" because that mimics not passing the group to getParams() inside
        // the getProjectZipTask function
        getZipName(projectZipPrefix()) +
        "-${project.version}.zip"
}

/**
 * Strip timestamps from the zip entries to generate consistent output. Set to be ths same as what
 * Gradle uses:
 * https://github.com/gradle/gradle/blob/master/platforms/core-runtime/files/src/main/java/org/gradle/api/internal/file/archive/ZipEntryConstants.java
 */
private val CONSTANT_TIME_FOR_ZIP_ENTRIES =
    GregorianCalendar(1980, Calendar.FEBRUARY, 1, 0, 0, 0).timeInMillis<|MERGE_RESOLUTION|>--- conflicted
+++ resolved
@@ -189,34 +189,8 @@
                 )
                 it.projectRepositoryDir.set(project.getPerProjectRepositoryDirectory())
             }
-<<<<<<< HEAD
-
-        return artifacts
-    }
-
-private val AndroidXExtension.publishPlatforms: List<String>
-    get() {
-        val potentialTargets =
-            project.multiplatformExtension
-                ?.targets
-                ?.asMap
-                ?.filterValues { it.publishable }
-                ?.keys
-                ?.map { it.lowercase() } ?: emptySet()
-        val declaredTargets = potentialTargets.filter { it != "metadata" }
-        return declaredTargets.toList()
-    }
-
-/** Converts the maven group into a readable task name. */
-private fun groupToTaskNameSuffix(group: String): String {
-    return group.split('.').joinToString("") {
-        it.replaceFirstChar { char ->
-            if (char.isLowerCase()) char.titlecase(Locale.getDefault()) else char.toString()
-        }
-=======
         if (!projectIsolationEnabled) project.addToAnchorTask(taskProvider)
         return taskProvider
->>>>>>> 1ee5c2d9
     }
 }
 
