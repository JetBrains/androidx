--- conflicted
+++ resolved
@@ -84,19 +84,6 @@
         for (association in libraryGroupAssociations) {
             // Check for duplicate groups
             val groupId = association.libraryGroup.group
-<<<<<<< HEAD
-            val existingAssociation = result.get(groupId)
-            if (existingAssociation != null) {
-                if (association.overrideIncludeInProjectPaths.size < 1) {
-                    throw GradleException(
-                        "Duplicate library group $groupId defined in " +
-                        "${association.declarationName} does not set overrideInclude. " +
-                        "Declarations beyond the first can only have an effect if they set " +
-                        "overrideInclude")
-                }
-            } else {
-                result.put(groupId, association.libraryGroup)
-=======
             val existingAssociation = result[groupId]
             if (existingAssociation != null) {
                 if (association.overrideIncludeInProjectPaths.isEmpty()) {
@@ -109,7 +96,6 @@
                 }
             } else {
                 result[groupId] = association.libraryGroup
->>>>>>> 82174a26
             }
         }
         result
