/*
 * Copyright 2017 The Android Open Source Project
 *
 * Licensed under the Apache License, Version 2.0 (the "License");
 * you may not use this file except in compliance with the License.
 * You may obtain a copy of the License at
 *
 *      http://www.apache.org/licenses/LICENSE-2.0
 *
 * Unless required by applicable law or agreed to in writing, software
 * distributed under the License is distributed on an "AS IS" BASIS,
 * WITHOUT WARRANTIES OR CONDITIONS OF ANY KIND, either express or implied.
 * See the License for the specific language governing permissions and
 * limitations under the License.
 */

package androidx.build

import com.android.build.gradle.LibraryExtension
import org.gradle.api.Project
import org.gradle.api.artifacts.Configuration
import org.gradle.api.attributes.Bundling
import org.gradle.api.attributes.Category
import org.gradle.api.attributes.DocsType
import org.gradle.api.attributes.Usage
import org.gradle.api.component.AdhocComponentWithVariants
import org.gradle.api.file.DuplicatesStrategy
import org.gradle.api.plugins.JavaPluginExtension
import org.gradle.api.tasks.TaskProvider
import org.gradle.api.tasks.bundling.Jar
import org.gradle.kotlin.dsl.extra
import org.gradle.kotlin.dsl.named
import org.jetbrains.kotlin.gradle.dsl.KotlinMultiplatformExtension
import org.jetbrains.kotlin.gradle.dsl.KotlinProjectExtension
import java.util.Locale

/**
 * Sets up a source jar task for an Android library project.
 */
fun Project.configureSourceJarForAndroid(extension: LibraryExtension) {
    extension.defaultPublishVariant { variant ->
        val sourceJar = tasks.register(
            "sourceJar${
                variant.name.replaceFirstChar {
                    if (it.isLowerCase()) it.titlecase(Locale.getDefault()) else it.toString()
                }
            }",
            Jar::class.java
        ) {
            it.archiveClassifier.set("sources")
            it.from(extension.sourceSets.getByName("main").java.srcDirs)
            // Do not allow source files with duplicate names, information would be lost otherwise.
            it.duplicatesStrategy = DuplicatesStrategy.FAIL
        }
        registerSourcesVariant("sourcesElements", sourceJar)
    }
    project.afterEvaluate {
        // we can only tell if a project is multiplatform after it is configured
        if (it.multiplatformExtension != null && it.extra.has("publish")) {
            extension.defaultPublishVariant { variant ->
                val kotlinExt = project.extensions.getByName("kotlin") as KotlinProjectExtension
                val sourceJar =
                    project.tasks.named(
                        "sourceJar${
                            variant.name.replaceFirstChar {
                                if (it.isLowerCase()) {
                                    it.titlecase(Locale.getDefault())
                                } else it.toString()
                            }
                        }",
                        Jar::class.java
                    )
                // multiplatform projects use different source sets, so we need to modify the task
                sourceJar.configure { sourceJarTask ->
                    // use an inclusion list of source sets, because that is the preferred policy
                    sourceJarTask.from(kotlinExt.sourceSets.getByName("commonMain").kotlin.srcDirs)
                    sourceJarTask.from(kotlinExt.sourceSets.getByName("androidMain").kotlin.srcDirs)
                }
            }
        }
    }
}

/**
 * Sets up a source jar task for a Java library project.
 */
fun Project.configureSourceJarForJava() {
<<<<<<< HEAD
    val sourceJar = tasks.register("sourceJar", Jar::class.java) { task ->
        task.archiveClassifier.set("sources")

        // Do not allow source files with duplicate names, information would be lost otherwise.
        // Different sourceSets in KMP should use different platform infixes, see b/203764756
        task.duplicatesStrategy = DuplicatesStrategy.FAIL

        extensions.findByType(JavaPluginExtension::class.java)?.let { extension ->
            task.from(extension.sourceSets.getByName("main").allSource.srcDirs)
        }

        extensions.findByType(KotlinMultiplatformExtension::class.java)?.let { extension ->
            for (sourceSetName in listOf("commonMain", "jvmMain")) {
                extension.sourceSets.findByName(sourceSetName)?.let { sourceSet ->
                    task.from(sourceSet.kotlin.srcDirs)
                }
=======
    registerSourcesVariant("sourcesElements", tasks.register("sourceJar", Jar::class.java) {
        it.archiveClassifier.set("sources")
        val extension = extensions.getByType<JavaPluginExtension>()
        it.from(extension.sourceSets.getByName("main").allSource.srcDirs)
        // Do not allow source files with duplicate names, information would be lost otherwise.
        it.duplicatesStrategy = DuplicatesStrategy.FAIL
    })

    extensions.findByType(KotlinMultiplatformExtension::class.java)?.let { kmpExtension ->
        for (sourceSetName in listOf("commonMain", "jvmMain")) {
            kmpExtension.sourceSets.findByName(sourceSetName)?.let { sourceSet ->
                registerSourcesVariant(
                    "${sourceSetName}SourcesElements",
                    tasks.register("${sourceSetName}SourceJar", Jar::class.java) {
                        it.archiveClassifier.set("${sourceSetName}Sources")
                        it.from(sourceSet.kotlin.srcDirs)
                        // KMP has duplicate files, but there should be only one of each name in
                        // each jar.
                        it.duplicatesStrategy = DuplicatesStrategy.FAIL
                    })
>>>>>>> 7c37fdff
            }
        }
    }
}

private fun Project.registerSourcesVariant(
    configurationName: String,
    sourceJar: TaskProvider<Jar>
) {
    configurations.create(configurationName) { gradleVariant ->
        gradleVariant.isVisible = false
        gradleVariant.isCanBeResolved = false
        gradleVariant.attributes.attribute(
            Usage.USAGE_ATTRIBUTE,
            objects.named<Usage>(Usage.JAVA_RUNTIME)
        )
        gradleVariant.attributes.attribute(
            Category.CATEGORY_ATTRIBUTE,
            objects.named<Category>(Category.DOCUMENTATION)
        )
        gradleVariant.attributes.attribute(
            Bundling.BUNDLING_ATTRIBUTE,
            objects.named<Bundling>(Bundling.EXTERNAL)
        )
        gradleVariant.attributes.attribute(
            DocsType.DOCS_TYPE_ATTRIBUTE,
            objects.named<DocsType>(DocsType.SOURCES)
        )
        gradleVariant.outgoing.artifact(sourceJar)

        registerAsComponentForPublishing(gradleVariant)
    }
}

private fun Project.registerAsComponentForPublishing(gradleVariant: Configuration) {
    // Android Library project 'release' component
    val release = components.findByName("release")
    if (release is AdhocComponentWithVariants) {
        release.addVariantsFromConfiguration(gradleVariant) { }
    }
    // Java Library project 'java' component
    val javaComponent = components.findByName("java")
    if (javaComponent is AdhocComponentWithVariants) {
        javaComponent.addVariantsFromConfiguration(gradleVariant) { }
    }
}<|MERGE_RESOLUTION|>--- conflicted
+++ resolved
@@ -85,24 +85,6 @@
  * Sets up a source jar task for a Java library project.
  */
 fun Project.configureSourceJarForJava() {
-<<<<<<< HEAD
-    val sourceJar = tasks.register("sourceJar", Jar::class.java) { task ->
-        task.archiveClassifier.set("sources")
-
-        // Do not allow source files with duplicate names, information would be lost otherwise.
-        // Different sourceSets in KMP should use different platform infixes, see b/203764756
-        task.duplicatesStrategy = DuplicatesStrategy.FAIL
-
-        extensions.findByType(JavaPluginExtension::class.java)?.let { extension ->
-            task.from(extension.sourceSets.getByName("main").allSource.srcDirs)
-        }
-
-        extensions.findByType(KotlinMultiplatformExtension::class.java)?.let { extension ->
-            for (sourceSetName in listOf("commonMain", "jvmMain")) {
-                extension.sourceSets.findByName(sourceSetName)?.let { sourceSet ->
-                    task.from(sourceSet.kotlin.srcDirs)
-                }
-=======
     registerSourcesVariant("sourcesElements", tasks.register("sourceJar", Jar::class.java) {
         it.archiveClassifier.set("sources")
         val extension = extensions.getByType<JavaPluginExtension>()
@@ -123,7 +105,6 @@
                         // each jar.
                         it.duplicatesStrategy = DuplicatesStrategy.FAIL
                     })
->>>>>>> 7c37fdff
             }
         }
     }
