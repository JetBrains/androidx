/*
 * Copyright 2018 The Android Open Source Project
 *
 * Licensed under the Apache License, Version 2.0 (the "License");
 * you may not use this file except in compliance with the License.
 * You may obtain a copy of the License at
 *
 *      http://www.apache.org/licenses/LICENSE-2.0
 *
 * Unless required by applicable law or agreed to in writing, software
 * distributed under the License is distributed on an "AS IS" BASIS,
 * WITHOUT WARRANTIES OR CONDITIONS OF ANY KIND, either express or implied.
 * See the License for the specific language governing permissions and
 * limitations under the License.
 */

package androidx.build

import androidx.benchmark.gradle.BenchmarkPlugin
import androidx.build.StudioTask.Companion.registerStudioTask
import androidx.build.SupportConfig.BUILD_TOOLS_VERSION
import androidx.build.SupportConfig.COMPILE_SDK_VERSION
import androidx.build.SupportConfig.DEFAULT_MIN_SDK_VERSION
import androidx.build.SupportConfig.INSTRUMENTATION_RUNNER
import androidx.build.SupportConfig.TARGET_SDK_VERSION
import androidx.build.checkapi.ApiType
import androidx.build.checkapi.getApiLocation
import androidx.build.checkapi.getRequiredCompatibilityApiFileFromDir
import androidx.build.checkapi.hasApiFolder
import androidx.build.dependencyTracker.AffectedModuleDetector
import androidx.build.dokka.Dokka.configureAndroidProjectForDokka
import androidx.build.dokka.Dokka.configureJavaProjectForDokka
import androidx.build.dokka.DokkaPublicDocs
import androidx.build.dokka.DokkaSourceDocs
import androidx.build.gmaven.GMavenVersionChecker
import androidx.build.gradle.getByType
import androidx.build.gradle.isRoot
import androidx.build.jacoco.Jacoco
import androidx.build.license.CheckExternalDependencyLicensesTask
import androidx.build.license.configureExternalDependencyLicenseCheck
import androidx.build.metalava.CREATE_STUB_API_JAR_TASK
import androidx.build.metalava.MetalavaTasks.configureAndroidProjectForMetalava
import androidx.build.metalava.MetalavaTasks.configureJavaProjectForMetalava
import androidx.build.metalava.UpdateApiTask
import androidx.build.releasenotes.GenerateReleaseNotesTask
import com.android.build.gradle.AppExtension
import com.android.build.gradle.AppPlugin
import com.android.build.gradle.LibraryExtension
import com.android.build.gradle.LibraryPlugin
import com.android.build.gradle.TestedExtension
import com.android.build.gradle.api.ApkVariant
import org.gradle.api.DefaultTask
import org.gradle.api.JavaVersion.VERSION_1_8
import org.gradle.api.Plugin
import org.gradle.api.Project
import org.gradle.api.Task
import org.gradle.api.logging.configuration.ShowStacktrace
import org.gradle.api.plugins.JavaLibraryPlugin
import org.gradle.api.plugins.JavaPlugin
import org.gradle.api.plugins.JavaPluginConvention
import org.gradle.api.tasks.TaskProvider
import org.gradle.api.tasks.bundling.Jar
import org.gradle.api.tasks.bundling.Zip
import org.gradle.api.tasks.testing.Test
import org.gradle.kotlin.dsl.apply
import org.gradle.kotlin.dsl.configure
import org.gradle.kotlin.dsl.extra
import org.gradle.kotlin.dsl.findByType
import org.gradle.kotlin.dsl.getPlugin
import org.gradle.testing.jacoco.plugins.JacocoPluginExtension
import org.gradle.testing.jacoco.tasks.JacocoReport
import org.jetbrains.kotlin.gradle.dsl.KotlinAndroidProjectExtension
import org.jetbrains.kotlin.gradle.dsl.KotlinMultiplatformExtension
import org.jetbrains.kotlin.gradle.plugin.KotlinBasePluginWrapper
import org.jetbrains.kotlin.gradle.plugin.KotlinMultiplatformPluginWrapper
import org.jetbrains.kotlin.gradle.tasks.KotlinCompile
import java.io.File
import java.time.LocalDate
import java.time.format.DateTimeFormatter
import java.util.concurrent.ConcurrentHashMap

/**
 * Setting this property indicates that a build is being performed to check for forward
 * compatibility.
 */
const val USE_MAX_DEP_VERSIONS = "useMaxDepVersions"
const val BUILD_INFO_DIR = "build-info"
const val BUILD_ON_SERVER_DEPENDENT_ACTIONS = "buildOnServerDependentActions"
const val DISALLOW_TASK_EXECUTION = "disallowExecution"

/**
 * A plugin which enables all of the Gradle customizations for AndroidX.
 * This plugin reacts to other plugins being added and adds required and optional functionality.
 */
class AndroidXPlugin : Plugin<Project> {
    override fun apply(project: Project) {
        // This has to be first due to bad behavior by DiffAndDocs which is triggered on the root
        // project. It calls evaluationDependsOn on each subproject. This eagerly causes evaluation
        // *during* the root build.gradle evaluation. The subproject then applies this plugin (while
        // we're still halfway through applying it on the root). The check licenses code runs on the
        // subproject which then looks for the root project task to add itself as a dependency of.
        // Without the root project having created the task prior to DiffAndDocs running this fails.
        // TODO do not use evaluationDependsOn in DiffAndDocs to break this cycle!
        project.configureExternalDependencyLicenseCheck()

        val androidXExtension =
            project.extensions.create("androidx", AndroidXExtension::class.java, project)

        // This has to be first due to bad behavior by DiffAndDocs. It fails if this configuration
        // is called after DiffAndDocs.configureDiffAndDocs. b/129762955
        project.configureMavenArtifactUpload(androidXExtension)

        if (project.isRoot) {
            project.configureRootProject()
        }

        project.configureJacoco()

        project.plugins.all { plugin ->
            when (plugin) {
                is JavaPlugin,
                is JavaLibraryPlugin -> {
                    project.configureErrorProneForJava()
                    project.configureSourceJarForJava()
                    val convention = project.convention.getPlugin<JavaPluginConvention>()
                    convention.apply {
                        sourceCompatibility = VERSION_1_8
                        targetCompatibility = VERSION_1_8
                    }

                    project.hideJavadocTask()
                    val verifyDependencyVersionsTask = project.createVerifyDependencyVersionsTask()
                    verifyDependencyVersionsTask?.configure { task ->
                        task.dependsOn(project.tasks.named(JavaPlugin.COMPILE_JAVA_TASK_NAME))
                    }
                    project.addCreateLibraryBuildInfoFileTask(androidXExtension)
                    if (verifyDependencyVersionsTask != null) {
                        project.createCheckReleaseReadyTask(listOf(verifyDependencyVersionsTask))
                    }
                    project.createGenerateReleaseNotesTask()
                    project.configureNonAndroidProjectForLint(androidXExtension)
                    project.configureJavaProjectForDokka(androidXExtension)
                    project.configureJavaProjectForMetalava(androidXExtension)
                    project.afterEvaluate {
                        if (androidXExtension.publish.shouldRelease()) {
                            project.extra.set("publish", true)
                        }
                    }
                    project.addToProjectMap(androidXExtension)
                    // workaround for b/120487939
                    project.configurations.all { configuration ->
                        configuration.resolutionStrategy.preferProjectModules()
                    }
                }
                is LibraryPlugin -> {
                    val extension = project.extensions.getByType<LibraryExtension>().apply {
                        configureAndroidCommonOptions(project, androidXExtension)
                        configureAndroidLibraryOptions(project, androidXExtension)
                    }
                    project.configureSourceJarForAndroid(extension)
                    project.configureVersionFileWriter(extension, androidXExtension)
                    project.configureResourceApiChecks(extension)
                    project.addCreateLibraryBuildInfoFileTask(androidXExtension)
                    val verifyDependencyVersionsTask = project.createVerifyDependencyVersionsTask()
                    val checkReleaseReadyTasks = mutableListOf<TaskProvider<out Task>>()
                    if (verifyDependencyVersionsTask != null) {
                        checkReleaseReadyTasks.add(verifyDependencyVersionsTask)
                    }
                    if (checkReleaseReadyTasks.isNotEmpty()) {
                        project.createCheckReleaseReadyTask(checkReleaseReadyTasks)
                    }
                    project.createGenerateReleaseNotesTask()
                    val reportLibraryMetrics = project.tasks.register(
                        REPORT_LIBRARY_METRICS, ReportLibraryMetricsTask::class.java
                    )

                    extension.defaultPublishVariant { libraryVariant ->
                        reportLibraryMetrics.configure {
<<<<<<< HEAD
                            it.debugVariants.add(libraryVariant)
=======
                            it.jarFiles.from(libraryVariant.packageLibraryProvider.map { zip ->
                                zip.inputs.files
                            })
>>>>>>> 6824605b
                        }

                        verifyDependencyVersionsTask?.configure { task ->
                            task.dependsOn(libraryVariant.javaCompileProvider)
                        }
                        if (!project.rootProject.hasProperty(USE_MAX_DEP_VERSIONS)) {
                            libraryVariant.javaCompileProvider.configure { task ->
                                task.options.compilerArgs.add("-Werror")
                                task.options.compilerArgs.add("-Xlint:unchecked")
                            }
                        }
                    }
                    project.configureLint(extension.lintOptions, androidXExtension)
                    project.configureAndroidProjectForDokka(extension, androidXExtension)
                    project.configureAndroidProjectForMetalava(extension, androidXExtension)
                    project.addToProjectMap(androidXExtension)
                }
                is AppPlugin -> {
                    project.extensions.getByType<AppExtension>().apply {
                        configureAndroidCommonOptions(project, androidXExtension)
                        configureAndroidApplicationOptions(project)
                    }
                }
                is KotlinBasePluginWrapper -> {
                    project.tasks.withType(KotlinCompile::class.java).configureEach { compile ->
                        compile.kotlinOptions.jvmTarget = "1.8"
                        project.runIfPartOfBuildOnServer {
                            compile.kotlinOptions.allWarningsAsErrors = true
                        }
                    }
                    if (plugin is KotlinMultiplatformPluginWrapper) {
                        project.extensions.findByType<LibraryExtension>()?.apply {
                            configureAndroidLibraryWithMultiplatformPluginOptions()
                        }
                    }
                }
            }
        }

        project.configureKtlint()

        // Disable timestamps and ensure filesystem-independent archive ordering to maximize
        // cross-machine byte-for-byte reproducibility of artifacts.
        project.tasks.withType(Jar::class.java).configureEach { task ->
            task.isReproducibleFileOrder = true
            task.isPreserveFileTimestamps = false
        }

        // copy host side test results to DIST
        project.tasks.withType(Test::class.java) { task ->
            val report = task.reports.junitXml
            if (report.isEnabled) {
                val zipTask = project.tasks.register(
                    "zipResultsOf${task.name.capitalize()}",
                    Zip::class.java
                ) {
                    it.destinationDirectory.set(project.getHostTestResultDirectory())
                    // first one is always :, drop it.
                    it.archiveFileName.set(
                        "${project.path.split(":").joinToString("_").substring(1)}.zip")
                }
                if (isRunningOnBuildServer()) {
                    task.ignoreFailures = true
                }
                task.finalizedBy(zipTask)
                task.doFirst {
                    zipTask.configure {
                        it.from(report.destination)
                    }
                }
            }
        }
    }

    private fun Project.configureRootProject() {
        // TODO(b/141930169): Temporarily disable a blocking lint check that cannot be baselined and
        //  is caused by the webview-support-interfaces project, which is mirrored from an
        //  external repo. This exception was added as part of the upgrade to AGP 3.6, which
        //  fixed a bug with source visibility to our linter
        val webviewProject = findProject("webview-support-interfaces")
        webviewProject?.plugins?.all { plugin ->
            if (plugin is LibraryPlugin) {
                webviewProject.extensions.getByType<LibraryExtension>().apply {
                    lintOptions.apply {
                        disable.add("NewApi")
                    }
                }
            }
        }

        if (isRunningOnBuildServer()) {
            gradle.startParameter.showStacktrace = ShowStacktrace.ALWAYS
        }
        val createAggregateBuildInfoFilesTask =
            tasks.register(CREATE_AGGREGATE_BUILD_INFO_FILES_TASK,
                CreateAggregateLibraryBuildInfoFileTask::class.java)
        val createLibraryBuildInfoFilesTask =
            tasks.register(CREATE_LIBRARY_BUILD_INFO_FILES_TASK)

        extra.set("versionChecker", GMavenVersionChecker(logger))
        val createArchiveTask = Release.getGlobalFullZipTask(this)

        val buildOnServerTask = tasks.create(BUILD_ON_SERVER_TASK, BuildOnServer::class.java)
        buildOnServerTask.dependsOn(createArchiveTask)
        buildOnServerTask.dependsOn(createAggregateBuildInfoFilesTask)
        buildOnServerTask.dependsOn(createLibraryBuildInfoFilesTask)

        val partiallyDejetifyArchiveTask = partiallyDejetifyArchiveTask(
            createArchiveTask.get().archiveFile)
        if (partiallyDejetifyArchiveTask != null)
            buildOnServerTask.dependsOn(partiallyDejetifyArchiveTask)

        val projectModules = ConcurrentHashMap<String, String>()
        extra.set("projects", projectModules)
        tasks.all { task ->
            if (task.name.startsWith(Release.DIFF_TASK_PREFIX) ||
                    "distDocs" == task.name ||
                    CheckExternalDependencyLicensesTask.TASK_NAME == task.name) {
                buildOnServerTask.dependsOn(task)
            }
        }
        subprojects { project ->
            if (project.path == ":docs-runner") {
                project.tasks.all { task ->
                    if (DokkaPublicDocs.ARCHIVE_TASK_NAME == task.name ||
                        DokkaSourceDocs.ARCHIVE_TASK_NAME == task.name) {
                        buildOnServerTask.dependsOn(task)
                    }
                }
                return@subprojects
            }
            project.tasks.all { task ->
                if ("assembleAndroidTest" == task.name ||
                        "assembleDebug" == task.name ||
                        ERROR_PRONE_TASK == task.name ||
                        "jar" == task.name ||
                        "verifyDependencyVersions" == task.name ||
                        "reportLibraryMetrics" == task.name ||
                        CREATE_STUB_API_JAR_TASK == task.name ||
                        BUILD_ON_SERVER_TASK == task.name ||
                        ("lintDebug" == task.name &&
                        !project.rootProject.hasProperty(USE_MAX_DEP_VERSIONS)) ||
                        task.name == Release.PROJECT_ARCHIVE_ZIP_TASK_NAME) {
                    buildOnServerTask.dependsOn(task)
                }
            }
        }

        if (partiallyDejetifyArchiveTask != null) {
            project(":jetifier-standalone").afterEvaluate { standAloneProject ->
                partiallyDejetifyArchiveTask.configure {
                    it.dependsOn(standAloneProject.tasks.named("installDist"))
                }
                createArchiveTask.configure {
                    it.dependsOn(standAloneProject.tasks.named("dist"))
                }
            }
        }

        val createCoverageJarTask = Jacoco.createCoverageJarTask(this)
        buildOnServerTask.dependsOn(createCoverageJarTask)

        val createZipEcFilesTask = Jacoco.createZipEcFilesTask(this)
        buildOnServerTask.dependsOn(createZipEcFilesTask)

        tasks.register(BUILD_TEST_APKS) {
            it.dependsOn(createCoverageJarTask)
        }

        val rootProjectDir = SupportConfig.getSupportRoot(rootProject).canonicalFile
        val allDocsTask = DiffAndDocs.configureDiffAndDocs(this, rootProjectDir,
                DacOptions("androidx", "ANDROIDX_DATA"),
                listOf(RELEASE_RULE))
        buildOnServerTask.dependsOn(allDocsTask)

        val jacocoUberJar = Jacoco.createUberJarTask(this)
        buildOnServerTask.dependsOn(jacocoUberJar)
        val checkSameVersionLibraryGroupsTask = tasks.register(
            CHECK_SAME_VERSION_LIBRARY_GROUPS,
            CheckSameVersionLibraryGroupsTask::class.java)
        buildOnServerTask.dependsOn(checkSameVersionLibraryGroupsTask)

        AffectedModuleDetector.configure(gradle, this)

        // If useMaxDepVersions is set, iterate through all the project and substitute any androidx
        // artifact dependency with the local tip of tree version of the library.
        if (hasProperty(USE_MAX_DEP_VERSIONS)) {
            // This requires evaluating all sub-projects to create the module:project map
            // and project dependencies.
            evaluationDependsOnChildren()
            subprojects { project ->
                project.configurations.all { configuration ->
                    project.afterEvaluate {
                        // Substitute only for debug configurations/tasks only because we can not
                        // change release dependencies after evaluation. Test hooks, buildOnServer
                        // and buildTestApks use the debug configurations as well.
                        if (project.extra.has("publish") &&
                            configuration.name.toLowerCase().contains("debug")
                        ) {
                            configuration.resolutionStrategy.dependencySubstitution.apply {
                                for (e in projectModules) {
                                    substitute(module(e.key)).with(project(e.value))
                                }
                            }
                        }
                    }
                }
            }
        }
        // If we are running buildOnServer, run all actions in buildOnServerDependentActions after
        // the task graph has been resolved, before we are in the execution phase.
        project.gradle.taskGraph.whenReady { taskExecutionGraph ->
            // hasTask requires the task path, so we are looking for the root :buildOnServer task
            if (taskExecutionGraph.hasTask(":$BUILD_ON_SERVER_TASK")) {
                buildOnServerDependentActions.forEach { it() }
            }
        }

        registerStudioTask()

        TaskUpToDateValidator.setup(project)
    }

    private fun TestedExtension.configureAndroidCommonOptions(
        project: Project,
        androidXExtension: AndroidXExtension
    ) {
        compileOptions.apply {
            sourceCompatibility = VERSION_1_8
            targetCompatibility = VERSION_1_8
        }

        // Force AGP to use our version of JaCoCo
        jacoco.version = Jacoco.VERSION
        compileSdkVersion(COMPILE_SDK_VERSION)
        buildToolsVersion = BUILD_TOOLS_VERSION
        defaultConfig.targetSdkVersion(TARGET_SDK_VERSION)

        defaultConfig.testInstrumentationRunner = INSTRUMENTATION_RUNNER

        // Enable code coverage for debug builds only if we are not running inside the IDE, since
        // enabling coverage reports breaks the method parameter resolution in the IDE debugger.
        buildTypes.getByName("debug").isTestCoverageEnabled =
            !project.hasProperty("android.injected.invoked.from.ide")

        // Pass the --no-window-animation flag with a hack (b/138120842)
        // NOTE - We're exploiting the fact that anything after a space in the value of a
        // instrumentation runner argument is passed raw to the `am instrument` command.
        // NOTE - instrumentation args aren't respected by CI - window animations are
        // disabled there separately
        defaultConfig.testInstrumentationRunnerArgument("thisisignored",
            "thisisignored --no-window-animation")
        testOptions.unitTests.isReturnDefaultValues = true

        defaultConfig.minSdkVersion(DEFAULT_MIN_SDK_VERSION)
        project.afterEvaluate {
            val minSdkVersion = defaultConfig.minSdkVersion.apiLevel
            check(minSdkVersion >= DEFAULT_MIN_SDK_VERSION) {
                "minSdkVersion $minSdkVersion lower than the default of $DEFAULT_MIN_SDK_VERSION"
            }
            project.configurations.all { configuration ->
                configuration.resolutionStrategy.eachDependency { dep ->
                    val target = dep.target
                    val version = target.version
                    // Enforce the ban on declaring dependencies with version ranges.
                    if (version != null && Version.isDependencyRange(version)) {
                        throw IllegalArgumentException(
                                "Dependency ${dep.target} declares its version as " +
                                        "version range ${dep.target.version} however the use of " +
                                        "version ranges is not allowed, please update the " +
                                        "dependency to list a fixed version.")
                    }
                }
            }

            if (androidXExtension.compilationTarget != CompilationTarget.DEVICE) {
                throw IllegalStateException(
                    "Android libraries must use a compilation target of DEVICE")
            }
        }

        val debugSigningConfig = signingConfigs.getByName("debug")
        // Use a local debug keystore to avoid build server issues.
        debugSigningConfig.storeFile = SupportConfig.getKeystore(project)
        buildTypes.all { buildType ->
            // Sign all the builds (including release) with debug key
            buildType.signingConfig = debugSigningConfig
        }

        // Disable generating BuildConfig.java
        // TODO remove after https://issuetracker.google.com/72050365
        variants.all { variant ->
            variant.generateBuildConfigProvider.configure {
                it.enabled = false
            }
        }

        project.configureErrorProneForAndroid(variants)

<<<<<<< HEAD
        // Enable code coverage for debug builds only if we are not running inside the IDE, since
        // enabling coverage reports breaks the method parameter resolution in the IDE debugger.
        buildTypes.getByName("debug").isTestCoverageEnabled =
                !project.hasProperty("android.injected.invoked.from.ide") &&
                !project.isBenchmark()

=======
>>>>>>> 6824605b
        // Set the officially published version to be the debug version with minimum dependency
        // versions.
        defaultPublishConfig(Release.DEFAULT_PUBLISH_CONFIG)

        // workaround for b/120487939
        project.configurations.all { configuration ->
            // Gradle seems to crash on androidtest configurations
            // preferring project modules...
            if (!configuration.name.toLowerCase().contains("androidtest")) {
                configuration.resolutionStrategy.preferProjectModules()
            }
        }

        Jacoco.registerClassFilesTask(project, this)

        val buildTestApksTask = project.rootProject.tasks.named(BUILD_TEST_APKS)
        testVariants.all { variant ->
            buildTestApksTask.configure {
                it.dependsOn(variant.assembleProvider)
            }
            variant.configureApkCopy(project, this, true)
        }
    }

    private fun hasAndroidTestSourceCode(project: Project, extension: TestedExtension): Boolean {
        // check Java androidTest source set
        extension.sourceSets.findByName("androidTest")?.let { sourceSet ->
            if (!sourceSet.java.sourceFiles.isEmpty) return true
        }

        // check kotlin-android androidTest source set
        project.extensions.findByType(KotlinAndroidProjectExtension::class.java)
            ?.sourceSets?.findByName("androidTest")?.let {
            if (it.kotlin.files.isNotEmpty()) return true
        }

        // check kotlin-multiplatform androidAndroidTest source set
        project.multiplatformExtension?.apply {
            sourceSets.findByName("androidAndroidTest")?.let {
                if (it.kotlin.files.isNotEmpty()) return true
            }
        }

        return false
    }

    private fun ApkVariant.configureApkCopy(
        project: Project,
        extension: TestedExtension,
        testApk: Boolean
    ) {
        packageApplicationProvider.configure { packageTask ->
            AffectedModuleDetector.configureTaskGuard(packageTask)
            packageTask.doLast {
                // Skip copying AndroidTest apks if they have no source code (no tests to run).
                if (testApk && !hasAndroidTestSourceCode(project, extension)) return@doLast

                project.copy {
                    it.from(packageTask.outputDirectory)
                    it.include("*.apk")
                    it.into(File(project.getDistributionDirectory(), "apks"))
                    it.rename { fileName ->
                        if (fileName.contains("media-compat-test") ||
                            fileName.contains("media2-test")) {
                            // Exclude media-compat-test-* and media2-test-* modules from
                            // existing support library presubmit tests.
                            fileName.replace("-debug-androidTest", "")
                        } else if (project.plugins.hasPlugin(BenchmarkPlugin::class.java)) {
                            // Exclude '-benchmark' modules from correctness tests
                            fileName.replace("-androidTest", "-androidBenchmark")
                        } else {
                            // multiple modules may have the same name so prefix the name with
                            // the module's path to ensure it is unique.
                            // e.g. palette-v7-debug-androidTest.apk becomes
                            // support-palette-v7_palette-v7-debug-androidTest.apk
                            "${project.path.replace(':', '-').substring(1)}_$fileName"
                        }
                    }
                }
            }
        }
    }

    private fun LibraryExtension.configureAndroidLibraryOptions(
        project: Project,
        androidXExtension: AndroidXExtension
    ) {

        project.configurations.all { config ->
            val isTestConfig = config.name.toLowerCase().contains("test")

            config.dependencyConstraints.configureEach { dependencyConstraint ->
                dependencyConstraint.apply {
                    // Remove strict constraints on test dependencies and listenablefuture:1.0
                    if (isTestConfig ||
                        group == "com.google.guava" &&
                        name == "listenablefuture" &&
                        version == "1.0") {
                        version { versionConstraint ->
                            versionConstraint.strictly("")
                        }
                    }
                }
            }
        }

        project.afterEvaluate {
<<<<<<< HEAD
            defaultPublishVariant { libraryVariant ->
                libraryVariant.javaCompileProvider.configure { javaCompile ->
                    if (androidXExtension.failOnDeprecationWarnings) {
                        javaCompile.options.compilerArgs.add("-Xlint:deprecation")
=======
            if (androidXExtension.publish.shouldRelease()) {
                project.extra.set("publish", true)
            }
            if (!project.rootProject.hasProperty(USE_MAX_DEP_VERSIONS)) {
                defaultPublishVariant { libraryVariant ->
                    libraryVariant.javaCompileProvider.configure { javaCompile ->
                        if (androidXExtension.failOnDeprecationWarnings) {
                            javaCompile.options.compilerArgs.add("-Xlint:deprecation")
                        }
>>>>>>> 6824605b
                    }
                }
            }
        }
    }

    private fun TestedExtension.configureAndroidLibraryWithMultiplatformPluginOptions() {
        sourceSets.findByName("main")!!.manifest.srcFile("src/androidMain/AndroidManifest.xml")
        sourceSets.findByName("androidTest")!!
            .manifest.srcFile("src/androidAndroidTest/AndroidManifest.xml")
    }

    private fun AppExtension.configureAndroidApplicationOptions(project: Project) {
        defaultConfig.apply {
            versionCode = 1
            versionName = "1.0"
        }

        lintOptions.apply {
            isAbortOnError = true

            val baseline = project.lintBaseline
            if (baseline.exists()) {
                baseline(baseline)
            }
        }

        val buildTestApksTask = project.rootProject.tasks.named(BUILD_TEST_APKS)
        applicationVariants.all { variant ->
            if (variant.buildType.name == "debug") {
                buildTestApksTask.configure {
                    it.dependsOn(variant.assembleProvider)
                }
            }
            variant.configureApkCopy(project, this, false)
        }
    }

    private fun Project.createVerifyDependencyVersionsTask():
            TaskProvider<VerifyDependencyVersionsTask>? {
        /**
         * Ignore -PuseMaxDepVersions when verifying dependency versions because it is a
         * hypothetical build which is only intended to check for forward compatibility.
         */
        if (hasProperty(USE_MAX_DEP_VERSIONS)) {
            return null
        }

        return tasks.register("verifyDependencyVersions",
                VerifyDependencyVersionsTask::class.java)
    }

    // Task that creates release notes
    private fun Project.createGenerateReleaseNotesTask() {
        tasks.register(
            GENERATE_RELEASE_NOTES_TASK,
            GenerateReleaseNotesTask::class.java
        ) { task ->
            if (project.hasProperty("startCommit")) {
                task.startSHA = project.property("startCommit").toString()
            } else {
                task.startSHA = ""
            }
            if (project.hasProperty("endCommit")) {
                task.endSHA = project.property("endCommit").toString()
            } else {
                task.endSHA = "HEAD"
            }
            val formatter = DateTimeFormatter.ofPattern("MM-d-yyyy")
            if (project.hasProperty("releaseDate")) {
                task.date = LocalDate.parse(project.property("releaseDate").toString(), formatter)
            } else {
                task.date = LocalDate.now()
            }
            task.outputFile.set(
                File(
                    project.getReleaseNotesDirectory(),
                    "${group}_${name}_release_notes.txt"
                )
            )
        }
    }

    // Task that creates a json file of a project's dependencies
    private fun Project.addCreateLibraryBuildInfoFileTask(extension: AndroidXExtension) {
        afterEvaluate {
            if (extension.publish.shouldRelease()) {
                // Only generate build info files for published libraries.
                val task = tasks.register(
                    CREATE_LIBRARY_BUILD_INFO_FILES_TASK,
                    CreateLibraryBuildInfoFileTask::class.java
                ) {
                    it.outputFile.set(File(project.getBuildInfoDirectory(),
                        "${group}_${name}_build_info.txt"))
                }
                rootProject.tasks.named(CREATE_LIBRARY_BUILD_INFO_FILES_TASK).configure {
                    it.dependsOn(task)
                }
                addTaskToAggregateBuildInfoFileTask(task)
            }
        }
    }

    private fun Project.addTaskToAggregateBuildInfoFileTask(
        task: TaskProvider<CreateLibraryBuildInfoFileTask>
    ) {
        rootProject.tasks.named(CREATE_AGGREGATE_BUILD_INFO_FILES_TASK).configure {
            var aggregateLibraryBuildInfoFileTask: CreateAggregateLibraryBuildInfoFileTask = it
                    as CreateAggregateLibraryBuildInfoFileTask
            aggregateLibraryBuildInfoFileTask.dependsOn(task)
            aggregateLibraryBuildInfoFileTask.libraryBuildInfoFiles.add(
                task.flatMap { it.outputFile }
            )
        }
    }

    private fun Project.configureJacoco() {
        apply(plugin = "jacoco")
        configure<JacocoPluginExtension> {
            toolVersion = Jacoco.VERSION
        }

        val zipEcFilesTask = Jacoco.getZipEcFilesTask(this)

        tasks.withType(JacocoReport::class.java).configureEach { task ->
            zipEcFilesTask.dependsOn(task) // zip follows every jacocoReport task being run
            task.reports {
                it.xml.isEnabled = true
                it.html.isEnabled = false
                it.csv.isEnabled = false

                it.xml.destination = File(getHostTestCoverageDirectory(),
                    "${path.replace(':', '-').substring(1)}.xml")
            }
        }
    }

    companion object {
        const val BUILD_ON_SERVER_TASK = "buildOnServer"
        const val BUILD_TEST_APKS = "buildTestApks"
        const val CHECK_RELEASE_READY_TASK = "checkReleaseReady"
        const val CHECK_SAME_VERSION_LIBRARY_GROUPS = "checkSameVersionLibraryGroups"
        const val CREATE_LIBRARY_BUILD_INFO_FILES_TASK = "createLibraryBuildInfoFiles"
        const val CREATE_AGGREGATE_BUILD_INFO_FILES_TASK = "createAggregateBuildInfoFiles"
        const val GENERATE_RELEASE_NOTES_TASK = "generateReleaseNotes"
        const val REPORT_LIBRARY_METRICS = "reportLibraryMetrics"
    }
}

fun Project.hideJavadocTask() {
    // Most tasks named "javadoc" are unused
    // So, few tasks named "javadoc" are interesting to developers
    // So, we don't want "javadoc" to appear in the output of `./gradlew tasks`
    // So, we set the group to null for any task named "javadoc"
    tasks.all { task ->
        if (task.name == "javadoc") {
            task.group = null
        }
    }
}

fun Project.addToProjectMap(extension: AndroidXExtension) {
    afterEvaluate {
        if (extension.publish.shouldRelease()) {
            val group = extension.mavenGroup?.group
            if (group != null) {
                val module = "$group:$name"
                @Suppress("UNCHECKED_CAST")
                val projectModules = getProjectsMap()
                projectModules[module] = path
            }
        }
    }
}

val Project.multiplatformExtension
    get() = extensions.findByType(KotlinMultiplatformExtension::class.java)

private fun Project.createCheckResourceApiTask(): DefaultTask {
    return tasks.createWithConfig("checkResourceApi",
            CheckResourceApiTask::class.java) {
        newApiFile = getGenerateResourceApiFile()
        oldApiFile = getApiLocation().resourceFile
    }
}

private fun Project.createCheckReleaseReadyTask(taskProviderList: List<TaskProvider<out Task>>) {
    tasks.register(AndroidXPlugin.CHECK_RELEASE_READY_TASK) {
        for (taskProvider in taskProviderList) {
            it.dependsOn(taskProvider)
        }
    }
}

private fun Project.createUpdateResourceApiTask(): DefaultTask {
    return tasks.createWithConfig("updateResourceApi", UpdateResourceApiTask::class.java) {
        newApiFile = getGenerateResourceApiFile()
        oldApiFile = getRequiredCompatibilityApiFileFromDir(File(projectDir, "api/"),
                version(), ApiType.RESOURCEAPI)
        destApiFile = getApiLocation().resourceFile
    }
}

@Suppress("UNCHECKED_CAST")
fun Project.getProjectsMap(): ConcurrentHashMap<String, String> {
    return rootProject.extra.get("projects") as ConcurrentHashMap<String, String>
}

private fun Project.configureResourceApiChecks(extension: LibraryExtension) {
    afterEvaluate {
        if (hasApiFolder()) {
            val checkResourceApiTask = createCheckResourceApiTask()
            val updateResourceApiTask = createUpdateResourceApiTask()

            extension.defaultPublishVariant { libraryVariant ->
                // Check and update resource api tasks rely compile to generate public.txt
                checkResourceApiTask.dependsOn(libraryVariant.javaCompileProvider)
                updateResourceApiTask.dependsOn(libraryVariant.javaCompileProvider)
            }
            tasks.withType(UpdateApiTask::class.java).configureEach { task ->
                task.dependsOn(updateResourceApiTask)
            }
            rootProject.tasks.named(AndroidXPlugin.BUILD_ON_SERVER_TASK).configure { task ->
                task.dependsOn(checkResourceApiTask)
            }
        }
    }
}

private fun Project.getGenerateResourceApiFile(): File {
<<<<<<< HEAD
    return File(buildDir, "intermediates/public_res/release" +
            "/packageReleaseResources/public.txt")
=======
    return File(buildDir, "intermediates/public_res/release/public.txt")
}

/**
 * Delays execution of the given [action] until the task graph is ready, and we know whether
 * we are running buildOnServer
 */
private fun Project.runIfPartOfBuildOnServer(action: () -> Unit) {
    buildOnServerDependentActions.add(action)
}

/**
 * A list of configuration actions that will only be applied if buildOnServer is part of
 * the task graph, essentially when we are running ./gradlew buildOnServer
 */
private val Project.buildOnServerDependentActions: MutableList<() -> Unit> get() {
    val extraProperties = rootProject.extensions.extraProperties
    if (!extraProperties.has(BUILD_ON_SERVER_DEPENDENT_ACTIONS)) {
        extraProperties.set(BUILD_ON_SERVER_DEPENDENT_ACTIONS, mutableListOf<() -> Unit>())
    }
    @Suppress("UNCHECKED_CAST")
    return extraProperties.get(BUILD_ON_SERVER_DEPENDENT_ACTIONS) as MutableList<() -> Unit>
>>>>>>> 6824605b
}<|MERGE_RESOLUTION|>--- conflicted
+++ resolved
@@ -176,13 +176,9 @@
 
                     extension.defaultPublishVariant { libraryVariant ->
                         reportLibraryMetrics.configure {
-<<<<<<< HEAD
-                            it.debugVariants.add(libraryVariant)
-=======
                             it.jarFiles.from(libraryVariant.packageLibraryProvider.map { zip ->
                                 zip.inputs.files
                             })
->>>>>>> 6824605b
                         }
 
                         verifyDependencyVersionsTask?.configure { task ->
@@ -482,15 +478,6 @@
 
         project.configureErrorProneForAndroid(variants)
 
-<<<<<<< HEAD
-        // Enable code coverage for debug builds only if we are not running inside the IDE, since
-        // enabling coverage reports breaks the method parameter resolution in the IDE debugger.
-        buildTypes.getByName("debug").isTestCoverageEnabled =
-                !project.hasProperty("android.injected.invoked.from.ide") &&
-                !project.isBenchmark()
-
-=======
->>>>>>> 6824605b
         // Set the officially published version to be the debug version with minimum dependency
         // versions.
         defaultPublishConfig(Release.DEFAULT_PUBLISH_CONFIG)
@@ -598,12 +585,6 @@
         }
 
         project.afterEvaluate {
-<<<<<<< HEAD
-            defaultPublishVariant { libraryVariant ->
-                libraryVariant.javaCompileProvider.configure { javaCompile ->
-                    if (androidXExtension.failOnDeprecationWarnings) {
-                        javaCompile.options.compilerArgs.add("-Xlint:deprecation")
-=======
             if (androidXExtension.publish.shouldRelease()) {
                 project.extra.set("publish", true)
             }
@@ -613,7 +594,6 @@
                         if (androidXExtension.failOnDeprecationWarnings) {
                             javaCompile.options.compilerArgs.add("-Xlint:deprecation")
                         }
->>>>>>> 6824605b
                     }
                 }
             }
@@ -844,10 +824,6 @@
 }
 
 private fun Project.getGenerateResourceApiFile(): File {
-<<<<<<< HEAD
-    return File(buildDir, "intermediates/public_res/release" +
-            "/packageReleaseResources/public.txt")
-=======
     return File(buildDir, "intermediates/public_res/release/public.txt")
 }
 
@@ -870,5 +846,4 @@
     }
     @Suppress("UNCHECKED_CAST")
     return extraProperties.get(BUILD_ON_SERVER_DEPENDENT_ACTIONS) as MutableList<() -> Unit>
->>>>>>> 6824605b
 }