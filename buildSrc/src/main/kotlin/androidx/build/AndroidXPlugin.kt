/*
 * Copyright 2018 The Android Open Source Project
 *
 * Licensed under the Apache License, Version 2.0 (the "License");
 * you may not use this file except in compliance with the License.
 * You may obtain a copy of the License at
 *
 *      http://www.apache.org/licenses/LICENSE-2.0
 *
 * Unless required by applicable law or agreed to in writing, software
 * distributed under the License is distributed on an "AS IS" BASIS,
 * WITHOUT WARRANTIES OR CONDITIONS OF ANY KIND, either express or implied.
 * See the License for the specific language governing permissions and
 * limitations under the License.
 */

package androidx.build

import androidx.benchmark.gradle.BenchmarkPlugin
import androidx.build.AndroidXPlugin.Companion.CHECK_RELEASE_READY_TASK
import androidx.build.AndroidXPlugin.Companion.TASK_TIMEOUT_MINUTES
import androidx.build.SupportConfig.BUILD_TOOLS_VERSION
import androidx.build.SupportConfig.COMPILE_SDK_VERSION
import androidx.build.SupportConfig.DEFAULT_MIN_SDK_VERSION
import androidx.build.SupportConfig.INSTRUMENTATION_RUNNER
import androidx.build.SupportConfig.TARGET_SDK_VERSION
import androidx.build.checkapi.JavaApiTaskConfig
import androidx.build.checkapi.LibraryApiTaskConfig
import androidx.build.checkapi.configureProjectForApiTasks
import androidx.build.dependencyTracker.AffectedModuleDetector
import androidx.build.gradle.getByType
import androidx.build.gradle.isRoot
import androidx.build.jacoco.Jacoco
import androidx.build.license.configureExternalDependencyLicenseCheck
import androidx.build.studio.StudioTask
import com.android.build.api.extension.LibraryAndroidComponentsExtension
import com.android.build.gradle.AppExtension
import com.android.build.gradle.AppPlugin
import com.android.build.gradle.LibraryExtension
import com.android.build.gradle.LibraryPlugin
import com.android.build.gradle.TestedExtension
import com.android.build.gradle.api.ApkVariant
import org.gradle.api.JavaVersion.VERSION_1_8
import org.gradle.api.Plugin
import org.gradle.api.Project
import org.gradle.api.Task
import org.gradle.api.file.DuplicatesStrategy
import org.gradle.api.plugins.JavaPlugin
import org.gradle.api.plugins.JavaPluginConvention
import org.gradle.api.tasks.Copy
import org.gradle.api.tasks.TaskProvider
import org.gradle.api.tasks.bundling.Jar
import org.gradle.api.tasks.bundling.Zip
import org.gradle.api.tasks.compile.JavaCompile
import org.gradle.api.tasks.javadoc.Javadoc
import org.gradle.api.tasks.testing.Test
import org.gradle.api.tasks.testing.logging.TestExceptionFormat
import org.gradle.api.tasks.testing.logging.TestLogEvent
import org.gradle.kotlin.dsl.apply
import org.gradle.kotlin.dsl.configure
import org.gradle.kotlin.dsl.create
import org.gradle.kotlin.dsl.extra
import org.gradle.kotlin.dsl.findByType
import org.gradle.kotlin.dsl.getPlugin
import org.gradle.testing.jacoco.plugins.JacocoPluginExtension
import org.gradle.testing.jacoco.tasks.JacocoReport
import org.jetbrains.kotlin.gradle.dsl.KotlinAndroidProjectExtension
import org.jetbrains.kotlin.gradle.dsl.KotlinMultiplatformExtension
import org.jetbrains.kotlin.gradle.plugin.KotlinBasePluginWrapper
import org.jetbrains.kotlin.gradle.plugin.KotlinMultiplatformPluginWrapper
import org.jetbrains.kotlin.gradle.tasks.KotlinCompile
import java.io.File
import java.time.Duration
import java.util.Locale
import java.util.concurrent.ConcurrentHashMap

/**
<<<<<<< HEAD
 * Setting this property indicates that a build is being performed to check for forward
 * compatibility.
 */
const val USE_MAX_DEP_VERSIONS = "useMaxDepVersions"
const val BUILD_INFO_DIR = "build-info"

/**
=======
>>>>>>> 6aa3d3a1
 * A plugin which enables all of the Gradle customizations for AndroidX.
 * This plugin reacts to other plugins being added and adds required and optional functionality.
 */
class AndroidXPlugin : Plugin<Project> {
    override fun apply(project: Project) {
        if (project.isRoot) throw Exception("Root project should use AndroidXRootPlugin instead")
        val extension = project.extensions.create<AndroidXExtension>(EXTENSION_NAME, project)
        // Perform different actions based on which plugins have been applied to the project.
        // Many of the actions overlap, ex. API tracking.
        project.plugins.all { plugin ->
            when (plugin) {
                is JavaPlugin -> configureWithJavaPlugin(project, extension)
                is LibraryPlugin -> configureWithLibraryPlugin(project, extension)
                is AppPlugin -> configureWithAppPlugin(project, extension)
                is KotlinBasePluginWrapper -> configureWithKotlinPlugin(project, extension, plugin)
            }
        }

        project.configureKtlint()

        // Configure all Jar-packing tasks for hermetic builds.
        project.tasks.withType(Jar::class.java).configureEach { it.configureForHermeticBuild() }
        project.tasks.withType(Copy::class.java).configureEach { it.configureForHermeticBuild() }

        // copy host side test results to DIST
        project.tasks.withType(Test::class.java) { task -> configureTestTask(project, task) }

        project.configureTaskTimeouts()
        project.configureMavenArtifactUpload(extension)
        project.configureExternalDependencyLicenseCheck()
        if (project.isCoverageEnabled()) {
            project.configureJacoco()
        }
    }

    /**
     * Disables timestamps and ensures filesystem-independent archive ordering to maximize
     * cross-machine byte-for-byte reproducibility of artifacts.
     */
    private fun Jar.configureForHermeticBuild() {
        isReproducibleFileOrder = true
        isPreserveFileTimestamps = false
    }

    private fun Copy.configureForHermeticBuild() {
        duplicatesStrategy = DuplicatesStrategy.FAIL
    }

    private fun configureTestTask(project: Project, task: Test) {
        AffectedModuleDetector.configureTaskGuard(task)

        val xmlReportDestDir = project.getHostTestResultDirectory()
        val archiveName = "${project.path.asFilenamePrefix()}_${task.name}.zip"
        if (project.isDisplayTestOutput()) {
            // Enable tracing to see results in command line
            task.testLogging.apply {
                events = hashSetOf(
                    TestLogEvent.FAILED, TestLogEvent.PASSED,
                    TestLogEvent.SKIPPED, TestLogEvent.STANDARD_OUT
                )
                showExceptions = true
                showCauses = true
                showStackTraces = true
                exceptionFormat = TestExceptionFormat.FULL
            }
        } else {
            task.testLogging.apply {
                showExceptions = false
                // Disable all output, including the names of the failing tests, by specifying
                // that the minimum granularity we're interested in is this very high number
                // (which is higher than the current maximum granularity that Gradle offers (3))
                minGranularity = 1000
            }
            val htmlReport = task.reports.html

            val zipHtmlTask = project.tasks.register(
                "zipHtmlResultsOf${task.name.capitalize()}",
                Zip::class.java
            ) {
                val destinationDirectory = File("$xmlReportDestDir-html")
                it.destinationDirectory.set(destinationDirectory)
                it.archiveFileName.set(archiveName)
                it.doLast {
                    // If the test itself didn't display output, then the report task should
                    // remind the user where to find its output
                    project.logger.lifecycle(
                        "Html results of ${task.name} zipped into " +
                            "$destinationDirectory/$archiveName"
                    )
                }
            }
            task.finalizedBy(zipHtmlTask)
            task.doFirst {
                zipHtmlTask.configure {
                    it.from(htmlReport.destination)
                }
            }
            val xmlReport = task.reports.junitXml
            if (xmlReport.isEnabled) {
                val zipXmlTask = project.tasks.register(
                    "zipXmlResultsOf${task.name.capitalize()}",
                    Zip::class.java
                ) {
                    it.destinationDirectory.set(xmlReportDestDir)
                    it.archiveFileName.set(archiveName)
                }
                if (project.hasProperty(TEST_FAILURES_DO_NOT_FAIL_TEST_TASK)) {
                    task.ignoreFailures = true
                }
                task.finalizedBy(zipXmlTask)
                task.doFirst {
                    zipXmlTask.configure {
                        it.from(xmlReport.destination)
                    }
                }
            }
        }
        task.systemProperty("robolectric.offline", "true")
        val robolectricDependencies =
            File(project.getPrebuiltsRoot(), "androidx/external/org/robolectric/android-all")
        task.systemProperty(
            "robolectric.dependency.dir",
            robolectricDependencies.absolutePath
        )
    }

    private fun configureWithKotlinPlugin(
        project: Project,
        extension: AndroidXExtension,
        plugin: KotlinBasePluginWrapper
    ) {
        project.tasks.withType(KotlinCompile::class.java).configureEach { task ->
            task.kotlinOptions.jvmTarget = "1.8"
            project.configureCompilationWarnings(task)
            if (project.hasProperty(EXPERIMENTAL_KOTLIN_BACKEND_ENABLED)) {
                task.kotlinOptions.freeCompilerArgs += listOf("-Xuse-ir=true")
            }
        }
        project.afterEvaluate {
            if (extension.shouldEnforceKotlinStrictApiMode()) {
                project.tasks.withType(KotlinCompile::class.java).configureEach { task ->
                    // Workaround for https://youtrack.jetbrains.com/issue/KT-37652
                    if (task.name.endsWith("TestKotlin")) return@configureEach
                    task.kotlinOptions.freeCompilerArgs += listOf("-Xexplicit-api=strict")
                }
            }
        }
        if (plugin is KotlinMultiplatformPluginWrapper) {
            project.extensions.findByType<LibraryExtension>()?.apply {
                configureAndroidLibraryWithMultiplatformPluginOptions()
            }
        }
    }

    @Suppress("UnstableApiUsage") // AGP DSL APIs
    private fun configureWithAppPlugin(project: Project, androidXExtension: AndroidXExtension) {
        val appExtension = project.extensions.getByType<AppExtension>().apply {
            configureAndroidCommonOptions(project, androidXExtension)
            configureAndroidApplicationOptions(project)
        }

        // TODO: Replace this with a per-variant packagingOption for androidTest specifically once
        //  b/69953968 is resolved.
        appExtension.packagingOptions.resources {
            // Workaround for b/161465530 in AGP that fails to strip these <module>.kotlin_module files,
            // which causes mergeDebugAndroidTestJavaResource to fail for sample apps.
            excludes.add("/META-INF/*.kotlin_module")
            // Workaround a limitation in AGP that fails to merge these META-INF license files.
            pickFirsts.add("/META-INF/AL2.0")
            // In addition to working around the above issue, we exclude the LGPL2.1 license as we're
            // approved to distribute code via AL2.0 and the only dependencies which pull in LGPL2.1
            // are currently dual-licensed with AL2.0 and LGPL2.1. The affected dependencies are:
            //   - net.java.dev.jna:jna:5.5.0
            excludes.add("/META-INF/LGPL2.1")
        }
        project.configureAndroidProjectForLint(appExtension.lintOptions, androidXExtension)
    }

    @Suppress("UnstableApiUsage") // AGP DSL APIs
    private fun configureWithLibraryPlugin(
        project: Project,
        androidXExtension: AndroidXExtension
    ) {
        val libraryExtension = project.extensions.getByType<LibraryExtension>().apply {
            configureAndroidCommonOptions(project, androidXExtension)
            configureAndroidLibraryOptions(project, androidXExtension)
        }

        project.extensions.getByType<LibraryAndroidComponentsExtension>().apply {
            beforeUnitTest(selector().withBuildType("release")) { unitTest ->
                unitTest.enabled = false
            }
        }

        libraryExtension.packagingOptions.resources {
            // TODO: Replace this with a per-variant packagingOption for androidTest specifically
            //  once b/69953968 is resolved.
            // Workaround for b/161465530 in AGP that fails to merge these META-INF license files
            // for libraries that publish Java resources under the same name.
            pickFirsts.add("/META-INF/AL2.0")
            // In addition to working around the above issue, we exclude the LGPL2.1 license as we're
            // approved to distribute code via AL2.0 and the only dependencies which pull in LGPL2.1
            // currently are dual-licensed with AL2.0 and LGPL2.1. The affected dependencies are:
            //   - net.java.dev.jna:jna:5.5.0
            excludes.add("/META-INF/LGPL2.1")

            check(!excludes.contains("/META-INF/*.kotlin_module"))
        }

        project.configureSourceJarForAndroid(libraryExtension)
        project.configureVersionFileWriter(libraryExtension, androidXExtension)
        project.addCreateLibraryBuildInfoFileTask(androidXExtension)

        val verifyDependencyVersionsTask = project.createVerifyDependencyVersionsTask()
        val checkReleaseReadyTasks = mutableListOf<TaskProvider<out Task>>()
        if (verifyDependencyVersionsTask != null) {
            checkReleaseReadyTasks.add(verifyDependencyVersionsTask)
        }
        if (checkReleaseReadyTasks.isNotEmpty()) {
            project.createCheckReleaseReadyTask(checkReleaseReadyTasks)
        }

        val reportLibraryMetrics = project.configureReportLibraryMetricsTask()
        project.addToBuildOnServer(reportLibraryMetrics)
        libraryExtension.defaultPublishVariant { libraryVariant ->
            reportLibraryMetrics.configure {
                it.jarFiles.from(
                    libraryVariant.packageLibraryProvider.map { zip ->
                        zip.inputs.files
                    }
                )
            }

            verifyDependencyVersionsTask?.configure { task ->
                task.dependsOn(libraryVariant.javaCompileProvider)
            }

            libraryVariant.javaCompileProvider.configure { task ->
                project.configureCompilationWarnings(task)
            }
        }

        // Standard lint, docs, resource API, and Metalava configuration for AndroidX projects.
        project.configureAndroidProjectForLint(libraryExtension.lintOptions, androidXExtension)
        project.configureProjectForApiTasks(
            LibraryApiTaskConfig(libraryExtension),
            androidXExtension
        )

        project.addToProjectMap(androidXExtension)
    }

    private fun configureWithJavaPlugin(project: Project, extension: AndroidXExtension) {
        project.configureErrorProneForJava()
        project.configureSourceJarForJava()

        // Force Java 1.8 source- and target-compatibilty for all Java libraries.
        val convention = project.convention.getPlugin<JavaPluginConvention>()
        convention.apply {
            sourceCompatibility = VERSION_1_8
            targetCompatibility = VERSION_1_8
        }

        project.tasks.withType(JavaCompile::class.java) { task ->
            project.configureCompilationWarnings(task)
        }

        project.hideJavadocTask()

        val verifyDependencyVersionsTask = project.createVerifyDependencyVersionsTask()
        verifyDependencyVersionsTask?.configure { task ->
            task.dependsOn(project.tasks.named(JavaPlugin.COMPILE_JAVA_TASK_NAME))
        }

        project.addCreateLibraryBuildInfoFileTask(extension)
        if (verifyDependencyVersionsTask != null) {
            project.createCheckReleaseReadyTask(listOf(verifyDependencyVersionsTask))
        }

        // Standard lint, docs, and Metalava configuration for AndroidX projects.
        project.configureNonAndroidProjectForLint(extension)
        project.configureProjectForApiTasks(
            JavaApiTaskConfig,
            extension
        )

        project.afterEvaluate {
            if (extension.type.publish.shouldRelease()) {
                project.extra.set("publish", true)
            }
        }

        // Workaround for b/120487939 wherein Gradle's default resolution strategy prefers external
        // modules with lower versions over local projects with higher versions.
        project.configurations.all { configuration ->
            configuration.resolutionStrategy.preferProjectModules()
        }

        project.addToProjectMap(extension)
    }

    private fun TestedExtension.configureAndroidCommonOptions(
        project: Project,
        androidXExtension: AndroidXExtension
    ) {
        compileOptions.apply {
            sourceCompatibility = VERSION_1_8
            targetCompatibility = VERSION_1_8
        }

        // Force AGP to use our version of JaCoCo
        jacoco.version = Jacoco.VERSION
        compileSdkVersion(COMPILE_SDK_VERSION)
        buildToolsVersion = BUILD_TOOLS_VERSION
        defaultConfig.targetSdkVersion(TARGET_SDK_VERSION)
        ndkVersion = SupportConfig.NDK_VERSION
        ndkPath = project.getNdkPath().absolutePath

        defaultConfig.testInstrumentationRunner = INSTRUMENTATION_RUNNER

        buildTypes.getByName("debug").isTestCoverageEnabled = project.isCoverageEnabled()

        testOptions.animationsDisabled = true
        testOptions.unitTests.isReturnDefaultValues = true

        defaultConfig.minSdkVersion(DEFAULT_MIN_SDK_VERSION)
        project.afterEvaluate {
            val minSdkVersion = defaultConfig.minSdkVersion!!.apiLevel
            check(minSdkVersion >= DEFAULT_MIN_SDK_VERSION) {
                "minSdkVersion $minSdkVersion lower than the default of $DEFAULT_MIN_SDK_VERSION"
            }
            project.configurations.all { configuration ->
                configuration.resolutionStrategy.eachDependency { dep ->
                    val target = dep.target
                    val version = target.version
                    // Enforce the ban on declaring dependencies with version ranges.
                    if (version != null && Version.isDependencyRange(version)) {
                        throw IllegalArgumentException(
                            "Dependency ${dep.target} declares its version as " +
                                "version range ${dep.target.version} however the use of " +
                                "version ranges is not allowed, please update the " +
                                "dependency to list a fixed version."
                        )
                    }
                }
            }

            if (androidXExtension.type.compilationTarget != CompilationTarget.DEVICE) {
                throw IllegalStateException(
                    "${androidXExtension.type.name} libraries cannot apply the android plugin, as" +
                        " they do not target android devices"
                )
            }
        }

        val debugSigningConfig = signingConfigs.getByName("debug")
        // Use a local debug keystore to avoid build server issues.
        debugSigningConfig.storeFile = project.getKeystore()
        buildTypes.all { buildType ->
            // Sign all the builds (including release) with debug key
            buildType.signingConfig = debugSigningConfig
        }

        project.configureErrorProneForAndroid(variants)

        // Set the officially published version to be the debug version with minimum dependency
        // versions.
        defaultPublishConfig(Release.DEFAULT_PUBLISH_CONFIG)

        // workaround for b/120487939
        project.configurations.all { configuration ->
            // Gradle seems to crash on androidtest configurations
            // preferring project modules...
            if (!configuration.name.toLowerCase(Locale.US).contains("androidtest")) {
                configuration.resolutionStrategy.preferProjectModules()
            }
        }

        if (project.isCoverageEnabled()) {
            Jacoco.registerClassFilesTask(project, this)
        }

        project.configureTestConfigGeneration(this)

        val buildTestApksTask = project.rootProject.tasks.named(BUILD_TEST_APKS_TASK)
        testVariants.all { variant ->
            buildTestApksTask.configure {
                it.dependsOn(variant.assembleProvider)
            }
            variant.configureApkCopy(project, true)
        }
    }

    private fun ApkVariant.configureApkCopy(
        project: Project,
        testApk: Boolean
    ) {
        packageApplicationProvider.get().let { packageTask ->
            AffectedModuleDetector.configureTaskGuard(packageTask)
            // Skip copying AndroidTest apks if they have no source code (no tests to run).
            if (testApk && !project.hasAndroidTestSourceCode()) {
                return
            }

            project.rootProject.tasks.named(ZIP_TEST_CONFIGS_WITH_APKS_TASK)
                .configure { task ->
                    task as Zip
                    task.from(packageTask.outputDirectory) {
                        it.include("*.apk")
                        it.duplicatesStrategy = DuplicatesStrategy.FAIL
                        it.rename { fileName ->
                            fileName.renameApkForTesting(project.path, project.hasBenchmarkPlugin())
                        }
                    }
                    task.dependsOn(packageTask)
                }

            packageTask.doLast {
                project.copy {
                    it.from(packageTask.outputDirectory)
                    it.include("*.apk")
                    it.into(File(project.getDistributionDirectory(), "apks"))
                    it.rename { fileName ->
                        fileName.renameApkForTesting(project.path, project.hasBenchmarkPlugin())
                    }
                }
            }
        }
    }

    private fun LibraryExtension.configureAndroidLibraryOptions(
        project: Project,
        androidXExtension: AndroidXExtension
    ) {
        project.configurations.all { config ->
            val isTestConfig = config.name.toLowerCase(Locale.US).contains("test")

            config.dependencyConstraints.configureEach { dependencyConstraint ->
                dependencyConstraint.apply {
                    // Remove strict constraints on test dependencies and listenablefuture:1.0
                    if (isTestConfig ||
                        group == "com.google.guava" &&
                        name == "listenablefuture" &&
                        version == "1.0"
                    ) {
                        version { versionConstraint ->
                            versionConstraint.strictly("")
                        }
                    }
                }
            }
        }

        project.afterEvaluate {
            if (androidXExtension.publish.shouldRelease()) {
                project.extra.set("publish", true)
            }
            if (!project.rootProject.hasProperty(USE_MAX_DEP_VERSIONS)) {
                defaultPublishVariant { libraryVariant ->
                    libraryVariant.javaCompileProvider.configure { javaCompile ->
                        if (androidXExtension.failOnDeprecationWarnings) {
                            javaCompile.options.compilerArgs.add("-Xlint:deprecation")
                        }
                    }
                }
            }
        }
    }

    private fun TestedExtension.configureAndroidLibraryWithMultiplatformPluginOptions() {
        sourceSets.findByName("main")!!.manifest.srcFile("src/androidMain/AndroidManifest.xml")
        sourceSets.findByName("androidTest")!!
            .manifest.srcFile("src/androidAndroidTest/AndroidManifest.xml")
    }

    private fun AppExtension.configureAndroidApplicationOptions(project: Project) {
        defaultConfig.apply {
            versionCode = 1
            versionName = "1.0"
        }

        lintOptions.apply {
            isAbortOnError = true

            val baseline = project.lintBaseline
            if (baseline.exists()) {
                baseline(baseline)
            }
        }

        project.addAppApkToTestConfigGeneration()

        val buildTestApksTask = project.rootProject.tasks.named(BUILD_TEST_APKS_TASK)
        applicationVariants.all { variant ->
            // Using getName() instead of name due to b/150427408
            if (variant.buildType.name == "debug") {
                buildTestApksTask.configure {
                    it.dependsOn(variant.assembleProvider)
                }
            }
            variant.configureApkCopy(project, false)
        }
    }

    private fun Project.createVerifyDependencyVersionsTask():
        TaskProvider<VerifyDependencyVersionsTask>? {
            /**
             * Ignore -PuseMaxDepVersions when verifying dependency versions because it is a
             * hypothetical build which is only intended to check for forward compatibility.
             */
            if (hasProperty(USE_MAX_DEP_VERSIONS)) {
                return null
            }

            val taskProvider = tasks.register(
                "verifyDependencyVersions",
                VerifyDependencyVersionsTask::class.java
            )
            addToBuildOnServer(taskProvider)
            return taskProvider
        }

    // Task that creates a json file of a project's dependencies
    private fun Project.addCreateLibraryBuildInfoFileTask(extension: AndroidXExtension) {
        afterEvaluate {
            if (extension.publish.shouldRelease()) {
                // Only generate build info files for published libraries.
                val task = tasks.register(
                    CREATE_LIBRARY_BUILD_INFO_FILES_TASK,
                    CreateLibraryBuildInfoFileTask::class.java
                ) {
<<<<<<< HEAD
                    it.outputFile.set(File(project.getBuildInfoDirectory(),
                        "${project.group}_${project.name}_build_info.txt"))
=======
                    it.outputFile.set(
                        File(
                            project.getBuildInfoDirectory(),
                            "${group}_${name}_build_info.txt"
                        )
                    )
>>>>>>> 6aa3d3a1
                }
                rootProject.tasks.named(CREATE_LIBRARY_BUILD_INFO_FILES_TASK).configure {
                    it.dependsOn(task)
                }
                addTaskToAggregateBuildInfoFileTask(task)
            }
        }
    }

    private fun Project.addTaskToAggregateBuildInfoFileTask(
        task: TaskProvider<CreateLibraryBuildInfoFileTask>
    ) {
        rootProject.tasks.named(CREATE_AGGREGATE_BUILD_INFO_FILES_TASK).configure {
            val aggregateLibraryBuildInfoFileTask: CreateAggregateLibraryBuildInfoFileTask = it
                as CreateAggregateLibraryBuildInfoFileTask
            aggregateLibraryBuildInfoFileTask.dependsOn(task)
            aggregateLibraryBuildInfoFileTask.libraryBuildInfoFiles.add(
                task.flatMap { task -> task.outputFile }
            )
        }
    }

    private fun Project.configureJacoco() {
        apply(plugin = "jacoco")
        configure<JacocoPluginExtension> {
            toolVersion = Jacoco.VERSION
        }

        val zipEcFilesTask = Jacoco.getZipEcFilesTask(this)

        tasks.withType(JacocoReport::class.java).configureEach { task ->
            zipEcFilesTask.get().dependsOn(task) // zip follows every jacocoReport task being run
            task.reports {
                it.xml.isEnabled = true
                it.html.isEnabled = false
                it.csv.isEnabled = false

                it.xml.destination = File(
                    getHostTestCoverageDirectory(),
                    "${project.path.asFilenamePrefix()}.xml"
                )
            }
        }
    }

    companion object {
        const val BUILD_ON_SERVER_TASK = "buildOnServer"
        const val BUILD_TEST_APKS_TASK = "buildTestApks"
        const val CHECK_RELEASE_READY_TASK = "checkReleaseReady"
        const val CREATE_LIBRARY_BUILD_INFO_FILES_TASK = "createLibraryBuildInfoFiles"
        const val CREATE_AGGREGATE_BUILD_INFO_FILES_TASK = "createAggregateBuildInfoFiles"
        const val GENERATE_TEST_CONFIGURATION_TASK = "GenerateTestConfiguration"
        const val REPORT_LIBRARY_METRICS_TASK = "reportLibraryMetrics"
        const val ZIP_TEST_CONFIGS_WITH_APKS_TASK = "zipTestConfigsWithApks"

        const val TASK_GROUP_API = "API"

        const val EXTENSION_NAME = "androidx"

        /**
         * Fail the build if a non-Studio task runs for more than 30 minutes.
         */
        const val TASK_TIMEOUT_MINUTES = 30L

        /**
         * Setting this property indicates that a build is being performed to check for forward
         * compatibility.
         */
        // TODO(alanv): This property should be prefixed with `androidx.`.
        const val USE_MAX_DEP_VERSIONS = "useMaxDepVersions"
    }
}

/**
 * Hides a project's Javadoc tasks from the output of `./gradlew tasks` by setting their group to
 * `null`.
 *
 * AndroidX projects do not use the Javadoc task for docs generation, so we don't want them
 * cluttering up the task overview.
 */
private fun Project.hideJavadocTask() {
    tasks.withType(Javadoc::class.java).configureEach {
        if (it.name == "javadoc") {
            it.group = null
        }
    }
}

private fun Project.addToProjectMap(extension: AndroidXExtension) {
    // TODO(alanv): Move this out of afterEvaluate
    afterEvaluate {
        if (extension.publish.shouldRelease()) {
            val group = extension.mavenGroup?.group
            if (group != null) {
                val module = "$group:$name"

                @Suppress("UNCHECKED_CAST")
                val projectModules = getProjectsMap()
                projectModules[module] = path
            }
        }
    }
}

val Project.multiplatformExtension
    get() = extensions.findByType(KotlinMultiplatformExtension::class.java)

/**
 * Creates the [CHECK_RELEASE_READY_TASK], which aggregates tasks that must pass for a
 * project to be considered ready for public release.
 */
private fun Project.createCheckReleaseReadyTask(taskProviderList: List<TaskProvider<out Task>>) {
    tasks.register(CHECK_RELEASE_READY_TASK) {
        for (taskProvider in taskProviderList) {
            it.dependsOn(taskProvider)
        }
    }
}

@Suppress("UNCHECKED_CAST")
fun Project.getProjectsMap(): ConcurrentHashMap<String, String> {
    return rootProject.extra.get("projects") as ConcurrentHashMap<String, String>
}

/**
 * Configures all non-Studio tasks in a project (see b/153193718 for background) to time out after
 * [TASK_TIMEOUT_MINUTES].
 */
private fun Project.configureTaskTimeouts() {
    tasks.configureEach { t ->
        // skip adding a timeout for some tasks that both take a long time and
        // that we can count on the user to monitor
        if (t !is StudioTask) {
            t.timeout.set(Duration.ofMinutes(TASK_TIMEOUT_MINUTES))
        }
    }
}

private fun Project.configureCompilationWarnings(task: JavaCompile) {
    if (hasProperty(ALL_WARNINGS_AS_ERRORS)) {
        task.options.compilerArgs.add("-Werror")
        task.options.compilerArgs.add("-Xlint:unchecked")
    }
}

private fun Project.configureCompilationWarnings(task: KotlinCompile) {
    if (hasProperty(ALL_WARNINGS_AS_ERRORS)) {
        task.kotlinOptions.allWarningsAsErrors = true
    }
    task.kotlinOptions.freeCompilerArgs += listOf(
        "-Xskip-runtime-version-check",
        "-Xskip-metadata-version-check"
    )
}

/**
 * Guarantees unique names for the APKs, and modifies some of the suffixes. The APK name is used
 * to determine what gets run by our test runner
 */
fun String.renameApkForTesting(projectPath: String, hasBenchmarkPlugin: Boolean): String {
    val name =
        if (projectPath.contains("media") && projectPath.contains("version-compat-tests")) {
            // Exclude media*:version-compat-tests modules from
            // existing support library presubmit tests.
            this.replace("-debug-androidTest", "")
        } else if (hasBenchmarkPlugin) {
            this.replace("-androidTest", "-androidBenchmark")
        } else if (projectPath.endsWith("macrobenchmark")) {
            this.replace("-androidTest", "-androidMacrobenchmark")
        } else {
            this
        }
    return "${projectPath.asFilenamePrefix()}_$name"
}

fun Project.hasBenchmarkPlugin(): Boolean {
    return this.plugins.hasPlugin(BenchmarkPlugin::class.java)
}

/**
 * Returns a string that is a valid filename and loosely based on the project name
 * The value returned for each project will be distinct
 */
fun String.asFilenamePrefix(): String {
    return this.substring(1).replace(':', '-')
}

/**
 * Sets the specified [task] as a dependency of the top-level `check` task, ensuring that it runs
 * as part of `./gradlew check`.
 */
fun <T : Task> Project.addToCheckTask(task: TaskProvider<T>) {
    project.tasks.named("check").configure {
        it.dependsOn(task)
    }
}

/**
 * Expected to be called in afterEvaluate when all extensions are available
 */
internal fun Project.hasAndroidTestSourceCode(): Boolean {
    // check Java androidTest source set
    this.extensions.findByType(TestedExtension::class.java)!!.sourceSets
        .findByName("androidTest")?.let { sourceSet ->
            // using getSourceFiles() instead of sourceFiles due to b/150800094
            if (!sourceSet.java.getSourceFiles().isEmpty) return true
        }

    // check kotlin-android androidTest source set
    this.extensions.findByType(KotlinAndroidProjectExtension::class.java)
        ?.sourceSets?.findByName("androidTest")?.let {
            if (it.kotlin.files.isNotEmpty()) return true
        }

    // check kotlin-multiplatform androidAndroidTest source set
    this.multiplatformExtension?.apply {
        sourceSets.findByName("androidAndroidTest")?.let {
            if (it.kotlin.files.isNotEmpty()) return true
        }
    }

    return false
}<|MERGE_RESOLUTION|>--- conflicted
+++ resolved
@@ -75,16 +75,6 @@
 import java.util.concurrent.ConcurrentHashMap
 
 /**
-<<<<<<< HEAD
- * Setting this property indicates that a build is being performed to check for forward
- * compatibility.
- */
-const val USE_MAX_DEP_VERSIONS = "useMaxDepVersions"
-const val BUILD_INFO_DIR = "build-info"
-
-/**
-=======
->>>>>>> 6aa3d3a1
  * A plugin which enables all of the Gradle customizations for AndroidX.
  * This plugin reacts to other plugins being added and adds required and optional functionality.
  */
@@ -616,17 +606,12 @@
                     CREATE_LIBRARY_BUILD_INFO_FILES_TASK,
                     CreateLibraryBuildInfoFileTask::class.java
                 ) {
-<<<<<<< HEAD
-                    it.outputFile.set(File(project.getBuildInfoDirectory(),
-                        "${project.group}_${project.name}_build_info.txt"))
-=======
                     it.outputFile.set(
                         File(
                             project.getBuildInfoDirectory(),
                             "${group}_${name}_build_info.txt"
                         )
                     )
->>>>>>> 6aa3d3a1
                 }
                 rootProject.tasks.named(CREATE_LIBRARY_BUILD_INFO_FILES_TASK).configure {
                     it.dependsOn(task)
