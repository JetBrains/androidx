/*
 * Copyright 2018 The Android Open Source Project
 *
 * Licensed under the Apache License, Version 2.0 (the "License");
 * you may not use this file except in compliance with the License.
 * You may obtain a copy of the License at
 *
 *      http://www.apache.org/licenses/LICENSE-2.0
 *
 * Unless required by applicable law or agreed to in writing, software
 * distributed under the License is distributed on an "AS IS" BASIS,
 * WITHOUT WARRANTIES OR CONDITIONS OF ANY KIND, either express or implied.
 * See the License for the specific language governing permissions and
 * limitations under the License.
 */

package androidx.build

/**
 * The list of versions codes of all the libraries in this project.
 */
object LibraryVersions {
    val ACTIVITY = Version("1.1.0-beta01")
    val ADS_IDENTIFIER = Version("1.0.0-alpha03")
    val ANIMATION = Version("1.0.0-alpha01")
    val ANIMATION_TESTING = Version("1.1.0-alpha01")
    val ANNOTATION = Version("1.2.0-alpha01")
    val ANNOTATION_EXPERIMENTAL = Version("1.0.0-beta01")
    val APPCOMPAT = Version("1.2.0-alpha01")
    val APPSEARCH = Version("1.0.0-alpha01")
    val ARCH_CORE = Version("2.2.0-alpha01")
    val ARCH_CORE_TESTING = ARCH_CORE
    val ARCH_RUNTIME = Version("2.2.0-alpha01")
    val ASYNCLAYOUTINFLATER = Version("1.1.0-alpha01")
    val AUTOFILL = Version("1.0.0-rc01")
    val BENCHMARK = Version("1.0.0-beta01")
    val BIOMETRIC = Version("1.0.0-rc01")
    val BROWSER = Version("1.2.0-alpha09")
    val CAMERA = Version("1.0.0-alpha06")
    val CAMERA_EXTENSIONS = Version("1.0.0-alpha03")
    val CAMERA_VIEW = Version("1.0.0-alpha03")
    val CAR = Version("1.0.0-alpha8")
    val CAR_MODERATOR = Version("1.0.0-alpha1")
    val CARDVIEW = Version("1.1.0-alpha01")
    val COLLECTION = Version("1.2.0-alpha01")
    val CONTENTPAGER = Version("1.1.0-alpha01")
    val COMPOSE = Version("0.1.0-dev01")
    val CONTENTACCESS = Version("1.0.0-alpha01")
    val COORDINATORLAYOUT = Version("1.1.0-rc01")
    val CORE = Version("1.2.0-beta01")
    val CORE_ROLE = Version("1.0.0-alpha02")
    val CURSORADAPTER = Version("1.1.0-alpha01")
    val CUSTOMVIEW = Version("1.1.0-alpha02")
    val DOCUMENTFILE = Version("1.1.0-alpha01")
    val DRAWERLAYOUT = Version("1.1.0-alpha03")
    val DYNAMICANIMATION = Version("1.1.0-alpha03")
    val DYNAMICANIMATION_KTX = Version("1.0.0-alpha03")
    val EMOJI = Version("1.1.0-alpha01")
    val ENTERPRISE = Version("1.0.0-rc01")
    val EXIFINTERFACE = Version("1.2.0-alpha01")
    val FRAGMENT = Version("1.2.0-beta01")
    val FUTURES = Version("1.0.0-rc01")
    val GRIDLAYOUT = Version("1.1.0-alpha01")
    val HEIFWRITER = Version("1.1.0-alpha01")
    val INSPECTION = Version("1.0.0-alpha01")
    val INTERPOLATOR = Version("1.1.0-alpha01")
    val JETIFIER = Version("1.0.0-beta08")
    val LEANBACK = Version("1.1.0-alpha03")
    val LEANBACK_PREFERENCE = Version("1.1.0-alpha03")
    val LEGACY = Version("1.1.0-alpha01")
    val LOCALBROADCASTMANAGER = Version("1.1.0-alpha02")
    val LIFECYCLE = Version("2.2.0-beta01")
    val LIFECYCLE_EXTENSIONS = LIFECYCLE
    val LIFECYCLES_SAVEDSTATE = Version("1.0.0-beta01")
    val LOADER = Version("1.2.0-alpha01")
    val MEDIA = Version("1.2.0-alpha01")
    val MEDIA2_COMMON = Version("1.1.0-alpha01")
    val MEDIA2_PLAYER = Version("1.1.0-alpha01")
    val MEDIA2_SESSION = Version("1.1.0-alpha01")
    val MEDIA2_EXOPLAYER = Version("1.1.0-alpha01")
    val MEDIA2_WIDGET = Version("1.1.0-alpha01")
    val MEDIAROUTER = Version("1.2.0-alpha01")
<<<<<<< HEAD
    val NAVIGATION = Version("2.1.0")
=======
    val NAVIGATION = Version("2.2.0-beta01")
>>>>>>> 6824605b
    val NAVIGATION_TESTING = Version("1.0.0-alpha08") // Unpublished
    val PAGING = Version("3.0.0-alpha01")
    val PALETTE = Version("1.1.0-alpha01")
    val PRINT = Version("1.1.0-alpha01")
    val PERCENTLAYOUT = Version("1.1.0-alpha01")
    val PREFERENCE = Version("1.2.0-alpha01")
    val RECOMMENDATION = Version("1.1.0-alpha01")
    val RECYCLERVIEW = Version("1.1.0-beta05")
    val RECYCLERVIEW_SELECTION = Version("1.1.0-alpha07")
    val REMOTECALLBACK = Version("1.0.0-alpha02")
    val ROOM = Version("2.3.0-alpha01")
    val SAVEDSTATE = Version("1.1.0-alpha01")
    val SECURITY = Version("1.0.0-alpha03")
    val SECURITY_IDENTITY_CREDENTIAL = Version("1.0.0-alpha01")
    val SERIALIZATION = Version("1.0.0-alpha01")
    val SHARETARGET = Version("1.0.0-beta02")
    val SLICE = Version("1.1.0-alpha02")
    val SLICE_BENCHMARK = Version("1.1.0-alpha02")
    val SLICE_BUILDERS_KTX = Version("1.0.0-alpha08")
    val SLIDINGPANELAYOUT = Version("1.1.0-alpha01")
    val SQLITE = Version("2.1.0-alpha01")
    val SWIPE_REFRESH_LAYOUT = Version("1.1.0-alpha03")
    val TEST_SCREENSHOT = Version("1.0.0-alpha01")
    val TEXTCLASSIFIER = Version("1.0.0-alpha03")
    val TRANSITION = Version("1.3.0-beta01")
    val TVPROVIDER = Version("1.1.0-alpha01")
    val UI = Version("0.1.0-dev01")
    val VECTORDRAWABLE = Version("1.2.0-alpha01")
    val VECTORDRAWABLE_ANIMATED = Version("1.2.0-alpha01")
    val VERSIONED_PARCELABLE = Version("1.2.0-alpha01")
    val VIEWPAGER = Version("1.1.0-alpha01")
    val VIEWPAGER2 = Version("1.0.0-beta05")
    val WEAR = Version("1.1.0-alpha01")
    val WEBKIT = Version("1.2.0-alpha01")
    val WORK = Version("2.3.0-alpha02")
}<|MERGE_RESOLUTION|>--- conflicted
+++ resolved
@@ -80,11 +80,7 @@
     val MEDIA2_EXOPLAYER = Version("1.1.0-alpha01")
     val MEDIA2_WIDGET = Version("1.1.0-alpha01")
     val MEDIAROUTER = Version("1.2.0-alpha01")
-<<<<<<< HEAD
-    val NAVIGATION = Version("2.1.0")
-=======
     val NAVIGATION = Version("2.2.0-beta01")
->>>>>>> 6824605b
     val NAVIGATION_TESTING = Version("1.0.0-alpha08") // Unpublished
     val PAGING = Version("3.0.0-alpha01")
     val PALETTE = Version("1.1.0-alpha01")
