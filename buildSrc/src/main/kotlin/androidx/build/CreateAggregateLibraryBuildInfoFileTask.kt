/*
 * Copyright 2019 The Android Open Source Project
 *
 * Licensed under the Apache License, Version 2.0 (the "License");
 * you may not use this file except in compliance with the License.
 * You may obtain a copy of the License at
 *
 *      http://www.apache.org/licenses/LICENSE-2.0
 *
 * Unless required by applicable law or agreed to in writing, software
 * distributed under the License is distributed on an "AS IS" BASIS,
 * WITHOUT WARRANTIES OR CONDITIONS OF ANY KIND, either express or implied.
 * See the License for the specific language governing permissions and
 * limitations under the License.
 */

package androidx.build

import androidx.build.jetpad.LibraryBuildInfoFile
import com.google.gson.Gson
import org.gradle.api.DefaultTask
import org.gradle.api.provider.ListProperty
import org.gradle.api.tasks.Input
import org.gradle.api.tasks.OutputFile
import org.gradle.api.tasks.TaskAction
import java.io.File
import java.util.ArrayList

/**
 * Task for a json file of all dependencies for each artifactId
 */
abstract class CreateAggregateLibraryBuildInfoFileTask : DefaultTask() {
    init {
        group = "Help"
        description = "Generates a file containing library build information serialized to json"
    }

    /** List of each build_info.txt file for each project. */
    @get:Input
    abstract val libraryBuildInfoFiles: ListProperty<File>

    @OutputFile
    val outputFile = File(
        project.getDistributionDirectory(),
        getAndroidxAggregateBuildInfoFilename()
    )

    private fun getAndroidxAggregateBuildInfoFilename(): String {
        return "androidx_aggregate_build_info.txt"
    }

    private data class AllLibraryBuildInfoFiles(
        val artifacts: ArrayList<LibraryBuildInfoFile>
    )

    /**
     * Reads in file and checks that json is valid
     */
    private fun jsonFileIsValid(jsonFile: File, artifactList: MutableList<String>): Boolean {
        if (!jsonFile.exists()) {
            return false
        }
        val gson = Gson()
        val jsonString: String = jsonFile.readText(Charsets.UTF_8)
        val aggregateBuildInfoFile = gson.fromJson(jsonString, AllLibraryBuildInfoFiles::class.java)
        aggregateBuildInfoFile.artifacts.forEach { artifact ->
            if (!artifactList.contains("${artifact.groupId}_${artifact.artifactId}")) {
                println("Failed to find ${artifact.artifactId} in artifact list!")
                return false
            }
        }
        return true
    }

    /**
     * Create the output file to contain the final complete AndroidX project build info graph
     * file.  Iterate through the list of project-specific build info files, and collects
     * all dependencies as a JSON string. Finally, write this complete dependency graph to a text
     * file as a json list of every project's build information
     */
    @TaskAction
    fun createAndroidxAggregateBuildInfoFile() {
        // Loop through each file in the list of libraryBuildInfoFiles and collect all build info
        // data from each of these $groupId-$artifactId-_build_info.txt files
<<<<<<< HEAD
        var output = StringBuilder()
        output.append("{ \"artifacts\": [\n")
        var artifactList = mutableListOf<String>()
=======
        val output = StringBuilder()
        output.append("{ \"artifacts\": [\n")
        val artifactList = mutableListOf<String>()
>>>>>>> 6aa3d3a1
        for (infoFile in libraryBuildInfoFiles.get()) {
            if ((infoFile.isFile and (infoFile.name != outputFile.name))
                and (infoFile.name.contains("_build_info.txt"))
            ) {
                val fileText: String = infoFile.readText(Charsets.UTF_8)
                output.append("$fileText,")
                artifactList.add(infoFile.name.replace("_build_info.txt", ""))
            }
        }
        // Remove final ',' from list (so a null object doesn't get added to the end of the list)
        output.setLength(output.length - 1)
        output.append("]}")
        outputFile.writeText(output.toString(), Charsets.UTF_8)
        if (!jsonFileIsValid(outputFile, artifactList)) {
            throw RuntimeException("JSON written to $outputFile was invalid.")
        }
    }
}<|MERGE_RESOLUTION|>--- conflicted
+++ resolved
@@ -82,15 +82,9 @@
     fun createAndroidxAggregateBuildInfoFile() {
         // Loop through each file in the list of libraryBuildInfoFiles and collect all build info
         // data from each of these $groupId-$artifactId-_build_info.txt files
-<<<<<<< HEAD
-        var output = StringBuilder()
-        output.append("{ \"artifacts\": [\n")
-        var artifactList = mutableListOf<String>()
-=======
         val output = StringBuilder()
         output.append("{ \"artifacts\": [\n")
         val artifactList = mutableListOf<String>()
->>>>>>> 6aa3d3a1
         for (infoFile in libraryBuildInfoFiles.get()) {
             if ((infoFile.isFile and (infoFile.name != outputFile.name))
                 and (infoFile.name.contains("_build_info.txt"))
