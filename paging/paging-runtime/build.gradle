/*
 * Copyright (C) 2017 The Android Open Source Project
 *
 * Licensed under the Apache License, Version 2.0 (the "License");
 * you may not use this file except in compliance with the License.
 * You may obtain a copy of the License at
 *
 *      http://www.apache.org/licenses/LICENSE-2.0
 *
 * Unless required by applicable law or agreed to in writing, software
 * distributed under the License is distributed on an "AS IS" BASIS,
 * WITHOUT WARRANTIES OR CONDITIONS OF ANY KIND, either express or implied.
 * See the License for the specific language governing permissions and
 * limitations under the License.
 */

/**
 * This file was created using the `create_project.py` script located in the
 * `<AndroidX root>/development/project-creator` directory.
 *
 * Please use that script when creating a new project, rather than copying an existing project and
 * modifying its settings.
 */

import androidx.build.KotlinTarget
import androidx.build.LibraryType

plugins {
    id("AndroidXPlugin")
    id("com.android.library")
    id("kotlin-android")
}

android {
    namespace "androidx.paging.runtime"
}

dependencies {
    api(project(":paging:paging-common"))
    // Ensure that the -ktx dependency graph mirrors the Java dependency graph
    api(project(":paging:paging-common-ktx"))

    api("androidx.lifecycle:lifecycle-livedata-ktx:2.8.3")
    api("androidx.lifecycle:lifecycle-runtime-ktx:2.8.3")
    api("androidx.lifecycle:lifecycle-viewmodel-ktx:2.8.3")
    api("androidx.recyclerview:recyclerview:1.2.1")
    api(libs.kotlinStdlib)
    api(libs.kotlinCoroutinesAndroid)
    implementation("androidx.core:core-ktx:1.7.0")

    androidTestImplementation(project(":internal-testutils-common"))
    androidTestImplementation(project(":internal-testutils-ktx"))
    androidTestImplementation(project(":internal-testutils-paging"))
    androidTestImplementation(project(":paging:paging-testing"))
    androidTestImplementation(projectOrArtifact(":lifecycle:lifecycle-runtime-testing"))
    androidTestImplementation(libs.testCore)
    androidTestImplementation(libs.testExtJunit)
    androidTestImplementation(libs.testRunner)
    androidTestImplementation("androidx.arch.core:core-testing:2.2.0")
    androidTestImplementation(libs.truth)
    androidTestImplementation(libs.kotlinTest)
    androidTestImplementation(libs.kotlinCoroutinesTest)
    androidTestImplementation(libs.junit)
}

androidx {
    name = "Paging-Runtime"
    type = LibraryType.PUBLISHED_LIBRARY
    inceptionYear = "2017"
    description = "Android Paging-Runtime"
    legacyDisableKotlinStrictApiMode = true
<<<<<<< HEAD
    metalavaK2UastEnabled = true
=======
    kotlinTarget = KotlinTarget.KOTLIN_1_9
>>>>>>> 46295bc0
    samples(project(":paging:paging-samples"))
}<|MERGE_RESOLUTION|>--- conflicted
+++ resolved
@@ -52,7 +52,7 @@
     androidTestImplementation(project(":internal-testutils-ktx"))
     androidTestImplementation(project(":internal-testutils-paging"))
     androidTestImplementation(project(":paging:paging-testing"))
-    androidTestImplementation(projectOrArtifact(":lifecycle:lifecycle-runtime-testing"))
+    androidTestImplementation(project(":lifecycle:lifecycle-runtime-testing"))
     androidTestImplementation(libs.testCore)
     androidTestImplementation(libs.testExtJunit)
     androidTestImplementation(libs.testRunner)
@@ -69,10 +69,6 @@
     inceptionYear = "2017"
     description = "Android Paging-Runtime"
     legacyDisableKotlinStrictApiMode = true
-<<<<<<< HEAD
-    metalavaK2UastEnabled = true
-=======
     kotlinTarget = KotlinTarget.KOTLIN_1_9
->>>>>>> 46295bc0
     samples(project(":paging:paging-samples"))
 }