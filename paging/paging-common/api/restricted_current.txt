// Signature format: 4.0
package androidx.paging {

  public final class CachedPagingDataKt {
    method @CheckResult public static <T> kotlinx.coroutines.flow.Flow<androidx.paging.PagingData<T>> cachedIn(kotlinx.coroutines.flow.Flow<androidx.paging.PagingData<T>>, kotlinx.coroutines.CoroutineScope scope);
  }

  public final class CombinedLoadStates {
    ctor public CombinedLoadStates(androidx.paging.LoadState refresh, androidx.paging.LoadState prepend, androidx.paging.LoadState append, androidx.paging.LoadStates source, optional androidx.paging.LoadStates? mediator);
    method public androidx.paging.LoadState getAppend();
    method public androidx.paging.LoadStates? getMediator();
    method public androidx.paging.LoadState getPrepend();
    method public androidx.paging.LoadState getRefresh();
    method public androidx.paging.LoadStates getSource();
    property public final androidx.paging.LoadState append;
    property public final androidx.paging.LoadStates? mediator;
    property public final androidx.paging.LoadState prepend;
    property public final androidx.paging.LoadState refresh;
    property public final androidx.paging.LoadStates source;
  }

  public abstract class DataSource<Key, Value> {
    method @AnyThread public void addInvalidatedCallback(androidx.paging.DataSource.InvalidatedCallback onInvalidatedCallback);
    method @AnyThread public void invalidate();
    method @WorkerThread public boolean isInvalid();
    method public <ToValue> androidx.paging.DataSource<Key,ToValue> map(androidx.arch.core.util.Function<Value,ToValue> function);
    method @kotlin.jvm.JvmSynthetic public <ToValue> androidx.paging.DataSource<Key,ToValue> map(kotlin.jvm.functions.Function1<? super Value,? extends ToValue> function);
    method public <ToValue> androidx.paging.DataSource<Key,ToValue> mapByPage(androidx.arch.core.util.Function<java.util.List<Value>,java.util.List<ToValue>> function);
    method @kotlin.jvm.JvmSynthetic public <ToValue> androidx.paging.DataSource<Key,ToValue> mapByPage(kotlin.jvm.functions.Function1<? super java.util.List<? extends Value>,? extends java.util.List<? extends ToValue>> function);
    method @AnyThread public void removeInvalidatedCallback(androidx.paging.DataSource.InvalidatedCallback onInvalidatedCallback);
    property @WorkerThread public boolean isInvalid;
  }

  public abstract static class DataSource.Factory<Key, Value> {
    ctor public DataSource.Factory();
    method public final kotlin.jvm.functions.Function0<androidx.paging.PagingSource<Key,Value>> asPagingSourceFactory();
    method public final kotlin.jvm.functions.Function0<androidx.paging.PagingSource<Key,Value>> asPagingSourceFactory(optional kotlinx.coroutines.CoroutineDispatcher fetchDispatcher);
    method public abstract androidx.paging.DataSource<Key,Value> create();
    method public <ToValue> androidx.paging.DataSource.Factory<Key,ToValue> map(androidx.arch.core.util.Function<Value,ToValue> function);
    method @kotlin.jvm.JvmSynthetic public <ToValue> androidx.paging.DataSource.Factory<Key,ToValue> map(kotlin.jvm.functions.Function1<? super Value,? extends ToValue> function);
    method public <ToValue> androidx.paging.DataSource.Factory<Key,ToValue> mapByPage(androidx.arch.core.util.Function<java.util.List<Value>,java.util.List<ToValue>> function);
    method @kotlin.jvm.JvmSynthetic public <ToValue> androidx.paging.DataSource.Factory<Key,ToValue> mapByPage(kotlin.jvm.functions.Function1<? super java.util.List<? extends Value>,? extends java.util.List<? extends ToValue>> function);
  }

  public static fun interface DataSource.InvalidatedCallback {
    method @AnyThread public void onInvalidated();
  }

  @SuppressCompatibility @kotlin.RequiresOptIn @kotlin.annotation.Retention(kotlin.annotation.AnnotationRetention.BINARY) public @interface ExperimentalPagingApi {
  }

  public final class InvalidatingPagingSourceFactory<Key, Value> implements androidx.paging.PagingSourceFactory<Key,Value> {
    ctor public InvalidatingPagingSourceFactory(kotlin.jvm.functions.Function0<? extends androidx.paging.PagingSource<Key,Value>> pagingSourceFactory);
    method public void invalidate();
    method public androidx.paging.PagingSource<Key,Value> invoke();
  }

  @Deprecated public abstract class ItemKeyedDataSource<Key, Value> extends androidx.paging.DataSource<Key,Value> {
    ctor @Deprecated public ItemKeyedDataSource();
    method @Deprecated public abstract Key getKey(Value item);
    method @Deprecated public abstract void loadAfter(androidx.paging.ItemKeyedDataSource.LoadParams<Key> params, androidx.paging.ItemKeyedDataSource.LoadCallback<Value> callback);
    method @Deprecated public abstract void loadBefore(androidx.paging.ItemKeyedDataSource.LoadParams<Key> params, androidx.paging.ItemKeyedDataSource.LoadCallback<Value> callback);
    method @Deprecated public abstract void loadInitial(androidx.paging.ItemKeyedDataSource.LoadInitialParams<Key> params, androidx.paging.ItemKeyedDataSource.LoadInitialCallback<Value> callback);
    method @Deprecated public final <ToValue> androidx.paging.ItemKeyedDataSource<Key,ToValue> map(androidx.arch.core.util.Function<Value,ToValue> function);
    method @Deprecated public final <ToValue> androidx.paging.ItemKeyedDataSource<Key,ToValue> map(kotlin.jvm.functions.Function1<? super Value,? extends ToValue> function);
    method @Deprecated public final <ToValue> androidx.paging.ItemKeyedDataSource<Key,ToValue> mapByPage(androidx.arch.core.util.Function<java.util.List<Value>,java.util.List<ToValue>> function);
    method @Deprecated public final <ToValue> androidx.paging.ItemKeyedDataSource<Key,ToValue> mapByPage(kotlin.jvm.functions.Function1<? super java.util.List<? extends Value>,? extends java.util.List<? extends ToValue>> function);
  }

  @Deprecated public abstract static class ItemKeyedDataSource.LoadCallback<Value> {
    ctor @Deprecated public ItemKeyedDataSource.LoadCallback();
    method @Deprecated public abstract void onResult(java.util.List<? extends Value> data);
  }

  @Deprecated public abstract static class ItemKeyedDataSource.LoadInitialCallback<Value> extends androidx.paging.ItemKeyedDataSource.LoadCallback<Value> {
    ctor @Deprecated public ItemKeyedDataSource.LoadInitialCallback();
    method @Deprecated public abstract void onResult(java.util.List<? extends Value> data, int position, int totalCount);
  }

  @Deprecated public static class ItemKeyedDataSource.LoadInitialParams<Key> {
    ctor @Deprecated public ItemKeyedDataSource.LoadInitialParams(Key? requestedInitialKey, int requestedLoadSize, boolean placeholdersEnabled);
    field @Deprecated public final boolean placeholdersEnabled;
    field @Deprecated public final Key? requestedInitialKey;
    field @Deprecated public final int requestedLoadSize;
  }

  @Deprecated public static class ItemKeyedDataSource.LoadParams<Key> {
    ctor @Deprecated public ItemKeyedDataSource.LoadParams(Key key, int requestedLoadSize);
    field @Deprecated public final Key key;
    field @Deprecated public final int requestedLoadSize;
  }

  public final class ItemSnapshotList<T> extends kotlin.collections.AbstractList<T> {
    ctor public ItemSnapshotList(@IntRange(from=0L) int placeholdersBefore, @IntRange(from=0L) int placeholdersAfter, java.util.List<? extends T> items);
    method public T? get(int index);
    method public java.util.List<T> getItems();
    method public int getPlaceholdersAfter();
    method public int getPlaceholdersBefore();
    method public int getSize();
    property public final java.util.List<T> items;
    property public final int placeholdersAfter;
    property public final int placeholdersBefore;
    property public int size;
  }

  public abstract sealed class LoadState {
    method public final boolean getEndOfPaginationReached();
    property public final boolean endOfPaginationReached;
  }

  public static final class LoadState.Error extends androidx.paging.LoadState {
    ctor public LoadState.Error(Throwable error);
    method public Throwable getError();
    property public final Throwable error;
  }

  public static final class LoadState.Loading extends androidx.paging.LoadState {
    field public static final androidx.paging.LoadState.Loading INSTANCE;
  }

  public static final class LoadState.NotLoading extends androidx.paging.LoadState {
    ctor public LoadState.NotLoading(boolean endOfPaginationReached);
  }

  public final class LoadStates {
    ctor public LoadStates(androidx.paging.LoadState refresh, androidx.paging.LoadState prepend, androidx.paging.LoadState append);
    method public androidx.paging.LoadState component1();
    method public androidx.paging.LoadState component2();
    method public androidx.paging.LoadState component3();
    method public androidx.paging.LoadStates copy(androidx.paging.LoadState refresh, androidx.paging.LoadState prepend, androidx.paging.LoadState append);
    method public androidx.paging.LoadState getAppend();
    method public androidx.paging.LoadState getPrepend();
    method public androidx.paging.LoadState getRefresh();
    property public final androidx.paging.LoadState append;
    property public final androidx.paging.LoadState prepend;
    property public final androidx.paging.LoadState refresh;
  }

  public enum LoadType {
    method public static androidx.paging.LoadType valueOf(String value) throws java.lang.IllegalArgumentException, java.lang.NullPointerException;
    method public static androidx.paging.LoadType[] values();
    enum_constant public static final androidx.paging.LoadType APPEND;
    enum_constant public static final androidx.paging.LoadType PREPEND;
    enum_constant public static final androidx.paging.LoadType REFRESH;
  }

  @Deprecated public interface Logger {
    method @Deprecated public boolean isLoggable(int level);
    method @Deprecated public void log(int level, String message, optional Throwable? tr);
  }

  @Deprecated public abstract class PageKeyedDataSource<Key, Value> extends androidx.paging.DataSource<Key,Value> {
    ctor @Deprecated public PageKeyedDataSource();
    method @Deprecated public abstract void loadAfter(androidx.paging.PageKeyedDataSource.LoadParams<Key> params, androidx.paging.PageKeyedDataSource.LoadCallback<Key,Value> callback);
    method @Deprecated public abstract void loadBefore(androidx.paging.PageKeyedDataSource.LoadParams<Key> params, androidx.paging.PageKeyedDataSource.LoadCallback<Key,Value> callback);
    method @Deprecated public abstract void loadInitial(androidx.paging.PageKeyedDataSource.LoadInitialParams<Key> params, androidx.paging.PageKeyedDataSource.LoadInitialCallback<Key,Value> callback);
    method @Deprecated public final <ToValue> androidx.paging.PageKeyedDataSource<Key,ToValue> map(androidx.arch.core.util.Function<Value,ToValue> function);
    method @Deprecated public final <ToValue> androidx.paging.PageKeyedDataSource<Key,ToValue> map(kotlin.jvm.functions.Function1<? super Value,? extends ToValue> function);
    method @Deprecated public final <ToValue> androidx.paging.PageKeyedDataSource<Key,ToValue> mapByPage(androidx.arch.core.util.Function<java.util.List<Value>,java.util.List<ToValue>> function);
    method @Deprecated public final <ToValue> androidx.paging.PageKeyedDataSource<Key,ToValue> mapByPage(kotlin.jvm.functions.Function1<? super java.util.List<? extends Value>,? extends java.util.List<? extends ToValue>> function);
  }

  @Deprecated public abstract static class PageKeyedDataSource.LoadCallback<Key, Value> {
    ctor @Deprecated public PageKeyedDataSource.LoadCallback();
    method @Deprecated public abstract void onResult(java.util.List<? extends Value> data, Key? adjacentPageKey);
  }

  @Deprecated public abstract static class PageKeyedDataSource.LoadInitialCallback<Key, Value> {
    ctor @Deprecated public PageKeyedDataSource.LoadInitialCallback();
    method @Deprecated public abstract void onResult(java.util.List<? extends Value> data, int position, int totalCount, Key? previousPageKey, Key? nextPageKey);
    method @Deprecated public abstract void onResult(java.util.List<? extends Value> data, Key? previousPageKey, Key? nextPageKey);
  }

  @Deprecated public static class PageKeyedDataSource.LoadInitialParams<Key> {
    ctor @Deprecated public PageKeyedDataSource.LoadInitialParams(int requestedLoadSize, boolean placeholdersEnabled);
    field @Deprecated public final boolean placeholdersEnabled;
    field @Deprecated public final int requestedLoadSize;
  }

  @Deprecated public static class PageKeyedDataSource.LoadParams<Key> {
    ctor @Deprecated public PageKeyedDataSource.LoadParams(Key key, int requestedLoadSize);
    field @Deprecated public final Key key;
    field @Deprecated public final int requestedLoadSize;
  }

  @Deprecated public abstract class PagedList<T> extends java.util.AbstractList<T> {
    method @Deprecated public final void addWeakCallback(androidx.paging.PagedList.Callback callback);
    method @Deprecated public final void addWeakCallback(java.util.List<? extends T>? previousSnapshot, androidx.paging.PagedList.Callback callback);
    method @Deprecated public final void addWeakLoadStateListener(kotlin.jvm.functions.Function2<? super androidx.paging.LoadType,? super androidx.paging.LoadState,kotlin.Unit> listener);
    method @Deprecated public abstract void detach();
    method @Deprecated public T? get(int index);
    method @Deprecated public final androidx.paging.PagedList.Config getConfig();
<<<<<<< HEAD
    method @Deprecated public final androidx.paging.DataSource<? extends java.lang.Object?,T> getDataSource();
=======
    method @Deprecated public final androidx.paging.DataSource<?,T> getDataSource();
>>>>>>> 3065673e
    method @Deprecated public abstract Object? getLastKey();
    method @Deprecated public final int getLoadedCount();
    method @Deprecated public final int getPositionOffset();
    method @Deprecated public int getSize();
    method @Deprecated public abstract boolean isDetached();
    method @Deprecated public boolean isImmutable();
    method @Deprecated public final void loadAround(int index);
    method @Deprecated public final void removeWeakCallback(androidx.paging.PagedList.Callback callback);
    method @Deprecated public final void removeWeakLoadStateListener(kotlin.jvm.functions.Function2<? super androidx.paging.LoadType,? super androidx.paging.LoadState,kotlin.Unit> listener);
    method @Deprecated public void retry();
    method @Deprecated public final java.util.List<T> snapshot();
    property @Deprecated public final androidx.paging.PagedList.Config config;
<<<<<<< HEAD
    property @Deprecated public final androidx.paging.DataSource<? extends java.lang.Object?,T> dataSource;
=======
    property @Deprecated public final androidx.paging.DataSource<?,T> dataSource;
>>>>>>> 3065673e
    property @Deprecated public abstract boolean isDetached;
    property @Deprecated public boolean isImmutable;
    property @Deprecated public abstract Object? lastKey;
    property @Deprecated public final int loadedCount;
    property @Deprecated public final int positionOffset;
    property @Deprecated public int size;
    field @Deprecated public static final androidx.paging.PagedList.Companion Companion;
  }

  @Deprecated @MainThread public abstract static class PagedList.BoundaryCallback<T> {
    ctor @Deprecated public PagedList.BoundaryCallback();
    method @Deprecated public void onItemAtEndLoaded(T itemAtEnd);
    method @Deprecated public void onItemAtFrontLoaded(T itemAtFront);
    method @Deprecated public void onZeroItemsLoaded();
  }

  @Deprecated public static final class PagedList.Builder<Key, Value> {
    ctor @Deprecated public PagedList.Builder(androidx.paging.DataSource<Key,Value> dataSource, androidx.paging.PagedList.Config config);
    ctor @Deprecated public PagedList.Builder(androidx.paging.DataSource<Key,Value> dataSource, int pageSize);
    ctor @Deprecated public PagedList.Builder(androidx.paging.PagingSource<Key,Value> pagingSource, androidx.paging.PagingSource.LoadResult.Page<Key,Value> initialPage, androidx.paging.PagedList.Config config);
    ctor @Deprecated public PagedList.Builder(androidx.paging.PagingSource<Key,Value> pagingSource, androidx.paging.PagingSource.LoadResult.Page<Key,Value> initialPage, int pageSize);
    method @Deprecated public androidx.paging.PagedList<Value> build();
    method @Deprecated public androidx.paging.PagedList.Builder<Key,Value> setBoundaryCallback(androidx.paging.PagedList.BoundaryCallback<Value>? boundaryCallback);
    method @Deprecated public androidx.paging.PagedList.Builder<Key,Value> setCoroutineScope(kotlinx.coroutines.CoroutineScope coroutineScope);
    method @Deprecated public androidx.paging.PagedList.Builder<Key,Value> setFetchDispatcher(kotlinx.coroutines.CoroutineDispatcher fetchDispatcher);
    method @Deprecated public androidx.paging.PagedList.Builder<Key,Value> setFetchExecutor(java.util.concurrent.Executor fetchExecutor);
    method @Deprecated public androidx.paging.PagedList.Builder<Key,Value> setInitialKey(Key? initialKey);
    method @Deprecated public androidx.paging.PagedList.Builder<Key,Value> setNotifyDispatcher(kotlinx.coroutines.CoroutineDispatcher notifyDispatcher);
    method @Deprecated public androidx.paging.PagedList.Builder<Key,Value> setNotifyExecutor(java.util.concurrent.Executor notifyExecutor);
  }

  @Deprecated public abstract static class PagedList.Callback {
    ctor @Deprecated public PagedList.Callback();
    method @Deprecated public abstract void onChanged(int position, int count);
    method @Deprecated public abstract void onInserted(int position, int count);
    method @Deprecated public abstract void onRemoved(int position, int count);
  }

  @Deprecated public static final class PagedList.Companion {
  }

  @Deprecated public static final class PagedList.Config {
    field @Deprecated public static final int MAX_SIZE_UNBOUNDED = 2147483647; // 0x7fffffff
    field @Deprecated public final boolean enablePlaceholders;
    field @Deprecated public final int initialLoadSizeHint;
    field @Deprecated public final int maxSize;
    field @Deprecated public final int pageSize;
    field @Deprecated public final int prefetchDistance;
  }

  @Deprecated public static final class PagedList.Config.Builder {
    ctor @Deprecated public PagedList.Config.Builder();
    method @Deprecated public androidx.paging.PagedList.Config build();
    method @Deprecated public androidx.paging.PagedList.Config.Builder setEnablePlaceholders(boolean enablePlaceholders);
    method @Deprecated public androidx.paging.PagedList.Config.Builder setInitialLoadSizeHint(@IntRange(from=1L) int initialLoadSizeHint);
    method @Deprecated public androidx.paging.PagedList.Config.Builder setMaxSize(@IntRange(from=2L) int maxSize);
    method @Deprecated public androidx.paging.PagedList.Config.Builder setPageSize(@IntRange(from=1L) int pageSize);
    method @Deprecated public androidx.paging.PagedList.Config.Builder setPrefetchDistance(@IntRange(from=0L) int prefetchDistance);
  }

  public final class PagedListConfigKt {
    method @kotlin.jvm.JvmSynthetic public static androidx.paging.PagedList.Config Config(int pageSize, optional int prefetchDistance, optional boolean enablePlaceholders, optional int initialLoadSizeHint, optional int maxSize);
  }

  public final class PagedListKt {
    method @Deprecated @kotlin.jvm.JvmSynthetic public static <Key extends java.lang.Object, Value> androidx.paging.PagedList<Value> PagedList(androidx.paging.DataSource<Key,Value> dataSource, androidx.paging.PagedList.Config config, java.util.concurrent.Executor notifyExecutor, java.util.concurrent.Executor fetchExecutor, optional androidx.paging.PagedList.BoundaryCallback<Value>? boundaryCallback, optional Key? initialKey);
  }

  public final class Pager<Key, Value> {
    ctor @SuppressCompatibility @androidx.paging.ExperimentalPagingApi public Pager(androidx.paging.PagingConfig config, optional Key? initialKey, androidx.paging.RemoteMediator<Key,Value>? remoteMediator, kotlin.jvm.functions.Function0<? extends androidx.paging.PagingSource<Key,Value>> pagingSourceFactory);
    ctor public Pager(androidx.paging.PagingConfig config, optional Key? initialKey, kotlin.jvm.functions.Function0<? extends androidx.paging.PagingSource<Key,Value>> pagingSourceFactory);
    ctor public Pager(androidx.paging.PagingConfig config, kotlin.jvm.functions.Function0<? extends androidx.paging.PagingSource<Key,Value>> pagingSourceFactory);
    method public kotlinx.coroutines.flow.Flow<androidx.paging.PagingData<Value>> getFlow();
    property public final kotlinx.coroutines.flow.Flow<androidx.paging.PagingData<Value>> flow;
  }

  public final class PagingConfig {
    ctor public PagingConfig(int pageSize);
    ctor public PagingConfig(int pageSize, optional @IntRange(from=0L) int prefetchDistance);
    ctor public PagingConfig(int pageSize, optional @IntRange(from=0L) int prefetchDistance, optional boolean enablePlaceholders);
    ctor public PagingConfig(int pageSize, optional @IntRange(from=0L) int prefetchDistance, optional boolean enablePlaceholders, optional @IntRange(from=1L) int initialLoadSize);
    ctor public PagingConfig(int pageSize, optional @IntRange(from=0L) int prefetchDistance, optional boolean enablePlaceholders, optional @IntRange(from=1L) int initialLoadSize, optional @IntRange(from=2L) int maxSize);
    ctor public PagingConfig(int pageSize, optional @IntRange(from=0L) int prefetchDistance, optional boolean enablePlaceholders, optional @IntRange(from=1L) int initialLoadSize, optional @IntRange(from=2L) int maxSize, optional int jumpThreshold);
    field public static final androidx.paging.PagingConfig.Companion Companion;
    field public static final int MAX_SIZE_UNBOUNDED = 2147483647; // 0x7fffffff
    field public final boolean enablePlaceholders;
    field public final int initialLoadSize;
    field public final int jumpThreshold;
    field public final int maxSize;
    field public final int pageSize;
    field public final int prefetchDistance;
  }

  public static final class PagingConfig.Companion {
  }

  public final class PagingData<T> {
    method public static <T> androidx.paging.PagingData<T> empty();
    method public static <T> androidx.paging.PagingData<T> empty(androidx.paging.LoadStates sourceLoadStates);
    method public static <T> androidx.paging.PagingData<T> empty(androidx.paging.LoadStates sourceLoadStates, optional androidx.paging.LoadStates? mediatorLoadStates);
    method public static <T> androidx.paging.PagingData<T> from(java.util.List<? extends T> data);
    method public static <T> androidx.paging.PagingData<T> from(java.util.List<? extends T> data, androidx.paging.LoadStates sourceLoadStates);
    method public static <T> androidx.paging.PagingData<T> from(java.util.List<? extends T> data, androidx.paging.LoadStates sourceLoadStates, optional androidx.paging.LoadStates? mediatorLoadStates);
    field public static final androidx.paging.PagingData.Companion Companion;
  }

  public static final class PagingData.Companion {
    method public <T> androidx.paging.PagingData<T> empty();
    method public <T> androidx.paging.PagingData<T> empty(androidx.paging.LoadStates sourceLoadStates);
    method public <T> androidx.paging.PagingData<T> empty(androidx.paging.LoadStates sourceLoadStates, optional androidx.paging.LoadStates? mediatorLoadStates);
    method public <T> androidx.paging.PagingData<T> from(java.util.List<? extends T> data);
    method public <T> androidx.paging.PagingData<T> from(java.util.List<? extends T> data, androidx.paging.LoadStates sourceLoadStates);
    method public <T> androidx.paging.PagingData<T> from(java.util.List<? extends T> data, androidx.paging.LoadStates sourceLoadStates, optional androidx.paging.LoadStates? mediatorLoadStates);
  }

  public final class PagingDataTransforms {
    method @CheckResult public static <T> androidx.paging.PagingData<T> filter(androidx.paging.PagingData<T>, java.util.concurrent.Executor executor, kotlin.jvm.functions.Function1<? super T,java.lang.Boolean> predicate);
    method @CheckResult @kotlin.jvm.JvmSynthetic public static <T> androidx.paging.PagingData<T> filter(androidx.paging.PagingData<T>, kotlin.jvm.functions.Function2<? super T,? super kotlin.coroutines.Continuation<? super java.lang.Boolean>,?> predicate);
    method @CheckResult public static <T, R> androidx.paging.PagingData<R> flatMap(androidx.paging.PagingData<T>, java.util.concurrent.Executor executor, kotlin.jvm.functions.Function1<? super T,? extends java.lang.Iterable<? extends R>> transform);
    method @CheckResult @kotlin.jvm.JvmSynthetic public static <T extends java.lang.Object, R> androidx.paging.PagingData<R> flatMap(androidx.paging.PagingData<T>, kotlin.jvm.functions.Function2<? super T,? super kotlin.coroutines.Continuation<? super java.lang.Iterable<? extends R>>,?> transform);
    method @CheckResult public static <T> androidx.paging.PagingData<T> insertFooterItem(androidx.paging.PagingData<T>, optional androidx.paging.TerminalSeparatorType terminalSeparatorType, T item);
    method @CheckResult public static <T> androidx.paging.PagingData<T> insertFooterItem(androidx.paging.PagingData<T>, T item);
    method @CheckResult public static <T> androidx.paging.PagingData<T> insertHeaderItem(androidx.paging.PagingData<T>, optional androidx.paging.TerminalSeparatorType terminalSeparatorType, T item);
    method @CheckResult public static <T> androidx.paging.PagingData<T> insertHeaderItem(androidx.paging.PagingData<T>, T item);
    method @CheckResult public static <R, T extends R> androidx.paging.PagingData<R> insertSeparators(androidx.paging.PagingData<T>, optional androidx.paging.TerminalSeparatorType terminalSeparatorType, java.util.concurrent.Executor executor, kotlin.jvm.functions.Function2<? super T,? super T,? extends R> generator);
    method @CheckResult @kotlin.jvm.JvmSynthetic public static <T extends R, R> androidx.paging.PagingData<R> insertSeparators(androidx.paging.PagingData<T>, optional androidx.paging.TerminalSeparatorType terminalSeparatorType, kotlin.jvm.functions.Function3<? super T,? super T,? super kotlin.coroutines.Continuation<? super R>,?> generator);
    method @CheckResult public static <R, T extends R> androidx.paging.PagingData<R> insertSeparators(androidx.paging.PagingData<T>, java.util.concurrent.Executor executor, kotlin.jvm.functions.Function2<? super T,? super T,? extends R> generator);
    method @CheckResult public static <T, R> androidx.paging.PagingData<R> map(androidx.paging.PagingData<T>, java.util.concurrent.Executor executor, kotlin.jvm.functions.Function1<? super T,? extends R> transform);
    method @CheckResult @kotlin.jvm.JvmSynthetic public static <T extends java.lang.Object, R> androidx.paging.PagingData<R> map(androidx.paging.PagingData<T>, kotlin.jvm.functions.Function2<? super T,? super kotlin.coroutines.Continuation<? super R>,?> transform);
  }

  public abstract class PagingSource<Key, Value> {
    ctor public PagingSource();
    method public final boolean getInvalid();
    method public boolean getJumpingSupported();
    method public boolean getKeyReuseSupported();
    method public abstract Key? getRefreshKey(androidx.paging.PagingState<Key,Value> state);
    method public final void invalidate();
    method public abstract suspend Object? load(androidx.paging.PagingSource.LoadParams<Key> params, kotlin.coroutines.Continuation<? super androidx.paging.PagingSource.LoadResult<Key,Value>>);
    method public final void registerInvalidatedCallback(kotlin.jvm.functions.Function0<kotlin.Unit> onInvalidatedCallback);
    method public final void unregisterInvalidatedCallback(kotlin.jvm.functions.Function0<kotlin.Unit> onInvalidatedCallback);
    property public final boolean invalid;
    property public boolean jumpingSupported;
    property public boolean keyReuseSupported;
  }

  public abstract static sealed class PagingSource.LoadParams<Key> {
    method public abstract Key? getKey();
    method public final int getLoadSize();
    method public final boolean getPlaceholdersEnabled();
    property public abstract Key? key;
    property public final int loadSize;
    property public final boolean placeholdersEnabled;
  }

  public static final class PagingSource.LoadParams.Append<Key> extends androidx.paging.PagingSource.LoadParams<Key> {
    ctor public PagingSource.LoadParams.Append(Key key, int loadSize, boolean placeholdersEnabled);
    method public Key getKey();
    property public Key key;
  }

  public static final class PagingSource.LoadParams.Prepend<Key> extends androidx.paging.PagingSource.LoadParams<Key> {
    ctor public PagingSource.LoadParams.Prepend(Key key, int loadSize, boolean placeholdersEnabled);
    method public Key getKey();
    property public Key key;
  }

  public static final class PagingSource.LoadParams.Refresh<Key> extends androidx.paging.PagingSource.LoadParams<Key> {
    ctor public PagingSource.LoadParams.Refresh(Key? key, int loadSize, boolean placeholdersEnabled);
    method public Key? getKey();
    property public Key? key;
  }

  public abstract static sealed class PagingSource.LoadResult<Key, Value> {
  }

  public static final class PagingSource.LoadResult.Error<Key, Value> extends androidx.paging.PagingSource.LoadResult<Key,Value> {
    ctor public PagingSource.LoadResult.Error(Throwable throwable);
    method public Throwable component1();
    method public androidx.paging.PagingSource.LoadResult.Error<Key,Value> copy(Throwable throwable);
    method public Throwable getThrowable();
    property public final Throwable throwable;
  }

  public static final class PagingSource.LoadResult.Invalid<Key, Value> extends androidx.paging.PagingSource.LoadResult<Key,Value> {
    ctor public PagingSource.LoadResult.Invalid();
  }

  public static final class PagingSource.LoadResult.Page<Key, Value> extends androidx.paging.PagingSource.LoadResult<Key,Value> implements java.lang.Iterable<Value> kotlin.jvm.internal.markers.KMappedMarker {
    ctor public PagingSource.LoadResult.Page(java.util.List<? extends Value> data, Key? prevKey, Key? nextKey);
    ctor public PagingSource.LoadResult.Page(java.util.List<? extends Value> data, Key? prevKey, Key? nextKey, optional @IntRange(from=androidx.paging.PagingSource.LoadResult.Page.COUNT_UNDEFINED.toLong()) int itemsBefore, optional @IntRange(from=androidx.paging.PagingSource.LoadResult.Page.COUNT_UNDEFINED.toLong()) int itemsAfter);
    method public java.util.List<Value> component1();
    method public Key? component2();
    method public Key? component3();
    method public int component4();
    method public int component5();
    method public androidx.paging.PagingSource.LoadResult.Page<Key,Value> copy(java.util.List<? extends Value> data, Key? prevKey, Key? nextKey, @IntRange(from=-2147483648L) int itemsBefore, @IntRange(from=-2147483648L) int itemsAfter);
    method public java.util.List<Value> getData();
    method public int getItemsAfter();
    method public int getItemsBefore();
    method public Key? getNextKey();
    method public Key? getPrevKey();
    method public java.util.Iterator<Value> iterator();
    property public final java.util.List<Value> data;
    property public final int itemsAfter;
    property public final int itemsBefore;
    property public final Key? nextKey;
    property public final Key? prevKey;
    field public static final int COUNT_UNDEFINED = -2147483648; // 0x80000000
    field public static final androidx.paging.PagingSource.LoadResult.Page.Companion Companion;
  }

  public static final class PagingSource.LoadResult.Page.Companion {
  }

  public fun interface PagingSourceFactory<Key, Value> extends kotlin.jvm.functions.Function0<androidx.paging.PagingSource<Key,Value>> {
    method public operator androidx.paging.PagingSource<Key,Value> invoke();
  }

  public final class PagingState<Key, Value> {
    ctor public PagingState(java.util.List<androidx.paging.PagingSource.LoadResult.Page<Key,Value>> pages, Integer? anchorPosition, androidx.paging.PagingConfig config, @IntRange(from=0L) int leadingPlaceholderCount);
    method public Value? closestItemToPosition(int anchorPosition);
    method public androidx.paging.PagingSource.LoadResult.Page<Key,Value>? closestPageToPosition(int anchorPosition);
    method public Value? firstItemOrNull();
    method public Integer? getAnchorPosition();
    method public androidx.paging.PagingConfig getConfig();
    method public java.util.List<androidx.paging.PagingSource.LoadResult.Page<Key,Value>> getPages();
    method public boolean isEmpty();
    method public Value? lastItemOrNull();
    property public final Integer? anchorPosition;
    property public final androidx.paging.PagingConfig config;
    property public final java.util.List<androidx.paging.PagingSource.LoadResult.Page<Key,Value>> pages;
  }

  @Deprecated public abstract class PositionalDataSource<T> extends androidx.paging.DataSource<java.lang.Integer,T> {
    ctor @Deprecated public PositionalDataSource();
    method @Deprecated public static final int computeInitialLoadPosition(androidx.paging.PositionalDataSource.LoadInitialParams params, int totalCount);
    method @Deprecated public static final int computeInitialLoadSize(androidx.paging.PositionalDataSource.LoadInitialParams params, int initialLoadPosition, int totalCount);
    method @Deprecated @WorkerThread public abstract void loadInitial(androidx.paging.PositionalDataSource.LoadInitialParams params, androidx.paging.PositionalDataSource.LoadInitialCallback<T> callback);
    method @Deprecated @WorkerThread public abstract void loadRange(androidx.paging.PositionalDataSource.LoadRangeParams params, androidx.paging.PositionalDataSource.LoadRangeCallback<T> callback);
    method @Deprecated public final <V> androidx.paging.PositionalDataSource<V> map(androidx.arch.core.util.Function<T,V> function);
    method @Deprecated public final <V> androidx.paging.PositionalDataSource<V> map(kotlin.jvm.functions.Function1<? super T,? extends V> function);
    method @Deprecated public final <V> androidx.paging.PositionalDataSource<V> mapByPage(androidx.arch.core.util.Function<java.util.List<T>,java.util.List<V>> function);
    method @Deprecated public final <V> androidx.paging.PositionalDataSource<V> mapByPage(kotlin.jvm.functions.Function1<? super java.util.List<? extends T>,? extends java.util.List<? extends V>> function);
    field @Deprecated public static final androidx.paging.PositionalDataSource.Companion Companion;
  }

  @Deprecated public static final class PositionalDataSource.Companion {
    method @Deprecated public int computeInitialLoadPosition(androidx.paging.PositionalDataSource.LoadInitialParams params, int totalCount);
    method @Deprecated public int computeInitialLoadSize(androidx.paging.PositionalDataSource.LoadInitialParams params, int initialLoadPosition, int totalCount);
  }

  @Deprecated public abstract static class PositionalDataSource.LoadInitialCallback<T> {
    ctor @Deprecated public PositionalDataSource.LoadInitialCallback();
    method @Deprecated public abstract void onResult(java.util.List<? extends T> data, int position);
    method @Deprecated public abstract void onResult(java.util.List<? extends T> data, int position, int totalCount);
  }

  @Deprecated public static class PositionalDataSource.LoadInitialParams {
    ctor @Deprecated public PositionalDataSource.LoadInitialParams(int requestedStartPosition, int requestedLoadSize, int pageSize, boolean placeholdersEnabled);
    field @Deprecated public final int pageSize;
    field @Deprecated public final boolean placeholdersEnabled;
    field @Deprecated public final int requestedLoadSize;
    field @Deprecated public final int requestedStartPosition;
  }

  @Deprecated public abstract static class PositionalDataSource.LoadRangeCallback<T> {
    ctor @Deprecated public PositionalDataSource.LoadRangeCallback();
    method @Deprecated public abstract void onResult(java.util.List<? extends T> data);
  }

  @Deprecated public static class PositionalDataSource.LoadRangeParams {
    ctor @Deprecated public PositionalDataSource.LoadRangeParams(int startPosition, int loadSize);
    field @Deprecated public final int loadSize;
    field @Deprecated public final int startPosition;
  }

  @SuppressCompatibility @androidx.paging.ExperimentalPagingApi public abstract class RemoteMediator<Key, Value> {
    ctor public RemoteMediator();
    method public suspend Object? initialize(kotlin.coroutines.Continuation<? super androidx.paging.RemoteMediator.InitializeAction>);
    method public abstract suspend Object? load(androidx.paging.LoadType loadType, androidx.paging.PagingState<Key,Value> state, kotlin.coroutines.Continuation<? super androidx.paging.RemoteMediator.MediatorResult>);
  }

  public enum RemoteMediator.InitializeAction {
    method public static androidx.paging.RemoteMediator.InitializeAction valueOf(String value) throws java.lang.IllegalArgumentException, java.lang.NullPointerException;
    method public static androidx.paging.RemoteMediator.InitializeAction[] values();
    enum_constant public static final androidx.paging.RemoteMediator.InitializeAction LAUNCH_INITIAL_REFRESH;
    enum_constant public static final androidx.paging.RemoteMediator.InitializeAction SKIP_INITIAL_REFRESH;
  }

  public abstract static sealed class RemoteMediator.MediatorResult {
  }

  public static final class RemoteMediator.MediatorResult.Error extends androidx.paging.RemoteMediator.MediatorResult {
    ctor public RemoteMediator.MediatorResult.Error(Throwable throwable);
    method public Throwable getThrowable();
    property public final Throwable throwable;
  }

  public static final class RemoteMediator.MediatorResult.Success extends androidx.paging.RemoteMediator.MediatorResult {
    ctor public RemoteMediator.MediatorResult.Success(boolean endOfPaginationReached);
    method public boolean getEndOfPaginationReached();
    property public final boolean endOfPaginationReached;
  }

  public enum TerminalSeparatorType {
    method public static androidx.paging.TerminalSeparatorType valueOf(String value) throws java.lang.IllegalArgumentException, java.lang.NullPointerException;
    method public static androidx.paging.TerminalSeparatorType[] values();
    enum_constant public static final androidx.paging.TerminalSeparatorType FULLY_COMPLETE;
    enum_constant public static final androidx.paging.TerminalSeparatorType SOURCE_COMPLETE;
  }

}
<|MERGE_RESOLUTION|>--- conflicted
+++ resolved
@@ -190,11 +190,7 @@
     method @Deprecated public abstract void detach();
     method @Deprecated public T? get(int index);
     method @Deprecated public final androidx.paging.PagedList.Config getConfig();
-<<<<<<< HEAD
-    method @Deprecated public final androidx.paging.DataSource<? extends java.lang.Object?,T> getDataSource();
-=======
     method @Deprecated public final androidx.paging.DataSource<?,T> getDataSource();
->>>>>>> 3065673e
     method @Deprecated public abstract Object? getLastKey();
     method @Deprecated public final int getLoadedCount();
     method @Deprecated public final int getPositionOffset();
@@ -207,11 +203,7 @@
     method @Deprecated public void retry();
     method @Deprecated public final java.util.List<T> snapshot();
     property @Deprecated public final androidx.paging.PagedList.Config config;
-<<<<<<< HEAD
-    property @Deprecated public final androidx.paging.DataSource<? extends java.lang.Object?,T> dataSource;
-=======
     property @Deprecated public final androidx.paging.DataSource<?,T> dataSource;
->>>>>>> 3065673e
     property @Deprecated public abstract boolean isDetached;
     property @Deprecated public boolean isImmutable;
     property @Deprecated public abstract Object? lastKey;
