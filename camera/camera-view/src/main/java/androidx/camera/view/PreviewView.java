/*
 * Copyright 2019 The Android Open Source Project
 *
 * Licensed under the Apache License, Version 2.0 (the "License");
 * you may not use this file except in compliance with the License.
 * You may obtain a copy of the License at
 *
 *      http://www.apache.org/licenses/LICENSE-2.0
 *
 * Unless required by applicable law or agreed to in writing, software
 * distributed under the License is distributed on an "AS IS" BASIS,
 * WITHOUT WARRANTIES OR CONDITIONS OF ANY KIND, either express or implied.
 * See the License for the specific language governing permissions and
 * limitations under the License.
 */

package androidx.camera.view;

import static androidx.camera.core.impl.ImageOutputConfig.ROTATION_NOT_SPECIFIED;
import static androidx.camera.core.impl.utils.Threads.checkMainThread;
import static androidx.camera.core.impl.utils.TransformUtils.getNormalizedToBuffer;
import static androidx.core.content.ContextCompat.getMainExecutor;

import android.annotation.SuppressLint;
import android.app.Activity;
import android.content.Context;
import android.content.res.TypedArray;
import android.graphics.Bitmap;
import android.graphics.Canvas;
import android.graphics.Matrix;
import android.graphics.Rect;
import android.hardware.camera2.CameraCharacteristics;
import android.hardware.display.DisplayManager;
import android.os.Build;
import android.os.Handler;
import android.os.Looper;
import android.util.AttributeSet;
import android.util.Rational;
import android.util.Size;
import android.view.Display;
import android.view.MotionEvent;
import android.view.ScaleGestureDetector;
import android.view.Surface;
import android.view.SurfaceView;
import android.view.TextureView;
import android.view.View;
import android.view.ViewConfiguration;
import android.view.Window;
import android.widget.FrameLayout;
import android.widget.LinearLayout;

import androidx.annotation.AnyThread;
import androidx.annotation.ColorInt;
import androidx.annotation.ColorRes;
import androidx.annotation.MainThread;
import androidx.annotation.NonNull;
import androidx.annotation.Nullable;
import androidx.annotation.OptIn;
import androidx.annotation.RequiresApi;
import androidx.annotation.RestrictTo;
import androidx.annotation.UiThread;
import androidx.annotation.VisibleForTesting;
import androidx.camera.core.CameraControl;
import androidx.camera.core.CameraInfo;
import androidx.camera.core.CameraSelector;
import androidx.camera.core.FocusMeteringAction;
import androidx.camera.core.ImageAnalysis;
import androidx.camera.core.ImageCapture;
import androidx.camera.core.ImageCapture.ScreenFlashUiControl;
import androidx.camera.core.Logger;
import androidx.camera.core.MeteringPoint;
import androidx.camera.core.MeteringPointFactory;
import androidx.camera.core.Preview;
import androidx.camera.core.SurfaceRequest;
import androidx.camera.core.UseCase;
import androidx.camera.core.UseCaseGroup;
import androidx.camera.core.ViewPort;
import androidx.camera.core.impl.CameraInfoInternal;
import androidx.camera.core.impl.CameraInternal;
import androidx.camera.core.impl.ImageOutputConfig;
import androidx.camera.core.impl.utils.Threads;
import androidx.camera.view.internal.ScreenFlashUiInfo;
import androidx.camera.view.internal.compat.quirk.DeviceQuirks;
import androidx.camera.view.internal.compat.quirk.SurfaceViewNotCroppedByParentQuirk;
import androidx.camera.view.internal.compat.quirk.SurfaceViewStretchedQuirk;
import androidx.camera.view.transform.CoordinateTransform;
import androidx.camera.view.transform.OutputTransform;
import androidx.core.content.ContextCompat;
import androidx.core.view.ViewCompat;
import androidx.fragment.app.Fragment;
import androidx.lifecycle.LiveData;
import androidx.lifecycle.MutableLiveData;

import java.util.concurrent.Executor;
import java.util.concurrent.atomic.AtomicReference;

/**
 * Custom View that displays the camera feed for CameraX's {@link Preview} use case.
 *
 * <p> This class manages the preview {@link Surface}'s lifecycle. It internally uses either a
 * {@link TextureView} or {@link SurfaceView} to display the camera feed, and applies required
 * transformations on them to correctly display the preview, this involves correcting their
 * aspect ratio, scale and rotation.
 *
 * <p> If {@link PreviewView} uses a {@link SurfaceView} to display the preview
 * stream, be careful when overlapping a {@link View} that's initially not visible (either
 * {@link View#INVISIBLE} or {@link View#GONE}) on top of it. When the {@link SurfaceView} is
 * attached to the display window, it calls
 * {@link android.view.ViewParent#requestTransparentRegion(View)} which requests a computation of
 * the transparent regions on the display. At this point, the {@link View} isn't visible, causing
 * the overlapped region between the {@link SurfaceView} and the {@link View} to be
 * considered transparent. Later if the {@link View} becomes {@linkplain View#VISIBLE visible}, it
 * will not be displayed on top of {@link SurfaceView}. A way around this is to call
 * {@link android.view.ViewParent#requestTransparentRegion(View)} right after making the
 * {@link View} visible, or initially hiding the {@link View} by setting its
 * {@linkplain View#setAlpha(float) opacity} to 0, then setting it to 1.0F to show it.
 *
 * <p> There are some limitations of transition animations to {@link SurfaceView} and
 * {@link TextureView}, which applies to {@link PreviewView} as well.
 *
 * @see <a href="https://developer.android.com/training/transitions#Limitations">Limitations</a>
 */
@RequiresApi(21) // TODO(b/200306659): Remove and replace with annotation on package-info.java
public final class PreviewView extends FrameLayout {

    private static final String TAG = "PreviewView";

    @ColorRes
    static final int DEFAULT_BACKGROUND_COLOR = android.R.color.black;
    private static final ImplementationMode DEFAULT_IMPL_MODE = ImplementationMode.PERFORMANCE;

    // Synthetic access
    @SuppressWarnings("WeakerAccess")
    @NonNull
    ImplementationMode mImplementationMode = DEFAULT_IMPL_MODE;

    @VisibleForTesting
    @Nullable
    PreviewViewImplementation mImplementation;

    @NonNull
    final ScreenFlashView mScreenFlashView;

    @NonNull
    final PreviewTransformation mPreviewTransform = new PreviewTransformation();
    boolean mUseDisplayRotation = true;

    // Synthetic access
    @SuppressWarnings("WeakerAccess")
    @NonNull
    final MutableLiveData<StreamState> mPreviewStreamStateLiveData =
            new MutableLiveData<>(StreamState.IDLE);

    // Synthetic access
    @SuppressWarnings("WeakerAccess")
    @Nullable
    final AtomicReference<PreviewStreamStateObserver> mActiveStreamStateObserver =
            new AtomicReference<>();
    // Synthetic access
    @SuppressWarnings("WeakerAccess")
    CameraController mCameraController;

    // Synthetic access
    @SuppressWarnings("WeakerAccess")
    @Nullable
    OnFrameUpdateListener mOnFrameUpdateListener;
    // Synthetic access
    @SuppressWarnings("WeakerAccess")
    @Nullable
    Executor mOnFrameUpdateListenerExecutor;

    @NonNull
    PreviewViewMeteringPointFactory mPreviewViewMeteringPointFactory =
            new PreviewViewMeteringPointFactory(mPreviewTransform);

    // Detector for zoom-to-scale.
    @NonNull
    private final ScaleGestureDetector mScaleGestureDetector;

    // Synthetic access
    @SuppressWarnings("WeakerAccess")
    @Nullable
    CameraInfoInternal mCameraInfoInternal;

    @Nullable
    private MotionEvent mTouchUpEvent;

    @NonNull
    private final DisplayRotationListener mDisplayRotationListener = new DisplayRotationListener();

    private final OnLayoutChangeListener mOnLayoutChangeListener =
            (v, left, top, right, bottom, oldLeft, oldTop, oldRight, oldBottom) -> {
                boolean isSizeChanged =
                        right - left != oldRight - oldLeft || bottom - top != oldBottom - oldTop;
                if (isSizeChanged) {
                    redrawPreview();
                    attachToControllerIfReady(true);
                }
            };

    // Synthetic access
    @SuppressWarnings("WeakerAccess")
    final Preview.SurfaceProvider mSurfaceProvider = new Preview.SurfaceProvider() {

        @Override
        @AnyThread
        public void onSurfaceRequested(@NonNull SurfaceRequest surfaceRequest) {
            if (!Threads.isMainThread()) {
                // Post on main thread to ensure thread safety.
                getMainExecutor(getContext()).execute(
                        () -> mSurfaceProvider.onSurfaceRequested(surfaceRequest));
                return;
            }
            Logger.d(TAG, "Surface requested by Preview.");
            CameraInternal camera = surfaceRequest.getCamera();
            mCameraInfoInternal = camera.getCameraInfoInternal();
            surfaceRequest.setTransformationInfoListener(
                    getMainExecutor(getContext()),
                    transformationInfo -> {
                        Logger.d(TAG,
                                "Preview transformation info updated. " + transformationInfo);
                        // TODO(b/159127402): maybe switch to COMPATIBLE mode if target
                        //  rotation is not display rotation.
                        Integer lensFacing = camera.getCameraInfoInternal().getLensFacing();
                        boolean isFrontCamera;
                        if (lensFacing == null) {
                            // TODO(b/122975195): If the lens facing is null, it's probably an
                            //  external camera. We treat it as like a front camera with
                            //  unverified behaviors. Will have to define this later.
                            Logger.w(TAG, "The lens facing is null, probably an external.");
                            isFrontCamera = true;
                        } else {
                            isFrontCamera = lensFacing == CameraSelector.LENS_FACING_FRONT;
                        }
                        mPreviewTransform.setTransformationInfo(transformationInfo,
                                surfaceRequest.getResolution(), isFrontCamera);

                        // If targetRotation not specified or it's using SurfaceView, use current
                        // display rotation.
                        if (transformationInfo.getTargetRotation() == ROTATION_NOT_SPECIFIED
                                || (mImplementation != null
                                && mImplementation instanceof SurfaceViewImplementation)) {
                            mUseDisplayRotation = true;
                        } else {
                            mUseDisplayRotation = false;
                        }
                        updateDisplayRotationIfNeeded();
                        redrawPreview();
                    });

            if (!shouldReuseImplementation(mImplementation, surfaceRequest, mImplementationMode)) {
                mImplementation = shouldUseTextureView(surfaceRequest, mImplementationMode)
                        ? new TextureViewImplementation(PreviewView.this, mPreviewTransform)
                        : new SurfaceViewImplementation(PreviewView.this, mPreviewTransform);
            }

            PreviewStreamStateObserver streamStateObserver =
                    new PreviewStreamStateObserver(camera.getCameraInfoInternal(),
                            mPreviewStreamStateLiveData, mImplementation);
            mActiveStreamStateObserver.set(streamStateObserver);

            camera.getCameraState().addObserver(
                    getMainExecutor(getContext()), streamStateObserver);
            mImplementation.onSurfaceRequested(surfaceRequest, () -> {
                // We've no longer needed this observer, if there is no new StreamStateObserver
                // (another SurfaceRequest), reset the streamState to IDLE.
                // This is needed for the case when unbinding preview while other use cases are
                // still bound.
                if (mActiveStreamStateObserver.compareAndSet(streamStateObserver, null)) {
                    streamStateObserver.updatePreviewStreamState(StreamState.IDLE);
                }
                streamStateObserver.clear();
                camera.getCameraState().removeObserver(streamStateObserver);
            });

            // PreviewViewImplementation#onSurfaceRequested may remove all child views, check if
            // ScreenFlashView needs to be re-added
            if (PreviewView.this.indexOfChild(mScreenFlashView) == -1) {
                PreviewView.this.addView(mScreenFlashView);
            }

            if (mOnFrameUpdateListener != null && mOnFrameUpdateListenerExecutor != null) {
                mImplementation.setFrameUpdateListener(mOnFrameUpdateListenerExecutor,
                        mOnFrameUpdateListener);
            }
        }
    };

    @UiThread
    public PreviewView(@NonNull Context context) {
        this(context, null);
    }

    @UiThread
    public PreviewView(@NonNull Context context, @Nullable AttributeSet attrs) {
        this(context, attrs, 0);
    }

    @UiThread
    public PreviewView(@NonNull Context context, @Nullable AttributeSet attrs, int defStyleAttr) {
        this(context, attrs, defStyleAttr, 0);
    }

    @UiThread
    public PreviewView(@NonNull Context context, @Nullable AttributeSet attrs, int defStyleAttr,
            int defStyleRes) {
        super(context, attrs, defStyleAttr, defStyleRes);
        checkMainThread();
        final TypedArray attributes = context.getTheme().obtainStyledAttributes(attrs,
                R.styleable.PreviewView, defStyleAttr, defStyleRes);
        ViewCompat.saveAttributeDataForStyleable(this, context, R.styleable.PreviewView, attrs,
                attributes, defStyleAttr, defStyleRes);

        try {
            final int scaleTypeId = attributes.getInteger(
                    R.styleable.PreviewView_scaleType,
                    mPreviewTransform.getScaleType().getId());
            setScaleType(ScaleType.fromId(scaleTypeId));

            int implementationModeId =
                    attributes.getInteger(R.styleable.PreviewView_implementationMode,
                            DEFAULT_IMPL_MODE.getId());
            setImplementationMode(ImplementationMode.fromId(implementationModeId));
        } finally {
            attributes.recycle();
        }

        mScaleGestureDetector = new ScaleGestureDetector(
                context, new PinchToZoomOnScaleGestureListener());

        // Set background only if it wasn't already set. A default background prevents the content
        // behind the PreviewView from being visible before the preview starts streaming.
        if (getBackground() == null) {
            setBackgroundColor(ContextCompat.getColor(getContext(), DEFAULT_BACKGROUND_COLOR));
        }

        mScreenFlashView = new ScreenFlashView(context);
        mScreenFlashView.setLayoutParams(new LinearLayout.LayoutParams(
                LinearLayout.LayoutParams.MATCH_PARENT,
                LinearLayout.LayoutParams.MATCH_PARENT));
    }

    @Override
    protected void onAttachedToWindow() {
        super.onAttachedToWindow();
        updateDisplayRotationIfNeeded();
        startListeningToDisplayChange();
        addOnLayoutChangeListener(mOnLayoutChangeListener);
        if (mImplementation != null) {
            mImplementation.onAttachedToWindow();
        }
        attachToControllerIfReady(true);
    }

    @Override
    protected void onDetachedFromWindow() {
        super.onDetachedFromWindow();
        removeOnLayoutChangeListener(mOnLayoutChangeListener);
        if (mImplementation != null) {
            mImplementation.onDetachedFromWindow();
        }
        if (mCameraController != null) {
            mCameraController.clearPreviewSurface();
        }
        stopListeningToDisplayChange();
    }

    @Override
    public boolean onTouchEvent(@NonNull MotionEvent event) {
        if (mCameraController == null) {
            // Do not consume events if controller is not set.
            return super.onTouchEvent(event);
        }
        boolean isSingleTouch = event.getPointerCount() == 1;
        boolean isUpEvent = event.getAction() == MotionEvent.ACTION_UP;
        boolean notALongPress = event.getEventTime() - event.getDownTime()
                < ViewConfiguration.getLongPressTimeout();
        if (isSingleTouch && isUpEvent && notALongPress) {
            // If the event is a click, invoke tap-to-focus and forward it to user's
            // OnClickListener#onClick.
            mTouchUpEvent = event;
            performClick();
            // A click has been detected and forwarded. Consume the event so onClick won't be
            // invoked twice.
            return true;
        }
        return mScaleGestureDetector.onTouchEvent(event) || super.onTouchEvent(event);
    }

    @Override
    public boolean performClick() {
        if (mCameraController != null) {
            // mTouchUpEvent == null means it's an accessibility click. Focus at the center instead.
            float x = mTouchUpEvent != null ? mTouchUpEvent.getX() : getWidth() / 2f;
            float y = mTouchUpEvent != null ? mTouchUpEvent.getY() : getHeight() / 2f;
            mCameraController.onTapToFocus(mPreviewViewMeteringPointFactory, x, y);
        }
        mTouchUpEvent = null;
        return super.performClick();
    }

    /**
     * Sets the {@link ImplementationMode} for the {@link PreviewView}.
     *
     * <p> {@link PreviewView} displays the preview with a {@link TextureView} when the
     * mode is {@link ImplementationMode#COMPATIBLE}, and tries to use a {@link SurfaceView} if
     * it is {@link ImplementationMode#PERFORMANCE} when possible, which depends on the device's
     * attributes (e.g. API level, camera hardware support level). If not set, the default mode
     * is {@link ImplementationMode#PERFORMANCE}.
     *
     * <p> This method needs to be called before the {@link Preview.SurfaceProvider} is set on
     * {@link Preview}. Once changed, {@link Preview.SurfaceProvider} needs to be set again. e.g.
     * {@code preview.setSurfaceProvider(previewView.getSurfaceProvider())}.
     */
    @UiThread
    public void setImplementationMode(@NonNull final ImplementationMode implementationMode) {
        checkMainThread();
        mImplementationMode = implementationMode;

        if (mImplementationMode == ImplementationMode.PERFORMANCE
                && mOnFrameUpdateListener != null) {
            throw new IllegalArgumentException(
                    "PERFORMANCE mode doesn't support frame update listener");
        }
    }

    /**
     * Returns the {@link ImplementationMode}.
     *
     * <p> If nothing is set via {@link #setImplementationMode}, the default
     * value is {@link ImplementationMode#PERFORMANCE}.
     *
     * @return The {@link ImplementationMode} for {@link PreviewView}.
     */
    @UiThread
    @NonNull
    public ImplementationMode getImplementationMode() {
        checkMainThread();
        return mImplementationMode;
    }

    /**
     * Gets a {@link Preview.SurfaceProvider} to be used with
     * {@link Preview#setSurfaceProvider(Executor, Preview.SurfaceProvider)}. This allows the
     * camera feed to start when the {@link Preview} use case is bound to a lifecycle.
     *
     * <p> The returned {@link Preview.SurfaceProvider} will provide a preview {@link Surface} to
     * the camera that's either managed by a {@link TextureView} or {@link SurfaceView} depending
     * on the {@link ImplementationMode} and the device's attributes (e.g. API level, camera
     * hardware support level).
     *
     * @return A {@link Preview.SurfaceProvider} to attach to a {@link Preview} use case.
     * @see ImplementationMode
     */
    @UiThread
    @NonNull
    public Preview.SurfaceProvider getSurfaceProvider() {
        checkMainThread();
        return mSurfaceProvider;
    }

    /**
     * Applies a {@link ScaleType} to the preview.
     *
     * <p> If a {@link CameraController} is attached to {@link PreviewView}, the change will take
     * immediate effect. It also takes immediate effect if {@link #getViewPort()} is not set in
     * the bound {@link UseCaseGroup}. Otherwise, the {@link UseCase}s need to be bound again
     * with the latest value of {@link #getViewPort()}.
     *
     * <p> This value can also be set in the layout XML file via the {@code app:scaleType}
     * attribute.
     *
     * <p> The default value is {@link ScaleType#FILL_CENTER}.
     *
     * @param scaleType A {@link ScaleType} to apply to the preview.
     * @attr name app:scaleType
     */
    @UiThread
    public void setScaleType(@NonNull final ScaleType scaleType) {
        checkMainThread();
        mPreviewTransform.setScaleType(scaleType);
        redrawPreview();
        // Notify controller to re-calculate the crop rect.
        attachToControllerIfReady(false);
    }

    /**
     * Returns the {@link ScaleType} currently applied to the preview.
     *
     * <p> The default value is {@link ScaleType#FILL_CENTER}.
     *
     * @return The {@link ScaleType} currently applied to the preview.
     */
    @UiThread
    @NonNull
    public ScaleType getScaleType() {
        checkMainThread();
        return mPreviewTransform.getScaleType();
    }

    /**
     * Gets the {@link MeteringPointFactory} for the camera currently connected to the
     * {@link PreviewView}, if any.
     *
     * <p> The returned {@link MeteringPointFactory} is capable of creating {@link MeteringPoint}s
     * from (x, y) coordinates in the {@link PreviewView}. This conversion takes into account its
     * {@link ScaleType}. The {@link MeteringPointFactory} is automatically adjusted if the
     * {@link PreviewView} layout or the {@link ScaleType} changes.
     *
     * <p> The {@link MeteringPointFactory} returns invalid {@link MeteringPoint} if the
     * preview is not ready, or the {@link PreviewView} dimension is zero. The invalid
     * {@link MeteringPoint} will cause
     * {@link CameraControl#startFocusAndMetering(FocusMeteringAction)} to fail but it won't
     * crash the application. Wait for the {@link StreamState#STREAMING} state to make sure the
     * preview is ready.
     *
     * @return a {@link MeteringPointFactory}
     * @see #getPreviewStreamState()
     */
    @UiThread
    @NonNull
    public MeteringPointFactory getMeteringPointFactory() {
        checkMainThread();
        return mPreviewViewMeteringPointFactory;
    }

    /**
     * Gets a {@link LiveData} for the preview {@link StreamState}.
     *
     * <p>There are two preview stream states, {@link StreamState#IDLE} and
     * {@link StreamState#STREAMING}. {@link StreamState#IDLE} indicates the preview is currently
     * not visible and streaming is stopped. {@link StreamState#STREAMING} means the preview is
     * streaming or is about to start streaming. This state guarantees the preview is visible
     * only when the {@link ImplementationMode} is {@link ImplementationMode#COMPATIBLE}. When in
     * {@link ImplementationMode#PERFORMANCE} mode, it is possible the preview becomes
     * visible slightly after the state changes to {@link StreamState#STREAMING}.
     *
     * <p>Apps that require a precise signal for when the preview starts should
     * {@linkplain #setImplementationMode(ImplementationMode) set} the implementation mode to
     * {@link ImplementationMode#COMPATIBLE}.
     *
     * @return A {@link LiveData} of the preview's {@link StreamState}. Apps can get the current
     * state with {@link LiveData#getValue()}, or register an observer with
     * {@link LiveData#observe} .
     */
    @NonNull
    public LiveData<StreamState> getPreviewStreamState() {
        return mPreviewStreamStateLiveData;
    }

    /**
     * Returns a {@link Bitmap} representation of the content displayed on the
     * {@link PreviewView}, or {@code null} if the camera preview hasn't started yet.
     * <p>
     * The returned {@link Bitmap} uses the {@link Bitmap.Config#ARGB_8888} pixel format and its
     * dimensions are the same as this view's.
     * <p>
     * <strong>Do not</strong> invoke this method from a drawing method
     * ({@link View#onDraw(Canvas)} for instance).
     * <p>
     * If an error occurs during the copy, an empty {@link Bitmap} will be returned.
     * <p>
     * If the preview hasn't started yet, the method may return null or an empty {@link Bitmap}. Use
     * {@link #getPreviewStreamState()} to get the {@link StreamState} and wait for
     * {@link StreamState#STREAMING} to make sure the preview is started.
     *
     * @return A {@link Bitmap.Config#ARGB_8888} {@link Bitmap} representing the content
     * displayed on the {@link PreviewView}, or null if the camera preview hasn't started yet.
     */
    @UiThread
    @Nullable
    public Bitmap getBitmap() {
        checkMainThread();
        return mImplementation == null ? null : mImplementation.getBitmap();
    }

    /**
     * Gets a {@link ViewPort} based on the current status of {@link PreviewView}.
     *
     * <p> Returns a {@link ViewPort} instance based on the {@link PreviewView}'s current width,
     * height, layout direction, scale type and display rotation. By using the {@link ViewPort}, all
     * the {@link UseCase}s in the {@link UseCaseGroup} will have the same output image that also
     * matches the aspect ratio of the {@link PreviewView}.
     *
     * @return null if the view is not currently attached or the view's width/height is zero.
     * @see ViewPort
     * @see UseCaseGroup
     */
    @UiThread
    @Nullable
    public ViewPort getViewPort() {
        checkMainThread();
        if (getDisplay() == null) {
            // Returns null if the layout is not ready.
            return null;
        }
        return getViewPort(getDisplay().getRotation());
    }

    /**
     * Gets a {@link ViewPort} with custom target rotation.
     *
     * <p>Returns a {@link ViewPort} instance based on the {@link PreviewView}'s current width,
     * height, layout direction, scale type and the given target rotation.
     *
     * <p>Use this method if {@link Preview}'s desired rotation is not the default display
     * rotation. For example, when remote display is in use and the desired rotation for the
     * remote display is based on the accelerometer reading. In that case, use
     * {@link android.view.OrientationEventListener} to obtain the target rotation and create
     * {@link ViewPort} as following:
     * <p>{@link android.view.OrientationEventListener#ORIENTATION_UNKNOWN}: orientation == -1
     * <p>{@link Surface#ROTATION_0}: orientation >= 315 || orientation < 45
     * <p>{@link Surface#ROTATION_90}: orientation >= 225 && orientation < 315
     * <p>{@link Surface#ROTATION_180}: orientation >= 135 && orientation < 225
     * <p>{@link Surface#ROTATION_270}: orientation >= 45 && orientation < 135
     *
     * <p> Once the target rotation is obtained, use it with {@link Preview#setTargetRotation} to
     * update the rotation. Example:
     *
     * <pre><code>
     * Preview preview = new Preview.Builder().setTargetRotation(targetRotation).build();
     * ViewPort viewPort = previewView.getViewPort(targetRotation);
     * UseCaseGroup useCaseGroup =
     *     new UseCaseGroup.Builder().setViewPort(viewPort).addUseCase(preview).build();
     * cameraProvider.bindToLifecycle(lifecycleOwner, cameraSelector, useCaseGroup);
     * </code></pre>
     *
     * <p> Note that for non-display rotation to work, the mode must be set to
     * {@link ImplementationMode#COMPATIBLE}.
     *
     * @param targetRotation A rotation value, expressed as one of
     *                       {@link Surface#ROTATION_0}, {@link Surface#ROTATION_90},
     *                       {@link Surface#ROTATION_180}, or
     *                       {@link Surface#ROTATION_270}.
     * @return null if the view's width/height is zero.
     * @see ImplementationMode
     */
    @UiThread
    @SuppressLint("WrongConstant")
    @Nullable
    public ViewPort getViewPort(@ImageOutputConfig.RotationValue int targetRotation) {
        checkMainThread();
        if (getWidth() == 0 || getHeight() == 0) {
            return null;
        }
        return new ViewPort.Builder(new Rational(getWidth(), getHeight()), targetRotation)
                .setScaleType(getViewPortScaleType())
                .setLayoutDirection(getLayoutDirection())
                .build();
    }

    /**
     * Converts {@link PreviewView.ScaleType} to {@link ViewPort.ScaleType}.
     */
    private int getViewPortScaleType() {
        switch (getScaleType()) {
            case FILL_END:
                return ViewPort.FILL_END;
            case FILL_CENTER:
                return ViewPort.FILL_CENTER;
            case FILL_START:
                return ViewPort.FILL_START;
            case FIT_END:
                // Fallthrough
            case FIT_CENTER:
                // Fallthrough
            case FIT_START:
                return ViewPort.FIT;
            default:
                throw new IllegalStateException("Unexpected scale type: " + getScaleType());
        }
    }

    // Synthetic access
    @SuppressWarnings("WeakerAccess")
    @MainThread
    @OptIn(markerClass = TransformExperimental.class)
    void redrawPreview() {
        checkMainThread();
        if (mImplementation != null) {
            mImplementation.redrawPreview();
        }
        mPreviewViewMeteringPointFactory.recalculate(new Size(getWidth(), getHeight()),
                getLayoutDirection());
        if (mCameraController != null) {
            mCameraController.updatePreviewViewTransform(getSensorToViewTransform());
        }
    }

    @VisibleForTesting
    static boolean shouldReuseImplementation(@Nullable PreviewViewImplementation implementation,
            @NonNull SurfaceRequest surfaceRequest, @NonNull ImplementationMode mode) {
        return implementation instanceof SurfaceViewImplementation && !shouldUseTextureView(
                surfaceRequest, mode);
    }

    // Synthetic access
    @SuppressWarnings("WeakerAccess")
    static boolean shouldUseTextureView(@NonNull SurfaceRequest surfaceRequest,
            @NonNull final ImplementationMode implementationMode) {

        // TODO(b/159127402): use TextureView if target rotation is not display rotation.
        boolean isLegacyDevice = surfaceRequest.getCamera().getCameraInfoInternal()
                .getImplementationType().equals(CameraInfo.IMPLEMENTATION_TYPE_CAMERA2_LEGACY);
        boolean hasSurfaceViewQuirk = DeviceQuirks.get(SurfaceViewStretchedQuirk.class) != null
                ||  DeviceQuirks.get(SurfaceViewNotCroppedByParentQuirk.class) != null;
        if (Build.VERSION.SDK_INT <= 24 || isLegacyDevice || hasSurfaceViewQuirk) {
            // Force to use TextureView when the device is running android 7.0 and below, legacy
            // level or SurfaceView has quirks.
            return true;
        }
        switch (implementationMode) {
            case COMPATIBLE:
                return true;
            case PERFORMANCE:
                return false;
            default:
                throw new IllegalArgumentException(
                        "Invalid implementation mode: " + implementationMode);
        }
    }

    // Synthetic access
    @SuppressWarnings("WeakerAccess")
    void updateDisplayRotationIfNeeded() {
        if (mUseDisplayRotation) {
            Display display = getDisplay();
            if (display != null && mCameraInfoInternal != null) {
                mPreviewTransform.overrideWithDisplayRotation(
                        mCameraInfoInternal.getSensorRotationDegrees(
                                display.getRotation()), display.getRotation());
            }
        }
    }

    /**
     * Sets a listener to receive frame update event with sensor timestamp.
<<<<<<< HEAD
     *
     * @hide
=======
>>>>>>> fdff00cc
     */
    @RestrictTo(RestrictTo.Scope.LIBRARY_GROUP)
    public void setFrameUpdateListener(@NonNull Executor executor,
            @NonNull OnFrameUpdateListener listener) {
        // SurfaceView doesn't support frame update event.
        if (mImplementationMode == ImplementationMode.PERFORMANCE) {
            throw new IllegalArgumentException(
                    "PERFORMANCE mode doesn't support frame update listener");
        }

        mOnFrameUpdateListener = listener;
        mOnFrameUpdateListenerExecutor = executor;
        if (mImplementation != null) {
            mImplementation.setFrameUpdateListener(executor, listener);
        }
    }

    /**
     * Listener to be notified when the frame is updated.
<<<<<<< HEAD
     *
     * @hide
=======
>>>>>>> fdff00cc
     */
    @RestrictTo(RestrictTo.Scope.LIBRARY_GROUP)
    public interface OnFrameUpdateListener {
        /**
         * Invoked when frame updates.
         * @param timestamp sensor timestamp of this frame.
         */
        void onFrameUpdate(long timestamp);
    }

    /**
     * The implementation mode of a {@link PreviewView}.
     *
     * <p> User preference on how the {@link PreviewView} should render the preview.
     * {@link PreviewView} displays the preview with either a {@link SurfaceView} or a
     * {@link TextureView}. A {@link SurfaceView} is generally better than a {@link TextureView}
     * when it comes to certain key metrics, including power and latency. On the other hand,
     * {@link TextureView} is better supported by a wider range of devices. The option is used by
     * {@link PreviewView} to decide what is the best internal implementation given the device
     * capabilities and user configurations.
     */
    @RequiresApi(21) // TODO(b/200306659): Remove and replace with annotation on package-info.java
    public enum ImplementationMode {

        /**
         * Use a {@link SurfaceView} for the preview when possible. If the device
         * doesn't support {@link SurfaceView}, {@link PreviewView} will fall back to use a
         * {@link TextureView} instead.
         *
         * <p>{@link PreviewView} falls back to {@link TextureView} when the API level is 24 or
         * lower, the camera hardware support level is
         * {@link CameraCharacteristics#INFO_SUPPORTED_HARDWARE_LEVEL_LEGACY}, or
         * {@link Preview#getTargetRotation()} is different from {@link PreviewView}'s display
         * rotation.
         *
         * <p>Do not use this mode if {@link Preview.Builder#setTargetRotation(int)} is set
         * to a value different than the display's rotation, because {@link SurfaceView} does not
         * support arbitrary rotations. Do not use this mode if the {@link PreviewView}
         * needs to be animated. {@link SurfaceView} animation is not supported on API level 24
         * or lower. Also, for the preview's streaming state provided in
         * {@link #getPreviewStreamState}, the {@link StreamState#STREAMING} state might happen
         * prematurely if this mode is used.
         *
         * @see Preview.Builder#setTargetRotation(int)
         * @see Preview.Builder#getTargetRotation()
         * @see Display#getRotation()
         * @see CameraCharacteristics#INFO_SUPPORTED_HARDWARE_LEVEL_LEGACY
         * @see StreamState#STREAMING
         */
        PERFORMANCE(0),

        /**
         * Use a {@link TextureView} for the preview.
         */
        COMPATIBLE(1);

        private final int mId;

        ImplementationMode(int id) {
            mId = id;
        }

        int getId() {
            return mId;
        }

        static ImplementationMode fromId(int id) {
            for (ImplementationMode implementationMode : values()) {
                if (implementationMode.mId == id) {
                    return implementationMode;
                }
            }
            throw new IllegalArgumentException("Unknown implementation mode id " + id);
        }
    }

    /** Options for scaling the preview vis-à-vis its container {@link PreviewView}. */
    @RequiresApi(21) // TODO(b/200306659): Remove and replace with annotation on package-info.java
    public enum ScaleType {
        /**
         * Scale the preview, maintaining the source aspect ratio, so it fills the entire
         * {@link PreviewView}, and align it to the start of the view, which is the top left
         * corner in a left-to-right (LTR) layout, or the top right corner in a right-to-left
         * (RTL) layout.
         * <p>
         * This may cause the preview to be cropped if the camera preview aspect ratio does not
         * match that of its container {@link PreviewView}.
         */
        FILL_START(0),
        /**
         * Scale the preview, maintaining the source aspect ratio, so it fills the entire
         * {@link PreviewView}, and center it in the view.
         * <p>
         * This may cause the preview to be cropped if the camera preview aspect ratio does not
         * match that of its container {@link PreviewView}.
         */
        FILL_CENTER(1),
        /**
         * Scale the preview, maintaining the source aspect ratio, so it fills the entire
         * {@link PreviewView}, and align it to the end of the view, which is the bottom right
         * corner in a left-to-right (LTR) layout, or the bottom left corner in a right-to-left
         * (RTL) layout.
         * <p>
         * This may cause the preview to be cropped if the camera preview aspect ratio does not
         * match that of its container {@link PreviewView}.
         */
        FILL_END(2),
        /**
         * Scale the preview, maintaining the source aspect ratio, so it is entirely contained
         * within the {@link PreviewView}, and align it to the start of the view, which is the
         * top left corner in a left-to-right (LTR) layout, or the top right corner in a
         * right-to-left (RTL) layout. The background area not covered by the preview stream
         * will be black or the background of the {@link PreviewView}
         * <p>
         * Both dimensions of the preview will be equal or less than the corresponding dimensions
         * of its container {@link PreviewView}.
         */
        FIT_START(3),
        /**
         * Scale the preview, maintaining the source aspect ratio, so it is entirely contained
         * within the {@link PreviewView}, and center it inside the view. The background area not
         * covered by the preview stream will be black or the background of the {@link PreviewView}.
         * <p>
         * Both dimensions of the preview will be equal or less than the corresponding dimensions
         * of its container {@link PreviewView}.
         */
        FIT_CENTER(4),
        /**
         * Scale the preview, maintaining the source aspect ratio, so it is entirely contained
         * within the {@link PreviewView}, and align it to the end of the view, which is the
         * bottom right corner in a left-to-right (LTR) layout, or the bottom left corner in a
         * right-to-left (RTL) layout. The background area not covered by the preview stream
         * will be black or the background of the {@link PreviewView}.
         * <p>
         * Both dimensions of the preview will be equal or less than the corresponding dimensions
         * of its container {@link PreviewView}.
         */
        FIT_END(5);

        private final int mId;

        ScaleType(int id) {
            mId = id;
        }

        int getId() {
            return mId;
        }

        static ScaleType fromId(int id) {
            for (ScaleType scaleType : values()) {
                if (scaleType.mId == id) {
                    return scaleType;
                }
            }
            throw new IllegalArgumentException("Unknown scale type id " + id);
        }
    }

    /**
     * Definitions for the preview stream state.
     */
    public enum StreamState {
        /** Preview is not visible yet. */
        IDLE,
        /**
         * Preview is streaming.
         *
         * <p>This state only guarantees the preview is streaming when the implementation mode is
         * {@link ImplementationMode#COMPATIBLE}. When in {@link ImplementationMode#PERFORMANCE}
         * mode, it is possible that the preview becomes visible slightly after the state has
         * changed. For apps requiring a precise signal for when the preview starts, please set
         * {@link ImplementationMode#COMPATIBLE} mode via {@link #setImplementationMode}.
         */
        STREAMING
    }

    /**
     * GestureListener that speeds up scale factor and sends it to controller.
     */
    class PinchToZoomOnScaleGestureListener extends
            ScaleGestureDetector.SimpleOnScaleGestureListener {
        @Override
        public boolean onScale(ScaleGestureDetector detector) {
            if (mCameraController != null) {
                mCameraController.onPinchToZoom(detector.getScaleFactor());
            }
            return true;
        }
    }

    /**
     * Sets the {@link CameraController}.
     *
     * <p> Once set, the controller will use {@link PreviewView} to display camera preview feed.
     * It also uses the {@link PreviewView}'s layout dimension to set the crop rect for all the use
     * cases so that the output from other use cases match what the end user sees in
     * {@link PreviewView}. It also enables features like tap-to-focus and pinch-to-zoom.
     *
     * <p> Setting it to {@code null} or to a different {@link CameraController} stops the previous
     * {@link CameraController} from working. The previous {@link CameraController} will remain
     * detached until it's set on the {@link PreviewView} again.
     *
     * @throws IllegalArgumentException If the {@link CameraController}'s camera selector
     *                                  is unable to resolve a camera to be used for the enabled
     *                                  use cases.
     * @see CameraController
     */
    @UiThread
    public void setController(@Nullable CameraController cameraController) {
        checkMainThread();
        if (mCameraController != null && mCameraController != cameraController) {
            // If already bound to a different controller, ask the old controller to stop
            // using this PreviewView.
            mCameraController.clearPreviewSurface();
            setScreenFlashUiInfo(null);
        }
        mCameraController = cameraController;
        attachToControllerIfReady(/*shouldFailSilently=*/false);
        setScreenFlashUiInfo(getScreenFlashUiControl());
    }

    /**
     * Get the {@link CameraController}.
     */
    @Nullable
    @UiThread
    public CameraController getController() {
        checkMainThread();
        return mCameraController;
    }

    /**
     * Gets the {@link OutputTransform} associated with the {@link PreviewView}.
     *
     * <p> Returns a {@link OutputTransform} object that represents the transform being applied to
     * the associated {@link Preview} use case. Returns null if the transform info is not ready.
     * For example, when the associated {@link Preview} has not been bound or the
     * {@link PreviewView}'s layout is not ready.
     *
     * <p> {@link PreviewView} needs to be in {@link ImplementationMode#COMPATIBLE} mode for the
     * transform to work correctly. For example, the returned {@link OutputTransform} may
     * not respect the value of {@link #getMatrix()} when {@link ImplementationMode#PERFORMANCE}
     * mode is used.
     *
     * @return the transform applied on the preview by this {@link PreviewView}.
     * @see CoordinateTransform
     */
    @TransformExperimental
    @Nullable
    public OutputTransform getOutputTransform() {
        checkMainThread();
        Matrix matrix = null;
        try {
            matrix = mPreviewTransform.getSurfaceToPreviewViewMatrix(
                    new Size(getWidth(), getHeight()), getLayoutDirection());
        } catch (IllegalStateException ex) {
            // Fall-through. It will be handled below.
        }

        Rect surfaceCropRect = mPreviewTransform.getSurfaceCropRect();
        if (matrix == null || surfaceCropRect == null) {
            Logger.d(TAG, "Transform info is not ready");
            return null;
        }
        // Map it to the normalized space (-1, -1) - (1, 1).
        matrix.preConcat(getNormalizedToBuffer(surfaceCropRect));

        // Add the custom transform applied by the app. e.g. View#setScaleX.
        if (mImplementation instanceof TextureViewImplementation) {
            matrix.postConcat(getMatrix());
        } else {
            if (!getMatrix().isIdentity()) {
                Logger.w(TAG, "PreviewView needs to be in COMPATIBLE mode for the transform"
                        + " to work correctly.");
            }
        }

        return new OutputTransform(matrix, new Size(surfaceCropRect.width(),
                surfaceCropRect.height()));
    }

    /**
     * Gets the camera sensor to {@link PreviewView} transform.
     *
     * <p>The value is a mapping from sensor coordinates to {@link PreviewView} coordinates,
     * which is, from the rect of {@link CameraCharacteristics#SENSOR_INFO_ACTIVE_ARRAY_SIZE} to the
     * rect defined by {@code (0, 0, PreviewView#getWidth(), PreviewView#getWidth())}. The matrix
     * can be used to map the coordinates from one {@link UseCase} to another. For example,
     * detecting face with {@link ImageAnalysis}, and then highlighting the face in
     * {@link Preview}.
     *
     * <p>This method returns {@code null} if the transformation is not ready. For example, when
     * {@link PreviewView} layout has not been measured.
     *
     * <p>The return value does not include the custom transform applied by the app via methods like
     * {@link View#setScaleX(float)}.
     */
    @RestrictTo(RestrictTo.Scope.LIBRARY_GROUP)
    @Nullable
    public Matrix getSensorToViewTransform() {
        checkMainThread();
        return mPreviewTransform.getSensorToViewTransform(
                new Size(getWidth(), getHeight()), getLayoutDirection());
    }

    @MainThread
    private void attachToControllerIfReady(boolean shouldFailSilently) {
        checkMainThread();
        ViewPort viewPort = getViewPort();
        if (mCameraController != null && viewPort != null && isAttachedToWindow()) {
            try {
                mCameraController.attachPreviewSurface(getSurfaceProvider(), viewPort);
            } catch (IllegalStateException ex) {
                if (shouldFailSilently) {
                    // Swallow the exception and fail silently if the method is invoked by View
                    // events.
                    Logger.e(TAG, ex.toString(), ex);
                } else {
                    throw ex;
                }
            }
        }
    }

    private void setScreenFlashUiInfo(ScreenFlashUiControl control) {
        if (mCameraController == null) {
            Logger.d(TAG, "setScreenFlashUiControl: mCameraController is null!");
            return;
        }
        mCameraController.setScreenFlashUiInfo(new ScreenFlashUiInfo(
                ScreenFlashUiInfo.ProviderType.PREVIEW_VIEW, control));
    }

    private void startListeningToDisplayChange() {
        DisplayManager displayManager = getDisplayManager();
        if (displayManager == null) {
            return;
        }
        displayManager.registerDisplayListener(mDisplayRotationListener,
                new Handler(Looper.getMainLooper()));
    }

    private void stopListeningToDisplayChange() {
        DisplayManager displayManager = getDisplayManager();
        if (displayManager == null) {
            return;
        }
        displayManager.unregisterDisplayListener(mDisplayRotationListener);
    }

    @Nullable
    private DisplayManager getDisplayManager() {
        Context context = getContext();
        if (context == null) {
            return null;
        }
        return (DisplayManager) context.getApplicationContext()
                .getSystemService(Context.DISPLAY_SERVICE);
    }
    /**
     * Sets a {@link Window} instance for subsequent photo capture requests with
     * {@link ImageCapture#FLASH_MODE_SCREEN} set.
     *
     * <p>The calling of this API will take effect for {@link ImageCapture#FLASH_MODE_SCREEN} only
     * and the {@code Window} will be ignored for other flash modes. During screen flash photo
     * capture, the window is used for the purpose of changing brightness.
     *
     * <p>If the implementation provided by the user is no longer valid (e.g. due to any
     * {@link android.app.Activity} or {@link android.view.View} reference used in the
     * implementation becoming invalid), user needs to re-set a new valid window or
     * clear the previous one with {@code setScreenFlashWindow(null)}, whichever appropriate.
     *
     * <p>For most app scenarios, a {@link Window} instance can be obtained from
     * {@link Activity#getWindow()}. In case of a fragment, {@link Fragment#getActivity()} can
     * first be used to get the activity instance.
     *
     * @param screenFlashWindow A {@link Window} instance that is used to change the brightness
     *                          during screen flash photo capture.
     */
    @UiThread
    public void setScreenFlashWindow(@Nullable Window screenFlashWindow) {
        checkMainThread();
        mScreenFlashView.setScreenFlashWindow(screenFlashWindow);
        setScreenFlashUiInfo(getScreenFlashUiControl());
    }

    /**
     * Returns an {@link ScreenFlashUiControl} implementation based
     * on the {@link Window} instance set via {@link #setScreenFlashWindow(Window)}.
     *
     * <p> This API uses an internally managed {@link ScreenFlashView} to provide the
     * {@link ScreenFlashUiControl} implementation.
     *
     * @return An {@link ScreenFlashUiControl} implementation provided by
     *         {@link ScreenFlashView#getScreenFlashUiControl()}.
     */
    @UiThread
    @Nullable
    @RestrictTo(RestrictTo.Scope.LIBRARY_GROUP)
    public ScreenFlashUiControl getScreenFlashUiControl() {
        return mScreenFlashView.getScreenFlashUiControl();
    }

    /**
     * Sets the color of the top overlay view during screen flash.
     *
     * @param color The color value of the top overlay.
     *
     * @see #getScreenFlashUiControl()
     */
    @RestrictTo(RestrictTo.Scope.LIBRARY_GROUP)
    public void setScreenFlashOverlayColor(@ColorInt int color) {
        mScreenFlashView.setBackgroundColor(color);
    }

    /**
     * Listener for display rotation changes.
     *
     * <p> When the device is rotated 180° from side to side, the activity is not
     * destroyed and recreated. In some foldable or large screen devices, when rotating devices
     * in multi-window mode, it's also possible that activity is not recreated. This class is
     * necessary to make sure preview's display rotation gets updated when that happens.
     */
    // Synthetic access
    @SuppressWarnings("WeakerAccess")
    class DisplayRotationListener implements DisplayManager.DisplayListener {
        @Override
        public void onDisplayAdded(int displayId) {
        }

        @Override
        public void onDisplayRemoved(int displayId) {
        }

        @Override
        public void onDisplayChanged(int displayId) {
            Display display = getDisplay();
            if (display != null && display.getDisplayId() == displayId) {
                updateDisplayRotationIfNeeded();
                redrawPreview();
            }
        }
    }
}<|MERGE_RESOLUTION|>--- conflicted
+++ resolved
@@ -244,7 +244,6 @@
                         } else {
                             mUseDisplayRotation = false;
                         }
-                        updateDisplayRotationIfNeeded();
                         redrawPreview();
                     });
 
@@ -343,7 +342,6 @@
     @Override
     protected void onAttachedToWindow() {
         super.onAttachedToWindow();
-        updateDisplayRotationIfNeeded();
         startListeningToDisplayChange();
         addOnLayoutChangeListener(mOnLayoutChangeListener);
         if (mImplementation != null) {
@@ -678,6 +676,7 @@
     void redrawPreview() {
         checkMainThread();
         if (mImplementation != null) {
+            updateDisplayRotationIfNeeded();
             mImplementation.redrawPreview();
         }
         mPreviewViewMeteringPointFactory.recalculate(new Size(getWidth(), getHeight()),
@@ -703,7 +702,7 @@
         boolean isLegacyDevice = surfaceRequest.getCamera().getCameraInfoInternal()
                 .getImplementationType().equals(CameraInfo.IMPLEMENTATION_TYPE_CAMERA2_LEGACY);
         boolean hasSurfaceViewQuirk = DeviceQuirks.get(SurfaceViewStretchedQuirk.class) != null
-                ||  DeviceQuirks.get(SurfaceViewNotCroppedByParentQuirk.class) != null;
+                || DeviceQuirks.get(SurfaceViewNotCroppedByParentQuirk.class) != null;
         if (Build.VERSION.SDK_INT <= 24 || isLegacyDevice || hasSurfaceViewQuirk) {
             // Force to use TextureView when the device is running android 7.0 and below, legacy
             // level or SurfaceView has quirks.
@@ -735,11 +734,6 @@
 
     /**
      * Sets a listener to receive frame update event with sensor timestamp.
-<<<<<<< HEAD
-     *
-     * @hide
-=======
->>>>>>> fdff00cc
      */
     @RestrictTo(RestrictTo.Scope.LIBRARY_GROUP)
     public void setFrameUpdateListener(@NonNull Executor executor,
@@ -759,16 +753,12 @@
 
     /**
      * Listener to be notified when the frame is updated.
-<<<<<<< HEAD
-     *
-     * @hide
-=======
->>>>>>> fdff00cc
      */
     @RestrictTo(RestrictTo.Scope.LIBRARY_GROUP)
     public interface OnFrameUpdateListener {
         /**
          * Invoked when frame updates.
+         *
          * @param timestamp sensor timestamp of this frame.
          */
         void onFrameUpdate(long timestamp);
@@ -1124,6 +1114,7 @@
         return (DisplayManager) context.getApplicationContext()
                 .getSystemService(Context.DISPLAY_SERVICE);
     }
+
     /**
      * Sets a {@link Window} instance for subsequent photo capture requests with
      * {@link ImageCapture#FLASH_MODE_SCREEN} set.
@@ -1203,7 +1194,6 @@
         public void onDisplayChanged(int displayId) {
             Display display = getDisplay();
             if (display != null && display.getDisplayId() == displayId) {
-                updateDisplayRotationIfNeeded();
                 redrawPreview();
             }
         }
