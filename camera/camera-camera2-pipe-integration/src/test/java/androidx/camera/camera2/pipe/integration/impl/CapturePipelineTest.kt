--- conflicted
+++ resolved
@@ -18,8 +18,10 @@
 
 import android.hardware.camera2.CameraCharacteristics
 import android.hardware.camera2.CameraDevice
+import android.hardware.camera2.CameraMetadata.CONTROL_AE_MODE_ON_ALWAYS_FLASH
 import android.hardware.camera2.CaptureFailure
 import android.hardware.camera2.CaptureRequest
+import android.hardware.camera2.CaptureRequest.CONTROL_AE_MODE
 import android.hardware.camera2.CaptureResult
 import android.hardware.camera2.params.MeteringRectangle
 import android.os.Build
@@ -32,11 +34,10 @@
 import androidx.camera.camera2.pipe.Request
 import androidx.camera.camera2.pipe.RequestTemplate
 import androidx.camera.camera2.pipe.Result3A
+import androidx.camera.camera2.pipe.StreamId
 import androidx.camera.camera2.pipe.integration.adapter.CameraStateAdapter
 import androidx.camera.camera2.pipe.integration.adapter.RobolectricCameraPipeTestRunner
 import androidx.camera.camera2.pipe.integration.adapter.asListenableFuture
-<<<<<<< HEAD
-=======
 import androidx.camera.camera2.pipe.integration.compat.StreamConfigurationMapCompat
 import androidx.camera.camera2.pipe.integration.compat.quirk.CameraQuirks
 import androidx.camera.camera2.pipe.integration.compat.workaround.AeFpsRange
@@ -45,7 +46,6 @@
 import androidx.camera.camera2.pipe.integration.compat.workaround.NotUseTorchAsFlash
 import androidx.camera.camera2.pipe.integration.compat.workaround.OutputSizesCorrector
 import androidx.camera.camera2.pipe.integration.compat.workaround.UseTorchAsFlashImpl
->>>>>>> fdff00cc
 import androidx.camera.camera2.pipe.integration.config.UseCaseGraphConfig
 import androidx.camera.camera2.pipe.integration.testing.FakeCameraGraph
 import androidx.camera.camera2.pipe.integration.testing.FakeCameraGraphSession
@@ -69,10 +69,6 @@
 import kotlinx.coroutines.Deferred
 import kotlinx.coroutines.ExperimentalCoroutinesApi
 import kotlinx.coroutines.Job
-<<<<<<< HEAD
-import kotlinx.coroutines.asCoroutineDispatcher
-import kotlinx.coroutines.runBlocking
-=======
 import kotlinx.coroutines.asExecutor
 import kotlinx.coroutines.awaitAll
 import kotlinx.coroutines.delay
@@ -82,25 +78,17 @@
 import kotlinx.coroutines.test.advanceUntilIdle
 import kotlinx.coroutines.test.runTest
 import kotlinx.coroutines.withTimeoutOrNull
->>>>>>> fdff00cc
 import org.junit.After
 import org.junit.Assert
 import org.junit.Before
-<<<<<<< HEAD
-import org.junit.Ignore
-=======
 import org.junit.Rule
->>>>>>> fdff00cc
 import org.junit.Test
 import org.junit.runner.RunWith
 import org.mockito.Mockito.mock
 import org.robolectric.annotation.Config
 import org.robolectric.annotation.internal.DoNotInstrument
-<<<<<<< HEAD
-=======
 import org.robolectric.shadows.StreamConfigurationMapBuilder
 import org.robolectric.util.ReflectionHelpers
->>>>>>> fdff00cc
 
 @OptIn(ExperimentalCoroutinesApi::class)
 @RunWith(RobolectricCameraPipeTestRunner::class)
@@ -133,7 +121,7 @@
     }
     private val comboRequestListener = ComboRequestListener()
     private val fakeCameraGraphSession = object : FakeCameraGraphSession() {
-        var requestHandler: (List<Request>) -> Unit = { _ -> }
+        var requestHandler: (List<Request>) -> Unit = { requests -> requests.complete() }
         val lock3ASemaphore = Semaphore(0)
         val unlock3ASemaphore = Semaphore(0)
         val lock3AForCaptureSemaphore = Semaphore(0)
@@ -163,14 +151,10 @@
         override suspend fun unlock3A(
             ae: Boolean?,
             af: Boolean?,
-<<<<<<< HEAD
-            awb: Boolean?
-=======
             awb: Boolean?,
             unlockedCondition: ((FrameMetadata) -> Boolean)?,
             frameLimit: Int,
             timeLimitNs: Long
->>>>>>> fdff00cc
         ): Deferred<Result3A> {
             unlock3ASemaphore.release()
             return CompletableDeferred(Result3A(Result3A.Status.OK))
@@ -202,9 +186,6 @@
         extras = emptyMap(),
         template = RequestTemplate(CameraDevice.TEMPLATE_STILL_CAPTURE),
     )
-<<<<<<< HEAD
-    private var runningRepeatingStream: ScheduledFuture<*>? = null
-=======
     private val fakeCameraProperties = FakeCameraProperties(
         FakeCameraMetadata(
             mapOf(CameraCharacteristics.FLASH_INFO_AVAILABLE to true),
@@ -216,29 +197,22 @@
         cameraStateAdapter = CameraStateAdapter(),
     )
     private var runningRepeatingJob: Job? = null
->>>>>>> fdff00cc
         set(value) {
             runningRepeatingJob?.cancel()
             field = value
         }
 
     private lateinit var torchControl: TorchControl
-    private lateinit var capturePipeline: CapturePipeline
+    private lateinit var capturePipeline: CapturePipelineImpl
+
+    private lateinit var fakeUseCaseCameraState: UseCaseCameraState
 
     @Before
     fun setUp() {
         val fakeUseCaseCamera = FakeUseCaseCamera(requestControl = fakeRequestControl)
-        val fakeCameraProperties = FakeCameraProperties(
-            FakeCameraMetadata(
-                mapOf(CameraCharacteristics.FLASH_INFO_AVAILABLE to true),
-            )
-        )
 
         torchControl = TorchControl(
             fakeCameraProperties,
-<<<<<<< HEAD
-            State3AControl(fakeCameraProperties).apply {
-=======
             State3AControl(
                 fakeCameraProperties,
                 NoOpAutoFlashAEModeDisabler,
@@ -255,7 +229,6 @@
                     )
                 )
             ).apply {
->>>>>>> fdff00cc
                 useCaseCamera = fakeUseCaseCamera
             },
             fakeUseCaseThreads,
@@ -269,15 +242,19 @@
             fakeRequestControl.torchUpdateEventList.clear()
         }
 
+        fakeUseCaseCameraState = UseCaseCameraState(
+            fakeUseCaseGraphConfig,
+            fakeUseCaseThreads
+        )
+
         capturePipeline = CapturePipelineImpl(
+            cameraProperties = fakeCameraProperties,
+            requestListener = comboRequestListener,
+            threads = fakeUseCaseThreads,
             torchControl = torchControl,
-            threads = fakeUseCaseThreads,
-            requestListener = comboRequestListener,
-            useCaseGraphConfig = UseCaseGraphConfig(
-                graph = FakeCameraGraph(fakeCameraGraphSession = fakeCameraGraphSession),
-                surfaceToStreamMap = emptyMap(),
-                cameraStateAdapter = CameraStateAdapter(),
-            ),
+            useCaseGraphConfig = fakeUseCaseGraphConfig,
+            useCaseCameraState = fakeUseCaseCameraState,
+            useTorchAsFlash = NotUseTorchAsFlash,
         )
     }
 
@@ -287,22 +264,12 @@
     }
 
     @Test
-<<<<<<< HEAD
-    @Ignore // b/216788724
-    fun miniLatency_flashOn_shouldTriggerAePreCapture(): Unit = runBlocking {
-=======
     fun miniLatency_flashOn_shouldTriggerAePreCapture(): Unit = runTest {
->>>>>>> fdff00cc
         flashOn_shouldTriggerAePreCapture(ImageCapture.CAPTURE_MODE_MINIMIZE_LATENCY)
     }
 
     @Test
-<<<<<<< HEAD
-    @Ignore // b/216788724
-    fun maxQuality_flashOn_shouldTriggerAePreCapture(): Unit = runBlocking {
-=======
     fun maxQuality_flashOn_shouldTriggerAePreCapture(): Unit = runTest {
->>>>>>> fdff00cc
         flashOn_shouldTriggerAePreCapture(ImageCapture.CAPTURE_MODE_MAXIMIZE_QUALITY)
     }
 
@@ -337,22 +304,12 @@
     }
 
     @Test
-<<<<<<< HEAD
-    @Ignore // b/216788724
-    fun miniLatency_flashAutoFlashRequired_shouldTriggerAePreCapture(): Unit = runBlocking {
-=======
     fun miniLatency_flashAutoFlashRequired_shouldTriggerAePreCapture(): Unit = runTest {
->>>>>>> fdff00cc
         flashAutoFlashRequired_shouldTriggerAePreCapture(ImageCapture.CAPTURE_MODE_MINIMIZE_LATENCY)
     }
 
     @Test
-<<<<<<< HEAD
-    @Ignore // b/216788724
-    fun maxQuality_flashAutoFlashRequired_shouldTriggerAePreCapture(): Unit = runBlocking {
-=======
     fun maxQuality_flashAutoFlashRequired_shouldTriggerAePreCapture(): Unit = runTest {
->>>>>>> fdff00cc
         flashAutoFlashRequired_shouldTriggerAePreCapture(ImageCapture.CAPTURE_MODE_MAXIMIZE_QUALITY)
     }
 
@@ -397,14 +354,6 @@
         ).isTrue()
     }
 
-<<<<<<< HEAD
-    // TODO(wenhungteng@): Porting miniLatency_withTorchAsFlashQuirk_shouldOpenTorch,
-    //  maxQuality_withTorchAsFlashQuirk_shouldOpenTorch
-
-    @Test
-    @Ignore // b/216788724
-    fun miniLatency_withTemplateRecord_shouldOpenTorch(): Unit = runBlocking {
-=======
     @Test
     fun miniLatency_withTorchAsFlashQuirk_shouldOpenTorch(): Unit = runTest {
         withTorchAsFlashQuirk_shouldOpenTorch(ImageCapture.CAPTURE_MODE_MINIMIZE_LATENCY)
@@ -461,17 +410,11 @@
 
     @Test
     fun miniLatency_withTemplateRecord_shouldOpenTorch(): Unit = runTest {
->>>>>>> fdff00cc
         withTemplateRecord_shouldOpenTorch(ImageCapture.CAPTURE_MODE_MINIMIZE_LATENCY)
     }
 
     @Test
-<<<<<<< HEAD
-    @Ignore // b/216788724
-    fun maxQuality_withTemplateRecord_shouldOpenTorch(): Unit = runBlocking {
-=======
     fun maxQuality_withTemplateRecord_shouldOpenTorch(): Unit = runTest {
->>>>>>> fdff00cc
         withTemplateRecord_shouldOpenTorch(ImageCapture.CAPTURE_MODE_MAXIMIZE_QUALITY)
     }
 
@@ -512,22 +455,12 @@
     }
 
     @Test
-<<<<<<< HEAD
-    @Ignore // b/216788724
-    fun miniLatency_withFlashTypeTorch_shouldOpenTorch(): Unit = runBlocking {
-=======
     fun miniLatency_withFlashTypeTorch_shouldOpenTorch(): Unit = runTest {
->>>>>>> fdff00cc
         withFlashTypeTorch_shouldOpenTorch(ImageCapture.CAPTURE_MODE_MINIMIZE_LATENCY)
     }
 
     @Test
-<<<<<<< HEAD
-    @Ignore // b/216788724
-    fun maxQuality_withFlashTypeTorch_shouldOpenTorch(): Unit = runBlocking {
-=======
     fun maxQuality_withFlashTypeTorch_shouldOpenTorch(): Unit = runTest {
->>>>>>> fdff00cc
         withFlashTypeTorch_shouldOpenTorch(ImageCapture.CAPTURE_MODE_MAXIMIZE_QUALITY)
     }
 
@@ -566,12 +499,7 @@
     }
 
     @Test
-<<<<<<< HEAD
-    @Ignore // b/216788724
-    fun miniLatency_flashRequired_withFlashTypeTorch_shouldLock3A(): Unit = runBlocking {
-=======
     fun miniLatency_flashRequired_withFlashTypeTorch_shouldLock3A(): Unit = runTest {
->>>>>>> fdff00cc
         withFlashTypeTorch_shouldLock3A(
             ImageCapture.CAPTURE_MODE_MINIMIZE_LATENCY,
             ImageCapture.FLASH_MODE_ON
@@ -579,12 +507,7 @@
     }
 
     @Test
-<<<<<<< HEAD
-    @Ignore // b/216788724
-    fun maxQuality_withFlashTypeTorch_shouldLock3A(): Unit = runBlocking {
-=======
     fun maxQuality_withFlashTypeTorch_shouldLock3A(): Unit = runTest {
->>>>>>> fdff00cc
         withFlashTypeTorch_shouldLock3A(
             ImageCapture.CAPTURE_MODE_MAXIMIZE_QUALITY,
             ImageCapture.FLASH_MODE_OFF
@@ -614,11 +537,7 @@
             fakeCameraGraphSession.lock3ASemaphore.tryAcquire(this)
         ).isTrue()
         assertThat(
-<<<<<<< HEAD
-            fakeCameraGraphSession.unlock3ASemaphore.tryAcquire(2, TimeUnit.SECONDS)
-=======
             fakeCameraGraphSession.unlock3ASemaphore.tryAcquire(this)
->>>>>>> fdff00cc
         ).isFalse()
 
         // Complete the capture request.
@@ -633,37 +552,23 @@
     }
 
     @Test
-<<<<<<< HEAD
-    @Ignore // b/216788724
-    fun miniLatency_withFlashTypeTorch_shouldNotLock3A(): Unit = runBlocking {
-=======
     fun miniLatency_withFlashTypeTorch_shouldNotLock3A(): Unit = runTest {
->>>>>>> fdff00cc
         // Act.
         capturePipeline.submitStillCaptures(
             requests = listOf(singleRequest),
             captureMode = ImageCapture.CAPTURE_MODE_MINIMIZE_LATENCY,
             flashMode = ImageCapture.FLASH_MODE_OFF,
             flashType = ImageCapture.FLASH_TYPE_USE_TORCH_AS_FLASH,
-        )
+        ).awaitAllWithTimeout()
 
         // Assert, there is no invocation on lock3A().
         assertThat(
-<<<<<<< HEAD
-            fakeCameraGraphSession.lock3ASemaphore.tryAcquire(2, TimeUnit.SECONDS)
-=======
             fakeCameraGraphSession.lock3ASemaphore.tryAcquire(this)
->>>>>>> fdff00cc
         ).isFalse()
     }
 
     @Test
-<<<<<<< HEAD
-    @Ignore // b/216788724
-    fun withFlashTypeTorch_torchAlreadyOn_skipTurnOnTorch(): Unit = runBlocking {
-=======
     fun withFlashTypeTorch_torchAlreadyOn_skipTurnOnTorch(): Unit = runTest {
->>>>>>> fdff00cc
         // Arrange.
         // Ensure the torch is already turned on before capturing.
         torchControl.setTorchAsync(true)
@@ -677,50 +582,32 @@
             captureMode = ImageCapture.CAPTURE_MODE_MINIMIZE_LATENCY,
             flashMode = ImageCapture.FLASH_MODE_ON,
             flashType = ImageCapture.FLASH_TYPE_USE_TORCH_AS_FLASH,
-        )
+        ).awaitAllWithTimeout()
 
         // Assert, there is no invocation on setTorch().
         assertThat(
-<<<<<<< HEAD
-            fakeRequestControl.setTorchSemaphore.tryAcquire(2, TimeUnit.SECONDS)
-=======
             fakeRequestControl.setTorchSemaphore.tryAcquire(this)
->>>>>>> fdff00cc
         ).isFalse()
     }
 
     @Test
-<<<<<<< HEAD
-    @Ignore // b/216788724
-    fun miniLatency_shouldNotAePreCapture(): Unit = runBlocking {
-=======
     fun miniLatency_shouldNotAePreCapture(): Unit = runTest {
->>>>>>> fdff00cc
         // Act.
         capturePipeline.submitStillCaptures(
             requests = listOf(singleRequest),
             captureMode = ImageCapture.CAPTURE_MODE_MINIMIZE_LATENCY,
             flashMode = ImageCapture.FLASH_MODE_OFF,
             flashType = ImageCapture.FLASH_TYPE_ONE_SHOT_FLASH,
-        )
+        ).awaitAllWithTimeout()
 
         // Assert, there is only 1 single capture request.
         assertThat(
-<<<<<<< HEAD
-            fakeCameraGraphSession.lock3AForCaptureSemaphore.tryAcquire(2, TimeUnit.SECONDS)
-=======
             fakeCameraGraphSession.lock3AForCaptureSemaphore.tryAcquire(this)
->>>>>>> fdff00cc
         ).isFalse()
     }
 
     @Test
-<<<<<<< HEAD
-    @Ignore // b/216788724
-    fun captureFailure_taskShouldFailure(): Unit = runBlocking {
-=======
     fun captureFailure_taskShouldFailure(): Unit = runTest {
->>>>>>> fdff00cc
         // Arrange.
         fakeCameraGraphSession.requestHandler = { requests ->
             requests.forEach { request ->
@@ -748,30 +635,15 @@
         )
 
         // Assert.
-<<<<<<< HEAD
-        val exception = Assert.assertThrows(ExecutionException::class.java) {
-            Futures.allAsList(resultDeferredList.map {
-                it.asListenableFuture()
-            }).get(2, TimeUnit.SECONDS)
-=======
         advanceUntilIdle()
         val exception = assertFailsWith(ImageCaptureException::class) {
             resultDeferredList.awaitAllWithTimeout()
->>>>>>> fdff00cc
-        }
-        Assert.assertTrue(exception.cause is ImageCaptureException)
-        assertThat((exception.cause as ImageCaptureException).imageCaptureError).isEqualTo(
-            ImageCapture.ERROR_CAPTURE_FAILED
-        )
-    }
-
-    @Test
-<<<<<<< HEAD
-    @Ignore // b/216788724
-    fun captureCancel_taskShouldFailureWithCAMERA_CLOSED(): Unit = runBlocking {
-=======
+        }
+        assertThat(exception.imageCaptureError).isEqualTo(ImageCapture.ERROR_CAPTURE_FAILED)
+    }
+
+    @Test
     fun captureCancel_taskShouldFailureWithCAMERA_CLOSED(): Unit = runTest {
->>>>>>> fdff00cc
         // Arrange.
         fakeCameraGraphSession.requestHandler = { requests ->
             requests.forEach { request ->
@@ -805,8 +677,6 @@
         )
     }
 
-<<<<<<< HEAD
-=======
     @Test
     fun stillCaptureWithFlashStopRepeatingQuirk_shouldStopRepeatingTemporarily() = runTest {
         // Arrange
@@ -945,7 +815,6 @@
         assertThat(fakeRequestControl.torchUpdateEventList.removeFirst() == state).isTrue()
     }
 
->>>>>>> fdff00cc
     // TODO(wenhungteng@): Porting overrideAeModeForStillCapture_quirkAbsent_notOverride,
     //  overrideAeModeForStillCapture_aePrecaptureStarted_override,
     //  overrideAeModeForStillCapture_aePrecaptureFinish_notOverride,
@@ -995,8 +864,6 @@
             }
         }
     }
-<<<<<<< HEAD
-=======
 
     private suspend fun <T> Collection<Deferred<T>>.awaitAllWithTimeout(
         timeMillis: Long = TimeUnit.SECONDS.toMillis(5)
@@ -1014,5 +881,4 @@
         testScope.advanceUntilIdle()
         return tryAcquire()
     }
->>>>>>> fdff00cc
 }