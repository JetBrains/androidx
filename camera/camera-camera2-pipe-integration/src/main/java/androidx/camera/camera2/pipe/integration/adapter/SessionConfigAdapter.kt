/*
 * Copyright 2021 The Android Open Source Project
 *
 * Licensed under the Apache License, Version 2.0 (the "License");
 * you may not use this file except in compliance with the License.
 * You may obtain a copy of the License at
 *
 *      http://www.apache.org/licenses/LICENSE-2.0
 *
 * Unless required by applicable law or agreed to in writing, software
 * distributed under the License is distributed on an "AS IS" BASIS,
 * WITHOUT WARRANTIES OR CONDITIONS OF ANY KIND, either express or implied.
 * See the License for the specific language governing permissions and
 * limitations under the License.
 */

@file:RequiresApi(21) // TODO(b/200306659): Remove and replace with annotation on package-info.java

package androidx.camera.camera2.pipe.integration.adapter

import android.hardware.camera2.CameraDevice
import android.media.MediaCodec
import androidx.annotation.RequiresApi
import androidx.annotation.VisibleForTesting
import androidx.camera.camera2.pipe.OutputStream
import androidx.camera.camera2.pipe.core.Log
import androidx.camera.camera2.pipe.core.Log.debug
import androidx.camera.camera2.pipe.integration.impl.Camera2ImplConfig
<<<<<<< HEAD
import androidx.camera.camera2.pipe.integration.impl.STREAM_USE_CASE_OPTION
=======
import androidx.camera.camera2.pipe.integration.impl.STREAM_USE_HINT_OPTION
import androidx.camera.camera2.pipe.integration.internal.StreamUseCaseUtil
>>>>>>> fdff00cc
import androidx.camera.core.ImageAnalysis
import androidx.camera.core.ImageCapture
import androidx.camera.core.Preview
import androidx.camera.core.UseCase
import androidx.camera.core.impl.DeferrableSurface
import androidx.camera.core.impl.SessionConfig
<<<<<<< HEAD
=======
import androidx.camera.core.impl.UseCaseConfig
import androidx.camera.core.streamsharing.StreamSharing
>>>>>>> fdff00cc
import kotlinx.coroutines.CoroutineScope
import kotlinx.coroutines.Dispatchers
import kotlinx.coroutines.launch

/**
 * Aggregate the SessionConfig from a List of [UseCase]s, and provide a validated SessionConfig for
 * operation.
 */
class SessionConfigAdapter(
    private val useCases: Collection<UseCase>,
) {
    val surfaceToStreamUseCaseMap: Map<DeferrableSurface, Long> by lazy {
        val sessionConfigs = mutableListOf<SessionConfig>()
        val useCaseConfigs = mutableListOf<UseCaseConfig<*>>()
        for (useCase in useCases) {
            sessionConfigs.add(useCase.sessionConfig)
            useCaseConfigs.add(useCase.currentConfig)
        }
        getSurfaceToStreamUseCaseMapping(sessionConfigs, useCaseConfigs)
    }
    private val validatingBuilder: SessionConfig.ValidatingBuilder by lazy {
        val validatingBuilder = SessionConfig.ValidatingBuilder()

        for (useCase in useCases) {
            validatingBuilder.add(useCase.sessionConfig)
        }

        validatingBuilder
    }

    private val sessionConfig: SessionConfig by lazy {
        check(validatingBuilder.isValid)

        validatingBuilder.build()
    }

    val deferrableSurfaces: List<DeferrableSurface> by lazy {
        check(validatingBuilder.isValid)

        sessionConfig.surfaces
    }

    fun getValidSessionConfigOrNull(): SessionConfig? {
        return if (isSessionConfigValid()) sessionConfig else null
    }

    fun isSessionConfigValid(): Boolean {
        return validatingBuilder.isValid
    }

    fun reportSurfaceInvalid(deferrableSurface: DeferrableSurface) {
        debug { "Unavailable $deferrableSurface, notify SessionConfig invalid" }

        // Only report error to one SessionConfig, CameraInternal#onUseCaseReset()
        // will handle the other failed Surfaces if there are any.
        val sessionConfig = useCases.firstOrNull { useCase ->
            useCase.sessionConfig.surfaces.contains(deferrableSurface)
        }?.sessionConfig

        CoroutineScope(Dispatchers.Main.immediate).launch {
            // The error listener is used to notify the UseCase to recreate the pipeline,
            // and the create pipeline task would be executed on the main thread.
            sessionConfig?.errorListeners?.forEach {
                it.onError(
                    sessionConfig,
                    SessionConfig.SessionError.SESSION_ERROR_SURFACE_NEEDS_RESET
                )
            }
        }
    }

    /**
     * Populates the mapping between surfaces of a capture session and the Stream Use Case of their
     * associated stream.
     *
     * @param sessionConfigs collection of all session configs for this capture session
     * @return the mapping between surfaces and Stream Use Case flag
     */
    @VisibleForTesting
    fun getSurfaceToStreamUseCaseMapping(
        sessionConfigs: Collection<SessionConfig>,
        useCaseConfigs: Collection<UseCaseConfig<*>>,
    ): Map<DeferrableSurface, Long> {
        if (sessionConfigs.any { it.templateType == CameraDevice.TEMPLATE_ZERO_SHUTTER_LAG }) {
            // If is ZSL, do not populate anything.
            Log.error { "ZSL in populateSurfaceToStreamUseCaseMapping()" }
            return emptyMap()
        }

        val mapping = mutableMapOf<DeferrableSurface, Long>()
        StreamUseCaseUtil.populateSurfaceToStreamUseCaseMapping(
            sessionConfigs,
            useCaseConfigs,
            mapping
        )

        return mapping
    }

    private fun getStreamUseCaseForContainerClass(kClass: Class<*>?): Long {
        return when (kClass) {
            ImageAnalysis::class.java -> OutputStream.StreamUseCase.PREVIEW.value
            Preview::class.java -> OutputStream.StreamUseCase.PREVIEW.value
            ImageCapture::class.java -> OutputStream.StreamUseCase.STILL_CAPTURE.value
            MediaCodec::class.java -> OutputStream.StreamUseCase.VIDEO_RECORD.value
            else -> OutputStream.StreamUseCase.DEFAULT.value
        }
    }

    companion object {
        fun SessionConfig.toCamera2ImplConfig(): Camera2ImplConfig {
            return Camera2ImplConfig(implementationOptions)
        }
    }
}<|MERGE_RESOLUTION|>--- conflicted
+++ resolved
@@ -26,23 +26,16 @@
 import androidx.camera.camera2.pipe.core.Log
 import androidx.camera.camera2.pipe.core.Log.debug
 import androidx.camera.camera2.pipe.integration.impl.Camera2ImplConfig
-<<<<<<< HEAD
-import androidx.camera.camera2.pipe.integration.impl.STREAM_USE_CASE_OPTION
-=======
 import androidx.camera.camera2.pipe.integration.impl.STREAM_USE_HINT_OPTION
 import androidx.camera.camera2.pipe.integration.internal.StreamUseCaseUtil
->>>>>>> fdff00cc
 import androidx.camera.core.ImageAnalysis
 import androidx.camera.core.ImageCapture
 import androidx.camera.core.Preview
 import androidx.camera.core.UseCase
 import androidx.camera.core.impl.DeferrableSurface
 import androidx.camera.core.impl.SessionConfig
-<<<<<<< HEAD
-=======
 import androidx.camera.core.impl.UseCaseConfig
 import androidx.camera.core.streamsharing.StreamSharing
->>>>>>> fdff00cc
 import kotlinx.coroutines.CoroutineScope
 import kotlinx.coroutines.Dispatchers
 import kotlinx.coroutines.launch
@@ -62,6 +55,10 @@
             useCaseConfigs.add(useCase.currentConfig)
         }
         getSurfaceToStreamUseCaseMapping(sessionConfigs, useCaseConfigs)
+    }
+    val surfaceToStreamUseHintMap: Map<DeferrableSurface, Long> by lazy {
+        val sessionConfigs = useCases.map { it.sessionConfig }
+        getSurfaceToStreamUseHintMapping(sessionConfigs)
     }
     private val validatingBuilder: SessionConfig.ValidatingBuilder by lazy {
         val validatingBuilder = SessionConfig.ValidatingBuilder()
@@ -142,13 +139,50 @@
         return mapping
     }
 
+    /**
+     * Populates the mapping between surfaces of a capture session and the Stream Use Hint of their
+     * associated stream.
+     *
+     * @param sessionConfigs collection of all session configs for this capture session
+     * @return the mapping between surfaces and Stream Use Hint flag
+     */
+    @VisibleForTesting
+    fun getSurfaceToStreamUseHintMapping(
+        sessionConfigs: Collection<SessionConfig>
+    ): Map<DeferrableSurface, Long> {
+        val mapping = mutableMapOf<DeferrableSurface, Long>()
+        for (sessionConfig in sessionConfigs) {
+            for (surface in sessionConfig.surfaces) {
+                if (sessionConfig.implementationOptions.containsOption(STREAM_USE_HINT_OPTION) &&
+                    sessionConfig.implementationOptions.retrieveOption(STREAM_USE_HINT_OPTION)
+                    != null
+                ) {
+                    mapping[surface] =
+                        sessionConfig.implementationOptions
+                            .retrieveOption(STREAM_USE_HINT_OPTION)!!
+                    continue
+                }
+            }
+        }
+        return mapping
+    }
+
     private fun getStreamUseCaseForContainerClass(kClass: Class<*>?): Long {
         return when (kClass) {
             ImageAnalysis::class.java -> OutputStream.StreamUseCase.PREVIEW.value
             Preview::class.java -> OutputStream.StreamUseCase.PREVIEW.value
             ImageCapture::class.java -> OutputStream.StreamUseCase.STILL_CAPTURE.value
             MediaCodec::class.java -> OutputStream.StreamUseCase.VIDEO_RECORD.value
+            StreamSharing::class.java -> OutputStream.StreamUseCase.VIDEO_RECORD.value
             else -> OutputStream.StreamUseCase.DEFAULT.value
+        }
+    }
+
+    private fun getStreamUseHintForContainerClass(kClass: Class<*>?): Long {
+        return when (kClass) {
+            MediaCodec::class.java -> OutputStream.StreamUseHint.VIDEO_RECORD.value
+            StreamSharing::class.java -> OutputStream.StreamUseHint.VIDEO_RECORD.value
+            else -> OutputStream.StreamUseHint.DEFAULT.value
         }
     }
 
