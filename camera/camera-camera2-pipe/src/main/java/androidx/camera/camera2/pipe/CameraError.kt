--- conflicted
+++ resolved
@@ -23,6 +23,7 @@
 import android.hardware.camera2.CameraAccessException.CAMERA_IN_USE
 import android.hardware.camera2.CameraAccessException.MAX_CAMERAS_IN_USE
 import android.hardware.camera2.CameraDevice.StateCallback
+import android.os.Build
 import androidx.annotation.RequiresApi
 import androidx.annotation.RestrictTo
 import androidx.camera.camera2.pipe.core.Log
@@ -90,8 +91,6 @@
         /** This indicates that we received SecurityException while opening the camera. */
         val ERROR_SECURITY_EXCEPTION = CameraError(8)
 
-<<<<<<< HEAD
-=======
         /**
          * This indicates we've encountered an error while configuring our camera graph, such as
          * creating, finalizing capture sessions, and creating, submitting capture requests.
@@ -118,23 +117,18 @@
          */
         val ERROR_CAMERA_OPENER = CameraError(12)
 
->>>>>>> fdff00cc
         internal fun from(throwable: Throwable) =
             when (throwable) {
                 is CameraAccessException -> from(throwable)
                 is IllegalArgumentException -> ERROR_ILLEGAL_ARGUMENT_EXCEPTION
                 is SecurityException -> ERROR_SECURITY_EXCEPTION
                 else -> {
-<<<<<<< HEAD
-                    throw IllegalArgumentException("Unexpected throwable: $throwable")
-=======
                     if (shouldHandleDoNotDisturbException(throwable)) {
                         ERROR_DO_NOT_DISTURB_ENABLED
                     } else {
                         Log.warn { "Unexpected throwable: $throwable" }
                         ERROR_UNKNOWN_EXCEPTION
                     }
->>>>>>> fdff00cc
                 }
             }
 
@@ -165,10 +159,33 @@
                     )
                 }
             }
+
+        internal fun shouldHandleDoNotDisturbException(throwable: Throwable): Boolean =
+            Build.VERSION.SDK_INT == 28 && isDoNotDisturbException(throwable)
+
+        /**
+         * The full stack trace of the Do Not Disturb exception on API level 28 is as follows:
+         *
+         * java.lang.RuntimeException: Camera is being used after Camera.release() was called
+         *  at android.hardware.Camera._enableShutterSound(Native Method)
+         *  at android.hardware.Camera.updateAppOpsPlayAudio(Camera.java:1770)
+         *  at android.hardware.Camera.initAppOps(Camera.java:582)
+         *  at android.hardware.Camera.<init>(Camera.java:575)
+         *  at android.hardware.Camera.getEmptyParameters(Camera.java:2130)
+         *  at android.hardware.camera2.legacy.LegacyMetadataMapper.createCharacteristics
+         *  (LegacyMetadataMapper.java:151)
+         *  at android.hardware.camera2.CameraManager.getCameraCharacteristics
+         *  (CameraManager.java:274)
+         *
+         * This function checks whether the method name of the top element is "_enableShutterSound".
+         */
+        private fun isDoNotDisturbException(throwable: Throwable): Boolean {
+            if (throwable !is RuntimeException) return false
+            val topMethodName =
+                throwable.stackTrace.let { if (it.isNotEmpty()) it[0].methodName else null }
+            return topMethodName == "_enableShutterSound"
+        }
     }
-<<<<<<< HEAD
-}
-=======
 }
 
 // TODO(b/276918807): When we have CameraProperties, handle the exception on a more granular level.
@@ -177,5 +194,4 @@
 
 @RestrictTo(RestrictTo.Scope.LIBRARY_GROUP)
 // An exception indicating that the CameraDevice.close() call has stalled.
-class CameraCloseStallException(message: String) : RuntimeException(message)
->>>>>>> fdff00cc
+class CameraCloseStallException(message: String) : RuntimeException(message)