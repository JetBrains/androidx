/*
 * Copyright (C) 2022 The Android Open Source Project
 *
 * Licensed under the Apache License, Version 2.0 (the "License");
 * you may not use this file except in compliance with the License.
 * You may obtain a copy of the License at
 *
 *      http://www.apache.org/licenses/LICENSE-2.0
 *
 * Unless required by applicable law or agreed to in writing, software
 * distributed under the License is distributed on an "AS IS" BASIS,
 * WITHOUT WARRANTIES OR CONDITIONS OF ANY KIND, either express or implied.
 * See the License for the specific language governing permissions and
 * limitations under the License.
 */

/**
 * This file was created using the `create_project.py` script located in the
 * `<AndroidX root>/development/project-creator` directory.
 *
 * Please use that script when creating a new project, rather than copying an existing project and
 * modifying its settings.
 */
import androidx.build.LibraryType

plugins {
    id("AndroidXPlugin")
    id("com.android.library")
    id("kotlin-android")
}

dependencies {
    api("androidx.annotation:annotation:1.2.0")
<<<<<<< HEAD
=======
    api(project(':camera:camera-viewfinder-core'))
>>>>>>> 532d983f
    implementation("androidx.annotation:annotation-experimental:1.4.0")
    implementation(libs.guavaListenableFuture)
    implementation("androidx.core:core:1.7.0")
    implementation("androidx.concurrent:concurrent-futures:1.1.0")
    implementation("androidx.concurrent:concurrent-futures-ktx:1.1.0")
    implementation(libs.autoValueAnnotations)
    implementation("androidx.appcompat:appcompat:1.1.0")
    implementation("androidx.test.espresso:espresso-idling-resource:3.1.0")
    implementation(libs.kotlinCoroutinesCore)
    implementation(libs.kotlinCoroutinesAndroid)

    annotationProcessor(libs.autoValue)

    testImplementation(libs.testRunner)
    testImplementation(libs.mockitoCore4)
    testImplementation(libs.robolectric)
    testImplementation(libs.kotlinStdlib)
    testImplementation(libs.truth)
    testImplementation(libs.testRules)
    testImplementation(libs.testCore)

    androidTestImplementation(libs.multidex)
    androidTestImplementation(libs.mockitoCore)
    androidTestImplementation(libs.espressoCore)
    androidTestImplementation(libs.testExtJunit)
    androidTestImplementation(libs.testCore)
    androidTestImplementation(libs.testRunner)
    androidTestImplementation(libs.testRules)
    androidTestImplementation(libs.testUiautomator)
    androidTestImplementation(libs.kotlinStdlib)
    androidTestImplementation(libs.truth)
    androidTestImplementation(libs.mockitoCore, excludes.bytebuddy) // DexMaker has it's own MockMaker
    androidTestImplementation(libs.dexmakerMockito, excludes.bytebuddy) // DexMaker has it's own MockMaker
}

android {
    defaultConfig {
        multiDexEnabled = true
    }

    lintOptions {
        enable 'CameraXQuirksClassDetector'
    }

    testOptions.unitTests.includeAndroidResources = true
    namespace "androidx.camera.viewfinder"
    lintOptions {
        enable 'CameraXQuirksClassDetector'
    }
}

androidx {
    name = "Camera ViewFinder"
    type = LibraryType.PUBLISHED_LIBRARY
    inceptionYear = "2022"
    description = "Standalone Viewfinder for Camera2 and CameraX"
    metalavaK2UastEnabled = true
    legacyDisableKotlinStrictApiMode = true
}<|MERGE_RESOLUTION|>--- conflicted
+++ resolved
@@ -31,10 +31,7 @@
 
 dependencies {
     api("androidx.annotation:annotation:1.2.0")
-<<<<<<< HEAD
-=======
     api(project(':camera:camera-viewfinder-core'))
->>>>>>> 532d983f
     implementation("androidx.annotation:annotation-experimental:1.4.0")
     implementation(libs.guavaListenableFuture)
     implementation("androidx.core:core:1.7.0")
