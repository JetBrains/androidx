--- conflicted
+++ resolved
@@ -105,13 +105,11 @@
     private lateinit var useCaseConfigFactory: UseCaseConfigFactory
     private lateinit var previewEffect: FakeSurfaceEffect
     private lateinit var videoEffect: FakeSurfaceEffect
+    private lateinit var sharedEffect: FakeSurfaceEffect
     private lateinit var cameraCoordinator: CameraCoordinator
-<<<<<<< HEAD
-=======
     private lateinit var surfaceProcessorInternal: FakeSurfaceProcessorInternal
     private lateinit var fakeCameraControl: FakeCameraControl
     private lateinit var fakeCameraInfo: FakeCameraInfoInternal
->>>>>>> fdff00cc
     private val fakeCameraSet = LinkedHashSet<CameraInternal>()
     private val imageEffect = GrayscaleImageEffect()
     private val preview = Preview.Builder().build()
@@ -132,13 +130,18 @@
         useCaseConfigFactory = FakeUseCaseConfigFactory()
         fakeCameraSet.add(fakeCamera)
         executor = Executors.newSingleThreadExecutor()
+        surfaceProcessorInternal = FakeSurfaceProcessorInternal(mainThreadExecutor())
         previewEffect = FakeSurfaceEffect(
             PREVIEW,
-            FakeSurfaceProcessorInternal(mainThreadExecutor())
+            surfaceProcessorInternal
         )
         videoEffect = FakeSurfaceEffect(
             VIDEO_CAPTURE,
-            FakeSurfaceProcessorInternal(mainThreadExecutor())
+            surfaceProcessorInternal
+        )
+        sharedEffect = FakeSurfaceEffect(
+            PREVIEW or VIDEO_CAPTURE,
+            surfaceProcessorInternal
         )
         effects = listOf(previewEffect, imageEffect, videoEffect)
         adapter = CameraUseCaseAdapter(
@@ -147,20 +150,38 @@
             fakeCameraDeviceSurfaceManager,
             useCaseConfigFactory
         )
-        DefaultSurfaceProcessor.Factory.setSupplier { FakeSurfaceProcessorInternal(executor) }
+        DefaultSurfaceProcessor.Factory.setSupplier { surfaceProcessorInternal }
     }
 
     @After
     fun tearDown() {
+        surfaceProcessorInternal.cleanUp()
         executor.shutdown()
+    }
+
+    @Test(expected = CameraException::class)
+    fun attachTwoPreviews_streamSharingNotEnabled() {
+        // Arrange: bind 2 previews with an ImageCapture. Request fails without enabling
+        // StreamSharing because StreamSharing only allows one use case per type.
+        val preview2 = Preview.Builder().build()
+        adapter.addUseCases(setOf(preview, preview2, image))
+    }
+
+    @Test(expected = CameraException::class)
+    fun attachTwoVideoCaptures_streamSharingNotEnabled() {
+        // Arrange: bind 2 videos with an ImageCapture. Request fails without enabling StreamSharing
+        // because StreamSharing only allows one use case per type.
+        val video2 = FakeUseCase().apply {
+            this.supportedEffectTargets = setOf(VIDEO_CAPTURE)
+        }
+        adapter.addUseCases(setOf(video, video2, image))
     }
 
     @Test
     fun attachAndDetachUseCases_cameraUseCasesAttachedAndDetached() {
         // Arrange: bind UseCases that requires sharing.
         adapter.addUseCases(setOf(preview, video, image))
-        val streamSharing =
-            adapter.cameraUseCases.filterIsInstance(StreamSharing::class.java).single()
+        val streamSharing = adapter.getStreamSharing()
         // Act: attach use cases.
         adapter.attachUseCases()
         // Assert: StreamSharing and image are attached.
@@ -302,8 +323,7 @@
             StreamSharing::class.java,
             ImageCapture::class.java
         )
-        val streamSharing =
-            adapter.cameraUseCases.filterIsInstance(StreamSharing::class.java).single()
+        val streamSharing = adapter.getStreamSharing()
         assertThat(streamSharing.camera).isNotNull()
         // Act: remove UseCase so that StreamSharing is no longer needed
         adapter.removeUseCases(setOf(video))
@@ -910,7 +930,42 @@
 
     @Test(expected = IllegalStateException::class)
     fun updateEffectsWithDuplicateTargets_throwsException() {
-        CameraUseCaseAdapter.updateEffects(listOf(previewEffect, previewEffect), listOf(preview))
+        CameraUseCaseAdapter.updateEffects(
+            listOf(previewEffect, previewEffect),
+            listOf(preview),
+            emptyList()
+        )
+    }
+
+    @Test
+    fun hasSharedEffect_enableStreamSharing() {
+        // Arrange: add a shared effect and an image effect
+        adapter.setEffects(listOf(sharedEffect, imageEffect))
+
+        // Act: update use cases.
+        adapter.updateUseCases(listOf(preview, video, image, analysis))
+
+        // Assert: StreamSharing wraps preview and video with the shared effect.
+        val streamSharing = adapter.getStreamSharing()
+        assertThat(streamSharing.children).containsExactly(preview, video)
+        assertThat(streamSharing.effect).isEqualTo(sharedEffect)
+        assertThat(preview.effect).isNull()
+        assertThat(video.effect).isNull()
+        assertThat(analysis.effect).isNull()
+        assertThat(image.effect).isEqualTo(imageEffect)
+    }
+
+    @Test
+    fun hasSharedEffectButOnlyOneChild_theEffectIsEnabledOnTheChild() {
+        // Arrange: add a shared effect.
+        adapter.setEffects(listOf(sharedEffect))
+
+        // Act: update use cases.
+        adapter.updateUseCases(listOf(preview))
+
+        // Assert: no StreamSharing and preview gets the shared effect.
+        assertThat(adapter.cameraUseCases.filterIsInstance(StreamSharing::class.java)).isEmpty()
+        assertThat(preview.effect).isEqualTo(sharedEffect)
     }
 
     @Test
@@ -919,14 +974,14 @@
         val useCases = listOf(preview, video, image)
 
         // Act: update use cases with effects.
-        CameraUseCaseAdapter.updateEffects(effects, useCases)
+        CameraUseCaseAdapter.updateEffects(effects, useCases, emptyList())
         // Assert: UseCase have effects
         assertThat(preview.effect).isEqualTo(previewEffect)
         assertThat(image.effect).isEqualTo(imageEffect)
         assertThat(video.effect).isEqualTo(videoEffect)
 
         // Act: update again with no effects.
-        CameraUseCaseAdapter.updateEffects(listOf(), useCases)
+        CameraUseCaseAdapter.updateEffects(listOf(), useCases, emptyList())
         // Assert: use cases no longer has effects.
         assertThat(preview.effect).isNull()
         assertThat(image.effect).isNull()
