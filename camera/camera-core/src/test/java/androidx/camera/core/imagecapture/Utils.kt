/*
 * Copyright 2022 The Android Open Source Project
 *
 * Licensed under the Apache License, Version 2.0 (the "License");
 * you may not use this file except in compliance with the License.
 * You may obtain a copy of the License at
 *
 *      http://www.apache.org/licenses/LICENSE-2.0
 *
 * Unless required by applicable law or agreed to in writing, software
 * distributed under the License is distributed on an "AS IS" BASIS,
 * WITHOUT WARRANTIES OR CONDITIONS OF ANY KIND, either express or implied.
 * See the License for the specific language governing permissions and
 * limitations under the License.
 */

package androidx.camera.core.imagecapture

import android.graphics.ImageFormat
import android.graphics.Matrix
import android.graphics.Rect
import android.os.Build
import android.util.Pair
import android.util.Size
<<<<<<< HEAD
=======
import androidx.annotation.RequiresApi
import androidx.camera.core.CaptureBundles
>>>>>>> fdff00cc
import androidx.camera.core.ImageCapture
import androidx.camera.core.ImageInfo
import androidx.camera.core.ImageProxy
import androidx.camera.core.impl.CaptureBundle
import androidx.camera.core.impl.ImageCaptureConfig
import androidx.camera.core.impl.ImageInputConfig
import androidx.camera.core.impl.TagBundle
import androidx.camera.core.impl.utils.futures.Futures
import androidx.camera.core.internal.CameraCaptureResultImageInfo
import androidx.camera.testing.impl.fakes.FakeCameraCaptureResult
import androidx.camera.testing.impl.fakes.FakeCaptureStage
import androidx.camera.testing.impl.fakes.FakeImageProxy
import java.io.File
import java.util.UUID
import org.robolectric.util.ReflectionHelpers.setStaticField

/**
 * Utility methods for testing image capture.
 */
@RequiresApi(21)
object Utils {

    internal const val WIDTH = 640
    internal const val HEIGHT = 480
    internal const val EXIF_DESCRIPTION = "description"
    internal const val ROTATION_DEGREES = 180
    internal const val ALTITUDE = 0.1
    internal const val JPEG_QUALITY = 90
    internal const val TIMESTAMP = 9999L
    internal val SENSOR_TO_BUFFER = Matrix().also { it.setScale(-1F, 1F, 320F, 240F) }
    internal val SIZE = Size(WIDTH, HEIGHT)
    // The crop rect is the lower half of the image.
    internal val CROP_RECT = Rect(0, 240, WIDTH, HEIGHT)
    internal val FULL_RECT = Rect(0, 0, WIDTH, HEIGHT)
    internal val TEMP_FILE = File.createTempFile(
        "unit_test_" + UUID.randomUUID().toString(), ".temp"
    ).also { it.deleteOnExit() }
    internal val OUTPUT_FILE_OPTIONS = ImageCapture.OutputFileOptions.Builder(
        TEMP_FILE
    ).build()
    internal val CAMERA_CAPTURE_RESULT = FakeCameraCaptureResult()
        .also {
        it.timestamp = TIMESTAMP
    }

    internal fun createProcessingRequest(
        takePictureCallback: TakePictureCallback = FakeTakePictureCallback()
    ): ProcessingRequest {
        return ProcessingRequest(
            { listOf() },
            OUTPUT_FILE_OPTIONS,
            CROP_RECT,
            ROTATION_DEGREES,
            /*jpegQuality=*/100,
            SENSOR_TO_BUFFER,
            takePictureCallback,
            Futures.immediateFuture(null)
        )
    }

    /**
     * Inject a ImageCaptureRotationOptionQuirk.
     */
    fun injectRotationOptionQuirk() {
        setStaticField(Build::class.java, "BRAND", "HUAWEI")
        setStaticField(Build::class.java, "MODEL", "SNE-LX1")
    }

    /**
     * Creates an empty [ImageCaptureConfig] so [ImagePipeline] constructor won't crash.
     */
    fun createEmptyImageCaptureConfig(): ImageCaptureConfig {
        val builder = ImageCapture.Builder().setCaptureOptionUnpacker { _, _ -> }
        builder.mutableConfig.insertOption(ImageInputConfig.OPTION_INPUT_FORMAT, ImageFormat.JPEG)
        return builder.useCaseConfig
    }

    fun createCaptureBundle(stageIds: IntArray): CaptureBundle {
        return CaptureBundle {
            stageIds.map { stageId ->
                FakeCaptureStage(stageId, null)
            }
        }
    }

    fun createFakeImage(tagBundleKey: String, stageId: Int): ImageProxy {
        return FakeImageProxy(
            createCameraCaptureResultImageInfo(tagBundleKey, stageId)
        )
    }

    fun createCameraCaptureResultImageInfo(tagBundleKey: String, stageId: Int): ImageInfo {
        return CameraCaptureResultImageInfo(
            FakeCameraCaptureResult().also {
            it.setTag(TagBundle.create(Pair(tagBundleKey, stageId)))
        })
    }
}<|MERGE_RESOLUTION|>--- conflicted
+++ resolved
@@ -22,11 +22,8 @@
 import android.os.Build
 import android.util.Pair
 import android.util.Size
-<<<<<<< HEAD
-=======
 import androidx.annotation.RequiresApi
 import androidx.camera.core.CaptureBundles
->>>>>>> fdff00cc
 import androidx.camera.core.ImageCapture
 import androidx.camera.core.ImageInfo
 import androidx.camera.core.ImageProxy
@@ -73,10 +70,11 @@
     }
 
     internal fun createProcessingRequest(
-        takePictureCallback: TakePictureCallback = FakeTakePictureCallback()
+        takePictureCallback: TakePictureCallback = FakeTakePictureCallback(),
+        captureBundle: CaptureBundle = CaptureBundles.singleDefaultCaptureBundle()
     ): ProcessingRequest {
         return ProcessingRequest(
-            { listOf() },
+            captureBundle,
             OUTPUT_FILE_OPTIONS,
             CROP_RECT,
             ROTATION_DEGREES,
