/*
 * Copyright 2022 The Android Open Source Project
 *
 * Licensed under the Apache License, Version 2.0 (the "License");
 * you may not use this file except in compliance with the License.
 * You may obtain a copy of the License at
 *
 *      http://www.apache.org/licenses/LICENSE-2.0
 *
 * Unless required by applicable law or agreed to in writing, software
 * distributed under the License is distributed on an "AS IS" BASIS,
 * WITHOUT WARRANTIES OR CONDITIONS OF ANY KIND, either express or implied.
 * See the License for the specific language governing permissions and
 * limitations under the License.
 */

package androidx.camera.core.imagecapture;

import static androidx.camera.core.impl.utils.Threads.checkMainThread;
import static androidx.core.util.Preconditions.checkState;

import static java.util.Objects.requireNonNull;

import android.os.Build;

import androidx.annotation.MainThread;
import androidx.annotation.NonNull;
import androidx.annotation.Nullable;
import androidx.annotation.RequiresApi;
import androidx.camera.core.ImageProxy;
import androidx.camera.core.impl.utils.executor.CameraXExecutors;
import androidx.camera.core.impl.utils.futures.FutureCallback;
import androidx.camera.core.impl.utils.futures.Futures;

/**
 * Matches {@link ProcessingRequest} with a single {@link ImageProxy}.
 *
 * <p>This node handles the basic scenarios where there is only one image captured per
 * request.
 */
@RequiresApi(api = Build.VERSION_CODES.LOLLIPOP)
class SingleBundlingNode implements BundlingNode {

    ProcessingRequest mPendingRequest;
    private ProcessingNode.In mOutputEdge;

    @NonNull
    @Override
    public ProcessingNode.In transform(@NonNull CaptureNode.Out captureNodeOut) {
        // Listen to input edges.
        captureNodeOut.getImageEdge().setListener(this::matchImageWithRequest);
        captureNodeOut.getRequestEdge().setListener(this::trackIncomingRequest);
        // Set up output edge.
        mOutputEdge = ProcessingNode.In.of(captureNodeOut.getInputFormat(),
                captureNodeOut.getOutputFormat());
        return mOutputEdge;
    }

    @Override
    public void release() {
        // No-op.
    }

    @MainThread
    private void trackIncomingRequest(@NonNull ProcessingRequest request) {
        checkMainThread();
        checkState(request.getStageIds().size() == 1,
                "Cannot handle multi-image capture.");
        checkState(mPendingRequest == null,
                "Already has an existing request.");
        mPendingRequest = request;

        Futures.addCallback(request.getCaptureFuture(), new FutureCallback<Void>() {
            @Override
            public void onSuccess(@Nullable Void result) {
                // Do nothing
            }

            @Override
            public void onFailure(@NonNull Throwable t) {
                checkMainThread();
                if (request == mPendingRequest) {
                    mPendingRequest = null;
                }
            }
        }, CameraXExecutors.directExecutor());
    }

    @MainThread
    private void matchImageWithRequest(@NonNull ImageProxy imageProxy) {
        checkMainThread();
        checkState(mPendingRequest != null);
        int stageId = (Integer) requireNonNull(
                imageProxy.getImageInfo().getTagBundle().getTag(
                        mPendingRequest.getTagBundleKey()));
        checkState(stageId == mPendingRequest.getStageIds().get(0));

<<<<<<< HEAD
        mOutputEdge.getEdge().accept(
                ProcessingNode.InputPacket.of(mPendingRequest, imageProxy));
=======
        mOutputEdge.getEdge().accept(ProcessingNode.InputPacket.of(mPendingRequest, imageProxy));
>>>>>>> fdff00cc
        mPendingRequest = null;
    }
}<|MERGE_RESOLUTION|>--- conflicted
+++ resolved
@@ -95,12 +95,7 @@
                         mPendingRequest.getTagBundleKey()));
         checkState(stageId == mPendingRequest.getStageIds().get(0));
 
-<<<<<<< HEAD
-        mOutputEdge.getEdge().accept(
-                ProcessingNode.InputPacket.of(mPendingRequest, imageProxy));
-=======
         mOutputEdge.getEdge().accept(ProcessingNode.InputPacket.of(mPendingRequest, imageProxy));
->>>>>>> fdff00cc
         mPendingRequest = null;
     }
 }