/*
 * Copyright 2021 The Android Open Source Project
 *
 * Licensed under the Apache License, Version 2.0 (the "License");
 * you may not use this file except in compliance with the License.
 * You may obtain a copy of the License at
 *
 *      http://www.apache.org/licenses/LICENSE-2.0
 *
 * Unless required by applicable law or agreed to in writing, software
 * distributed under the License is distributed on an "AS IS" BASIS,
 * WITHOUT WARRANTIES OR CONDITIONS OF ANY KIND, either express or implied.
 * See the License for the specific language governing permissions and
 * limitations under the License.
 */

package androidx.camera.extensions.internal;

import android.content.Context;
import android.graphics.ImageFormat;
import android.hardware.camera2.CameraCharacteristics;
import android.util.Pair;
import android.util.Range;
import android.util.Size;

import androidx.annotation.NonNull;
import androidx.annotation.Nullable;
import androidx.camera.core.CameraInfo;
import androidx.camera.core.impl.SessionProcessor;

import java.util.Collections;
import java.util.List;
import java.util.Map;

/**
 * A unified vendor extensions interface which interacts with both basic and advanced extender
 * vendor implementation.
 */
public interface VendorExtender {
    /**
     * Indicates whether the extension is supported on the device.
     *
     * <p>isExtensionAvailable is the only method that can be called ahead of init().
     *
     * @param cameraId           The camera2 id string of the camera.
     * @param characteristicsMap A map consisting of the camera ids and the
     *                           {@link CameraCharacteristics}s. For every camera, the map
     *                           contains at least the CameraCharacteristics for the camera id.
     *                           If the camera is logical camera, it will also contain associated
     *                           physical camera ids and their CameraCharacteristics.
     * @return true if the extension is supported, otherwise false
     */
    default boolean isExtensionAvailable(@NonNull String cameraId,
            @NonNull Map<String, CameraCharacteristics> characteristicsMap) {
        return false;
    }


    /**
     * Initializes the extender to be used with the specified camera.
     */
    default void init(@NonNull CameraInfo cameraInfo) {
    }

    /**
     * Gets the estimated latency range of image capture.
     *
     * <p>It must be called after init() is called.
     */
    @Nullable
    default Range<Long> getEstimatedCaptureLatencyRange(@Nullable Size size) {
        return null;
    }

    /**
     * Gets the supported output resolutions for preview. PRIVATE format must be supported.
     *
     * <p>Pair list composed with {@link ImageFormat} and {@link Size} array will be returned.
     *
     * <p>The returned resolutions should be subset of the supported sizes retrieved from
     * {@link android.hardware.camera2.params.StreamConfigurationMap} for the camera device.
     *
     * <p>The returned size array must contain all supported resolutions. It cannot be null.
     *
     * <p>It must be called after init() is called.
     */
    @NonNull
    default List<Pair<Integer, Size[]>> getSupportedPreviewOutputResolutions() {
        return Collections.emptyList();
    }

    /**
     * Gets the supported output resolutions for image capture. JPEG format must be supported.
     *
     * <p>Pair list composed with {@link ImageFormat} and {@link Size} array will be returned.
     *
     * <p>The returned resolutions should be subset of the supported sizes retrieved from
     * {@link android.hardware.camera2.params.StreamConfigurationMap} for the camera device.
     *
     * <p>The returned size array must contain all supported resolutions. It cannot be null.
     *
     * <p>It must be called after init() is called.
     */
    @NonNull
    default List<Pair<Integer, Size[]>> getSupportedCaptureOutputResolutions() {
        return Collections.emptyList();
    }

    /**
     * Gets the supported output resolutions for image analysis (YUV_420_888).
     *
     * <p>The returned resolutions should be subset of the supported sizes retrieved from
     * {@link android.hardware.camera2.params.StreamConfigurationMap} for the camera device.
     *
     * <p>The returned size array must contain all supported resolutions. It cannot be null.
     *
     * <p>It must be called after init() is called.
     */
    @NonNull
    default Size[] getSupportedYuvAnalysisResolutions() {
        return new Size[0];
    }

    /**
     * Returns supported output format/size map for postview image.
     *
     * <p>The returned sizes must be smaller than or equal to the provided capture size and have the
     * same aspect ratio as the given capture size. If no supported resolution exists for the
     * provided capture size then an empty map is returned.
     */
    @NonNull
    default Map<Integer, List<Size>> getSupportedPostviewResolutions(@NonNull Size captureSize) {
        return Collections.emptyMap();
    }

    /**
     * Returns if postview is supported or not.
     */
    default boolean isPostviewAvailable() {
        return false;
    }

    /**
     * Returns if the capture process progress is supported or not.
     */
    default boolean isCaptureProcessProgressAvailable() {
        return false;
    }

    /**
     * Returns if extension strength is supported or not.
     */
    default boolean isExtensionStrengthAvailable() {
        return false;
    }

    /**
     * Returns if reporting current extension mode is supported or not.
     */
    default boolean isCurrentExtensionModeAvailable() {
        return false;
    }

    /**
     * Creates a {@link SessionProcessor} that is responsible for (1) determining the stream
     * configuration based on given output surfaces (2) Requesting OEM implementation to start
     * repeating request and performing a still image capture.
     */
    @Nullable
    default SessionProcessor createSessionProcessor(@NonNull Context context) {
        return null;
    }
<<<<<<< HEAD
=======

    /**
     * Return the list of supported {@link CaptureResult.Key}s that will be contained in the
     * onCaptureCompleted callback.
     */
    @NonNull
    default List<CaptureResult.Key> getSupportedCaptureResultKeys() {
        return Collections.emptyList();
    }

    /**
     * Returns if the onCaptureCompleted with capture result will be invoked or not.
     */
    default boolean willReceiveOnCaptureCompleted() {
        if (ClientVersion.isMaximumCompatibleVersion(Version.VERSION_1_2)
                || ExtensionVersion.isMaximumCompatibleVersion(Version.VERSION_1_2)) {
            // For OEM implementing v1.2 or below, onCaptureCompleted won't be invoked.
            return false;
        }

        // onCaptureCompleted is invoked when available captureResult keys are not empty.
        return !getSupportedCaptureResultKeys().isEmpty();
    }
>>>>>>> 56579bc3
}<|MERGE_RESOLUTION|>--- conflicted
+++ resolved
@@ -19,6 +19,7 @@
 import android.content.Context;
 import android.graphics.ImageFormat;
 import android.hardware.camera2.CameraCharacteristics;
+import android.hardware.camera2.CaptureResult;
 import android.util.Pair;
 import android.util.Range;
 import android.util.Size;
@@ -170,8 +171,6 @@
     default SessionProcessor createSessionProcessor(@NonNull Context context) {
         return null;
     }
-<<<<<<< HEAD
-=======
 
     /**
      * Return the list of supported {@link CaptureResult.Key}s that will be contained in the
@@ -195,5 +194,4 @@
         // onCaptureCompleted is invoked when available captureResult keys are not empty.
         return !getSupportedCaptureResultKeys().isEmpty();
     }
->>>>>>> 56579bc3
 }