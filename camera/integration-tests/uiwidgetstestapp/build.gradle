--- conflicted
+++ resolved
@@ -98,11 +98,8 @@
 
     // Align dependencies in debugRuntimeClasspath and debugAndroidTestRuntimeClasspath.
     androidTestImplementation("androidx.annotation:annotation-experimental:1.4.0")
-<<<<<<< HEAD
-=======
     androidTestImplementation(project(":concurrent:concurrent-futures"))
     androidTestImplementation(project(":concurrent:concurrent-futures-ktx"))
->>>>>>> 532d983f
 
     // Testing framework
     androidTestImplementation(libs.testExtJunit)
