--- conflicted
+++ resolved
@@ -95,15 +95,9 @@
 }
 
 androidx {
-<<<<<<< HEAD
-    name = "Jetpack Camera Testing Library"
-    type = LibraryType.INTERNAL_TEST_LIBRARY
-    publish = Publish.NONE
-=======
     name = "Camera Testing"
     publish = Publish.SNAPSHOT_AND_RELEASE
     mavenVersion = LibraryVersions.CAMERA_TESTING
->>>>>>> fdff00cc
     inceptionYear = "2019"
     description = "Testing components for the Jetpack Camera Library, a library providing a " +
             "consistent and reliable camera foundation that enables great camera driven " +"" +
