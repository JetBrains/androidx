/*
 * Copyright 2019 The Android Open Source Project
 *
 * Licensed under the Apache License, Version 2.0 (the "License");
 * you may not use this file except in compliance with the License.
 * You may obtain a copy of the License at
 *
 *      http://www.apache.org/licenses/LICENSE-2.0
 *
 * Unless required by applicable law or agreed to in writing, software
 * distributed under the License is distributed on an "AS IS" BASIS,
 * WITHOUT WARRANTIES OR CONDITIONS OF ANY KIND, either express or implied.
 * See the License for the specific language governing permissions and
 * limitations under the License.
 */

package androidx.camera.camera2.internal;

import android.content.Context;
import android.media.CamcorderProfile;
import android.util.Pair;
import android.util.Size;

import androidx.annotation.NonNull;
import androidx.annotation.Nullable;
import androidx.annotation.RequiresApi;
import androidx.annotation.RestrictTo;
import androidx.annotation.RestrictTo.Scope;
import androidx.camera.camera2.internal.compat.CameraManagerCompat;
import androidx.camera.core.CameraUnavailableException;
import androidx.camera.core.impl.AttachedSurfaceInfo;
import androidx.camera.core.impl.CameraDeviceSurfaceManager;
import androidx.camera.core.impl.StreamSpec;
import androidx.camera.core.impl.SurfaceConfig;
import androidx.camera.core.impl.UseCaseConfig;
import androidx.core.util.Preconditions;

import java.util.HashMap;
import java.util.List;
import java.util.Map;
import java.util.Set;

/**
 * Camera device manager to provide the guaranteed supported stream capabilities related info for
 * all camera devices
 *
 * <p>{@link android.hardware.camera2.CameraDevice#createCaptureSession} defines the default
 * guaranteed stream combinations for different hardware level devices. It defines what combination
 * of surface configuration type and size pairs can be supported for different hardware level camera
 * devices. This structure is used to store the guaranteed supported stream capabilities related
 * info.
 */
@RequiresApi(21) // TODO(b/200306659): Remove and replace with annotation on package-info.java
public final class Camera2DeviceSurfaceManager implements CameraDeviceSurfaceManager {
    private static final String TAG = "Camera2DeviceSurfaceManager";
    private final Map<String, SupportedSurfaceCombination> mCameraSupportedSurfaceCombinationMap =
            new HashMap<>();
    private final CamcorderProfileHelper mCamcorderProfileHelper;

    /**
     * Creates a new, initialized Camera2DeviceSurfaceManager.
<<<<<<< HEAD
     *
     * @hide
=======
>>>>>>> fdff00cc
     */
    @RestrictTo(Scope.LIBRARY)
    public Camera2DeviceSurfaceManager(@NonNull Context context,
            @Nullable Object cameraManager, @NonNull Set<String> availableCameraIds)
            throws CameraUnavailableException {
        this(context, new CamcorderProfileHelper() {
            @Override
            public boolean hasProfile(int cameraId, int quality) {
                return CamcorderProfile.hasProfile(cameraId, quality);
            }

            @Override
            @SuppressWarnings("deprecation")
            public CamcorderProfile get(int cameraId, int quality) {
                return CamcorderProfile.get(cameraId, quality);
            }
        }, cameraManager, availableCameraIds);
    }

    Camera2DeviceSurfaceManager(@NonNull Context context,
            @NonNull CamcorderProfileHelper camcorderProfileHelper,
            @Nullable Object cameraManager,
            @NonNull Set<String> availableCameraIds)
            throws CameraUnavailableException {
        Preconditions.checkNotNull(camcorderProfileHelper);
        mCamcorderProfileHelper = camcorderProfileHelper;

        CameraManagerCompat cameraManagerCompat;
        if (cameraManager instanceof CameraManagerCompat) {
            cameraManagerCompat = (CameraManagerCompat) cameraManager;
        } else {
            cameraManagerCompat = CameraManagerCompat.from(context);
        }
        init(context, cameraManagerCompat, availableCameraIds);
    }

    /**
     * Prepare necessary resources for the surface manager.
     */
    private void init(@NonNull Context context, @NonNull CameraManagerCompat cameraManager,
            @NonNull Set<String> availableCameraIds)
            throws CameraUnavailableException {
        Preconditions.checkNotNull(context);

        for (String cameraId : availableCameraIds) {
            mCameraSupportedSurfaceCombinationMap.put(
                    cameraId,
                    new SupportedSurfaceCombination(
                            context, cameraId, cameraManager, mCamcorderProfileHelper));
        }
    }

    /**
     * Check whether the input surface configuration list is under the capability of any combination
     * of this object.
     *
     * @param isConcurrentCameraModeOn true if concurrent camera mode is on, otherwise false.
     * @param cameraId          the camera id of the camera device to be compared
     * @param surfaceConfigList the surface configuration list to be compared
     * @return the check result that whether it could be supported
     * @throws IllegalStateException if not initialized
     */
    @Override
    public boolean checkSupported(
            boolean isConcurrentCameraModeOn,
            @NonNull String cameraId, @Nullable List<SurfaceConfig> surfaceConfigList) {
        if (surfaceConfigList == null || surfaceConfigList.isEmpty()) {
            return true;
        }

        SupportedSurfaceCombination supportedSurfaceCombination =
                mCameraSupportedSurfaceCombinationMap.get(cameraId);

        boolean isSupported = false;
        if (supportedSurfaceCombination != null) {
            isSupported = supportedSurfaceCombination.checkSupported(isConcurrentCameraModeOn,
                    surfaceConfigList);
        }

        return isSupported;
    }

    /**
     * Transform to a SurfaceConfig object with cameraId, image format and size info
     *
     * @param isConcurrentCameraModeOn true if concurrent camera mode is on, otherwise false.
     * @param cameraId    the camera id of the camera device to transform the object
     * @param imageFormat the image format info for the surface configuration object
     * @param size        the size info for the surface configuration object
     * @return new {@link SurfaceConfig} object
     * @throws IllegalStateException if not initialized
     */
    @Nullable
    @Override
    public SurfaceConfig transformSurfaceConfig(
            boolean isConcurrentCameraModeOn,
            @NonNull String cameraId,
            int imageFormat,
            @NonNull Size size) {
        SupportedSurfaceCombination supportedSurfaceCombination =
                mCameraSupportedSurfaceCombinationMap.get(cameraId);

        SurfaceConfig surfaceConfig = null;
        if (supportedSurfaceCombination != null) {
            surfaceConfig =
                    supportedSurfaceCombination.transformSurfaceConfig(
                            isConcurrentCameraModeOn,
                            imageFormat,
                            size);
        }

        return surfaceConfig;
    }

    /**
     * Retrieves a map of suggested stream specifications for the given list of use cases.
     *
     * @param isConcurrentCameraModeOn true if concurrent camera mode is on, otherwise false.
     * @param cameraId          the camera id of the camera device used by the use cases
     * @param existingSurfaces  list of surfaces already configured and used by the camera. The
     *                          stream specifications for these surface can not change.
     * @param newUseCaseConfigs list of configurations of the use cases that will be given a
     *                          suggested stream specification
     * @return map of suggested stream specifications for given use cases
     * @throws IllegalStateException    if not initialized
     * @throws IllegalArgumentException if {@code newUseCaseConfigs} is an empty list, if
     *                                  there isn't a supported combination of surfaces
     *                                  available, or if the {@code cameraId}
     *                                  is not a valid id.
     */
    @NonNull
    @Override
<<<<<<< HEAD
    public Map<UseCaseConfig<?>, StreamSpec> getSuggestedStreamSpecs(
            boolean isConcurrentCameraModeOn,
            @NonNull String cameraId,
            @NonNull List<AttachedSurfaceInfo> existingSurfaces,
            @NonNull List<UseCaseConfig<?>> newUseCaseConfigs) {
        Preconditions.checkArgument(!newUseCaseConfigs.isEmpty(), "No new use cases to be bound.");
=======
    public Pair<Map<UseCaseConfig<?>, StreamSpec>, Map<AttachedSurfaceInfo, StreamSpec>>
            getSuggestedStreamSpecs(
            @CameraMode.Mode int cameraMode,
            @NonNull String cameraId,
            @NonNull List<AttachedSurfaceInfo> existingSurfaces,
            @NonNull Map<UseCaseConfig<?>, List<Size>> newUseCaseConfigsSupportedSizeMap,
            boolean isPreviewStabilizationOn) {
        Preconditions.checkArgument(!newUseCaseConfigsSupportedSizeMap.isEmpty(),
                "No new use cases to be bound.");
>>>>>>> fdff00cc

        SupportedSurfaceCombination supportedSurfaceCombination =
                mCameraSupportedSurfaceCombinationMap.get(cameraId);

        if (supportedSurfaceCombination == null) {
            throw new IllegalArgumentException("No such camera id in supported combination list: "
                    + cameraId);
        }

        return supportedSurfaceCombination.getSuggestedStreamSpecifications(
                isConcurrentCameraModeOn,
                existingSurfaces,
<<<<<<< HEAD
                newUseCaseConfigs);
=======
                newUseCaseConfigsSupportedSizeMap,
                isPreviewStabilizationOn);
>>>>>>> fdff00cc
    }
}<|MERGE_RESOLUTION|>--- conflicted
+++ resolved
@@ -17,6 +17,7 @@
 package androidx.camera.camera2.internal;
 
 import android.content.Context;
+import android.hardware.camera2.CameraDevice;
 import android.media.CamcorderProfile;
 import android.util.Pair;
 import android.util.Size;
@@ -30,6 +31,7 @@
 import androidx.camera.core.CameraUnavailableException;
 import androidx.camera.core.impl.AttachedSurfaceInfo;
 import androidx.camera.core.impl.CameraDeviceSurfaceManager;
+import androidx.camera.core.impl.CameraMode;
 import androidx.camera.core.impl.StreamSpec;
 import androidx.camera.core.impl.SurfaceConfig;
 import androidx.camera.core.impl.UseCaseConfig;
@@ -44,7 +46,7 @@
  * Camera device manager to provide the guaranteed supported stream capabilities related info for
  * all camera devices
  *
- * <p>{@link android.hardware.camera2.CameraDevice#createCaptureSession} defines the default
+ * <p>{@link CameraDevice#createCaptureSession} defines the default
  * guaranteed stream combinations for different hardware level devices. It defines what combination
  * of surface configuration type and size pairs can be supported for different hardware level camera
  * devices. This structure is used to store the guaranteed supported stream capabilities related
@@ -59,11 +61,6 @@
 
     /**
      * Creates a new, initialized Camera2DeviceSurfaceManager.
-<<<<<<< HEAD
-     *
-     * @hide
-=======
->>>>>>> fdff00cc
      */
     @RestrictTo(Scope.LIBRARY)
     public Camera2DeviceSurfaceManager(@NonNull Context context,
@@ -117,39 +114,9 @@
     }
 
     /**
-     * Check whether the input surface configuration list is under the capability of any combination
-     * of this object.
-     *
-     * @param isConcurrentCameraModeOn true if concurrent camera mode is on, otherwise false.
-     * @param cameraId          the camera id of the camera device to be compared
-     * @param surfaceConfigList the surface configuration list to be compared
-     * @return the check result that whether it could be supported
-     * @throws IllegalStateException if not initialized
-     */
-    @Override
-    public boolean checkSupported(
-            boolean isConcurrentCameraModeOn,
-            @NonNull String cameraId, @Nullable List<SurfaceConfig> surfaceConfigList) {
-        if (surfaceConfigList == null || surfaceConfigList.isEmpty()) {
-            return true;
-        }
-
-        SupportedSurfaceCombination supportedSurfaceCombination =
-                mCameraSupportedSurfaceCombinationMap.get(cameraId);
-
-        boolean isSupported = false;
-        if (supportedSurfaceCombination != null) {
-            isSupported = supportedSurfaceCombination.checkSupported(isConcurrentCameraModeOn,
-                    surfaceConfigList);
-        }
-
-        return isSupported;
-    }
-
-    /**
      * Transform to a SurfaceConfig object with cameraId, image format and size info
      *
-     * @param isConcurrentCameraModeOn true if concurrent camera mode is on, otherwise false.
+     * @param cameraMode  the working camera mode.
      * @param cameraId    the camera id of the camera device to transform the object
      * @param imageFormat the image format info for the surface configuration object
      * @param size        the size info for the surface configuration object
@@ -159,7 +126,7 @@
     @Nullable
     @Override
     public SurfaceConfig transformSurfaceConfig(
-            boolean isConcurrentCameraModeOn,
+            @CameraMode.Mode int cameraMode,
             @NonNull String cameraId,
             int imageFormat,
             @NonNull Size size) {
@@ -170,7 +137,7 @@
         if (supportedSurfaceCombination != null) {
             surfaceConfig =
                     supportedSurfaceCombination.transformSurfaceConfig(
-                            isConcurrentCameraModeOn,
+                            cameraMode,
                             imageFormat,
                             size);
         }
@@ -181,12 +148,15 @@
     /**
      * Retrieves a map of suggested stream specifications for the given list of use cases.
      *
-     * @param isConcurrentCameraModeOn true if concurrent camera mode is on, otherwise false.
-     * @param cameraId          the camera id of the camera device used by the use cases
-     * @param existingSurfaces  list of surfaces already configured and used by the camera. The
-     *                          stream specifications for these surface can not change.
-     * @param newUseCaseConfigs list of configurations of the use cases that will be given a
-     *                          suggested stream specification
+     * @param cameraMode                        the working camera mode.
+     * @param cameraId                          the camera id of the camera device used by the
+     *                                          use cases
+     * @param existingSurfaces                  list of surfaces already configured and used by
+     *                                          the camera. The stream specifications for these
+     *                                          surface can not change.
+     * @param newUseCaseConfigsSupportedSizeMap map of configurations of the use cases to the
+     *                                          supported sizes list that will be given a
+     *                                          suggested stream specification
      * @return map of suggested stream specifications for given use cases
      * @throws IllegalStateException    if not initialized
      * @throws IllegalArgumentException if {@code newUseCaseConfigs} is an empty list, if
@@ -196,14 +166,6 @@
      */
     @NonNull
     @Override
-<<<<<<< HEAD
-    public Map<UseCaseConfig<?>, StreamSpec> getSuggestedStreamSpecs(
-            boolean isConcurrentCameraModeOn,
-            @NonNull String cameraId,
-            @NonNull List<AttachedSurfaceInfo> existingSurfaces,
-            @NonNull List<UseCaseConfig<?>> newUseCaseConfigs) {
-        Preconditions.checkArgument(!newUseCaseConfigs.isEmpty(), "No new use cases to be bound.");
-=======
     public Pair<Map<UseCaseConfig<?>, StreamSpec>, Map<AttachedSurfaceInfo, StreamSpec>>
             getSuggestedStreamSpecs(
             @CameraMode.Mode int cameraMode,
@@ -213,7 +175,6 @@
             boolean isPreviewStabilizationOn) {
         Preconditions.checkArgument(!newUseCaseConfigsSupportedSizeMap.isEmpty(),
                 "No new use cases to be bound.");
->>>>>>> fdff00cc
 
         SupportedSurfaceCombination supportedSurfaceCombination =
                 mCameraSupportedSurfaceCombinationMap.get(cameraId);
@@ -224,13 +185,9 @@
         }
 
         return supportedSurfaceCombination.getSuggestedStreamSpecifications(
-                isConcurrentCameraModeOn,
+                cameraMode,
                 existingSurfaces,
-<<<<<<< HEAD
-                newUseCaseConfigs);
-=======
                 newUseCaseConfigsSupportedSizeMap,
                 isPreviewStabilizationOn);
->>>>>>> fdff00cc
     }
 }