/*
 * Copyright 2023 The Android Open Source Project
 *
 * Licensed under the Apache License, Version 2.0 (the "License");
 * you may not use this file except in compliance with the License.
 * You may obtain a copy of the License at
 *
 *      http://www.apache.org/licenses/LICENSE-2.0
 *
 * Unless required by applicable law or agreed to in writing, software
 * distributed under the License is distributed on an "AS IS" BASIS,
 * WITHOUT WARRANTIES OR CONDITIONS OF ANY KIND, either express or implied.
 * See the License for the specific language governing permissions and
 * limitations under the License.
 */

@file:Suppress(
    "RedundantVisibilityModifier",
    "KotlinRedundantDiagnosticSuppress",
    "KotlinConstantConditions",
    "PropertyName",
    "ConstPropertyName",
    "PrivatePropertyName",
    "NOTHING_TO_INLINE"
)

package androidx.collection

import androidx.annotation.IntRange
import androidx.collection.internal.EMPTY_OBJECTS
import androidx.collection.internal.requirePrecondition
<<<<<<< HEAD
=======
import androidx.collection.internal.throwNoSuchElementExceptionForInline
>>>>>>> 1ee5c2d9
import kotlin.contracts.contract
import kotlin.jvm.JvmField
import kotlin.jvm.JvmOverloads

// This is a copy of ScatterMap, but without values

// Default empty set to avoid allocations
private val EmptyScatterSet = MutableScatterSet<Any?>(0)

/** Returns an empty, read-only [ScatterSet]. */
@Suppress("UNCHECKED_CAST")
public fun <E> emptyScatterSet(): ScatterSet<E> = EmptyScatterSet as ScatterSet<E>

/** Returns an empty, read-only [ScatterSet]. */
@Suppress("UNCHECKED_CAST")
public fun <E> scatterSetOf(): ScatterSet<E> = EmptyScatterSet as ScatterSet<E>

/** Returns a new read-only [ScatterSet] with only [element1] in it. */
@Suppress("UNCHECKED_CAST")
public fun <E> scatterSetOf(element1: E): ScatterSet<E> = mutableScatterSetOf(element1)

/** Returns a new read-only [ScatterSet] with only [element1] and [element2] in it. */
@Suppress("UNCHECKED_CAST")
public fun <E> scatterSetOf(element1: E, element2: E): ScatterSet<E> =
    mutableScatterSetOf(element1, element2)

/** Returns a new read-only [ScatterSet] with only [element1], [element2], and [element3] in it. */
@Suppress("UNCHECKED_CAST")
public fun <E> scatterSetOf(element1: E, element2: E, element3: E): ScatterSet<E> =
    mutableScatterSetOf(element1, element2, element3)

/** Returns a new read-only [ScatterSet] with only [elements] in it. */
@Suppress("UNCHECKED_CAST")
public fun <E> scatterSetOf(vararg elements: E): ScatterSet<E> =
    MutableScatterSet<E>(elements.size).apply { plusAssign(elements) }

/** Returns a new [MutableScatterSet]. */
public fun <E> mutableScatterSetOf(): MutableScatterSet<E> = MutableScatterSet()

/** Returns a new [MutableScatterSet] with only [element1] in it. */
public fun <E> mutableScatterSetOf(element1: E): MutableScatterSet<E> =
    MutableScatterSet<E>(1).apply { plusAssign(element1) }

/** Returns a new [MutableScatterSet] with only [element1] and [element2] in it. */
public fun <E> mutableScatterSetOf(element1: E, element2: E): MutableScatterSet<E> =
    MutableScatterSet<E>(2).apply {
        plusAssign(element1)
        plusAssign(element2)
    }

/** Returns a new [MutableScatterSet] with only [element1], [element2], and [element3] in it. */
public fun <E> mutableScatterSetOf(element1: E, element2: E, element3: E): MutableScatterSet<E> =
    MutableScatterSet<E>(3).apply {
        plusAssign(element1)
        plusAssign(element2)
        plusAssign(element3)
    }

/** Returns a new [MutableScatterSet] with the specified contents. */
public fun <E> mutableScatterSetOf(vararg elements: E): MutableScatterSet<E> =
    MutableScatterSet<E>(elements.size).apply { plusAssign(elements) }

/**
 * [ScatterSet] is a container with a [Set]-like interface based on a flat hash table
 * implementation. The underlying implementation is designed to avoid all allocations on insertion,
 * removal, retrieval, and iteration. Allocations may still happen on insertion when the underlying
 * storage needs to grow to accommodate newly added elements to the set.
 *
 * This implementation makes no guarantee as to the order of the elements, nor does it make
<<<<<<< HEAD
 * guarantees that the order remains constant over time.
=======
 * guarantees that the order remains constant over time. If the order of the elements must be
 * preserved, please refer to [OrderedScatterSet].
>>>>>>> 1ee5c2d9
 *
 * Though [ScatterSet] offers a read-only interface, it is always backed by a [MutableScatterSet].
 * Read operations alone are thread-safe. However, any mutations done through the backing
 * [MutableScatterSet] while reading on another thread are not safe and the developer must protect
 * the set from such changes during read operations.
 *
 * **Note**: when a [Set] is absolutely necessary, you can use the method [asSet] to create a thin
 * wrapper around a [ScatterSet]. Please refer to [asSet] for more details and caveats.
 *
 * @see [MutableScatterSet]
 */
public sealed class ScatterSet<E> {
    // NOTE: Our arrays are marked internal to implement inlined forEach{}
    // The backing array for the metadata bytes contains
    // `capacity + 1 + ClonedMetadataCount` elements, including when
    // the set is empty (see [EmptyGroup]).
    @PublishedApi @JvmField internal var metadata: LongArray = EmptyGroup

    @PublishedApi @JvmField internal var elements: Array<Any?> = EMPTY_OBJECTS

    // We use a backing field for capacity to avoid invokevirtual calls
    // every time we need to look at the capacity
    @JvmField internal var _capacity: Int = 0

    /**
     * Returns the number of elements that can be stored in this set without requiring internal
     * storage reallocation.
     */
    @get:IntRange(from = 0)
    public val capacity: Int
        get() = _capacity

    // We use a backing field for capacity to avoid invokevirtual calls
    // every time we need to look at the size
    @JvmField internal var _size: Int = 0

    /** Returns the number of elements in this set. */
    @get:IntRange(from = 0)
    public val size: Int
        get() = _size

    /** Returns `true` if this set has at least one element. */
    public fun any(): Boolean = _size != 0

    /** Returns `true` if this set has no elements. */
    public fun none(): Boolean = _size == 0

    /** Indicates whether this set is empty. */
    public fun isEmpty(): Boolean = _size == 0

    /** Returns `true` if this set is not empty. */
    public fun isNotEmpty(): Boolean = _size != 0

    /**
     * Returns the first element in the collection.
     *
     * @throws NoSuchElementException if the collection is empty
     */
<<<<<<< HEAD
    public inline fun first(): E {
        forEach {
            return it
        }
        throw NoSuchElementException("The ScatterSet is empty")
=======
    public fun first(): E {
        forEach {
            return it
        }
        throwNoSuchElementExceptionForInline("The ScatterSet is empty")
>>>>>>> 1ee5c2d9
    }

    /**
     * Returns the first element in the collection for which [predicate] returns `true`
     *
     * @param predicate called with each element until it returns `true`.
     * @return The element for which [predicate] returns `true`.
     * @throws NoSuchElementException if [predicate] returns `false` for all elements or the
     *   collection is empty.
     */
    public inline fun first(predicate: (element: E) -> Boolean): E {
        contract { callsInPlace(predicate) }
        forEach { if (predicate(it)) return it }
        throwNoSuchElementExceptionForInline("Could not find a match")
    }

    /**
     * Returns the first element in the collection for which [predicate] returns `true` or `null` if
     * there are no elements that match [predicate].
     *
     * @param predicate called with each element until it returns `true`.
     * @return The element for which [predicate] returns `true` or `null` if there are no elements
     *   in the set or [predicate] returned `false` for every element in the set.
     */
    public inline fun firstOrNull(predicate: (element: E) -> Boolean): E? {
        contract { callsInPlace(predicate) }
        forEach { if (predicate(it)) return it }
        return null
    }

    /** Iterates over every element stored in this set by invoking the specified [block] lambda. */
    @PublishedApi
    internal inline fun forEachIndex(block: (index: Int) -> Unit) {
        contract { callsInPlace(block) }
        val m = metadata
        val lastIndex = m.size - 2 // We always have 0 or at least 2 elements

        for (i in 0..lastIndex) {
            var slot = m[i]
            if (slot.maskEmptyOrDeleted() != BitmaskMsb) {
                // Branch-less if (i == lastIndex) 7 else 8
                // i - lastIndex returns a negative value when i < lastIndex,
                // so 1 is set as the MSB. By inverting and shifting we get
                // 0 when i < lastIndex, 1 otherwise.
                val bitCount = 8 - ((i - lastIndex).inv() ushr 31)
                for (j in 0 until bitCount) {
                    if (isFull(slot and 0xFFL)) {
                        val index = (i shl 3) + j
                        block(index)
                    }
                    slot = slot shr 8
                }
                if (bitCount != 8) return
            }
        }
    }

    /**
<<<<<<< HEAD
     * Iterates over every element stored in this set by invoking the specified [block] lambda.
=======
     * Iterates over every element stored in this set by invoking the specified [block] lambda. It
     * is safe to remove the element passed to [block] during iteration.
>>>>>>> 1ee5c2d9
     *
     * @param block called with each element in the set
     */
    public inline fun forEach(block: (element: E) -> Unit) {
        contract { callsInPlace(block) }
<<<<<<< HEAD
        val k = elements

        forEachIndex { index -> @Suppress("UNCHECKED_CAST") block(k[index] as E) }
=======
        val elements = elements
        forEachIndex { index -> @Suppress("UNCHECKED_CAST") block(elements[index] as E) }
>>>>>>> 1ee5c2d9
    }

    /**
     * Returns true if all elements match the given [predicate]. If there are no elements in the
     * set, `true` is returned.
     *
     * @param predicate called for elements in the set to determine if it returns return `true` for
     *   all elements.
     */
    public inline fun all(predicate: (element: E) -> Boolean): Boolean {
        contract { callsInPlace(predicate) }
        forEach { element -> if (!predicate(element)) return false }
        return true
    }

    /**
     * Returns true if at least one element matches the given [predicate].
     *
     * @param predicate called for elements in the set to determine if it returns `true` for any
     *   elements.
     */
    public inline fun any(predicate: (element: E) -> Boolean): Boolean {
        contract { callsInPlace(predicate) }
        forEach { element -> if (predicate(element)) return true }
        return false
    }

    /** Returns the number of elements in this set. */
    @IntRange(from = 0) public fun count(): Int = size

    /**
     * Returns the number of elements matching the given [predicate].
     *
     * @param predicate Called for all elements in the set to count the number for which it returns
     *   `true`.
     */
    @IntRange(from = 0)
    public inline fun count(predicate: (element: E) -> Boolean): Int {
        contract { callsInPlace(predicate) }
        var count = 0
        forEach { element -> if (predicate(element)) count++ }
        return count
    }

    /**
     * Returns true if the specified [element] is present in this hash set, false otherwise.
     *
     * @param element The element to look for in this set
     */
    public operator fun contains(element: E): Boolean = findElementIndex(element) >= 0

    /**
     * Creates a String from the elements separated by [separator] and using [prefix] before and
     * [postfix] after, if supplied.
     *
     * When a non-negative value of [limit] is provided, a maximum of [limit] items are used to
     * generate the string. If the collection holds more than [limit] items, the string is
     * terminated with [truncated].
     *
     * [transform] may be supplied to convert each element to a custom String.
     */
    @JvmOverloads
    public fun joinToString(
        separator: CharSequence = ", ",
        prefix: CharSequence = "",
        postfix: CharSequence = "", // I know this should be suffix, but this is kotlin's name
        limit: Int = -1,
        truncated: CharSequence = "...",
        transform: ((E) -> CharSequence)? = null
    ): String = buildString {
        append(prefix)
        var index = 0
        this@ScatterSet.forEach { element ->
            if (index == limit) {
                append(truncated)
                return@buildString
            }
            if (index != 0) {
                append(separator)
            }
            if (transform == null) {
                append(element)
            } else {
                append(transform(element))
            }
            index++
        }
        append(postfix)
    }

    /**
<<<<<<< HEAD
     * Returns the hash code value for this set. The hash code of a set is defined to be the sum of
     * the hash codes of the elements in the set, where the hash code of a null element is defined
     * to be zero
=======
     * Returns the hash code value for this set. The hash code of a set is based on the sum of the
     * hash codes of the elements in the set, where the hash code of a null element is defined to be
     * zero.
>>>>>>> 1ee5c2d9
     */
    public override fun hashCode(): Int {
        var hash = _capacity
        hash = 31 * hash + _size

<<<<<<< HEAD
        forEach { element -> hash += element.hashCode() }
=======
        forEach { element ->
            if (element != this) {
                hash += element.hashCode()
            }
        }
>>>>>>> 1ee5c2d9

        return hash
    }

    /**
     * Compares the specified object [other] with this hash set for equality. The two objects are
     * considered equal if [other]:
     * - Is a [ScatterSet]
     * - Has the same [size] as this set
     * - Contains elements equal to this set's elements
     */
    public override fun equals(other: Any?): Boolean {
        if (other === this) {
            return true
        }

        if (other !is ScatterSet<*>) {
            return false
        }
        if (other.size != size) {
            return false
        }

        @Suppress("UNCHECKED_CAST") val o = other as ScatterSet<Any?>

        forEach { element ->
            if (element !in o) {
                return false
            }
        }

        return true
    }

    /**
     * Returns a string representation of this set. The set is denoted in the string by the `[]`.
     * Each element is separated by `, `.
     */
    override fun toString(): String =
        joinToString(prefix = "[", postfix = "]") { element ->
            if (element === this) {
                "(this)"
            } else {
                element.toString()
            }
        }

    /**
     * Scans the set to find the index in the backing arrays of the specified [element]. Returns -1
     * if the element is not present.
     */
    internal inline fun findElementIndex(element: E): Int {
        val hash = hash(element)
        val hash2 = h2(hash)

        val probeMask = _capacity
        var probeOffset = h1(hash) and probeMask
        var probeIndex = 0
        while (true) {
            val g = group(metadata, probeOffset)
            var m = g.match(hash2)
            while (m.hasNext()) {
                val index = (probeOffset + m.get()) and probeMask
                if (elements[index] == element) {
                    return index
                }
                m = m.next()
            }

            if (g.maskEmpty() != 0L) {
                break
            }

            probeIndex += GroupWidth
            probeOffset = (probeOffset + probeIndex) and probeMask
        }

        return -1
    }

    /**
     * Wraps this [ScatterSet] with a [Set] interface. The [Set] is backed by the [ScatterSet], so
     * changes to the [ScatterSet] are reflected in the [Set]. If the [ScatterSet] is modified while
     * an iteration over the [Set] is in progress, the results of the iteration are undefined.
     *
     * **Note**: while this method is useful to use this [ScatterSet] with APIs accepting [Set]
     * interfaces, it is less efficient to do so than to use [ScatterSet]'s APIs directly. While the
     * [Set] implementation returned by this method tries to be as efficient as possible, the
     * semantics of [Set] may require the allocation of temporary objects for access and iteration.
     */
<<<<<<< HEAD
    public fun asSet(): Set<E> = SetWrapper()

    internal open inner class SetWrapper : Set<E> {
        override val size: Int
            get() = this@ScatterSet._size

        override fun containsAll(elements: Collection<E>): Boolean {
            elements.forEach { element ->
                if (!this@ScatterSet.contains(element)) {
                    return false
                }
            }
            return true
        }

        @Suppress("KotlinOperator")
        override fun contains(element: E): Boolean {
            return this@ScatterSet.contains(element)
        }

        override fun isEmpty(): Boolean = this@ScatterSet.isEmpty()

        override fun iterator(): Iterator<E> {
            return iterator { this@ScatterSet.forEach { element -> yield(element) } }
        }
    }
=======
    public fun asSet(): Set<E> = SetWrapper(this)
>>>>>>> 1ee5c2d9
}

/**
 * [MutableScatterSet] is a container with a [MutableSet]-like interface based on a flat hash table
 * implementation. The underlying implementation is designed to avoid all allocations on insertion,
 * removal, retrieval, and iteration. Allocations may still happen on insertion when the underlying
 * storage needs to grow to accommodate newly added elements to the set.
 *
 * This implementation makes no guarantee as to the order of the elements stored, nor does it make
 * guarantees that the order remains constant over time.
 *
 * This implementation is not thread-safe: if multiple threads access this container concurrently,
 * and one or more threads modify the structure of the set (insertion or removal for instance), the
 * calling code must provide the appropriate synchronization. Concurrent reads are however safe.
 *
 * **Note**: when a [Set] is absolutely necessary, you can use the method [asSet] to create a thin
 * wrapper around a [MutableScatterSet]. Please refer to [asSet] for more details and caveats.
 *
 * **Note**: when a [MutableSet] is absolutely necessary, you can use the method [asMutableSet] to
 * create a thin wrapper around a [MutableScatterSet]. Please refer to [asMutableSet] for more
 * details and caveats.
 *
 * @param initialCapacity The initial desired capacity for this container. the container will honor
 *   this value by guaranteeing its internal structures can hold that many elements without
 *   requiring any allocations. The initial capacity can be set to 0.
 * @constructor Creates a new [MutableScatterSet]
 * @see Set
 */
public class MutableScatterSet<E>(initialCapacity: Int = DefaultScatterCapacity) : ScatterSet<E>() {
    // Number of elements we can add before we need to grow
    private var growthLimit = 0

    init {
        requirePrecondition(initialCapacity >= 0) { "Capacity must be a positive value." }
        initializeStorage(unloadedCapacity(initialCapacity))
    }

    private fun initializeStorage(initialCapacity: Int) {
        val newCapacity =
            if (initialCapacity > 0) {
                // Since we use longs for storage, our capacity is never < 7, enforce
                // it here. We do have a special case for 0 to create small empty maps
                maxOf(7, normalizeCapacity(initialCapacity))
            } else {
                0
            }
        _capacity = newCapacity
        initializeMetadata(newCapacity)
        elements = if (newCapacity == 0) EMPTY_OBJECTS else arrayOfNulls(newCapacity)
    }

    private fun initializeMetadata(capacity: Int) {
        metadata =
            if (capacity == 0) {
                EmptyGroup
            } else {
                // Round up to the next multiple of 8 and find how many longs we need
                val size = (((capacity + 1 + ClonedMetadataCount) + 7) and 0x7.inv()) shr 3
                LongArray(size).apply { fill(AllEmpty) }
            }
        writeRawMetadata(metadata, capacity, Sentinel)
        initializeGrowth()
    }

    private fun initializeGrowth() {
        growthLimit = loadedCapacity(capacity) - _size
    }

    /**
     * Adds the specified element to the set.
     *
     * @param element The element to add to the set.
     * @return `true` if the element has been added or `false` if the element is already contained
     *   within the set.
     */
    public fun add(element: E): Boolean {
        val oldSize = size
        val index = findAbsoluteInsertIndex(element)
        elements[index] = element
        return size != oldSize
    }

    /**
     * Adds the specified element to the set.
     *
     * @param element The element to add to the set.
     */
    public operator fun plusAssign(element: E) {
        val index = findAbsoluteInsertIndex(element)
        elements[index] = element
    }

    /**
     * Adds all the [elements] into this set.
     *
     * @param elements An array of elements to add to the set.
     * @return `true` if any of the specified elements were added to the collection, `false` if the
     *   collection was not modified.
     */
    public fun addAll(@Suppress("ArrayReturn") elements: Array<out E>): Boolean {
        val oldSize = size
        plusAssign(elements)
        return oldSize != size
    }

    /**
     * Adds all the [elements] into this set.
     *
     * @param elements Iterable elements to add to the set.
     * @return `true` if any of the specified elements were added to the collection, `false` if the
     *   collection was not modified.
     */
    public fun addAll(elements: Iterable<E>): Boolean {
        val oldSize = size
        plusAssign(elements)
        return oldSize != size
    }

    /**
     * Adds all the [elements] into this set.
     *
     * @param elements The sequence of elements to add to the set.
     * @return `true` if any of the specified elements were added to the collection, `false` if the
     *   collection was not modified.
     */
    public fun addAll(elements: Sequence<E>): Boolean {
        val oldSize = size
        plusAssign(elements)
        return oldSize != size
    }

    /**
     * Adds all the elements in the [elements] set into this set.
     *
     * @param elements A [ScatterSet] whose elements are to be added to the set
     * @return `true` if any of the specified elements were added to the collection, `false` if the
     *   collection was not modified.
     */
    public fun addAll(elements: ScatterSet<E>): Boolean {
        val oldSize = size
        plusAssign(elements)
        return oldSize != size
    }

    /**
     * Adds all the elements in the [elements] set into this set.
     *
<<<<<<< HEAD
=======
     * @param elements A [OrderedScatterSet] whose elements are to be added to the set
     * @return `true` if any of the specified elements were added to the collection, `false` if the
     *   collection was not modified.
     */
    public fun addAll(elements: OrderedScatterSet<E>): Boolean {
        val oldSize = size
        plusAssign(elements)
        return oldSize != size
    }

    /**
     * Adds all the elements in the [elements] set into this set.
     *
>>>>>>> 1ee5c2d9
     * @param elements An [ObjectList] whose elements are to be added to the set
     * @return `true` if any of the specified elements were added to the collection, `false` if the
     *   collection was not modified.
     */
    public fun addAll(elements: ObjectList<E>): Boolean {
        val oldSize = size
        plusAssign(elements)
        return oldSize != size
    }

    /**
     * Adds all the [elements] into this set.
     *
     * @param elements An array of elements to add to the set.
     */
    public operator fun plusAssign(@Suppress("ArrayReturn") elements: Array<out E>) {
        elements.forEach { element -> plusAssign(element) }
    }

    /**
     * Adds all the [elements] into this set.
     *
     * @param elements Iterable elements to add to the set.
     */
    public operator fun plusAssign(elements: Iterable<E>) {
        elements.forEach { element -> plusAssign(element) }
    }

    /**
     * Adds all the [elements] into this set.
     *
     * @param elements The sequence of elements to add to the set.
     */
    public operator fun plusAssign(elements: Sequence<E>) {
        elements.forEach { element -> plusAssign(element) }
    }

    /**
     * Adds all the elements in the [elements] set into this set.
     *
     * @param elements A [ScatterSet] whose elements are to be added to the set
     */
    public operator fun plusAssign(elements: ScatterSet<E>) {
        elements.forEach { element -> plusAssign(element) }
<<<<<<< HEAD
=======
    }

    /**
     * Adds all the elements in the [elements] set into this set.
     *
     * @param elements A [OrderedScatterSet] whose elements are to be added to the set
     */
    public operator fun plusAssign(elements: OrderedScatterSet<E>) {
        elements.forEach { element -> plusAssign(element) }
>>>>>>> 1ee5c2d9
    }

    /**
     * Adds all the elements in the [elements] set into this set.
     *
     * @param elements An [ObjectList] whose elements are to be added to the set
     */
    public operator fun plusAssign(elements: ObjectList<E>) {
        elements.forEach { element -> plusAssign(element) }
    }

    /**
     * Removes the specified [element] from the set.
     *
     * @param element The element to be removed from the set.
     * @return `true` if the [element] was present in the set, or `false` if it wasn't present
     *   before removal.
     */
    public fun remove(element: E): Boolean {
        val index = findElementIndex(element)
        val exists = index >= 0
        if (exists) {
            removeElementAt(index)
        }
        return exists
    }

    /**
     * Removes the specified [element] from the set if it is present.
     *
     * @param element The element to be removed from the set.
     */
    public operator fun minusAssign(element: E) {
        val index = findElementIndex(element)
        if (index >= 0) {
            removeElementAt(index)
        }
    }

    /**
     * Removes the specified [elements] from the set, if present.
     *
     * @param elements An array of elements to be removed from the set.
     * @return `true` if the set was changed or `false` if none of the elements were present.
     */
    public fun removeAll(@Suppress("ArrayReturn") elements: Array<out E>): Boolean {
        val oldSize = size
        minusAssign(elements)
        return oldSize != size
    }

    /**
     * Removes the specified [elements] from the set, if present.
     *
     * @param elements A sequence of elements to be removed from the set.
     * @return `true` if the set was changed or `false` if none of the elements were present.
     */
    public fun removeAll(elements: Sequence<E>): Boolean {
        val oldSize = size
        minusAssign(elements)
        return oldSize != size
    }

    /**
     * Removes the specified [elements] from the set, if present.
     *
     * @param elements A Iterable of elements to be removed from the set.
     * @return `true` if the set was changed or `false` if none of the elements were present.
     */
    public fun removeAll(elements: Iterable<E>): Boolean {
        val oldSize = size
        minusAssign(elements)
        return oldSize != size
    }

    /**
     * Removes the specified [elements] from the set, if present.
     *
     * @param elements A [ScatterSet] whose elements should be removed from the set.
     * @return `true` if the set was changed or `false` if none of the elements were present.
     */
    public fun removeAll(elements: ScatterSet<E>): Boolean {
        val oldSize = size
        minusAssign(elements)
        return oldSize != size
    }

    /**
     * Removes the specified [elements] from the set, if present.
     *
<<<<<<< HEAD
=======
     * @param elements A [OrderedScatterSet] whose elements should be removed from the set.
     * @return `true` if the set was changed or `false` if none of the elements were present.
     */
    public fun removeAll(elements: OrderedScatterSet<E>): Boolean {
        val oldSize = size
        minusAssign(elements)
        return oldSize != size
    }

    /**
     * Removes the specified [elements] from the set, if present.
     *
>>>>>>> 1ee5c2d9
     * @param elements An [ObjectList] whose elements should be removed from the set.
     * @return `true` if the set was changed or `false` if none of the elements were present.
     */
    public fun removeAll(elements: ObjectList<E>): Boolean {
        val oldSize = size
        minusAssign(elements)
        return oldSize != size
    }

    /**
     * Removes the specified [elements] from the set, if present.
     *
     * @param elements An array of elements to be removed from the set.
     */
    public operator fun minusAssign(@Suppress("ArrayReturn") elements: Array<out E>) {
        elements.forEach { element -> minusAssign(element) }
    }

    /**
     * Removes the specified [elements] from the set, if present.
     *
     * @param elements A sequence of elements to be removed from the set.
     */
    public operator fun minusAssign(elements: Sequence<E>) {
        elements.forEach { element -> minusAssign(element) }
    }

    /**
     * Removes the specified [elements] from the set, if present.
     *
     * @param elements A Iterable of elements to be removed from the set.
     */
    public operator fun minusAssign(elements: Iterable<E>) {
        elements.forEach { element -> minusAssign(element) }
    }

    /**
     * Removes the specified [elements] from the set, if present.
     *
     * @param elements A [ScatterSet] whose elements should be removed from the set.
     */
    public operator fun minusAssign(elements: ScatterSet<E>) {
        elements.forEach { element -> minusAssign(element) }
<<<<<<< HEAD
=======
    }

    /**
     * Removes the specified [elements] from the set, if present.
     *
     * @param elements A [OrderedScatterSet] whose elements should be removed from the set.
     */
    public operator fun minusAssign(elements: OrderedScatterSet<E>) {
        elements.forEach { element -> minusAssign(element) }
>>>>>>> 1ee5c2d9
    }

    /**
     * Removes the specified [elements] from the set, if present.
     *
     * @param elements An [ObjectList] whose elements should be removed from the set.
     */
    public operator fun minusAssign(elements: ObjectList<E>) {
        elements.forEach { element -> minusAssign(element) }
<<<<<<< HEAD
    }

    /** Removes any values for which the specified [predicate] returns true. */
    public inline fun removeIf(predicate: (E) -> Boolean) {
=======
    }

    /** Removes any values for which the specified [predicate] returns true. */
    public inline fun removeIf(predicate: (E) -> Boolean) {
        val elements = elements
        forEachIndex { index ->
            @Suppress("UNCHECKED_CAST")
            if (predicate(elements[index] as E)) {
                removeElementAt(index)
            }
        }
    }

    /**
     * Removes all the entries in this set that are not contained in [elements].
     *
     * @param elements A collection of elements to preserve in this set.
     * @return `true` if this set was modified, `false` otherwise.
     */
    public fun retainAll(elements: Collection<E>): Boolean {
        val internalElements = this.elements
        val startSize = _size
        forEachIndex { index ->
            if (internalElements[index] !in elements) {
                removeElementAt(index)
            }
        }
        return startSize != _size
    }

    /**
     * Removes all the entries in this set that are not contained in [elements].
     *
     * @params elements A set of elements to preserve in this set.
     * @return `true` if this set was modified, `false` otherwise.
     */
    public fun retainAll(elements: ScatterSet<E>): Boolean {
        val internalElements = this.elements
        val startSize = _size
        forEachIndex { index ->
            @Suppress("UNCHECKED_CAST")
            if (internalElements[index] as E !in elements) {
                removeElementAt(index)
            }
        }
        return startSize != _size
    }

    /**
     * Removes all the entries in this set that are not contained in [elements].
     *
     * @params elements A set of elements to preserve in this set.
     * @return `true` if this set was modified, `false` otherwise.
     */
    public fun retainAll(elements: OrderedScatterSet<E>): Boolean {
        val internalElements = this.elements
        val startSize = _size
        forEachIndex { index ->
            @Suppress("UNCHECKED_CAST")
            if (internalElements[index] as E !in elements) {
                removeElementAt(index)
            }
        }
        return startSize != _size
    }

    /**
     * Removes all the elements in this set for which the specified [predicate] is `true`. For each
     * element in the set, the predicate is invoked with that element as the sole parameter.
     *
     * @param predicate Predicate invoked for each element in the set. When the predicate returns
     *   `true`, the element is kept in the set, otherwise it is removed.
     * @return `true` if this set was modified, `false` otherwise.
     */
    public fun retainAll(predicate: (E) -> Boolean): Boolean {
>>>>>>> 1ee5c2d9
        val elements = elements
        val startSize = _size
        forEachIndex { index ->
            @Suppress("UNCHECKED_CAST")
            if (!predicate(elements[index] as E)) {
                removeElementAt(index)
            }
        }
        return startSize != _size
    }

    @PublishedApi
    internal fun removeElementAt(index: Int) {
        _size -= 1

        // TODO: We could just mark the element as empty if there's a group
        //       window around this element that was already empty
        writeMetadata(metadata, _capacity, index, Deleted)
        elements[index] = null
    }

    /** Removes all elements from this set. */
    public fun clear() {
        _size = 0
        if (metadata !== EmptyGroup) {
            metadata.fill(AllEmpty)
            writeRawMetadata(metadata, _capacity, Sentinel)
        }
        elements.fill(null, 0, _capacity)
        initializeGrowth()
    }

    /**
     * Scans the set to find the index at which we can store the given [element]. If the element
     * already exists in the set, its index will be returned, otherwise the index of an empty slot
     * will be returned. Calling this function may cause the internal storage to be reallocated if
     * the set is full.
     */
    private fun findAbsoluteInsertIndex(element: E): Int {
        val hash = hash(element)
        val hash1 = h1(hash)
        val hash2 = h2(hash)

        val probeMask = _capacity
        var probeOffset = hash1 and probeMask
        var probeIndex = 0

        while (true) {
            val g = group(metadata, probeOffset)
            var m = g.match(hash2)
            while (m.hasNext()) {
                val index = (probeOffset + m.get()) and probeMask
                if (elements[index] == element) {
                    return index
                }
                m = m.next()
            }

            if (g.maskEmpty() != 0L) {
                break
            }

            probeIndex += GroupWidth
            probeOffset = (probeOffset + probeIndex) and probeMask
        }

        var index = findFirstAvailableSlot(hash1)
        if (growthLimit == 0 && !isDeleted(metadata, index)) {
            adjustStorage()
            index = findFirstAvailableSlot(hash1)
        }

        _size += 1
        growthLimit -= if (isEmpty(metadata, index)) 1 else 0
        writeMetadata(metadata, _capacity, index, hash2.toLong())

        return index
    }

    /**
     * Finds the first empty or deleted slot in the set in which we can store an element without
     * resizing the internal storage.
     */
    private fun findFirstAvailableSlot(hash1: Int): Int {
        val probeMask = _capacity
        var probeOffset = hash1 and probeMask
        var probeIndex = 0
        while (true) {
            val g = group(metadata, probeOffset)
            val m = g.maskEmptyOrDeleted()
            if (m != 0L) {
                return (probeOffset + m.lowestBitSet()) and probeMask
            }
            probeIndex += GroupWidth
            probeOffset = (probeOffset + probeIndex) and probeMask
        }
    }

    /**
     * Trims this [MutableScatterSet]'s storage so it is sized appropriately to hold the current
     * elements.
     *
     * Returns the number of empty elements removed from this set's storage. Returns 0 if no
     * trimming is necessary or possible.
     */
    @IntRange(from = 0)
    public fun trim(): Int {
        val previousCapacity = _capacity
        val newCapacity = normalizeCapacity(unloadedCapacity(_size))
        if (newCapacity < previousCapacity) {
            resizeStorage(newCapacity)
            return previousCapacity - _capacity
        }
        return 0
    }

    /**
     * Grow internal storage if necessary. This function can instead opt to remove deleted elements
     * from the set to avoid an expensive reallocation of the underlying storage. This "rehash in
     * place" occurs when the current size is <= 25/32 of the set capacity. The choice of 25/32 is
     * detailed in the implementation of abseil's `raw_hash_map`.
     */
    internal fun adjustStorage() { // Internal to prevent inlining
        if (_capacity > GroupWidth && _size.toULong() * 32UL <= _capacity.toULong() * 25UL) {
            dropDeletes()
        } else {
            resizeStorage(nextCapacity(_capacity))
        }
    }

    // Internal to prevent inlining
    internal fun dropDeletes() {
        val metadata = metadata
        val capacity = _capacity
        val elements = elements

        // Converts Sentinel and Deleted to Empty, and Full to Deleted
        convertMetadataForCleanup(metadata, capacity)

<<<<<<< HEAD
        var swapIndex = -1
=======
>>>>>>> 1ee5c2d9
        var index = 0

        // Drop deleted items and re-hashes surviving entries
        while (index != capacity) {
            var m = readRawMetadata(metadata, index)
            // Formerly Deleted entry, we can use it as a swap spot
            if (m == Empty) {
<<<<<<< HEAD
                swapIndex = index
=======
>>>>>>> 1ee5c2d9
                index++
                continue
            }

            // Formerly Full entries are now marked Deleted. If we see an
            // entry that's not marked Deleted, we can ignore it completely
            if (m != Deleted) {
                index++
                continue
            }

            val hash = hash(elements[index])
            val hash1 = h1(hash)
            val targetIndex = findFirstAvailableSlot(hash1)

            // Test if the current index (i) and the new index (targetIndex) fall
            // within the same group based on the hash. If the group doesn't change,
            // we don't move the entry
            val probeOffset = hash1 and capacity
            val newProbeIndex = ((targetIndex - probeOffset) and capacity) / GroupWidth
            val oldProbeIndex = ((index - probeOffset) and capacity) / GroupWidth

            if (newProbeIndex == oldProbeIndex) {
                val hash2 = h2(hash)
                writeRawMetadata(metadata, index, hash2.toLong())

                // Copies the metadata into the clone area
                metadata[metadata.lastIndex] =
                    (Empty shl 56) or (metadata[0] and 0x00ffffff_ffffffffL)

                index++
                continue
            }

            m = readRawMetadata(metadata, targetIndex)
            if (m == Empty) {
                // The target is empty so we can transfer directly
                val hash2 = h2(hash)
                writeRawMetadata(metadata, targetIndex, hash2.toLong())
                writeRawMetadata(metadata, index, Empty)

                elements[targetIndex] = elements[index]
                elements[index] = null
<<<<<<< HEAD

                swapIndex = index
=======
>>>>>>> 1ee5c2d9
            } else /* m == Deleted */ {
                // The target isn't empty so we use an empty slot denoted by
                // swapIndex to perform the swap
                val hash2 = h2(hash)
                writeRawMetadata(metadata, targetIndex, hash2.toLong())

<<<<<<< HEAD
                if (swapIndex == -1) {
                    swapIndex = findEmptySlot(metadata, index + 1, capacity)
                }

                elements[swapIndex] = elements[targetIndex]
                elements[targetIndex] = elements[index]
                elements[index] = elements[swapIndex]
=======
                val oldElement = elements[targetIndex]
                elements[targetIndex] = elements[index]
                elements[index] = oldElement
>>>>>>> 1ee5c2d9

                // Since we exchanged two slots we must repeat the process with
                // element we just moved in the current location
                index--
            }

            // Copies the metadata into the clone area
            metadata[metadata.lastIndex] = (Empty shl 56) or (metadata[0] and 0x00ffffff_ffffffffL)

            index++
        }

        initializeGrowth()
    }

    // Internal to prevent inlining
    internal fun resizeStorage(newCapacity: Int) {
        val previousMetadata = metadata
        val previousElements = elements
        val previousCapacity = _capacity

        initializeStorage(newCapacity)

        val newMetadata = metadata
        val newElements = elements
        val capacity = _capacity

        for (i in 0 until previousCapacity) {
            if (isFull(previousMetadata, i)) {
                val previousElement = previousElements[i]
                val hash = hash(previousElement)
                val index = findFirstAvailableSlot(h1(hash))

                writeMetadata(newMetadata, capacity, index, h2(hash).toLong())
                newElements[index] = previousElement
            }
        }
    }

    /**
     * Wraps this [ScatterSet] with a [MutableSet] interface. The [MutableSet] is backed by the
     * [ScatterSet], so changes to the [ScatterSet] are reflected in the [MutableSet] and
     * vice-versa. If the [ScatterSet] is modified while an iteration over the [MutableSet] is in
     * progress (and vice- versa), the results of the iteration are undefined.
     *
     * **Note**: while this method is useful to use this [MutableScatterSet] with APIs accepting
     * [MutableSet] interfaces, it is less efficient to do so than to use [MutableScatterSet]'s APIs
     * directly. While the [MutableSet] implementation returned by this method tries to be as
     * efficient as possible, the semantics of [MutableSet] may require the allocation of temporary
     * objects for access and iteration.
     */
<<<<<<< HEAD
    public fun asMutableSet(): MutableSet<E> = MutableSetWrapper()
=======
    public fun asMutableSet(): MutableSet<E> = MutableSetWrapper(this)
}

private open class SetWrapper<E>(private val parent: ScatterSet<E>) : Set<E> {
    override val size: Int
        get() = parent._size

    override fun containsAll(elements: Collection<E>): Boolean {
        elements.forEach { element ->
            if (!parent.contains(element)) {
                return false
            }
        }
        return true
    }

    @Suppress("KotlinOperator")
    override fun contains(element: E): Boolean {
        return parent.contains(element)
    }

    override fun isEmpty(): Boolean = parent.isEmpty()
>>>>>>> 1ee5c2d9

    override fun iterator(): Iterator<E> {
        return iterator { parent.forEach { element -> yield(element) } }
    }

    override fun equals(other: Any?): Boolean {
        if (this === other) return true
        if (other == null || this::class != other::class) return false

        other as SetWrapper<*>

<<<<<<< HEAD
        override fun iterator(): MutableIterator<E> =
            object : MutableIterator<E> {
                var current = -1
                val iterator = iterator {
                    this@MutableScatterSet.forEachIndex { index ->
                        current = index
                        @Suppress("UNCHECKED_CAST") yield(elements[index] as E)
                    }
=======
        return parent == other.parent
    }

    override fun hashCode(): Int {
        return parent.hashCode()
    }

    override fun toString(): String = parent.toString()
}

private class MutableSetWrapper<E>(private val parent: MutableScatterSet<E>) :
    SetWrapper<E>(parent), MutableSet<E> {
    override fun add(element: E): Boolean = parent.add(element)

    override fun addAll(elements: Collection<E>): Boolean = parent.addAll(elements)

    override fun clear() {
        parent.clear()
    }

    override fun iterator(): MutableIterator<E> =
        object : MutableIterator<E> {
            var current = -1
            val iterator = iterator {
                parent.forEachIndex { index ->
                    current = index
                    @Suppress("UNCHECKED_CAST") yield(parent.elements[index] as E)
>>>>>>> 1ee5c2d9
                }

                override fun hasNext(): Boolean = iterator.hasNext()

                override fun next(): E = iterator.next()

<<<<<<< HEAD
                override fun remove() {
                    if (current != -1) {
                        this@MutableScatterSet.removeElementAt(current)
                        current = -1
                    }
=======
            override fun remove() {
                if (current != -1) {
                    parent.removeElementAt(current)
                    current = -1
>>>>>>> 1ee5c2d9
                }
            }

    override fun remove(element: E): Boolean = parent.remove(element)

    override fun retainAll(elements: Collection<E>): Boolean = parent.retainAll(elements)

    override fun removeAll(elements: Collection<E>): Boolean = parent.removeAll(elements)
}<|MERGE_RESOLUTION|>--- conflicted
+++ resolved
@@ -29,10 +29,7 @@
 import androidx.annotation.IntRange
 import androidx.collection.internal.EMPTY_OBJECTS
 import androidx.collection.internal.requirePrecondition
-<<<<<<< HEAD
-=======
 import androidx.collection.internal.throwNoSuchElementExceptionForInline
->>>>>>> 1ee5c2d9
 import kotlin.contracts.contract
 import kotlin.jvm.JvmField
 import kotlin.jvm.JvmOverloads
@@ -102,12 +99,8 @@
  * storage needs to grow to accommodate newly added elements to the set.
  *
  * This implementation makes no guarantee as to the order of the elements, nor does it make
-<<<<<<< HEAD
- * guarantees that the order remains constant over time.
-=======
  * guarantees that the order remains constant over time. If the order of the elements must be
  * preserved, please refer to [OrderedScatterSet].
->>>>>>> 1ee5c2d9
  *
  * Though [ScatterSet] offers a read-only interface, it is always backed by a [MutableScatterSet].
  * Read operations alone are thread-safe. However, any mutations done through the backing
@@ -166,19 +159,11 @@
      *
      * @throws NoSuchElementException if the collection is empty
      */
-<<<<<<< HEAD
-    public inline fun first(): E {
-        forEach {
-            return it
-        }
-        throw NoSuchElementException("The ScatterSet is empty")
-=======
     public fun first(): E {
         forEach {
             return it
         }
         throwNoSuchElementExceptionForInline("The ScatterSet is empty")
->>>>>>> 1ee5c2d9
     }
 
     /**
@@ -237,25 +222,15 @@
     }
 
     /**
-<<<<<<< HEAD
-     * Iterates over every element stored in this set by invoking the specified [block] lambda.
-=======
      * Iterates over every element stored in this set by invoking the specified [block] lambda. It
      * is safe to remove the element passed to [block] during iteration.
->>>>>>> 1ee5c2d9
      *
      * @param block called with each element in the set
      */
     public inline fun forEach(block: (element: E) -> Unit) {
         contract { callsInPlace(block) }
-<<<<<<< HEAD
-        val k = elements
-
-        forEachIndex { index -> @Suppress("UNCHECKED_CAST") block(k[index] as E) }
-=======
         val elements = elements
         forEachIndex { index -> @Suppress("UNCHECKED_CAST") block(elements[index] as E) }
->>>>>>> 1ee5c2d9
     }
 
     /**
@@ -347,29 +322,19 @@
     }
 
     /**
-<<<<<<< HEAD
-     * Returns the hash code value for this set. The hash code of a set is defined to be the sum of
-     * the hash codes of the elements in the set, where the hash code of a null element is defined
-     * to be zero
-=======
      * Returns the hash code value for this set. The hash code of a set is based on the sum of the
      * hash codes of the elements in the set, where the hash code of a null element is defined to be
      * zero.
->>>>>>> 1ee5c2d9
      */
     public override fun hashCode(): Int {
         var hash = _capacity
         hash = 31 * hash + _size
 
-<<<<<<< HEAD
-        forEach { element -> hash += element.hashCode() }
-=======
         forEach { element ->
             if (element != this) {
                 hash += element.hashCode()
             }
         }
->>>>>>> 1ee5c2d9
 
         return hash
     }
@@ -460,36 +425,7 @@
      * [Set] implementation returned by this method tries to be as efficient as possible, the
      * semantics of [Set] may require the allocation of temporary objects for access and iteration.
      */
-<<<<<<< HEAD
-    public fun asSet(): Set<E> = SetWrapper()
-
-    internal open inner class SetWrapper : Set<E> {
-        override val size: Int
-            get() = this@ScatterSet._size
-
-        override fun containsAll(elements: Collection<E>): Boolean {
-            elements.forEach { element ->
-                if (!this@ScatterSet.contains(element)) {
-                    return false
-                }
-            }
-            return true
-        }
-
-        @Suppress("KotlinOperator")
-        override fun contains(element: E): Boolean {
-            return this@ScatterSet.contains(element)
-        }
-
-        override fun isEmpty(): Boolean = this@ScatterSet.isEmpty()
-
-        override fun iterator(): Iterator<E> {
-            return iterator { this@ScatterSet.forEach { element -> yield(element) } }
-        }
-    }
-=======
     public fun asSet(): Set<E> = SetWrapper(this)
->>>>>>> 1ee5c2d9
 }
 
 /**
@@ -637,8 +573,6 @@
     /**
      * Adds all the elements in the [elements] set into this set.
      *
-<<<<<<< HEAD
-=======
      * @param elements A [OrderedScatterSet] whose elements are to be added to the set
      * @return `true` if any of the specified elements were added to the collection, `false` if the
      *   collection was not modified.
@@ -652,7 +586,6 @@
     /**
      * Adds all the elements in the [elements] set into this set.
      *
->>>>>>> 1ee5c2d9
      * @param elements An [ObjectList] whose elements are to be added to the set
      * @return `true` if any of the specified elements were added to the collection, `false` if the
      *   collection was not modified.
@@ -697,8 +630,6 @@
      */
     public operator fun plusAssign(elements: ScatterSet<E>) {
         elements.forEach { element -> plusAssign(element) }
-<<<<<<< HEAD
-=======
     }
 
     /**
@@ -708,7 +639,6 @@
      */
     public operator fun plusAssign(elements: OrderedScatterSet<E>) {
         elements.forEach { element -> plusAssign(element) }
->>>>>>> 1ee5c2d9
     }
 
     /**
@@ -799,8 +729,6 @@
     /**
      * Removes the specified [elements] from the set, if present.
      *
-<<<<<<< HEAD
-=======
      * @param elements A [OrderedScatterSet] whose elements should be removed from the set.
      * @return `true` if the set was changed or `false` if none of the elements were present.
      */
@@ -813,7 +741,6 @@
     /**
      * Removes the specified [elements] from the set, if present.
      *
->>>>>>> 1ee5c2d9
      * @param elements An [ObjectList] whose elements should be removed from the set.
      * @return `true` if the set was changed or `false` if none of the elements were present.
      */
@@ -857,8 +784,6 @@
      */
     public operator fun minusAssign(elements: ScatterSet<E>) {
         elements.forEach { element -> minusAssign(element) }
-<<<<<<< HEAD
-=======
     }
 
     /**
@@ -868,7 +793,6 @@
      */
     public operator fun minusAssign(elements: OrderedScatterSet<E>) {
         elements.forEach { element -> minusAssign(element) }
->>>>>>> 1ee5c2d9
     }
 
     /**
@@ -878,12 +802,6 @@
      */
     public operator fun minusAssign(elements: ObjectList<E>) {
         elements.forEach { element -> minusAssign(element) }
-<<<<<<< HEAD
-    }
-
-    /** Removes any values for which the specified [predicate] returns true. */
-    public inline fun removeIf(predicate: (E) -> Boolean) {
-=======
     }
 
     /** Removes any values for which the specified [predicate] returns true. */
@@ -959,7 +877,6 @@
      * @return `true` if this set was modified, `false` otherwise.
      */
     public fun retainAll(predicate: (E) -> Boolean): Boolean {
->>>>>>> 1ee5c2d9
         val elements = elements
         val startSize = _size
         forEachIndex { index ->
@@ -1099,10 +1016,6 @@
         // Converts Sentinel and Deleted to Empty, and Full to Deleted
         convertMetadataForCleanup(metadata, capacity)
 
-<<<<<<< HEAD
-        var swapIndex = -1
-=======
->>>>>>> 1ee5c2d9
         var index = 0
 
         // Drop deleted items and re-hashes surviving entries
@@ -1110,10 +1023,6 @@
             var m = readRawMetadata(metadata, index)
             // Formerly Deleted entry, we can use it as a swap spot
             if (m == Empty) {
-<<<<<<< HEAD
-                swapIndex = index
-=======
->>>>>>> 1ee5c2d9
                 index++
                 continue
             }
@@ -1157,30 +1066,15 @@
 
                 elements[targetIndex] = elements[index]
                 elements[index] = null
-<<<<<<< HEAD
-
-                swapIndex = index
-=======
->>>>>>> 1ee5c2d9
             } else /* m == Deleted */ {
                 // The target isn't empty so we use an empty slot denoted by
                 // swapIndex to perform the swap
                 val hash2 = h2(hash)
                 writeRawMetadata(metadata, targetIndex, hash2.toLong())
 
-<<<<<<< HEAD
-                if (swapIndex == -1) {
-                    swapIndex = findEmptySlot(metadata, index + 1, capacity)
-                }
-
-                elements[swapIndex] = elements[targetIndex]
-                elements[targetIndex] = elements[index]
-                elements[index] = elements[swapIndex]
-=======
                 val oldElement = elements[targetIndex]
                 elements[targetIndex] = elements[index]
                 elements[index] = oldElement
->>>>>>> 1ee5c2d9
 
                 // Since we exchanged two slots we must repeat the process with
                 // element we just moved in the current location
@@ -1232,9 +1126,6 @@
      * efficient as possible, the semantics of [MutableSet] may require the allocation of temporary
      * objects for access and iteration.
      */
-<<<<<<< HEAD
-    public fun asMutableSet(): MutableSet<E> = MutableSetWrapper()
-=======
     public fun asMutableSet(): MutableSet<E> = MutableSetWrapper(this)
 }
 
@@ -1257,7 +1148,6 @@
     }
 
     override fun isEmpty(): Boolean = parent.isEmpty()
->>>>>>> 1ee5c2d9
 
     override fun iterator(): Iterator<E> {
         return iterator { parent.forEach { element -> yield(element) } }
@@ -1269,16 +1159,6 @@
 
         other as SetWrapper<*>
 
-<<<<<<< HEAD
-        override fun iterator(): MutableIterator<E> =
-            object : MutableIterator<E> {
-                var current = -1
-                val iterator = iterator {
-                    this@MutableScatterSet.forEachIndex { index ->
-                        current = index
-                        @Suppress("UNCHECKED_CAST") yield(elements[index] as E)
-                    }
-=======
         return parent == other.parent
     }
 
@@ -1306,27 +1186,20 @@
                 parent.forEachIndex { index ->
                     current = index
                     @Suppress("UNCHECKED_CAST") yield(parent.elements[index] as E)
->>>>>>> 1ee5c2d9
                 }
-
-                override fun hasNext(): Boolean = iterator.hasNext()
-
-                override fun next(): E = iterator.next()
-
-<<<<<<< HEAD
-                override fun remove() {
-                    if (current != -1) {
-                        this@MutableScatterSet.removeElementAt(current)
-                        current = -1
-                    }
-=======
+            }
+
+            override fun hasNext(): Boolean = iterator.hasNext()
+
+            override fun next(): E = iterator.next()
+
             override fun remove() {
                 if (current != -1) {
                     parent.removeElementAt(current)
                     current = -1
->>>>>>> 1ee5c2d9
                 }
             }
+        }
 
     override fun remove(element: E): Boolean = parent.remove(element)
 
