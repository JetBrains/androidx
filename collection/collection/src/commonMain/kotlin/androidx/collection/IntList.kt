/*
 * Copyright 2023 The Android Open Source Project
 *
 * Licensed under the Apache License, Version 2.0 (the "License");
 * you may not use this file except in compliance with the License.
 * You may obtain a copy of the License at
 *
 *      http://www.apache.org/licenses/LICENSE-2.0
 *
 * Unless required by applicable law or agreed to in writing, software
 * distributed under the License is distributed on an "AS IS" BASIS,
 * WITHOUT WARRANTIES OR CONDITIONS OF ANY KIND, either express or implied.
 * See the License for the specific language governing permissions and
 * limitations under the License.
 */
@file:Suppress("NOTHING_TO_INLINE", "RedundantVisibilityModifier")
@file:OptIn(ExperimentalContracts::class)

package androidx.collection

import androidx.annotation.IntRange
import androidx.collection.internal.throwIllegalArgumentException
import androidx.collection.internal.throwIndexOutOfBoundsException
import androidx.collection.internal.throwNoSuchElementException
import kotlin.contracts.ExperimentalContracts
import kotlin.contracts.contract
import kotlin.jvm.JvmField
import kotlin.jvm.JvmOverloads

// -=-=-=-=-=-=-=-=-=-=-=-=-=-=-=-=-=-=-=-=-=-=-=-=-=-=-=-=-=-=-=-=-=-=-=-=-=-=
// DO NOT MAKE CHANGES to the kotlin source file.
//
// This file was generated from a template in the template directory.
// Make a change to the original template and run the generateCollections.sh script
// to ensure the change is available on all versions of the map.
// -=-=-=-=-=-=-=-=-=-=-=-=-=-=-=-=-=-=-=-=-=-=-=-=-=-=-=-=-=-=-=-=-=-=-=-=-=-=

/**
 * [IntList] is a [List]-like collection for [Int] values. It allows retrieving the elements without
 * boxing. [IntList] is always backed by a [MutableIntList], its [MutableList]-like subclass. The
 * purpose of this class is to avoid the performance overhead of auto-boxing due to generics since
 * [Collection] classes all operate on objects.
 *
 * This implementation is not thread-safe: if multiple threads access this container concurrently,
 * and one or more threads modify the structure of the list (insertion or removal for instance), the
 * calling code must provide the appropriate synchronization. It is also not safe to mutate during
 * reentrancy -- in the middle of a [forEach], for example. However, concurrent reads are safe.
 */
public sealed class IntList(initialCapacity: Int) {
    @JvmField
    @PublishedApi
    internal var content: IntArray =
        if (initialCapacity == 0) {
            EmptyIntArray
        } else {
            IntArray(initialCapacity)
        }

    @Suppress("PropertyName") @JvmField @PublishedApi internal var _size: Int = 0

    /** The number of elements in the [IntList]. */
    @get:IntRange(from = 0)
    public inline val size: Int
        get() = _size

    /** Returns the last valid index in the [IntList]. This can be `-1` when the list is empty. */
    @get:IntRange(from = -1)
    public inline val lastIndex: Int
        get() = _size - 1

    /** Returns an [IntRange] of the valid indices for this [IntList]. */
    public inline val indices: kotlin.ranges.IntRange
        get() = 0 until _size

    /** Returns `true` if the collection has no elements in it. */
    public inline fun none(): Boolean {
        return isEmpty()
    }

    /** Returns `true` if there's at least one element in the collection. */
    public inline fun any(): Boolean {
        return isNotEmpty()
    }

    /** Returns `true` if any of the elements give a `true` return value for [predicate]. */
    public inline fun any(predicate: (element: Int) -> Boolean): Boolean {
        contract { callsInPlace(predicate) }
        forEach {
            if (predicate(it)) {
                return true
            }
        }
        return false
    }

    /**
     * Returns `true` if any of the elements give a `true` return value for [predicate] while
     * iterating in the reverse order.
     */
    public inline fun reversedAny(predicate: (element: Int) -> Boolean): Boolean {
        contract { callsInPlace(predicate) }
        forEachReversed {
            if (predicate(it)) {
                return true
            }
        }
        return false
    }

    /** Returns `true` if the [IntList] contains [element] or `false` otherwise. */
    public operator fun contains(element: Int): Boolean {
        forEach {
            if (it == element) {
                return true
            }
        }
        return false
    }

    /**
     * Returns `true` if the [IntList] contains all elements in [elements] or `false` if one or more
     * are missing.
     */
    public fun containsAll(elements: IntList): Boolean {
        for (i in elements.indices) {
            if (!contains(elements[i])) return false
        }
        return true
    }

    /** Returns the number of elements in this list. */
    public inline fun count(): Int = _size

    /**
     * Counts the number of elements matching [predicate].
     *
     * @return The number of elements in this list for which [predicate] returns true.
     */
    public inline fun count(predicate: (element: Int) -> Boolean): Int {
        contract { callsInPlace(predicate) }
        var count = 0
        forEach { if (predicate(it)) count++ }
        return count
    }

    /**
     * Returns the first element in the [IntList] or throws a [NoSuchElementException] if it
     * [isEmpty].
     */
    public fun first(): Int {
        if (isEmpty()) {
            throwNoSuchElementException("IntList is empty.")
        }
        return content[0]
    }

    /**
     * Returns the first element in the [IntList] for which [predicate] returns `true` or throws
     * [NoSuchElementException] if nothing matches.
     *
     * @see indexOfFirst
     */
    public inline fun first(predicate: (element: Int) -> Boolean): Int {
        contract { callsInPlace(predicate) }
        forEach { item -> if (predicate(item)) return item }
        throw NoSuchElementException("IntList contains no element matching the predicate.")
    }

    /**
     * Accumulates values, starting with [initial], and applying [operation] to each element in the
     * [IntList] in order.
     *
     * @param initial The value of `acc` for the first call to [operation] or return value if there
     *   are no elements in this list.
     * @param operation function that takes current accumulator value and an element, and calculates
     *   the next accumulator value.
     */
    public inline fun <R> fold(initial: R, operation: (acc: R, element: Int) -> R): R {
        contract { callsInPlace(operation) }
        var acc = initial
        forEach { item -> acc = operation(acc, item) }
        return acc
    }

    /**
     * Accumulates values, starting with [initial], and applying [operation] to each element in the
     * [IntList] in order.
     */
    public inline fun <R> foldIndexed(
        initial: R,
        operation: (index: Int, acc: R, element: Int) -> R
    ): R {
        contract { callsInPlace(operation) }
        var acc = initial
        forEachIndexed { i, item -> acc = operation(i, acc, item) }
        return acc
    }

    /**
     * Accumulates values, starting with [initial], and applying [operation] to each element in the
     * [IntList] in reverse order.
     *
     * @param initial The value of `acc` for the first call to [operation] or return value if there
     *   are no elements in this list.
     * @param operation function that takes an element and the current accumulator value, and
     *   calculates the next accumulator value.
     */
    public inline fun <R> foldRight(initial: R, operation: (element: Int, acc: R) -> R): R {
        contract { callsInPlace(operation) }
        var acc = initial
        forEachReversed { item -> acc = operation(item, acc) }
        return acc
    }

    /**
     * Accumulates values, starting with [initial], and applying [operation] to each element in the
     * [IntList] in reverse order.
     */
    public inline fun <R> foldRightIndexed(
        initial: R,
        operation: (index: Int, element: Int, acc: R) -> R
    ): R {
        contract { callsInPlace(operation) }
        var acc = initial
        forEachReversedIndexed { i, item -> acc = operation(i, item, acc) }
        return acc
    }

    /**
     * Calls [block] for each element in the [IntList], in order.
     *
     * @param block will be executed for every element in the list, accepting an element from the
     *   list
     */
    public inline fun forEach(block: (element: Int) -> Unit) {
        contract { callsInPlace(block) }
        val content = content
        for (i in 0 until _size) {
            block(content[i])
        }
    }

    /**
     * Calls [block] for each element in the [IntList] along with its index, in order.
     *
     * @param block will be executed for every element in the list, accepting the index and the
     *   element at that index.
     */
    public inline fun forEachIndexed(block: (index: Int, element: Int) -> Unit) {
        contract { callsInPlace(block) }
        val content = content
        for (i in 0 until _size) {
            block(i, content[i])
        }
    }

    /**
     * Calls [block] for each element in the [IntList] in reverse order.
     *
     * @param block will be executed for every element in the list, accepting an element from the
     *   list
     */
    public inline fun forEachReversed(block: (element: Int) -> Unit) {
        contract { callsInPlace(block) }
        val content = content
        for (i in _size - 1 downTo 0) {
            block(content[i])
        }
    }

    /**
     * Calls [block] for each element in the [IntList] along with its index, in reverse order.
     *
     * @param block will be executed for every element in the list, accepting the index and the
     *   element at that index.
     */
    public inline fun forEachReversedIndexed(block: (index: Int, element: Int) -> Unit) {
        contract { callsInPlace(block) }
        val content = content
        for (i in _size - 1 downTo 0) {
            block(i, content[i])
        }
    }

    /**
     * Returns the element at the given [index] or throws [IndexOutOfBoundsException] if the [index]
     * is out of bounds of this collection.
     */
    public operator fun get(@IntRange(from = 0) index: Int): Int {
        if (index !in 0 until _size) {
            throwIndexOutOfBoundsException("Index must be between 0 and size")
        }
        return content[index]
    }

    /**
     * Returns the element at the given [index] or throws [IndexOutOfBoundsException] if the [index]
     * is out of bounds of this collection.
     */
    public fun elementAt(@IntRange(from = 0) index: Int): Int {
        if (index !in 0 until _size) {
            throwIndexOutOfBoundsException("Index must be between 0 and size")
        }
        return content[index]
    }

    /**
     * Returns the element at the given [index] or [defaultValue] if [index] is out of bounds of the
     * collection.
     *
     * @param index The index of the element whose value should be returned
     * @param defaultValue A lambda to call with [index] as a parameter to return a value at an
     *   index not in the list.
     */
    public inline fun elementAtOrElse(
        @IntRange(from = 0) index: Int,
        defaultValue: (index: Int) -> Int
    ): Int {
        if (index !in 0 until _size) {
            return defaultValue(index)
        }
        return content[index]
    }

    /** Returns the index of [element] in the [IntList] or `-1` if [element] is not there. */
    public fun indexOf(element: Int): Int {
        forEachIndexed { i, item ->
            if (element == item) {
                return i
            }
        }
        return -1
    }

    /**
     * Returns the index if the first element in the [IntList] for which [predicate] returns `true`.
     */
    public inline fun indexOfFirst(predicate: (element: Int) -> Boolean): Int {
        contract { callsInPlace(predicate) }
        forEachIndexed { i, item ->
            if (predicate(item)) {
                return i
            }
        }
        return -1
    }

    /**
     * Returns the index if the last element in the [IntList] for which [predicate] returns `true`.
     */
    public inline fun indexOfLast(predicate: (element: Int) -> Boolean): Int {
        contract { callsInPlace(predicate) }
        forEachReversedIndexed { i, item ->
            if (predicate(item)) {
                return i
            }
        }
        return -1
    }

    /** Returns `true` if the [IntList] has no elements in it or `false` otherwise. */
    public inline fun isEmpty(): Boolean = _size == 0

    /** Returns `true` if there are elements in the [IntList] or `false` if it is empty. */
    public inline fun isNotEmpty(): Boolean = _size != 0

    /**
     * Returns the last element in the [IntList] or throws a [NoSuchElementException] if it
     * [isEmpty].
     */
    public fun last(): Int {
        if (isEmpty()) {
            throwNoSuchElementException("IntList is empty.")
        }
        return content[lastIndex]
    }

    /**
     * Returns the last element in the [IntList] for which [predicate] returns `true` or throws
     * [NoSuchElementException] if nothing matches.
     *
     * @see indexOfLast
     */
    public inline fun last(predicate: (element: Int) -> Boolean): Int {
        contract { callsInPlace(predicate) }
        forEachReversed { item ->
            if (predicate(item)) {
                return item
            }
        }
        throw NoSuchElementException("IntList contains no element matching the predicate.")
    }

    /**
     * Returns the index of the last element in the [IntList] that is the same as [element] or `-1`
     * if no elements match.
     */
    public fun lastIndexOf(element: Int): Int {
        forEachReversedIndexed { i, item ->
            if (item == element) {
                return i
            }
        }
        return -1
    }

    /**
     * Searches this list the specified element in the range defined by [fromIndex] and [toIndex].
     * The list is expected to be sorted into ascending order according to the natural ordering of
     * its elements, otherwise the result is undefined.
     *
     * [fromIndex] must be >= 0 and < [toIndex], and [toIndex] must be <= [size], otherwise an an
     * [IndexOutOfBoundsException] will be thrown.
     *
     * @return the index of the element if it is contained in the list within the specified range.
     *   otherwise, the inverted insertion point `(-insertionPoint - 1)`. The insertion point is
     *   defined as the index at which the element should be inserted, so that the list remains
     *   sorted.
     */
    @JvmOverloads
    public fun binarySearch(element: Int, fromIndex: Int = 0, toIndex: Int = size): Int {
        if (fromIndex < 0 || fromIndex >= toIndex || toIndex > _size) {
            throwIndexOutOfBoundsException("")
        }

        var low = fromIndex
        var high = toIndex - 1

        while (low <= high) {
            val mid = low + high ushr 1
            val midVal = content[mid]
            if (midVal < element) {
                low = mid + 1
            } else if (midVal > element) {
                high = mid - 1
            } else {
                return mid // key found
            }
        }

        return -(low + 1) // key not found.
    }

    /**
     * Creates a String from the elements separated by [separator] and using [prefix] before and
     * [postfix] after, if supplied.
     *
     * When a non-negative value of [limit] is provided, a maximum of [limit] items are used to
     * generate the string. If the collection holds more than [limit] items, the string is
     * terminated with [truncated].
     */
    @JvmOverloads
    public fun joinToString(
        separator: CharSequence = ", ",
        prefix: CharSequence = "",
        postfix: CharSequence = "", // I know this should be suffix, but this is kotlin's name
        limit: Int = -1,
        truncated: CharSequence = "...",
    ): String = buildString {
        append(prefix)
        this@IntList.forEachIndexed { index, element ->
            if (index == limit) {
                append(truncated)
                return@buildString
            }
            if (index != 0) {
                append(separator)
            }
            append(element)
        }
        append(postfix)
    }

    /**
     * Creates a String from the elements separated by [separator] and using [prefix] before and
     * [postfix] after, if supplied. [transform] dictates how each element will be represented.
     *
     * When a non-negative value of [limit] is provided, a maximum of [limit] items are used to
     * generate the string. If the collection holds more than [limit] items, the string is
     * terminated with [truncated].
     */
    @JvmOverloads
    public inline fun joinToString(
        separator: CharSequence = ", ",
        prefix: CharSequence = "",
        postfix: CharSequence = "", // I know this should be suffix, but this is kotlin's name
        limit: Int = -1,
        truncated: CharSequence = "...",
        crossinline transform: (Int) -> CharSequence
    ): String = buildString {
        append(prefix)
        this@IntList.forEachIndexed { index, element ->
            if (index == limit) {
                append(truncated)
                return@buildString
            }
            if (index != 0) {
                append(separator)
            }
            append(transform(element))
        }
        append(postfix)
    }

    /** Returns a hash code based on the contents of the [IntList]. */
    override fun hashCode(): Int {
        var hashCode = 0
        forEach { element -> hashCode += 31 * element.hashCode() }
        return hashCode
    }

    /**
     * Returns `true` if [other] is a [IntList] and the contents of this and [other] are the same.
     */
    override fun equals(other: Any?): Boolean {
        if (other !is IntList || other._size != _size) {
            return false
        }
        val content = content
        val otherContent = other.content
        for (i in indices) {
            if (content[i] != otherContent[i]) {
                return false
            }
        }
        return true
    }

    /**
     * Returns a String representation of the list, surrounded by "[]" and each element separated by
     * ", ".
     */
    override fun toString(): String = joinToString(prefix = "[", postfix = "]")
}

/**
 * [MutableIntList] is a [MutableList]-like collection for [Int] values. It allows storing and
 * retrieving the elements without boxing. Immutable access is available through its base class
 * [IntList], which has a [List]-like interface.
 *
 * This implementation is not thread-safe: if multiple threads access this container concurrently,
 * and one or more threads modify the structure of the list (insertion or removal for instance), the
 * calling code must provide the appropriate synchronization. It is also not safe to mutate during
 * reentrancy -- in the middle of a [forEach], for example. However, concurrent reads are safe.
 *
 * @constructor Creates a [MutableIntList] with a [capacity] of `initialCapacity`.
 */
public class MutableIntList(initialCapacity: Int = 16) : IntList(initialCapacity) {
    /**
     * Returns the total number of elements that can be held before the [MutableIntList] must grow.
     *
     * @see ensureCapacity
     */
    public inline val capacity: Int
        get() = content.size

    /** Adds [element] to the [MutableIntList] and returns `true`. */
    public fun add(element: Int): Boolean {
        ensureCapacity(_size + 1)
        content[_size] = element
        _size++
        return true
    }

    /**
     * Adds [element] to the [MutableIntList] at the given [index], shifting over any elements at
     * [index] and after, if any.
     *
     * @throws IndexOutOfBoundsException if [index] isn't between 0 and [size], inclusive
     */
    public fun add(@IntRange(from = 0) index: Int, element: Int) {
        if (index !in 0.._size) {
            throwIndexOutOfBoundsException("Index must be between 0 and size")
        }
        ensureCapacity(_size + 1)
        val content = content
        if (index != _size) {
            content.copyInto(
                destination = content,
                destinationOffset = index + 1,
                startIndex = index,
                endIndex = _size
            )
        }
        content[index] = element
        _size++
    }

    /**
     * Adds all [elements] to the [MutableIntList] at the given [index], shifting over any elements
     * at [index] and after, if any.
     *
     * @return `true` if the [MutableIntList] was changed or `false` if [elements] was empty
     * @throws IndexOutOfBoundsException if [index] isn't between 0 and [size], inclusive.
     */
    public fun addAll(@IntRange(from = 0) index: Int, elements: IntArray): Boolean {
        if (index !in 0.._size) {
            throwIndexOutOfBoundsException("")
        }
        if (elements.isEmpty()) return false
        ensureCapacity(_size + elements.size)
        val content = content
        if (index != _size) {
            content.copyInto(
                destination = content,
                destinationOffset = index + elements.size,
                startIndex = index,
                endIndex = _size
            )
        }
        elements.copyInto(content, index)
        _size += elements.size
        return true
    }

    /**
     * Adds all [elements] to the [MutableIntList] at the given [index], shifting over any elements
     * at [index] and after, if any.
     *
     * @return `true` if the [MutableIntList] was changed or `false` if [elements] was empty
     * @throws IndexOutOfBoundsException if [index] isn't between 0 and [size], inclusive
     */
    public fun addAll(@IntRange(from = 0) index: Int, elements: IntList): Boolean {
        if (index !in 0.._size) {
            throwIndexOutOfBoundsException("")
        }
        if (elements.isEmpty()) return false
        ensureCapacity(_size + elements._size)
        val content = content
        if (index != _size) {
            content.copyInto(
                destination = content,
                destinationOffset = index + elements._size,
                startIndex = index,
                endIndex = _size
            )
        }
        elements.content.copyInto(
            destination = content,
            destinationOffset = index,
            startIndex = 0,
            endIndex = elements._size
        )
        _size += elements._size
        return true
    }

    /**
     * Adds all [elements] to the end of the [MutableIntList] and returns `true` if the
     * [MutableIntList] was changed or `false` if [elements] was empty.
     */
    public inline fun addAll(elements: IntList): Boolean {
        return addAll(_size, elements)
    }

    /**
     * Adds all [elements] to the end of the [MutableIntList] and returns `true` if the
     * [MutableIntList] was changed or `false` if [elements] was empty.
     */
    public inline fun addAll(elements: IntArray): Boolean {
        return addAll(_size, elements)
    }

    /** Adds all [elements] to the end of the [MutableIntList]. */
    public inline operator fun plusAssign(elements: IntList) {
        addAll(_size, elements)
    }

    /** Adds all [elements] to the end of the [MutableIntList]. */
    public inline operator fun plusAssign(elements: IntArray) {
        addAll(_size, elements)
    }

    /**
     * Removes all elements in the [MutableIntList]. The storage isn't released.
     *
     * @see trim
     */
    public fun clear() {
        _size = 0
    }

    /**
     * Reduces the internal storage. If [capacity] is greater than [minCapacity] and [size], the
     * internal storage is reduced to the maximum of [size] and [minCapacity].
     *
     * @see ensureCapacity
     */
    public fun trim(minCapacity: Int = _size) {
        val minSize = maxOf(minCapacity, _size)
        if (capacity > minSize) {
            content = content.copyOf(minSize)
        }
    }

    /**
     * Ensures that there is enough space to store [capacity] elements in the [MutableIntList].
     *
     * @see trim
     */
    public fun ensureCapacity(capacity: Int) {
        val oldContent = content
        if (oldContent.size < capacity) {
            val newSize = maxOf(capacity, oldContent.size * 3 / 2)
            content = oldContent.copyOf(newSize)
        }
    }

    /** [add] [element] to the [MutableIntList]. */
    public inline operator fun plusAssign(element: Int) {
        add(element)
    }

    /** [remove] [element] from the [MutableIntList] */
    public inline operator fun minusAssign(element: Int) {
        remove(element)
    }

    /**
     * Removes [element] from the [MutableIntList]. If [element] was in the [MutableIntList] and was
     * removed, `true` will be returned, or `false` will be returned if the element was not found.
     */
    public fun remove(element: Int): Boolean {
        val index = indexOf(element)
        if (index >= 0) {
            removeAt(index)
            return true
        }
        return false
    }

    /**
     * Removes all [elements] from the [MutableIntList] and returns `true` if anything was removed.
     */
    public fun removeAll(elements: IntArray): Boolean {
        val initialSize = _size
        for (i in elements.indices) {
            remove(elements[i])
        }
        return initialSize != _size
    }

    /**
     * Removes all [elements] from the [MutableIntList] and returns `true` if anything was removed.
     */
    public fun removeAll(elements: IntList): Boolean {
        val initialSize = _size
        for (i in 0..elements.lastIndex) {
            remove(elements[i])
        }
        return initialSize != _size
    }

    /** Removes all [elements] from the [MutableIntList]. */
    public operator fun minusAssign(elements: IntArray) {
        elements.forEach { element -> remove(element) }
    }

    /** Removes all [elements] from the [MutableIntList]. */
    public operator fun minusAssign(elements: IntList) {
        elements.forEach { element -> remove(element) }
    }

    /**
     * Removes the element at the given [index] and returns it.
     *
     * @throws IndexOutOfBoundsException if [index] isn't between 0 and [lastIndex], inclusive
     */
    public fun removeAt(@IntRange(from = 0) index: Int): Int {
        if (index !in 0 until _size) {
            throwIndexOutOfBoundsException("Index must be between 0 and size")
        }
        val content = content
        val item = content[index]
        if (index != lastIndex) {
            content.copyInto(
                destination = content,
                destinationOffset = index,
                startIndex = index + 1,
                endIndex = _size
            )
        }
        _size--
        return item
    }

    /**
     * Removes items from index [start] (inclusive) to [end] (exclusive).
     *
     * @throws IndexOutOfBoundsException if [start] or [end] isn't between 0 and [size], inclusive
     * @throws IllegalArgumentException if [start] is greater than [end]
     */
    public fun removeRange(@IntRange(from = 0) start: Int, @IntRange(from = 0) end: Int) {
        if (start !in 0.._size || end !in 0.._size) {
            throwIndexOutOfBoundsException("Index must be between 0 and size")
        }
        if (end < start) {
            throwIllegalArgumentException("The end index must be < start index")
        }
        if (end != start) {
            if (end < _size) {
                content.copyInto(
                    destination = content,
                    destinationOffset = start,
                    startIndex = end,
                    endIndex = _size
                )
            }
            _size -= (end - start)
        }
    }

    /**
     * Keeps only [elements] in the [MutableIntList] and removes all other values.
     *
     * @return `true` if the [MutableIntList] has changed.
     */
    public fun retainAll(elements: IntArray): Boolean {
        val initialSize = _size
        val content = content
        for (i in lastIndex downTo 0) {
            val item = content[i]
            if (elements.indexOfFirst { it == item } < 0) {
                removeAt(i)
            }
        }
        return initialSize != _size
    }

    /**
     * Keeps only [elements] in the [MutableIntList] and removes all other values.
     *
     * @return `true` if the [MutableIntList] has changed.
     */
    public fun retainAll(elements: IntList): Boolean {
        val initialSize = _size
        val content = content
        for (i in lastIndex downTo 0) {
            val item = content[i]
            if (item !in elements) {
                removeAt(i)
            }
        }
        return initialSize != _size
    }

    /**
     * Sets the value at [index] to [element].
     *
     * @return the previous value set at [index]
     * @throws IndexOutOfBoundsException if [index] isn't between 0 and [lastIndex], inclusive
     */
    public operator fun set(@IntRange(from = 0) index: Int, element: Int): Int {
        if (index !in 0 until _size) {
            throwIndexOutOfBoundsException("Index must be between 0 and size")
        }
        val content = content
        val old = content[index]
        content[index] = element
        return old
    }

    /** Sorts the [MutableIntList] elements in ascending order. */
    public fun sort() {
<<<<<<< HEAD
        if (_size == 0) return // TODO: remove after fix https://youtrack.jetbrains.com/issue/KT-70005
=======
        // TODO: remove a return after https://youtrack.jetbrains.com/issue/KT-70005 is fixed
        if (_size == 0) return
>>>>>>> 71a0e559
        content.sort(fromIndex = 0, toIndex = _size)
    }

    /** Sorts the [MutableIntList] elements in descending order. */
    public fun sortDescending() {
<<<<<<< HEAD
        if (_size == 0) return // TODO: remove after fix https://youtrack.jetbrains.com/issue/KT-70005
=======
        // TODO: remove a return after https://youtrack.jetbrains.com/issue/KT-70005 is fixed
        if (_size == 0) return
>>>>>>> 71a0e559
        content.sortDescending(fromIndex = 0, toIndex = _size)
    }
}

private val EmptyIntList: IntList = MutableIntList(0)

/** @return a read-only [IntList] with nothing in it. */
public fun emptyIntList(): IntList = EmptyIntList

/** @return a read-only [IntList] with nothing in it. */
public fun intListOf(): IntList = EmptyIntList

/** @return a new read-only [IntList] with [element1] as the only item in the list. */
public fun intListOf(element1: Int): IntList = mutableIntListOf(element1)

/** @return a new read-only [IntList] with 2 elements, [element1] and [element2], in order. */
public fun intListOf(element1: Int, element2: Int): IntList = mutableIntListOf(element1, element2)

/**
 * @return a new read-only [IntList] with 3 elements, [element1], [element2], and [element3], in
 *   order.
 */
public fun intListOf(element1: Int, element2: Int, element3: Int): IntList =
    mutableIntListOf(element1, element2, element3)

/** @return a new read-only [IntList] with [elements] in order. */
public fun intListOf(vararg elements: Int): IntList =
    MutableIntList(elements.size).apply { plusAssign(elements) }

/** @return a new empty [MutableIntList] with the default capacity. */
public inline fun mutableIntListOf(): MutableIntList = MutableIntList()

/** @return a new [MutableIntList] with [element1] as the only item in the list. */
public fun mutableIntListOf(element1: Int): MutableIntList {
    val list = MutableIntList(1)
    list += element1
    return list
}

/** @return a new [MutableIntList] with 2 elements, [element1] and [element2], in order. */
public fun mutableIntListOf(element1: Int, element2: Int): MutableIntList {
    val list = MutableIntList(2)
    list += element1
    list += element2
    return list
}

/**
 * @return a new [MutableIntList] with 3 elements, [element1], [element2], and [element3], in order.
 */
public fun mutableIntListOf(element1: Int, element2: Int, element3: Int): MutableIntList {
    val list = MutableIntList(3)
    list += element1
    list += element2
    list += element3
    return list
}

/** @return a new [MutableIntList] with the given elements, in order. */
public inline fun mutableIntListOf(vararg elements: Int): MutableIntList =
    MutableIntList(elements.size).apply { plusAssign(elements) }<|MERGE_RESOLUTION|>--- conflicted
+++ resolved
@@ -862,23 +862,15 @@
 
     /** Sorts the [MutableIntList] elements in ascending order. */
     public fun sort() {
-<<<<<<< HEAD
-        if (_size == 0) return // TODO: remove after fix https://youtrack.jetbrains.com/issue/KT-70005
-=======
         // TODO: remove a return after https://youtrack.jetbrains.com/issue/KT-70005 is fixed
         if (_size == 0) return
->>>>>>> 71a0e559
         content.sort(fromIndex = 0, toIndex = _size)
     }
 
     /** Sorts the [MutableIntList] elements in descending order. */
     public fun sortDescending() {
-<<<<<<< HEAD
-        if (_size == 0) return // TODO: remove after fix https://youtrack.jetbrains.com/issue/KT-70005
-=======
         // TODO: remove a return after https://youtrack.jetbrains.com/issue/KT-70005 is fixed
         if (_size == 0) return
->>>>>>> 71a0e559
         content.sortDescending(fromIndex = 0, toIndex = _size)
     }
 }
