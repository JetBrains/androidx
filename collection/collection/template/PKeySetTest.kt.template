/*
 * Copyright 2023 The Android Open Source Project
 *
 * Licensed under the Apache License, Version 2.0 (the "License");
 * you may not use this file except in compliance with the License.
 * You may obtain a copy of the License at
 *
 *      http://www.apache.org/licenses/LICENSE-2.0
 *
 * Unless required by applicable law or agreed to in writing, software
 * distributed under the License is distributed on an "AS IS" BASIS,
 * WITHOUT WARRANTIES OR CONDITIONS OF ANY KIND, either express or implied.
 * See the License for the specific language governing permissions and
 * limitations under the License.
 */
package androidx.collection

import kotlin.js.JsName
import kotlin.test.Test
import kotlin.test.assertEquals
import kotlin.test.assertFailsWith
import kotlin.test.assertFalse
import kotlin.test.assertNotEquals
import kotlin.test.assertSame
import kotlin.test.assertTrue

// -=-=-=-=-=-=-=-=-=-=-=-=-=-=-=-=-=-=-=-=-=-=-=-=-=-=-=-=-=-=-=-=-=-=-=-=-=-=
// DO NOT MAKE CHANGES to the kotlin source file.
//
// This file was generated from a template in the template directory.
// Make a change to the original template and run the generateCollections.sh script
// to ensure the change is available on all versions of the map.
// -=-=-=-=-=-=-=-=-=-=-=-=-=-=-=-=-=-=-=-=-=-=-=-=-=-=-=-=-=-=-=-=-=-=-=-=-=-=

class PKeySetTest {
    @Test
    fun emptyPKeySetConstructor() {
        val set = MutablePKeySet()
        assertEquals(7, set.capacity)
        assertEquals(0, set.size)
    }

    @Test
    fun immutableEmptyPKeySet() {
        val set: PKeySet = emptyPKeySet()
        assertEquals(0, set.capacity)
        assertEquals(0, set.size)
    }

    @Test
    fun zeroCapacityPKeySet() {
        val set = MutablePKeySet(0)
        assertEquals(0, set.capacity)
        assertEquals(0, set.size)
    }

    @Test
    fun emptyPKeySetWithCapacity() {
        // When unloading the suggested capacity, we'll fall outside of the
        // expected bucket of 2047 entries, and we'll get 4095 instead
        val set = MutablePKeySet(1800)
        assertEquals(4095, set.capacity)
        assertEquals(0, set.size)
    }

    @Test
    fun mutablePKeySetBuilder() {
        val empty = mutablePKeySetOf()
        assertEquals(0, empty.size)

        val withElements = mutablePKeySetOf(1KeySuffix, 2KeySuffix)
        assertEquals(2, withElements.size)
        assertTrue(1KeySuffix in withElements)
        assertTrue(2KeySuffix in withElements)
    }

    @Test
    fun addToPKeySet() {
        val set = MutablePKeySet()
        set += 1KeySuffix
        assertTrue(set.add(2KeySuffix))

        assertEquals(2, set.size)
        val elements = PKeyArray(2)
        var index = 0
        set.forEach { element ->
            elements[index++] = element
        }
        elements.sort()
        assertEquals(1KeySuffix, elements[0])
        assertEquals(2KeySuffix, elements[1])
    }

    @Test
    fun addToSizedPKeySet() {
        val set = MutablePKeySet(12)
        set += 1KeySuffix

        assertEquals(1, set.size)
        assertEquals(1KeySuffix, set.first())
    }

    @Test
    fun addExistingElement() {
        val set = MutablePKeySet(12)
        set += 1KeySuffix
        assertFalse(set.add(1KeySuffix))
        set += 1KeySuffix

        assertEquals(1, set.size)
        assertEquals(1KeySuffix, set.first())
    }

    @Test
    fun addAllArray() {
        val set = mutablePKeySetOf(1KeySuffix)
        assertFalse(set.addAll(pKeyArrayOf(1KeySuffix)))
        assertEquals(1, set.size)
        assertTrue(set.addAll(pKeyArrayOf(1KeySuffix, 2KeySuffix)))
        assertEquals(2, set.size)
        assertTrue(2KeySuffix in set)
    }

    @Test
    fun addAllPKeySet() {
        val set = mutablePKeySetOf(1KeySuffix)
        assertFalse(set.addAll(mutablePKeySetOf(1KeySuffix)))
        assertEquals(1, set.size)
        assertTrue(set.addAll(mutablePKeySetOf(1KeySuffix, 2KeySuffix)))
        assertEquals(2, set.size)
        assertTrue(2KeySuffix in set)
    }

    @Test
    fun plusAssignArray() {
        val set = mutablePKeySetOf(1KeySuffix)
        set += pKeyArrayOf(1KeySuffix)
        assertEquals(1, set.size)
        set += pKeyArrayOf(1KeySuffix, 2KeySuffix)
        assertEquals(2, set.size)
        assertTrue(2KeySuffix in set)
    }

    @Test
    fun plusAssignPKeySet() {
        val set = mutablePKeySetOf(1KeySuffix)
        set += mutablePKeySetOf(1KeySuffix)
        assertEquals(1, set.size)
        set += mutablePKeySetOf(1KeySuffix, 2KeySuffix)
        assertEquals(2, set.size)
        assertTrue(2KeySuffix in set)
    }

    @Test
    fun firstWithValue() {
        val set = MutablePKeySet()
        set += 1KeySuffix
        set += 2KeySuffix
        var element: PKey = -1KeySuffix
        var otherElement: PKey = -1KeySuffix
        set.forEach { if (element == -1KeySuffix) element = it else otherElement = it }
        assertEquals(element, set.first())
        set -= element
        assertEquals(otherElement, set.first())
    }

    @Test
    fun firstEmpty() {
        assertFailsWith(NoSuchElementException::class) {
            val set = MutablePKeySet()
            set.first()
        }
    }

    @Test
    fun firstMatching() {
        val set = MutablePKeySet()
        set += 1KeySuffix
        set += 2KeySuffix
        assertEquals(1KeySuffix, set.first { it < 2KeySuffix })
        assertEquals(2KeySuffix, set.first { it > 1KeySuffix })
    }

    @Test
    fun firstMatchingEmpty() {
        assertFailsWith(NoSuchElementException::class) {
            val set = MutablePKeySet()
            set.first { it > 0KeySuffix }
        }
    }

    @Test
    fun firstMatchingNoMatch() {
        assertFailsWith(NoSuchElementException::class) {
            val set = MutablePKeySet()
            set += 1KeySuffix
            set += 2KeySuffix
            set.first { it < 0KeySuffix }
        }
    }

    @Test
    fun remove() {
        val set = MutablePKeySet()
        assertFalse(set.remove(1KeySuffix))

        set += 1KeySuffix
        assertTrue(set.remove(1KeySuffix))
        assertEquals(0, set.size)

        set += 1KeySuffix
        set -= 1KeySuffix
        assertEquals(0, set.size)
    }

    @Test
    fun removeThenAdd() {
        // Use a size of 6 to fit in a single entry in the metadata table
        val set = MutablePKeySet(6)
        set += 1KeySuffix
        set += 5KeySuffix
        set += 6KeySuffix
        set += 9KeySuffix
        set += 11KeySuffix
        set += 13KeySuffix

        // Removing all the entries will mark the medata as deleted
        set.remove(1KeySuffix)
        set.remove(5KeySuffix)
        set.remove(6KeySuffix)
        set.remove(9KeySuffix)
        set.remove(11KeySuffix)
        set.remove(13KeySuffix)

        assertEquals(0, set.size)

        val capacity = set.capacity

        // Make sure reinserting an entry after filling the table
        // with "Deleted" markers works
        set += 1KeySuffix

        assertEquals(1, set.size)
        assertEquals(capacity, set.capacity)
    }

    @Test
    fun removeAllArray() {
        val set = mutablePKeySetOf(1KeySuffix, 2KeySuffix)
        assertFalse(set.removeAll(pKeyArrayOf(3KeySuffix, 5KeySuffix)))
        assertEquals(2, set.size)
        assertTrue(set.removeAll(pKeyArrayOf(3KeySuffix, 1KeySuffix, 5KeySuffix)))
        assertEquals(1, set.size)
        assertFalse(1KeySuffix in set)
    }

    @Test
    fun removeAllPKeySet() {
        val set = mutablePKeySetOf(1KeySuffix, 2KeySuffix)
        assertFalse(set.removeAll(mutablePKeySetOf(3KeySuffix, 5KeySuffix)))
        assertEquals(2, set.size)
        assertTrue(set.removeAll(mutablePKeySetOf(3KeySuffix, 1KeySuffix, 5KeySuffix)))
        assertEquals(1, set.size)
        assertFalse(1KeySuffix in set)
    }

    @Test
    fun minusAssignArray() {
        val set = mutablePKeySetOf(1KeySuffix, 2KeySuffix)
        set -= pKeyArrayOf(3KeySuffix, 5KeySuffix)
        assertEquals(2, set.size)
        set -= pKeyArrayOf(3KeySuffix, 1KeySuffix, 5KeySuffix)
        assertEquals(1, set.size)
        assertFalse(1KeySuffix in set)
    }

    @Test
    fun minusAssignPKeySet() {
        val set = mutablePKeySetOf(1KeySuffix, 2KeySuffix)
        set -= mutablePKeySetOf(3KeySuffix, 5KeySuffix)
        assertEquals(2, set.size)
        set -= mutablePKeySetOf(3KeySuffix, 1KeySuffix, 5KeySuffix)
        assertEquals(1, set.size)
        assertFalse(1KeySuffix in set)
    }

    @Test
    fun insertManyEntries() {
        val set = MutablePKeySet()

        for (i in 0 until 1700) {
            set += i.toPKey()
        }

        assertEquals(1700, set.size)
    }

    @Test
    fun forEach() {
        for (i in 0..48) {
            val set = MutablePKeySet()

            for (j in 0 until i) {
                set += j.toPKey()
            }

            val elements = PKeyArray(i)
            var index = 0
            set.forEach { element ->
                elements[index++] = element
            }
            elements.sort()

            index = 0
            elements.forEach { element ->
                assertEquals(element, index.toPKey())
                index++
            }
        }
    }

    @Test
    fun clear() {
        val set = MutablePKeySet()

        for (i in 0 until 32) {
            set += i.toPKey()
        }

        val capacity = set.capacity
        set.clear()

        assertEquals(0, set.size)
        assertEquals(capacity, set.capacity)
    }

    @Test
    fun string() {
        val set = MutablePKeySet()
        assertEquals("[]", set.toString())

        set += 1KeySuffix
        set += 5KeySuffix
        assertTrue(
            "[${1KeySuffix}, ${5KeySuffix}]" == set.toString() ||
                "[${5KeySuffix}, ${1KeySuffix}]" == set.toString()
        )
    }

    @Test
    fun joinToString() {
        val set = pKeySetOf(1KeySuffix, 2KeySuffix, 3KeySuffix, 4KeySuffix, 5KeySuffix)
        val order = IntArray(5)
        var index = 0
        set.forEach { element ->
            order[index++] = element.toInt()
        }
        assertEquals(
            "${order[0].toPKey()}, ${order[1].toPKey()}, ${order[2].toPKey()}, " +
            "${order[3].toPKey()}, ${order[4].toPKey()}",
            set.joinToString()
        )
        assertEquals(
            "x${order[0].toPKey()}, ${order[1].toPKey()}, ${order[2].toPKey()}...",
            set.joinToString(prefix = "x", postfix = "y", limit = 3)
        )
        assertEquals(
            ">${order[0].toPKey()}-${order[1].toPKey()}-${order[2].toPKey()}-" +
            "${order[3].toPKey()}-${order[4].toPKey()}<",
            set.joinToString(separator = "-", prefix = ">", postfix = "<")
        )
        val names = arrayOf("one", "two", "three", "four", "five")
        assertEquals(
            "${names[order[0]]}, ${names[order[1]]}, ${names[order[2]]}...",
            set.joinToString(limit = 3) { names[it.toInt()] }
        )
    }

    @Test
    @JsName("jsEquals")
    fun equals() {
        val set = MutablePKeySet()
        set += 1KeySuffix
        set += 5KeySuffix

        assertFalse(set.equals(null))
        assertEquals(set, set)

        val set2 = MutablePKeySet()
        set2 += 5KeySuffix

        assertNotEquals(set, set2)

        set2 += 1KeySuffix
        assertEquals(set, set2)
    }

    @Test
    fun contains() {
        val set = MutablePKeySet()
        set += 1KeySuffix
        set += 5KeySuffix

        assertTrue(set.contains(1KeySuffix))
        assertTrue(set.contains(5KeySuffix))
        assertFalse(set.contains(2KeySuffix))
    }

    @Test
    fun empty() {
        val set = MutablePKeySet()
        assertTrue(set.isEmpty())
        assertFalse(set.isNotEmpty())
        assertTrue(set.none())
        assertFalse(set.any())

        set += 1KeySuffix

        assertFalse(set.isEmpty())
        assertTrue(set.isNotEmpty())
        assertTrue(set.any())
        assertFalse(set.none())
    }

    @Test
    fun count() {
        val set = MutablePKeySet()
        assertEquals(0, set.count())

        set += 1KeySuffix
        assertEquals(1, set.count())

        set += 5KeySuffix
        set += 6KeySuffix
        set += 9KeySuffix
        set += 11KeySuffix
        set += 13KeySuffix

        assertEquals(2, set.count { it < 6KeySuffix })
        assertEquals(0, set.count { it < 0KeySuffix })
    }

    @Test
    fun any() {
        val set = MutablePKeySet()
        set += 1KeySuffix
        set += 5KeySuffix
        set += 6KeySuffix
        set += 9KeySuffix
        set += 11KeySuffix
        set += 13KeySuffix

        assertTrue(set.any { it >= 11KeySuffix })
        assertFalse(set.any { it < 0KeySuffix })
    }

    @Test
    fun all() {
        val set = MutablePKeySet()
        set += 1KeySuffix
        set += 5KeySuffix
        set += 6KeySuffix
        set += 9KeySuffix
        set += 11KeySuffix
        set += 13KeySuffix

        assertTrue(set.all { it > 0KeySuffix })
        assertFalse(set.all { it < 0KeySuffix })
    }

    @Test
    fun trim() {
        val set = mutablePKeySetOf(1KeySuffix, 2KeySuffix, 3KeySuffix, 4KeySuffix, 5KeySuffix, 7KeySuffix)
        val capacity = set.capacity
        assertEquals(0, set.trim())
        set.clear()
        assertEquals(capacity, set.trim())
        assertEquals(0, set.capacity)
        set.addAll(pKeyArrayOf(1KeySuffix, 2KeySuffix, 3KeySuffix, 4KeySuffix, 5KeySuffix, 7KeySuffix, 6KeySuffix, 8KeySuffix,
            9KeySuffix, 10KeySuffix, 11KeySuffix, 12KeySuffix, 13KeySuffix, 14KeySuffix))
        set.removeAll(pKeyArrayOf(6KeySuffix, 8KeySuffix, 9KeySuffix, 10KeySuffix, 11KeySuffix, 12KeySuffix, 13KeySuffix, 14KeySuffix))
        assertTrue(set.trim() > 0)
        assertEquals(capacity, set.capacity)
    }

    @Test
    fun pKeySetOfEmpty() {
        assertSame(emptyPKeySet(), pKeySetOf())
        assertEquals(0, pKeySetOf().size)
    }

    @Test
    fun pKeySetOfOne() {
        val set = pKeySetOf(1KeySuffix)
        assertEquals(1, set.size)
        assertEquals(1KeySuffix, set.first())
    }

    @Test
    fun pKeySetOfTwo() {
        val set = pKeySetOf(1KeySuffix, 2KeySuffix)
        assertEquals(2, set.size)
        assertTrue(1KeySuffix in set)
        assertTrue(2KeySuffix in set)
        assertFalse(5KeySuffix in set)
    }

    @Test
    fun pKeySetOfThree() {
        val set = pKeySetOf(1KeySuffix, 2KeySuffix, 3KeySuffix)
        assertEquals(3, set.size)
        assertTrue(1KeySuffix in set)
        assertTrue(2KeySuffix in set)
        assertTrue(3KeySuffix in set)
        assertFalse(5KeySuffix in set)
    }

    @Test
    fun pKeySetOfFour() {
        val set = pKeySetOf(1KeySuffix, 2KeySuffix, 3KeySuffix, 4KeySuffix)
        assertEquals(4, set.size)
        assertTrue(1KeySuffix in set)
        assertTrue(2KeySuffix in set)
        assertTrue(3KeySuffix in set)
        assertTrue(4KeySuffix in set)
        assertFalse(5KeySuffix in set)
    }

    @Test
    fun mutablePKeySetOfOne() {
        val set = mutablePKeySetOf(1KeySuffix)
        assertEquals(1, set.size)
        assertEquals(1KeySuffix, set.first())
    }

    @Test
    fun mutablePKeySetOfTwo() {
        val set = mutablePKeySetOf(1KeySuffix, 2KeySuffix)
        assertEquals(2, set.size)
        assertTrue(1KeySuffix in set)
        assertTrue(2KeySuffix in set)
        assertFalse(5KeySuffix in set)
    }

    @Test
    fun mutablePKeySetOfThree() {
        val set = mutablePKeySetOf(1KeySuffix, 2KeySuffix, 3KeySuffix)
        assertEquals(3, set.size)
        assertTrue(1KeySuffix in set)
        assertTrue(2KeySuffix in set)
        assertTrue(3KeySuffix in set)
        assertFalse(5KeySuffix in set)
    }

    @Test
    fun mutablePKeySetOfFour() {
        val set = mutablePKeySetOf(1KeySuffix, 2KeySuffix, 3KeySuffix, 4KeySuffix)
        assertEquals(4, set.size)
        assertTrue(1KeySuffix in set)
        assertTrue(2KeySuffix in set)
        assertTrue(3KeySuffix in set)
        assertTrue(4KeySuffix in set)
        assertFalse(5KeySuffix in set)
    }

    @Test
<<<<<<< HEAD
=======
    fun buildPKeySetFunction() {
        val contract: Boolean
        val set = buildPKeySet {
            contract = true
            add(1KeySuffix)
            add(2KeySuffix)
        }
        assertTrue(contract)
        assertEquals(2, set.size)
        assertTrue(1KeySuffix in set)
        assertTrue(2KeySuffix in set)
    }

    @Test
    fun buildPKeySetWithCapacityFunction() {
        val contract: Boolean
        val set = buildPKeySet(20) {
            contract = true
            add(1KeySuffix)
            add(2KeySuffix)
        }
        assertTrue(contract)
        assertEquals(2, set.size)
        assertTrue(set.capacity >= 18)
        assertTrue(1KeySuffix in set)
        assertTrue(2KeySuffix in set)
    }

    @Test
>>>>>>> 1ee5c2d9
    fun insertManyRemoveMany() {
        val set = mutablePKeySetOf()

        for (i in 0 .. 1000000) {
            set.add(i.toPKey())
            set.remove(i.toPKey())
            assertTrue(
                set.capacity < 16,
                "Set grew larger than 16 after step $i"
            )
        }
    }
}<|MERGE_RESOLUTION|>--- conflicted
+++ resolved
@@ -564,8 +564,6 @@
     }
 
     @Test
-<<<<<<< HEAD
-=======
     fun buildPKeySetFunction() {
         val contract: Boolean
         val set = buildPKeySet {
@@ -595,7 +593,6 @@
     }
 
     @Test
->>>>>>> 1ee5c2d9
     fun insertManyRemoveMany() {
         val set = mutablePKeySetOf()
 
