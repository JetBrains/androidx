/*
 * Copyright 2023 The Android Open Source Project
 *
 * Licensed under the Apache License, Version 2.0 (the "License");
 * you may not use this file except in compliance with the License.
 * You may obtain a copy of the License at
 *
 *      http://www.apache.org/licenses/LICENSE-2.0
 *
 * Unless required by applicable law or agreed to in writing, software
 * distributed under the License is distributed on an "AS IS" BASIS,
 * WITHOUT WARRANTIES OR CONDITIONS OF ANY KIND, either express or implied.
 * See the License for the specific language governing permissions and
 * limitations under the License.
 */

package androidx.collection

import kotlin.random.Random

internal class ScatterMapInsertBenchmark(private val dataSet: Array<String>) : CollectionBenchmark {
    override fun measuredBlock() {
        val map = MutableScatterMap<String, String>(dataSet.size)
        for (testValue in dataSet) {
            map[testValue] = testValue
        }
    }
}

internal class ScatterMapInsertBenchmarkBadHash(private val dataSet: Array<Int?>) :
    CollectionBenchmark {
    override fun measuredBlock() {
        val map = MutableScatterMap<Int?, Int?>(dataSet.size)
        for (testValue in dataSet) {
            map[testValue] = testValue
        }
    }
}

internal class ScatterHashMapReadBenchmark(private val dataSet: Array<String>) :
    CollectionBenchmark {
    private val map = MutableScatterMap<String, String>()

    init {
        for (testValue in dataSet) {
            map[testValue] = testValue
        }
    }

    override fun measuredBlock() {
        for (testValue in dataSet) {
            map[testValue]
        }
    }
}

internal class ScatterHashMapReadBadHashBenchmark(private val dataSet: Array<Int?>) :
    CollectionBenchmark {
    private val map = MutableScatterMap<Int?, Int?>()

    init {
        for (testValue in dataSet) {
            map[testValue] = testValue
        }
    }

    override fun measuredBlock() {
        for (testValue in dataSet) {
            map[testValue]
        }
    }
}

internal class ScatterMapForEachBenchmark(dataSet: Array<String>) : CollectionBenchmark {
    private val map = MutableScatterMap<String, String>()

    init {
        for (testValue in dataSet) {
            map[testValue] = testValue
        }
    }

    override fun measuredBlock() {
        map.forEach { k, v ->
            @Suppress("UnusedEquals", "RedundantSuppression")
            k == v
        }
    }
}

internal class ScatterMapRemoveBenchmark(private val dataSet: Array<String>) : CollectionBenchmark {
    private val map = MutableScatterMap<String, String>()

    init {
        for (testValue in dataSet) {
            map[testValue] = testValue
        }
    }

    override fun measuredBlock() {
        for (testValue in dataSet) {
            map.remove(testValue)
        }
    }
}

internal class ScatterMapComputeBenchmark(private val dataSet: Array<String>) :
    CollectionBenchmark {
    private val map = MutableScatterMap<String, String>()

    init {
        for (testValue in dataSet) {
            map[testValue] = testValue
        }
    }

    override fun measuredBlock() {
        for (testValue in dataSet) {
            map.compute(testValue) { _, v -> v ?: testValue }
        }
    }
}

internal class ScatterMapInsertRemoveBenchmark(private val dataSet: Array<Int?>) :
    CollectionBenchmark {
    private val map = MutableScatterMap<Int?, Int?>()

    override fun measuredBlock() {
        for (testValue in dataSet) {
            map[testValue] = testValue
            map.remove(testValue)
        }
    }
}

internal fun createDataSet(size: Int): Array<String> =
    Array(size) { index -> (index * Random.Default.nextFloat()).toString() }

<<<<<<< HEAD
internal fun createBadHashDataSet(
    size: Int
): Array<Int?> = Array(size) { it }
=======
internal fun createBadHashDataSet(size: Int): Array<Int?> = Array(size) { it }
>>>>>>> 1ee5c2d9
<|MERGE_RESOLUTION|>--- conflicted
+++ resolved
@@ -136,10 +136,4 @@
 internal fun createDataSet(size: Int): Array<String> =
     Array(size) { index -> (index * Random.Default.nextFloat()).toString() }
 
-<<<<<<< HEAD
-internal fun createBadHashDataSet(
-    size: Int
-): Array<Int?> = Array(size) { it }
-=======
-internal fun createBadHashDataSet(size: Int): Array<Int?> = Array(size) { it }
->>>>>>> 1ee5c2d9
+internal fun createBadHashDataSet(size: Int): Array<Int?> = Array(size) { it }