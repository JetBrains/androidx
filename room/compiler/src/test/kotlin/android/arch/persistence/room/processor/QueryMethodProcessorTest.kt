/*
 * Copyright (C) 2016 The Android Open Source Project
 *
 * Licensed under the Apache License, Version 2.0 (the "License");
 * you may not use this file except in compliance with the License.
 * You may obtain a copy of the License at
 *
 *      http://www.apache.org/licenses/LICENSE-2.0
 *
 * Unless required by applicable law or agreed to in writing, software
 * distributed under the License is distributed on an "AS IS" BASIS,
 * WITHOUT WARRANTIES OR CONDITIONS OF ANY KIND, either express or implied.
 * See the License for the specific language governing permissions and
 * limitations under the License.
 */

package android.arch.persistence.room.processor

import COMMON
import android.arch.persistence.room.ColumnInfo
import android.arch.persistence.room.Dao
import android.arch.persistence.room.Entity
import android.arch.persistence.room.PrimaryKey
import android.arch.persistence.room.Query
import android.arch.persistence.room.ext.CommonTypeNames
import android.arch.persistence.room.ext.LifecyclesTypeNames
import android.arch.persistence.room.ext.hasAnnotation
import android.arch.persistence.room.ext.typeName
import android.arch.persistence.room.parser.Table
import android.arch.persistence.room.processor.ProcessorErrors.CANNOT_FIND_QUERY_RESULT_ADAPTER
import android.arch.persistence.room.solver.query.result.LiveDataQueryResultBinder
import android.arch.persistence.room.solver.query.result.PojoRowAdapter
import android.arch.persistence.room.solver.query.result.SingleEntityQueryResultAdapter
import android.arch.persistence.room.testing.TestInvocation
import android.arch.persistence.room.testing.TestProcessor
import android.arch.persistence.room.vo.Field
import android.arch.persistence.room.vo.QueryMethod
import android.arch.persistence.room.vo.Warning
import com.google.auto.common.MoreElements
import com.google.auto.common.MoreTypes
import com.google.common.truth.Truth.assertAbout
import com.google.testing.compile.CompileTester
import com.google.testing.compile.JavaFileObjects
import com.google.testing.compile.JavaSourcesSubjectFactory
import com.squareup.javapoet.ArrayTypeName
import com.squareup.javapoet.ClassName
import com.squareup.javapoet.ParameterizedTypeName
import com.squareup.javapoet.TypeName
import com.squareup.javapoet.TypeVariableName
import createVerifierFromEntities
import mockElementAndType
import org.hamcrest.CoreMatchers.`is`
import org.hamcrest.CoreMatchers.hasItem
import org.hamcrest.CoreMatchers.instanceOf
import org.hamcrest.CoreMatchers.not
import org.hamcrest.CoreMatchers.notNullValue
import org.hamcrest.CoreMatchers.nullValue
import org.hamcrest.MatcherAssert.assertThat
import org.junit.Test
import org.junit.runner.RunWith
import org.junit.runners.Parameterized
import org.mockito.Mockito
import javax.lang.model.type.DeclaredType
import javax.lang.model.type.TypeKind.INT
import javax.lang.model.type.TypeMirror

@Suppress("PLATFORM_CLASS_MAPPED_TO_KOTLIN")
@RunWith(Parameterized::class)
class QueryMethodProcessorTest(val enableVerification: Boolean) {
    companion object {
        const val DAO_PREFIX = """
                package foo.bar;
                import android.support.annotation.NonNull;
                import android.arch.persistence.room.*;
                @Dao
                abstract class MyClass {
                """
        const val DAO_SUFFIX = "}"
        val POJO: ClassName = ClassName.get("foo.bar", "MyClass.Pojo")
        @Parameterized.Parameters(name = "enableDbVerification={0}")
        @JvmStatic
        fun getParams() = arrayOf(true, false)

        fun createField(name: String, columnName: String? = null): Field {
            val (element, type) = mockElementAndType()
            return Field(
                    element = element,
                    name = name,
                    type = type,
                    columnName = columnName ?: name,
                    affinity = null
            )
        }
    }

    @Test
    fun testReadNoParams() {
        singleQueryMethod(
                """
                @Query("SELECT * from User")
                abstract public int[] foo();
                """) { parsedQuery, _ ->
            assertThat(parsedQuery.name, `is`("foo"))
            assertThat(parsedQuery.parameters.size, `is`(0))
            assertThat(parsedQuery.returnType.typeName(),
                    `is`(ArrayTypeName.of(TypeName.INT) as TypeName))
        }.compilesWithoutError()
    }

    @Test
    fun testSingleParam() {
        singleQueryMethod(
                """
                @Query("SELECT * from User where uid = :x")
                abstract public long foo(int x);
                """) { parsedQuery, invocation ->
            assertThat(parsedQuery.name, `is`("foo"))
            assertThat(parsedQuery.returnType.typeName(), `is`(TypeName.LONG))
            assertThat(parsedQuery.parameters.size, `is`(1))
            val param = parsedQuery.parameters.first()
            assertThat(param.name, `is`("x"))
            assertThat(param.type,
                    `is`(invocation.processingEnv.typeUtils.getPrimitiveType(INT) as TypeMirror))
        }.compilesWithoutError()
    }

    @Test
    fun testVarArgs() {
        singleQueryMethod(
                """
                @Query("SELECT * from User where uid in (:ids)")
                abstract public long foo(int... ids);
                """) { parsedQuery, invocation ->
            assertThat(parsedQuery.name, `is`("foo"))
            assertThat(parsedQuery.returnType.typeName(), `is`(TypeName.LONG))
            assertThat(parsedQuery.parameters.size, `is`(1))
            val param = parsedQuery.parameters.first()
            assertThat(param.name, `is`("ids"))
            val types = invocation.processingEnv.typeUtils
            assertThat(param.type,
                    `is`(types.getArrayType(types.getPrimitiveType(INT)) as TypeMirror))
        }.compilesWithoutError()
    }

    @Test
    fun testParamBindingMatchingNoName() {
        singleQueryMethod(
                """
                @Query("SELECT uid from User where uid = :id")
                abstract public long getIdById(int id);
                """) { parsedQuery, _ ->
            val section = parsedQuery.query.bindSections.first()
            val param = parsedQuery.parameters.firstOrNull()
            assertThat(section, notNullValue())
            assertThat(param, notNullValue())
            assertThat(parsedQuery.sectionToParamMapping, `is`(listOf(Pair(section, param))))
        }.compilesWithoutError()
    }

    @Test
    fun testParamBindingMatchingSimpleBind() {
        singleQueryMethod(
                """
                @Query("SELECT uid from User where uid = :id")
                abstract public long getIdById(int id);
                """) { parsedQuery, _ ->
            val section = parsedQuery.query.bindSections.first()
            val param = parsedQuery.parameters.firstOrNull()
            assertThat(section, notNullValue())
            assertThat(param, notNullValue())
            assertThat(parsedQuery.sectionToParamMapping,
                    `is`(listOf(Pair(section, param))))
        }.compilesWithoutError()
    }

    @Test
    fun testParamBindingTwoBindVarsIntoTheSameParameter() {
        singleQueryMethod(
                """
                @Query("SELECT uid from User where uid = :id OR uid = :id")
                abstract public long getIdById(int id);
                """) { parsedQuery, _ ->
            val section = parsedQuery.query.bindSections[0]
            val section2 = parsedQuery.query.bindSections[1]
            val param = parsedQuery.parameters.firstOrNull()
            assertThat(section, notNullValue())
            assertThat(section2, notNullValue())
            assertThat(param, notNullValue())
            assertThat(parsedQuery.sectionToParamMapping,
                    `is`(listOf(Pair(section, param), Pair(section2, param))))
        }.compilesWithoutError()
    }

    @Test
    fun testMissingParameterForBinding() {
        singleQueryMethod(
                """
                @Query("SELECT uid from User where uid = :id OR uid = :uid")
                abstract public long getIdById(int id);
                """) { parsedQuery, _ ->
            val section = parsedQuery.query.bindSections[0]
            val section2 = parsedQuery.query.bindSections[1]
            val param = parsedQuery.parameters.firstOrNull()
            assertThat(section, notNullValue())
            assertThat(section2, notNullValue())
            assertThat(param, notNullValue())
            assertThat(parsedQuery.sectionToParamMapping,
                    `is`(listOf(Pair(section, param), Pair(section2, null))))
        }
                .failsToCompile()
                .withErrorContaining(
                        ProcessorErrors.missingParameterForBindVariable(listOf(":uid")))
    }

    @Test
    fun test2MissingParameterForBinding() {
        singleQueryMethod(
                """
                @Query("SELECT uid from User where name = :bar AND uid = :id OR uid = :uid")
                abstract public long getIdById(int id);
                """) { parsedQuery, _ ->
            val bar = parsedQuery.query.bindSections[0]
            val id = parsedQuery.query.bindSections[1]
            val uid = parsedQuery.query.bindSections[2]
            val param = parsedQuery.parameters.firstOrNull()
            assertThat(bar, notNullValue())
            assertThat(id, notNullValue())
            assertThat(uid, notNullValue())
            assertThat(param, notNullValue())
            assertThat(parsedQuery.sectionToParamMapping,
                    `is`(listOf(Pair(bar, null), Pair(id, param), Pair(uid, null))))
        }
                .failsToCompile()
                .withErrorContaining(
                        ProcessorErrors.missingParameterForBindVariable(listOf(":bar", ":uid")))
    }

    @Test
    fun testUnusedParameters() {
        singleQueryMethod(
                """
                @Query("SELECT uid from User where name = :bar")
                abstract public long getIdById(int bar, int whyNotUseMe);
                """) { parsedQuery, _ ->
            val bar = parsedQuery.query.bindSections[0]
            val barParam = parsedQuery.parameters.firstOrNull()
            assertThat(bar, notNullValue())
            assertThat(barParam, notNullValue())
            assertThat(parsedQuery.sectionToParamMapping,
                    `is`(listOf(Pair(bar, barParam))))
        }.failsToCompile().withErrorContaining(
                ProcessorErrors.unusedQueryMethodParameter(listOf("whyNotUseMe")))
    }

    @Test
    fun testNameWithUnderscore() {
        singleQueryMethod(
                """
                @Query("select * from User where uid = :_blah")
                abstract public long getSth(int _blah);
                """
        ) { _, _ -> }
                .failsToCompile()
                .withErrorContaining(ProcessorErrors.QUERY_PARAMETERS_CANNOT_START_WITH_UNDERSCORE)
    }

    @Test
    fun testGenericReturnType() {
        singleQueryMethod(
                """
                @Query("select * from User")
                abstract public <T> ${CommonTypeNames.LIST}<T> foo(int x);
                """) { parsedQuery, _ ->
            val expected: TypeName = ParameterizedTypeName.get(ClassName.get(List::class.java),
                    TypeVariableName.get("T"))
            assertThat(parsedQuery.returnType.typeName(), `is`(expected))
        }.failsToCompile()
                .withErrorContaining(ProcessorErrors.CANNOT_USE_UNBOUND_GENERICS_IN_QUERY_METHODS)
    }

    @Test
    fun testBadQuery() {
        singleQueryMethod(
                """
                @Query("select * from :1 :2")
                abstract public long foo(int x);
                """) { _, _ ->
            // do nothing
        }.failsToCompile()
                .withErrorContaining("UNEXPECTED_CHAR=:")
    }

    @Test
    fun testLiveDataWithWithClause() {
        singleQueryMethod(
                """
                @Query("WITH RECURSIVE tempTable(n, fact) AS (SELECT 0, 1 UNION ALL SELECT n+1, (n+1)*fact FROM tempTable WHERE n < 9) SELECT fact FROM tempTable, User")
                abstract public ${LifecyclesTypeNames.LIVE_DATA}<${CommonTypeNames.LIST}<Integer>> getFactorialLiveData();
                """) { parsedQuery, _ ->
            assertThat(parsedQuery.query.tables, hasItem(Table("User", "User")))
            assertThat(parsedQuery.query.tables,
                    not(hasItem(Table("tempTable", "tempTable"))))
            assertThat(parsedQuery.query.tables.size, `is`(1))
        }.compilesWithoutError()
    }

    @Test
    fun testLiveDataWithNothingToObserve() {
        singleQueryMethod(
                """
                @Query("SELECT 1")
                abstract public ${LifecyclesTypeNames.LIVE_DATA}<Integer> getOne();
                """) { _, _ ->
            // do nothing
        }.failsToCompile()
<<<<<<< HEAD
                .withErrorContaining(ProcessorErrors.LIVE_DATA_QUERY_NOTHING_TO_OBSERVE)
=======
                .withErrorContaining(ProcessorErrors.OBSERVABLE_QUERY_NOTHING_TO_OBSERVE)
>>>>>>> b6838fd2
    }

    @Test
    fun testLiveDataWithWithClauseAndNothingToObserve() {
        singleQueryMethod(
                """
                @Query("WITH RECURSIVE tempTable(n, fact) AS (SELECT 0, 1 UNION ALL SELECT n+1, (n+1)*fact FROM tempTable WHERE n < 9) SELECT fact FROM tempTable")
                abstract public ${LifecyclesTypeNames.LIVE_DATA}<${CommonTypeNames.LIST}<Integer>> getFactorialLiveData();
                """) { _, _ ->
            // do nothing
        }.failsToCompile()
<<<<<<< HEAD
                .withErrorContaining(ProcessorErrors.LIVE_DATA_QUERY_NOTHING_TO_OBSERVE)
=======
                .withErrorContaining(ProcessorErrors.OBSERVABLE_QUERY_NOTHING_TO_OBSERVE)
>>>>>>> b6838fd2
    }

    @Test
    fun testBoundGeneric() {
        singleQueryMethod(
                """
                static abstract class BaseModel<T> {
                    @Query("select COUNT(*) from User")
                    abstract public T getT();
                }
                @Dao
                static abstract class ExtendingModel extends BaseModel<Integer> {
                }
                """) { parsedQuery, _ ->
            assertThat(parsedQuery.returnType.typeName(),
                    `is`(ClassName.get(Integer::class.java) as TypeName))
        }.compilesWithoutError()
    }

    @Test
    fun testBoundGenericParameter() {
        singleQueryMethod(
                """
                static abstract class BaseModel<T> {
                    @Query("select COUNT(*) from User where :t")
                    abstract public int getT(T t);
                }
                @Dao
                static abstract class ExtendingModel extends BaseModel<Integer> {
                }
                """) { parsedQuery, invocation ->
            assertThat(parsedQuery.parameters.first().type,
                    `is`(invocation.processingEnv.elementUtils
                            .getTypeElement("java.lang.Integer").asType()))
        }.compilesWithoutError()
    }

    @Test
    fun testReadDeleteWithBadReturnType() {
        singleQueryMethod(
                """
                @Query("DELETE from User where uid = :id")
                abstract public float foo(int id);
                """) { _, _ ->
        }.failsToCompile().withErrorContaining(
                ProcessorErrors.DELETION_METHODS_MUST_RETURN_VOID_OR_INT
        )
    }

    @Test
    fun testSimpleDelete() {
        singleQueryMethod(
                """
                @Query("DELETE from User where uid = :id")
                abstract public int foo(int id);
                """) { parsedQuery, _ ->
            assertThat(parsedQuery.name, `is`("foo"))
            assertThat(parsedQuery.parameters.size, `is`(1))
            assertThat(parsedQuery.returnType.typeName(), `is`(TypeName.INT))
        }.compilesWithoutError()
    }

    @Test
    fun testVoidDeleteQuery() {
        singleQueryMethod(
                """
                @Query("DELETE from User where uid = :id")
                abstract public void foo(int id);
                """) { parsedQuery, _ ->
            assertThat(parsedQuery.name, `is`("foo"))
            assertThat(parsedQuery.parameters.size, `is`(1))
            assertThat(parsedQuery.returnType.typeName(), `is`(TypeName.VOID))
        }.compilesWithoutError()
    }

    @Test
    fun testVoidUpdateQuery() {
        singleQueryMethod(
                """
                @Query("update user set name = :name")
                abstract public void updateAllNames(String name);
                """) { parsedQuery, invocation ->
            assertThat(parsedQuery.name, `is`("updateAllNames"))
            assertThat(parsedQuery.parameters.size, `is`(1))
            assertThat(parsedQuery.returnType.typeName(), `is`(TypeName.VOID))
            assertThat(parsedQuery.parameters.first().type.typeName(),
                    `is`(invocation.context.COMMON_TYPES.STRING.typeName()))
        }.compilesWithoutError()
    }

    @Test
    fun testLiveDataQuery() {
        singleQueryMethod(
                """
                @Query("select name from user where uid = :id")
                abstract ${LifecyclesTypeNames.LIVE_DATA}<String> nameLiveData(String id);
                """
        ) { parsedQuery, _ ->
            assertThat(parsedQuery.returnType.typeName(),
                    `is`(ParameterizedTypeName.get(LifecyclesTypeNames.LIVE_DATA,
                            String::class.typeName()) as TypeName))
            assertThat(parsedQuery.queryResultBinder,
                    instanceOf(LiveDataQueryResultBinder::class.java))
        }.compilesWithoutError()
    }

    @Test
    fun testNonSelectLiveData() {
        singleQueryMethod(
                """
                @Query("delete from user where uid = :id")
                abstract ${LifecyclesTypeNames.LIVE_DATA}<Integer> deleteLiveData(String id);
                """
        ) { _, _ ->
        }.failsToCompile()
                .withErrorContaining(ProcessorErrors.DELETION_METHODS_MUST_RETURN_VOID_OR_INT)
    }

    @Test
    fun query_detectTransaction_delete() {
        singleQueryMethod(
                """
                @Query("delete from user where uid = :id")
                abstract int deleteUser(String id);
                """
        ) { method, _ ->
            assertThat(method.inTransaction, `is`(true))
        }.compilesWithoutError()
    }

    @Test
    fun query_detectTransaction_update() {
        singleQueryMethod(
                """
                @Query("UPDATE user set uid = :id + 1 where uid = :id")
                abstract int incrementId(String id);
                """
        ) { method, _ ->
            assertThat(method.inTransaction, `is`(true))
        }.compilesWithoutError()
    }

    @Test
    fun query_detectTransaction_select() {
        singleQueryMethod(
                """
                @Query("select * from user")
                abstract int loadUsers();
                """
        ) { method, _ ->
            assertThat(method.inTransaction, `is`(false))
        }.compilesWithoutError()
    }

    @Test
    fun query_detectTransaction_selectInTransaction() {
        singleQueryMethod(
                """
                @Transaction
                @Query("select * from user")
                abstract int loadUsers();
                """
        ) { method, _ ->
            assertThat(method.inTransaction, `is`(true))
        }.compilesWithoutError()
    }

    @Test
    fun skipVerification() {
        singleQueryMethod(
                """
                @SkipQueryVerification
                @Query("SELECT foo from User")
                abstract public int[] foo();
                """) { parsedQuery, _ ->
            assertThat(parsedQuery.name, `is`("foo"))
            assertThat(parsedQuery.parameters.size, `is`(0))
            assertThat(parsedQuery.returnType.typeName(),
                    `is`(ArrayTypeName.of(TypeName.INT) as TypeName))
        }.compilesWithoutError()
    }

    @Test
    fun suppressWarnings() {
        singleQueryMethod("""
                @SuppressWarnings(RoomWarnings.CURSOR_MISMATCH)
                @Query("SELECT uid from User")
                abstract public int[] foo();
                """) { method, invocation ->
            assertThat(QueryMethodProcessor(
                    baseContext = invocation.context,
                    containing = Mockito.mock(DeclaredType::class.java),
                    executableElement = method.element,
                    dbVerifier = null).context.logger.suppressedWarnings
                    , `is`(setOf(Warning.CURSOR_MISMATCH)))
        }.compilesWithoutError()
    }

    @Test
    fun pojo_renamedColumn() {
        pojoTest("""
                String name;
                String lName;
                """, listOf("name", "lastName as lName")) { adapter, _, _ ->
            assertThat(adapter?.mapping?.unusedColumns, `is`(emptyList()))
            assertThat(adapter?.mapping?.unusedFields, `is`(emptyList()))
        }?.compilesWithoutError()?.withWarningCount(0)
    }

    @Test
    fun pojo_exactMatch() {
        pojoTest("""
                String name;
                String lastName;
                """, listOf("name", "lastName")) { adapter, _, _ ->
            assertThat(adapter?.mapping?.unusedColumns, `is`(emptyList()))
            assertThat(adapter?.mapping?.unusedFields, `is`(emptyList()))
        }?.compilesWithoutError()?.withWarningCount(0)
    }

    @Test
    fun pojo_exactMatchWithStar() {
        pojoTest("""
            String name;
            String lastName;
            int uid;
            @ColumnInfo(name = "ageColumn")
            int age;
        """, listOf("*")) { adapter, _, _ ->
            assertThat(adapter?.mapping?.unusedColumns, `is`(emptyList()))
            assertThat(adapter?.mapping?.unusedFields, `is`(emptyList()))
        }?.compilesWithoutError()?.withWarningCount(0)
    }

    @Test
    fun pojo_nonJavaName() {
        pojoTest("""
            @ColumnInfo(name = "MAX(ageColumn)")
            int maxAge;
            String name;
            """, listOf("MAX(ageColumn)", "name")) { adapter, _, _ ->
            assertThat(adapter?.mapping?.unusedColumns, `is`(emptyList()))
            assertThat(adapter?.mapping?.unusedFields, `is`(emptyList()))
        }?.compilesWithoutError()?.withWarningCount(0)
    }

    @Test
    fun pojo_noMatchingFields() {
        pojoTest("""
                String nameX;
                String lastNameX;
                """, listOf("name", "lastName")) { adapter, _, _ ->
            assertThat(adapter?.mapping?.unusedColumns, `is`(listOf("name", "lastName")))
            assertThat(adapter?.mapping?.unusedFields, `is`(adapter?.pojo?.fields))
        }?.failsToCompile()
                ?.withErrorContaining(CANNOT_FIND_QUERY_RESULT_ADAPTER)
                ?.and()
                ?.withWarningContaining(
                        ProcessorErrors.cursorPojoMismatch(
                                pojoTypeName = POJO,
                                unusedColumns = listOf("name", "lastName"),
                                unusedFields = listOf(createField("nameX"),
                                        createField("lastNameX")),
                                allColumns = listOf("name", "lastName"),
                                allFields = listOf(createField("nameX"), createField("lastNameX"))
                        )
                )
    }

    @Test
    fun pojo_badQuery() {
        // do not report mismatch if query is broken
        pojoTest("""
            @ColumnInfo(name = "MAX(ageColumn)")
            int maxAge;
            String name;
            """, listOf("MAX(age)", "name")) { _, _, _ ->
        }?.failsToCompile()
                ?.withErrorContaining("no such column: age")
                ?.and()
                ?.withErrorCount(1)
                ?.withWarningCount(0)
    }

    @Test
    fun pojo_tooManyColumns() {
        pojoTest("""
            String name;
            String lastName;
            """, listOf("uid", "name", "lastName")) { adapter, _, _ ->
            assertThat(adapter?.mapping?.unusedColumns, `is`(listOf("uid")))
            assertThat(adapter?.mapping?.unusedFields, `is`(emptyList()))
        }?.compilesWithoutError()?.withWarningContaining(
                ProcessorErrors.cursorPojoMismatch(
                        pojoTypeName = POJO,
                        unusedColumns = listOf("uid"),
                        unusedFields = emptyList(),
                        allColumns = listOf("uid", "name", "lastName"),
                        allFields = listOf(createField("name"), createField("lastName"))
                ))
    }

    @Test
    fun pojo_tooManyFields() {
        pojoTest("""
            String name;
            String lastName;
            """, listOf("lastName")) { adapter, _, _ ->
            assertThat(adapter?.mapping?.unusedColumns, `is`(emptyList()))
            assertThat(adapter?.mapping?.unusedFields, `is`(
                    adapter?.pojo?.fields?.filter { it.name == "name" }
            ))
        }?.compilesWithoutError()?.withWarningContaining(
                ProcessorErrors.cursorPojoMismatch(
                        pojoTypeName = POJO,
                        unusedColumns = emptyList(),
                        unusedFields = listOf(createField("name")),
                        allColumns = listOf("lastName"),
                        allFields = listOf(createField("name"), createField("lastName"))
                ))
    }

    @Test
    fun pojo_missingNonNull() {
        pojoTest("""
            @NonNull
            String name;
            String lastName;
            """, listOf("lastName")) { adapter, _, _ ->
            assertThat(adapter?.mapping?.unusedColumns, `is`(emptyList()))
            assertThat(adapter?.mapping?.unusedFields, `is`(
                    adapter?.pojo?.fields?.filter { it.name == "name" }
            ))
        }?.failsToCompile()?.withWarningContaining(
                ProcessorErrors.cursorPojoMismatch(
                        pojoTypeName = POJO,
                        unusedColumns = emptyList(),
                        unusedFields = listOf(createField("name")),
                        allColumns = listOf("lastName"),
                        allFields = listOf(createField("name"), createField("lastName"))
                ))?.and()?.withErrorContaining(
                ProcessorErrors.pojoMissingNonNull(pojoTypeName = POJO,
                        missingPojoFields = listOf("name"),
                        allQueryColumns = listOf("lastName")))
    }

    @Test
    fun pojo_tooManyFieldsAndColumns() {
        pojoTest("""
            String name;
            String lastName;
            """, listOf("uid", "name")) { adapter, _, _ ->
            assertThat(adapter?.mapping?.unusedColumns, `is`(listOf("uid")))
            assertThat(adapter?.mapping?.unusedFields, `is`(
                    adapter?.pojo?.fields?.filter { it.name == "lastName" }
            ))
        }?.compilesWithoutError()?.withWarningContaining(
                ProcessorErrors.cursorPojoMismatch(
                        pojoTypeName = POJO,
                        unusedColumns = listOf("uid"),
                        unusedFields = listOf(createField("lastName")),
                        allColumns = listOf("uid", "name"),
                        allFields = listOf(createField("name"), createField("lastName"))
                ))
    }

    fun pojoTest(pojoFields: String, queryColumns: List<String>,
                 handler: (PojoRowAdapter?, QueryMethod, TestInvocation) -> Unit): CompileTester? {
        val assertion = singleQueryMethod(
                """
                static class Pojo {
                    $pojoFields
                }
                @Query("SELECT ${queryColumns.joinToString(", ")} from User LIMIT 1")
                abstract MyClass.Pojo getNameAndLastNames();
                """
        ) { parsedQuery, invocation ->
            val adapter = parsedQuery.queryResultBinder.adapter
            if (enableVerification) {
                if (adapter is SingleEntityQueryResultAdapter) {
                    handler(adapter.rowAdapter as? PojoRowAdapter, parsedQuery, invocation)
                } else {
                    handler(null, parsedQuery, invocation)
                }
            } else {
                assertThat(adapter, nullValue())
            }
        }
        if (enableVerification) {
            return assertion
        } else {
            assertion.failsToCompile().withErrorContaining(CANNOT_FIND_QUERY_RESULT_ADAPTER)
            return null
        }
    }

    fun singleQueryMethod(vararg input: String,
                          handler: (QueryMethod, TestInvocation) -> Unit):
            CompileTester {
        return assertAbout(JavaSourcesSubjectFactory.javaSources())
                .that(listOf(JavaFileObjects.forSourceString("foo.bar.MyClass",
                        DAO_PREFIX + input.joinToString("\n") + DAO_SUFFIX
                ), COMMON.LIVE_DATA, COMMON.COMPUTABLE_LIVE_DATA, COMMON.USER))
                .processedWith(TestProcessor.builder()
                        .forAnnotations(Query::class, Dao::class, ColumnInfo::class,
                                Entity::class, PrimaryKey::class)
                        .nextRunHandler { invocation ->
                            val (owner, methods) = invocation.roundEnv
                                    .getElementsAnnotatedWith(Dao::class.java)
                                    .map {
                                        Pair(it,
                                                invocation.processingEnv.elementUtils
                                                        .getAllMembers(MoreElements.asType(it))
                                                        .filter {
                                                            it.hasAnnotation(Query::class)
                                                        }
                                        )
                                    }.filter { it.second.isNotEmpty() }.first()
                            val verifier = if (enableVerification) {
                                createVerifierFromEntities(invocation)
                            } else {
                                null
                            }
                            val parser = QueryMethodProcessor(
                                    baseContext = invocation.context,
                                    containing = MoreTypes.asDeclared(owner.asType()),
                                    executableElement = MoreElements.asExecutable(methods.first()),
                                    dbVerifier = verifier)
                            val parsedQuery = parser.process()
                            handler(parsedQuery, invocation)
                            true
                        }
                        .build())
    }
}<|MERGE_RESOLUTION|>--- conflicted
+++ resolved
@@ -313,11 +313,7 @@
                 """) { _, _ ->
             // do nothing
         }.failsToCompile()
-<<<<<<< HEAD
-                .withErrorContaining(ProcessorErrors.LIVE_DATA_QUERY_NOTHING_TO_OBSERVE)
-=======
                 .withErrorContaining(ProcessorErrors.OBSERVABLE_QUERY_NOTHING_TO_OBSERVE)
->>>>>>> b6838fd2
     }
 
     @Test
@@ -329,11 +325,7 @@
                 """) { _, _ ->
             // do nothing
         }.failsToCompile()
-<<<<<<< HEAD
-                .withErrorContaining(ProcessorErrors.LIVE_DATA_QUERY_NOTHING_TO_OBSERVE)
-=======
                 .withErrorContaining(ProcessorErrors.OBSERVABLE_QUERY_NOTHING_TO_OBSERVE)
->>>>>>> b6838fd2
     }
 
     @Test
