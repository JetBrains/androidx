--- conflicted
+++ resolved
@@ -30,10 +30,6 @@
     implementation(libs.kotlinStdlibJdk8) // KSP defines older version as dependency, force update.
     implementation(libs.ksp)
     implementation(libs.googleCompileTesting)
-<<<<<<< HEAD
-    implementation(libs.kotlinCompileTesting)
-=======
->>>>>>> 5d42ef8c
     // specify these to match the kotlin compiler version in AndroidX rather than what KSP or KCT
     // uses
     implementation(libs.kotlinCompilerEmbeddable)
