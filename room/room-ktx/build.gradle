/*
 * Copyright (C) 2018 The Android Open Source Project
 *
 * Licensed under the Apache License, Version 2.0 (the "License");
 * you may not use this file except in compliance with the License.
 * You may obtain a copy of the License at
 *
 *      http://www.apache.org/licenses/LICENSE-2.0
 *
 * Unless required by applicable law or agreed to in writing, software
 * distributed under the License is distributed on an "AS IS" BASIS,
 * WITHOUT WARRANTIES OR CONDITIONS OF ANY KIND, either express or implied.
 * See the License for the specific language governing permissions and
 * limitations under the License.
 */

import androidx.build.Publish
import org.jetbrains.kotlin.gradle.tasks.KotlinCompile

plugins {
    id("AndroidXPlugin")
    id("com.android.library")
    id("org.jetbrains.kotlin.android")
}

dependencies {
    api(project(":room:room-common"))
    api(project(":room:room-runtime"))
    api(libs.kotlinStdlib)
    api(libs.kotlinCoroutinesAndroid)
    testImplementation(libs.junit)
    testImplementation(libs.mockitoCore4)
<<<<<<< HEAD
    testImplementation(libs.truth)
=======
    testImplementation(project(":kruth:kruth"))
>>>>>>> fdff00cc
    testImplementation("androidx.lifecycle:lifecycle-livedata-core:2.0.0")
    testImplementation(libs.testRunner)
    testImplementation(libs.kotlinCoroutinesTest)

<<<<<<< HEAD
    androidTestImplementation(libs.truth)
=======
    androidTestImplementation(project(":kruth:kruth"))
>>>>>>> fdff00cc
    androidTestImplementation(libs.testRunner)
    androidTestImplementation(libs.kotlinCoroutinesTest)
}

androidx {
    name = "Room Kotlin Extensions"
    publish = Publish.SNAPSHOT_AND_RELEASE
    inceptionYear = "2019"
    description = "Android Room Kotlin Extensions"
    metalavaK2UastEnabled = true
}

android {
    namespace "androidx.room.ktx"
}<|MERGE_RESOLUTION|>--- conflicted
+++ resolved
@@ -30,20 +30,12 @@
     api(libs.kotlinCoroutinesAndroid)
     testImplementation(libs.junit)
     testImplementation(libs.mockitoCore4)
-<<<<<<< HEAD
-    testImplementation(libs.truth)
-=======
     testImplementation(project(":kruth:kruth"))
->>>>>>> fdff00cc
     testImplementation("androidx.lifecycle:lifecycle-livedata-core:2.0.0")
     testImplementation(libs.testRunner)
     testImplementation(libs.kotlinCoroutinesTest)
 
-<<<<<<< HEAD
-    androidTestImplementation(libs.truth)
-=======
     androidTestImplementation(project(":kruth:kruth"))
->>>>>>> fdff00cc
     androidTestImplementation(libs.testRunner)
     androidTestImplementation(libs.kotlinCoroutinesTest)
 }
