--- conflicted
+++ resolved
@@ -20,8 +20,6 @@
  * Parameter of a method.
  */
 interface XExecutableParameterElement : XVariableElement {
-<<<<<<< HEAD
-=======
 
     /**
      * The name of the parameter in JVM.
@@ -46,7 +44,6 @@
      * method.
      */
     fun isKotlinPropertyParam(): Boolean
->>>>>>> fdff00cc
 
     /**
      * Returns `true` if this parameter is a vararg.
