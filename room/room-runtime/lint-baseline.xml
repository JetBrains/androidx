<?xml version="1.0" encoding="UTF-8"?>
<<<<<<< HEAD
<issues format="6" by="lint 7.4.0-alpha08" type="baseline" client="gradle" dependencies="false" name="AGP (7.4.0-alpha08)" variant="all" version="7.4.0-alpha08">
=======
<issues format="6" by="lint 8.3.0-alpha04" type="baseline" client="gradle" dependencies="false" name="AGP (8.3.0-alpha04)" variant="all" version="8.3.0-alpha04">
>>>>>>> fdff00cc

    <issue
        id="NewApi"
        message="Call requires API level 21 (current min is 19): `java.util.Locale#forLanguageTag`"
        errorLine1="        Locale.setDefault(Locale.forLanguageTag(&quot;tr-TR&quot;))"
        errorLine2="                                 ~~~~~~~~~~~~~~">
        <location
            file="src/test/java/androidx/room/InvalidationTrackerTest.kt"/>
    </issue>

<<<<<<< HEAD
=======
    <issue
        id="WrongConstant"
        message="Must be one of: RoomSQLiteQuery.NULL, RoomSQLiteQuery.LONG, RoomSQLiteQuery.DOUBLE, RoomSQLiteQuery.STRING, RoomSQLiteQuery.BLOB"
        errorLine1="        bindingTypes = IntArray(limit)"
        errorLine2="        ~~~~~~~~~~~~">
        <location
            file="src/main/java/androidx/room/RoomSQLiteQuery.kt"/>
    </issue>

    <issue
        id="WrongConstant"
        message="Must be one of: RoomSQLiteQuery.NULL, RoomSQLiteQuery.LONG, RoomSQLiteQuery.DOUBLE, RoomSQLiteQuery.STRING, RoomSQLiteQuery.BLOB"
        errorLine1="            when (bindingTypes[index]) {"
        errorLine2="                  ~~~~~~~~~~~~">
        <location
            file="src/main/java/androidx/room/RoomSQLiteQuery.kt"/>
    </issue>

    <issue
        id="WrongConstant"
        message="Must be one of: RoomSQLiteQuery.NULL, RoomSQLiteQuery.LONG, RoomSQLiteQuery.DOUBLE, RoomSQLiteQuery.STRING, RoomSQLiteQuery.BLOB"
        errorLine1="        bindingTypes[index] = NULL"
        errorLine2="        ~~~~~~~~~~~~">
        <location
            file="src/main/java/androidx/room/RoomSQLiteQuery.kt"/>
    </issue>

    <issue
        id="WrongConstant"
        message="Must be one of: RoomSQLiteQuery.NULL, RoomSQLiteQuery.LONG, RoomSQLiteQuery.DOUBLE, RoomSQLiteQuery.STRING, RoomSQLiteQuery.BLOB"
        errorLine1="        bindingTypes[index] = LONG"
        errorLine2="        ~~~~~~~~~~~~">
        <location
            file="src/main/java/androidx/room/RoomSQLiteQuery.kt"/>
    </issue>

    <issue
        id="WrongConstant"
        message="Must be one of: RoomSQLiteQuery.NULL, RoomSQLiteQuery.LONG, RoomSQLiteQuery.DOUBLE, RoomSQLiteQuery.STRING, RoomSQLiteQuery.BLOB"
        errorLine1="        bindingTypes[index] = DOUBLE"
        errorLine2="        ~~~~~~~~~~~~">
        <location
            file="src/main/java/androidx/room/RoomSQLiteQuery.kt"/>
    </issue>

    <issue
        id="WrongConstant"
        message="Must be one of: RoomSQLiteQuery.NULL, RoomSQLiteQuery.LONG, RoomSQLiteQuery.DOUBLE, RoomSQLiteQuery.STRING, RoomSQLiteQuery.BLOB"
        errorLine1="        bindingTypes[index] = STRING"
        errorLine2="        ~~~~~~~~~~~~">
        <location
            file="src/main/java/androidx/room/RoomSQLiteQuery.kt"/>
    </issue>

    <issue
        id="WrongConstant"
        message="Must be one of: RoomSQLiteQuery.NULL, RoomSQLiteQuery.LONG, RoomSQLiteQuery.DOUBLE, RoomSQLiteQuery.STRING, RoomSQLiteQuery.BLOB"
        errorLine1="        bindingTypes[index] = BLOB"
        errorLine2="        ~~~~~~~~~~~~">
        <location
            file="src/main/java/androidx/room/RoomSQLiteQuery.kt"/>
    </issue>

    <issue
        id="WrongConstant"
        message="Must be one of: RoomSQLiteQuery.NULL, RoomSQLiteQuery.LONG, RoomSQLiteQuery.DOUBLE, RoomSQLiteQuery.STRING, RoomSQLiteQuery.BLOB"
        errorLine1="        System.arraycopy(other.bindingTypes, 0, bindingTypes, 0, argCount)"
        errorLine2="                               ~~~~~~~~~~~~">
        <location
            file="src/main/java/androidx/room/RoomSQLiteQuery.kt"/>
    </issue>

    <issue
        id="WrongConstant"
        message="Must be one of: RoomSQLiteQuery.NULL, RoomSQLiteQuery.LONG, RoomSQLiteQuery.DOUBLE, RoomSQLiteQuery.STRING, RoomSQLiteQuery.BLOB"
        errorLine1="        System.arraycopy(other.bindingTypes, 0, bindingTypes, 0, argCount)"
        errorLine2="                                                ~~~~~~~~~~~~">
        <location
            file="src/main/java/androidx/room/RoomSQLiteQuery.kt"/>
    </issue>

    <issue
        id="WrongConstant"
        message="Must be one of: RoomSQLiteQuery.NULL, RoomSQLiteQuery.LONG, RoomSQLiteQuery.DOUBLE, RoomSQLiteQuery.STRING, RoomSQLiteQuery.BLOB"
        errorLine1="        Arrays.fill(bindingTypes, NULL)"
        errorLine2="                    ~~~~~~~~~~~~">
        <location
            file="src/main/java/androidx/room/RoomSQLiteQuery.kt"/>
    </issue>

    <issue
        id="BanThreadSleep"
        message="Uses Thread.sleep()"
        errorLine1="        Thread.sleep(5)"
        errorLine2="               ~~~~~">
        <location
            file="src/androidTest/java/androidx/room/AutoCloserTest.kt"/>
    </issue>

    <issue
        id="BanThreadSleep"
        message="Uses Thread.sleep()"
        errorLine1="        Thread.sleep(5)"
        errorLine2="               ~~~~~">
        <location
            file="src/androidTest/java/androidx/room/AutoCloserTest.kt"/>
    </issue>

    <issue
        id="BanThreadSleep"
        message="Uses Thread.sleep()"
        errorLine1="        Thread.sleep(10)"
        errorLine2="               ~~~~~">
        <location
            file="src/androidTest/java/androidx/room/AutoCloserTest.kt"/>
    </issue>

    <issue
        id="BanThreadSleep"
        message="Uses Thread.sleep()"
        errorLine1="        Thread.sleep(10)"
        errorLine2="               ~~~~~">
        <location
            file="src/androidTest/java/androidx/room/AutoCloserTest.kt"/>
    </issue>

    <issue
        id="BanThreadSleep"
        message="Uses Thread.sleep()"
        errorLine1="        Thread.sleep(5)"
        errorLine2="               ~~~~~">
        <location
            file="src/androidTest/java/androidx/room/AutoCloserTest.kt"/>
    </issue>

    <issue
        id="BanThreadSleep"
        message="Uses Thread.sleep()"
        errorLine1="        Thread.sleep(5)"
        errorLine2="               ~~~~~">
        <location
            file="src/androidTest/java/androidx/room/AutoCloserTest.kt"/>
    </issue>

    <issue
        id="BanThreadSleep"
        message="Uses Thread.sleep()"
        errorLine1="        Thread.sleep(100)"
        errorLine2="               ~~~~~">
        <location
            file="src/androidTest/java/androidx/room/AutoClosingRoomOpenHelperFactoryTest.kt"/>
    </issue>

    <issue
        id="BanThreadSleep"
        message="Uses Thread.sleep()"
        errorLine1="                Thread.sleep(100)"
        errorLine2="                       ~~~~~">
        <location
            file="src/androidTest/java/androidx/room/AutoClosingRoomOpenHelperFactoryTest.kt"/>
    </issue>

    <issue
        id="BanThreadSleep"
        message="Uses Thread.sleep()"
        errorLine1="                Thread.sleep(100)"
        errorLine2="                       ~~~~~">
        <location
            file="src/androidTest/java/androidx/room/AutoClosingRoomOpenHelperFactoryTest.kt"/>
    </issue>

    <issue
        id="BanThreadSleep"
        message="Uses Thread.sleep()"
        errorLine1="                Thread.sleep(100)"
        errorLine2="                       ~~~~~">
        <location
            file="src/androidTest/java/androidx/room/AutoClosingRoomOpenHelperFactoryTest.kt"/>
    </issue>

    <issue
        id="BanThreadSleep"
        message="Uses Thread.sleep()"
        errorLine1="        Thread.sleep(100) // Let the db auto close..."
        errorLine2="               ~~~~~">
        <location
            file="src/androidTest/java/androidx/room/AutoClosingRoomOpenHelperTest.kt"/>
    </issue>

    <issue
        id="BanThreadSleep"
        message="Uses Thread.sleep()"
        errorLine1="        Thread.sleep(20) // Database should auto-close here"
        errorLine2="               ~~~~~">
        <location
            file="src/androidTest/java/androidx/room/AutoClosingRoomOpenHelperTest.kt"/>
    </issue>

    <issue
        id="BanThreadSleep"
        message="Uses Thread.sleep()"
        errorLine1="        Thread.sleep(20)"
        errorLine2="               ~~~~~">
        <location
            file="src/androidTest/java/androidx/room/AutoClosingRoomOpenHelperTest.kt"/>
    </issue>

    <issue
        id="BanThreadSleep"
        message="Uses Thread.sleep()"
        errorLine1="        Thread.sleep(20)"
        errorLine2="               ~~~~~">
        <location
            file="src/androidTest/java/androidx/room/AutoClosingRoomOpenHelperTest.kt"/>
    </issue>

    <issue
        id="BanThreadSleep"
        message="Uses Thread.sleep()"
        errorLine1="                        Thread.sleep(10)"
        errorLine2="                               ~~~~~">
        <location
            file="src/test/java/androidx/room/InvalidationTrackerTest.kt"/>
    </issue>

    <issue
        id="BanThreadSleep"
        message="Uses Thread.sleep()"
        errorLine1="                    Thread.sleep(10) // simulate slow reading, as if this was a big file"
        errorLine2="                           ~~~~~">
        <location
            file="src/test/java/androidx/room/SQLiteCopyOpenHelperTest.kt"/>
    </issue>

    <issue
        id="BanThreadSleep"
        message="Uses Thread.sleep()"
        errorLine1="                Thread.sleep(100)"
        errorLine2="                       ~~~~~">
        <location
            file="src/test/java/androidx/room/TransactionExecutorTest.kt"/>
    </issue>

    <issue
        id="RestrictedApiAndroidX"
        message="Api29Impl.setNotificationUris can only be called from within the same library group (referenced groupId=`androidx.sqlite` from groupId=`androidx.room`)"
        errorLine1="            SupportSQLiteCompat.Api29Impl.setNotificationUris(delegate, cr, uris)"
        errorLine2="                                          ~~~~~~~~~~~~~~~~~~~">
        <location
            file="src/main/java/androidx/room/AutoClosingRoomOpenHelper.kt"/>
    </issue>

    <issue
        id="RestrictedApiAndroidX"
        message="Api29Impl.setNotificationUris can only be called from within the same library group (referenced groupId=`androidx.sqlite` from groupId=`androidx.room`)"
        errorLine1="            SupportSQLiteCompat.Api29Impl.setNotificationUris(delegate, cr, uris)"
        errorLine2="                                                              ~~~~~~~~">
        <location
            file="src/main/java/androidx/room/AutoClosingRoomOpenHelper.kt"/>
    </issue>

    <issue
        id="RestrictedApiAndroidX"
        message="Api29Impl.setNotificationUris can only be called from within the same library group (referenced groupId=`androidx.sqlite` from groupId=`androidx.room`)"
        errorLine1="            SupportSQLiteCompat.Api29Impl.setNotificationUris(delegate, cr, uris)"
        errorLine2="                                                                        ~~">
        <location
            file="src/main/java/androidx/room/AutoClosingRoomOpenHelper.kt"/>
    </issue>

    <issue
        id="RestrictedApiAndroidX"
        message="Api29Impl.setNotificationUris can only be called from within the same library group (referenced groupId=`androidx.sqlite` from groupId=`androidx.room`)"
        errorLine1="            SupportSQLiteCompat.Api29Impl.setNotificationUris(delegate, cr, uris)"
        errorLine2="                                                                            ~~~~">
        <location
            file="src/main/java/androidx/room/AutoClosingRoomOpenHelper.kt"/>
    </issue>

    <issue
        id="RestrictedApiAndroidX"
        message="Api19Impl.getNotificationUri can only be called from within the same library group (referenced groupId=`androidx.sqlite` from groupId=`androidx.room`)"
        errorLine1="            return SupportSQLiteCompat.Api19Impl.getNotificationUri(delegate)"
        errorLine2="                                                 ~~~~~~~~~~~~~~~~~~">
        <location
            file="src/main/java/androidx/room/AutoClosingRoomOpenHelper.kt"/>
    </issue>

    <issue
        id="RestrictedApiAndroidX"
        message="Api19Impl.getNotificationUri can only be called from within the same library group (referenced groupId=`androidx.sqlite` from groupId=`androidx.room`)"
        errorLine1="            return SupportSQLiteCompat.Api19Impl.getNotificationUri(delegate)"
        errorLine2="                                                                    ~~~~~~~~">
        <location
            file="src/main/java/androidx/room/AutoClosingRoomOpenHelper.kt"/>
    </issue>

    <issue
        id="RestrictedApiAndroidX"
        message="Api29Impl.getNotificationUris can only be called from within the same library group (referenced groupId=`androidx.sqlite` from groupId=`androidx.room`)"
        errorLine1="            return SupportSQLiteCompat.Api29Impl.getNotificationUris(delegate)"
        errorLine2="                                                 ~~~~~~~~~~~~~~~~~~~">
        <location
            file="src/main/java/androidx/room/AutoClosingRoomOpenHelper.kt"/>
    </issue>

    <issue
        id="RestrictedApiAndroidX"
        message="Api29Impl.getNotificationUris can only be called from within the same library group (referenced groupId=`androidx.sqlite` from groupId=`androidx.room`)"
        errorLine1="            return SupportSQLiteCompat.Api29Impl.getNotificationUris(delegate)"
        errorLine2="                                                                     ~~~~~~~~">
        <location
            file="src/main/java/androidx/room/AutoClosingRoomOpenHelper.kt"/>
    </issue>

    <issue
        id="RestrictedApiAndroidX"
        message="Api23Impl.setExtras can only be called from within the same library group (referenced groupId=`androidx.sqlite` from groupId=`androidx.room`)"
        errorLine1="            SupportSQLiteCompat.Api23Impl.setExtras(delegate, extras)"
        errorLine2="                                          ~~~~~~~~~">
        <location
            file="src/main/java/androidx/room/AutoClosingRoomOpenHelper.kt"/>
    </issue>

    <issue
        id="RestrictedApiAndroidX"
        message="Api23Impl.setExtras can only be called from within the same library group (referenced groupId=`androidx.sqlite` from groupId=`androidx.room`)"
        errorLine1="            SupportSQLiteCompat.Api23Impl.setExtras(delegate, extras)"
        errorLine2="                                                    ~~~~~~~~">
        <location
            file="src/main/java/androidx/room/AutoClosingRoomOpenHelper.kt"/>
    </issue>

    <issue
        id="RestrictedApiAndroidX"
        message="Api23Impl.setExtras can only be called from within the same library group (referenced groupId=`androidx.sqlite` from groupId=`androidx.room`)"
        errorLine1="            SupportSQLiteCompat.Api23Impl.setExtras(delegate, extras)"
        errorLine2="                                                              ~~~~~~">
        <location
            file="src/main/java/androidx/room/AutoClosingRoomOpenHelper.kt"/>
    </issue>

    <issue
        id="RestrictedApiAndroidX"
        message="Api16Impl.createCancellationSignal can only be called from within the same library group (referenced groupId=`androidx.sqlite` from groupId=`androidx.room`)"
        errorLine1="        SupportSQLiteCompat.Api16Impl.createCancellationSignal()"
        errorLine2="                                      ~~~~~~~~~~~~~~~~~~~~~~~~">
        <location
            file="src/main/java/androidx/room/util/DBUtil.kt"/>
    </issue>

    <issue
        id="RestrictedApiAndroidX"
        message="Api19Impl.isLowRamDevice can only be called from within the same library group (referenced groupId=`androidx.sqlite` from groupId=`androidx.room`)"
        errorLine1="                SupportSQLiteCompat.Api19Impl.isLowRamDevice(activityManager)"
        errorLine2="                                              ~~~~~~~~~~~~~~">
        <location
            file="src/main/java/androidx/room/RoomDatabase.kt"/>
    </issue>

    <issue
        id="RestrictedApiAndroidX"
        message="Api19Impl.isLowRamDevice can only be called from within the same library group (referenced groupId=`androidx.sqlite` from groupId=`androidx.room`)"
        errorLine1="                SupportSQLiteCompat.Api19Impl.isLowRamDevice(activityManager)"
        errorLine2="                                                             ~~~~~~~~~~~~~~~">
        <location
            file="src/main/java/androidx/room/RoomDatabase.kt"/>
    </issue>

    <issue
        id="RestrictedApiAndroidX"
        message="ProcessLock can only be called from within the same library group (referenced groupId=`androidx.sqlite` from groupId=`androidx.room`)"
        errorLine1="        val copyLock = ProcessLock("
        errorLine2="                       ~~~~~~~~~~~">
        <location
            file="src/main/java/androidx/room/SQLiteCopyOpenHelper.kt"/>
    </issue>

    <issue
        id="RestrictedApiAndroidX"
        message="ProcessLock can only be called from within the same library group (referenced groupId=`androidx.sqlite` from groupId=`androidx.room`)"
        errorLine1="            name,"
        errorLine2="            ~~~~">
        <location
            file="src/main/java/androidx/room/SQLiteCopyOpenHelper.kt"/>
    </issue>

    <issue
        id="RestrictedApiAndroidX"
        message="ProcessLock can only be called from within the same library group (referenced groupId=`androidx.sqlite` from groupId=`androidx.room`)"
        errorLine1="            context.filesDir,"
        errorLine2="            ~~~~~~~~~~~~~~~~">
        <location
            file="src/main/java/androidx/room/SQLiteCopyOpenHelper.kt"/>
    </issue>

    <issue
        id="RestrictedApiAndroidX"
        message="ProcessLock.lock can only be called from within the same library group (referenced groupId=`androidx.sqlite` from groupId=`androidx.room`)"
        errorLine1="            copyLock.lock()"
        errorLine2="                     ~~~~">
        <location
            file="src/main/java/androidx/room/SQLiteCopyOpenHelper.kt"/>
    </issue>

    <issue
        id="RestrictedApiAndroidX"
        message="ProcessLock.unlock can only be called from within the same library group (referenced groupId=`androidx.sqlite` from groupId=`androidx.room`)"
        errorLine1="            copyLock.unlock()"
        errorLine2="                     ~~~~~~">
        <location
            file="src/main/java/androidx/room/SQLiteCopyOpenHelper.kt"/>
    </issue>

    <issue
        id="ObsoleteSdkInt"
        message="Unnecessary; SDK_INT is always >= 16"
        errorLine1="        @RequiresApi(api = Build.VERSION_CODES.JELLY_BEAN)"
        errorLine2="        ~~~~~~~~~~~~~~~~~~~~~~~~~~~~~~~~~~~~~~~~~~~~~~~~~~">
        <location
            file="src/main/java/androidx/room/AutoClosingRoomOpenHelper.kt"/>
    </issue>

    <issue
        id="ObsoleteSdkInt"
        message="Unnecessary; SDK_INT is always >= 19"
        errorLine1="                if (Build.VERSION.SDK_INT >= Build.VERSION_CODES.JELLY_BEAN) {"
        errorLine2="                    ~~~~~~~~~~~~~~~~~~~~~~~~~~~~~~~~~~~~~~~~~~~~~~~~~~~~~~~">
        <location
            file="src/main/java/androidx/room/AutoClosingRoomOpenHelper.kt"/>
    </issue>

    <issue
        id="ObsoleteSdkInt"
        message="Unnecessary; SDK_INT is always >= 16"
        errorLine1="        @get:RequiresApi(api = Build.VERSION_CODES.JELLY_BEAN)"
        errorLine2="        ~~~~~~~~~~~~~~~~~~~~~~~~~~~~~~~~~~~~~~~~~~~~~~~~~~~~~~">
        <location
            file="src/main/java/androidx/room/AutoClosingRoomOpenHelper.kt"/>
    </issue>

    <issue
        id="ObsoleteSdkInt"
        message="Unnecessary; SDK_INT is always >= 19"
        errorLine1="                if (Build.VERSION.SDK_INT >= Build.VERSION_CODES.JELLY_BEAN) {"
        errorLine2="                    ~~~~~~~~~~~~~~~~~~~~~~~~~~~~~~~~~~~~~~~~~~~~~~~~~~~~~~~">
        <location
            file="src/main/java/androidx/room/AutoClosingRoomOpenHelper.kt"/>
    </issue>

    <issue
        id="ObsoleteSdkInt"
        message="Unnecessary; SDK_INT is always >= 19"
        errorLine1="        @RequiresApi(api = Build.VERSION_CODES.KITKAT)"
        errorLine2="        ~~~~~~~~~~~~~~~~~~~~~~~~~~~~~~~~~~~~~~~~~~~~~~">
        <location
            file="src/main/java/androidx/room/AutoClosingRoomOpenHelper.kt"/>
    </issue>

    <issue
        id="ObsoleteSdkInt"
        message="Unnecessary; SDK_INT is always >= 19"
        errorLine1="    if (Build.VERSION.SDK_INT > Build.VERSION_CODES.ICE_CREAM_SANDWICH_MR1) {"
        errorLine2="        ~~~~~~~~~~~~~~~~~~~~~~~~~~~~~~~~~~~~~~~~~~~~~~~~~~~~~~~~~~~~~~~~~~">
        <location
            file="src/main/java/androidx/room/util/CursorUtil.kt"/>
    </issue>

    <issue
        id="ObsoleteSdkInt"
        message="Unnecessary; SDK_INT is always >= 19"
        errorLine1="    return if (Build.VERSION.SDK_INT >= Build.VERSION_CODES.JELLY_BEAN) {"
        errorLine2="               ~~~~~~~~~~~~~~~~~~~~~~~~~~~~~~~~~~~~~~~~~~~~~~~~~~~~~~~">
        <location
            file="src/main/java/androidx/room/util/DBUtil.kt"/>
    </issue>

    <issue
        id="ObsoleteSdkInt"
        message="Unnecessary; SDK_INT is always >= 19"
        errorLine1="            if (Build.VERSION.SDK_INT >= Build.VERSION_CODES.JELLY_BEAN &amp;&amp;"
        errorLine2="                ~~~~~~~~~~~~~~~~~~~~~~~~~~~~~~~~~~~~~~~~~~~~~~~~~~~~~~~">
        <location
            file="src/main/java/androidx/room/InvalidationTracker.kt"/>
    </issue>

    <issue
        id="ObsoleteSdkInt"
        message="Unnecessary; SDK_INT is always >= 19"
        errorLine1="        val wal = if (Build.VERSION.SDK_INT >= Build.VERSION_CODES.JELLY_BEAN) {"
        errorLine2="                      ~~~~~~~~~~~~~~~~~~~~~~~~~~~~~~~~~~~~~~~~~~~~~~~~~~~~~~~">
        <location
            file="src/main/java/androidx/room/RoomDatabase.kt"/>
    </issue>

    <issue
        id="ObsoleteSdkInt"
        message="Unnecessary; SDK_INT is always >= 19"
        errorLine1="        return if (signal != null &amp;&amp; Build.VERSION.SDK_INT >= Build.VERSION_CODES.JELLY_BEAN) {"
        errorLine2="                                     ~~~~~~~~~~~~~~~~~~~~~~~~~~~~~~~~~~~~~~~~~~~~~~~~~~~~~~~">
        <location
            file="src/main/java/androidx/room/RoomDatabase.kt"/>
    </issue>

    <issue
        id="ObsoleteSdkInt"
        message="Unnecessary; SDK_INT is always >= 19"
        errorLine1="        return if (signal != null &amp;&amp; Build.VERSION.SDK_INT >= Build.VERSION_CODES.JELLY_BEAN) {"
        errorLine2="                                     ~~~~~~~~~~~~~~~~~~~~~~~~~~~~~~~~~~~~~~~~~~~~~~~~~~~~~~~">
        <location
            file="src/main/java/androidx/room/RoomDatabase.kt"/>
    </issue>

    <issue
        id="ObsoleteSdkInt"
        message="Unnecessary; SDK_INT is always >= 19"
        errorLine1="        if (Build.VERSION.SDK_INT >= Build.VERSION_CODES.JELLY_BEAN &amp;&amp;"
        errorLine2="            ~~~~~~~~~~~~~~~~~~~~~~~~~~~~~~~~~~~~~~~~~~~~~~~~~~~~~~~">
        <location
            file="src/main/java/androidx/room/RoomDatabase.kt"/>
    </issue>

    <issue
        id="ObsoleteSdkInt"
        message="Unnecessary; SDK_INT is always >= 19"
        errorLine1="            if (Build.VERSION.SDK_INT >= Build.VERSION_CODES.JELLY_BEAN) {"
        errorLine2="                ~~~~~~~~~~~~~~~~~~~~~~~~~~~~~~~~~~~~~~~~~~~~~~~~~~~~~~~">
        <location
            file="src/main/java/androidx/room/RoomDatabase.kt"/>
    </issue>

    <issue
        id="ObsoleteSdkInt"
        message="Unnecessary; SDK_INT is always >= 19"
        errorLine1="            if (Build.VERSION.SDK_INT >= 19) {"
        errorLine2="                ~~~~~~~~~~~~~~~~~~~~~~~~~~~">
        <location
            file="src/main/java/androidx/room/RoomDatabase.kt"/>
    </issue>

    <issue
        id="ObsoleteSdkInt"
        message="Unnecessary; SDK_INT is always >= 16"
        errorLine1="    @RequiresApi(api = Build.VERSION_CODES.JELLY_BEAN)"
        errorLine2="    ~~~~~~~~~~~~~~~~~~~~~~~~~~~~~~~~~~~~~~~~~~~~~~~~~~">
        <location
            file="src/main/java/androidx/room/SQLiteCopyOpenHelper.kt"/>
    </issue>

>>>>>>> fdff00cc
</issues><|MERGE_RESOLUTION|>--- conflicted
+++ resolved
@@ -1,9 +1,5 @@
 <?xml version="1.0" encoding="UTF-8"?>
-<<<<<<< HEAD
-<issues format="6" by="lint 7.4.0-alpha08" type="baseline" client="gradle" dependencies="false" name="AGP (7.4.0-alpha08)" variant="all" version="7.4.0-alpha08">
-=======
 <issues format="6" by="lint 8.3.0-alpha04" type="baseline" client="gradle" dependencies="false" name="AGP (8.3.0-alpha04)" variant="all" version="8.3.0-alpha04">
->>>>>>> fdff00cc
 
     <issue
         id="NewApi"
@@ -14,8 +10,6 @@
             file="src/test/java/androidx/room/InvalidationTrackerTest.kt"/>
     </issue>
 
-<<<<<<< HEAD
-=======
     <issue
         id="WrongConstant"
         message="Must be one of: RoomSQLiteQuery.NULL, RoomSQLiteQuery.LONG, RoomSQLiteQuery.DOUBLE, RoomSQLiteQuery.STRING, RoomSQLiteQuery.BLOB"
@@ -565,5 +559,4 @@
             file="src/main/java/androidx/room/SQLiteCopyOpenHelper.kt"/>
     </issue>
 
->>>>>>> fdff00cc
 </issues>