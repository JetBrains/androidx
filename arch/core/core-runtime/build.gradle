--- conflicted
+++ resolved
@@ -29,12 +29,8 @@
 }
 
 dependencies {
-<<<<<<< HEAD
-    api("androidx.annotation:annotation:1.1.0")
-=======
     api(libs.jspecify)
     api("androidx.annotation:annotation:1.8.1")
->>>>>>> 46295bc0
     api(project(":arch:core:core-common"))
 }
 
@@ -43,7 +39,6 @@
     type = LibraryType.PUBLISHED_LIBRARY
     inceptionYear = "2017"
     description = "Android Arch-Runtime"
-    metalavaK2UastEnabled = true
 }
 
 android {
