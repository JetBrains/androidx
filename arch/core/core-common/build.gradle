--- conflicted
+++ resolved
@@ -29,12 +29,8 @@
 }
 
 dependencies {
-<<<<<<< HEAD
-    api("androidx.annotation:annotation:1.1.0")
-=======
     api(libs.jspecify)
     api("androidx.annotation:annotation:1.8.1")
->>>>>>> 46295bc0
 
     testImplementation(libs.junit)
     testImplementation(libs.mockitoCore4)
@@ -45,5 +41,4 @@
     type = LibraryType.PUBLISHED_LIBRARY
     inceptionYear = "2017"
     description = "Android Arch-Common"
-    metalavaK2UastEnabled = true
 }