/*
 * Copyright (C) 2018 The Android Open Source Project
 *
 * Licensed under the Apache License, Version 2.0 (the "License");
 * you may not use this file except in compliance with the License.
 * You may obtain a copy of the License at
 *
 *      http://www.apache.org/licenses/LICENSE-2.0
 *
 * Unless required by applicable law or agreed to in writing, software
 * distributed under the License is distributed on an "AS IS" BASIS,
 * WITHOUT WARRANTIES OR CONDITIONS OF ANY KIND, either express or implied.
 * See the License for the specific language governing permissions and
 * limitations under the License.
 */

import androidx.build.LibraryType

plugins {
    id("AndroidXPlugin")
    id("com.android.library")
    id("kotlin-android")
    id("androidx.benchmark")
}

dependencies {
    androidTestImplementation("androidx.appcompat:appcompat:1.1.0")
    androidTestImplementation(project(":benchmark:benchmark-junit4"))
    androidTestImplementation(project(":metrics:metrics-performance"))
    androidTestImplementation(libs.junit)
    androidTestImplementation(libs.testExtJunit)
    androidTestImplementation(libs.testCore)
    androidTestImplementation(libs.testRunner)
    androidTestImplementation(libs.testRules)
}

android {
<<<<<<< HEAD
    namespace "androidx.metrics.performance.benchmark"
=======
    compileSdk = 35
    namespace = "androidx.metrics.performance.benchmark"
>>>>>>> c80a82c4
    defaultConfig {
        // Enable measuring on an emulator, devices with low battery, and eng builds
        // We are only concerned with allocations in this benchmark, so runtime performance
        // problems with these configurations are not relevant
        testInstrumentationRunnerArguments["androidx.benchmark.suppressErrors"] =
                "UNLOCKED,EMULATOR,LOW-BATTERY,ENG-BUILD"
    }
}

androidx {
    type = LibraryType.BENCHMARK
}<|MERGE_RESOLUTION|>--- conflicted
+++ resolved
@@ -35,12 +35,8 @@
 }
 
 android {
-<<<<<<< HEAD
-    namespace "androidx.metrics.performance.benchmark"
-=======
     compileSdk = 35
     namespace = "androidx.metrics.performance.benchmark"
->>>>>>> c80a82c4
     defaultConfig {
         // Enable measuring on an emulator, devices with low battery, and eng builds
         // We are only concerned with allocations in this benchmark, so runtime performance
