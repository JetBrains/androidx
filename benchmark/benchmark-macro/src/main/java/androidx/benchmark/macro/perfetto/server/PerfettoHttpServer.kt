/*
 * Copyright 2022 The Android Open Source Project
 *
 * Licensed under the Apache License, Version 2.0 (the "License");
 * you may not use this file except in compliance with the License.
 * You may obtain a copy of the License at
 *
 *      http://www.apache.org/licenses/LICENSE-2.0
 *
 * Unless required by applicable law or agreed to in writing, software
 * distributed under the License is distributed on an "AS IS" BASIS,
 * WITHOUT WARRANTIES OR CONDITIONS OF ANY KIND, either express or implied.
 * See the License for the specific language governing permissions and
 * limitations under the License.
 */

package androidx.benchmark.macro.perfetto.server

import android.annotation.SuppressLint
import android.os.Build
import android.security.NetworkSecurityPolicy
import android.util.Log
import androidx.annotation.DoNotInline
import androidx.annotation.RequiresApi
import androidx.benchmark.Shell
import androidx.benchmark.ShellScript
<<<<<<< HEAD
import androidx.benchmark.macro.perfetto.PerfettoTraceProcessor
import androidx.benchmark.userspaceTrace
=======
import androidx.benchmark.inMemoryTrace
import androidx.benchmark.perfetto.PerfettoTraceProcessor
>>>>>>> fdff00cc
import java.io.IOException
import java.io.InputStream
import java.io.OutputStream
import java.net.ConnectException
import java.net.HttpURLConnection
import java.net.URL
import perfetto.protos.AppendTraceDataResult
import perfetto.protos.ComputeMetricArgs
import perfetto.protos.ComputeMetricResult
import perfetto.protos.QueryArgs
import perfetto.protos.QueryResult
import perfetto.protos.StatusResult

/**
 * Wrapper around perfetto trace_shell_processor that communicates via http. The implementation
 * is based on the python one of the official repo:
 * https://github.com/google/perfetto/blob/master/python/perfetto/trace_processor/http.py
 */
internal class PerfettoHttpServer {

    companion object {
        private const val HTTP_ADDRESS = "http://localhost"
        private const val METHOD_GET = "GET"
        private const val METHOD_POST = "POST"
        private const val PATH_QUERY = "/query"
        private const val PATH_COMPUTE_METRIC = "/compute_metric"
        private const val PATH_PARSE = "/parse"
        private const val PATH_NOTIFY_EOF = "/notify_eof"
        private const val PATH_STATUS = "/status"
        private const val PATH_RESTORE_INITIAL_TABLES = "/restore_initial_tables"

        private const val TAG = "PerfettoHttpServer"
        private const val SERVER_START_TIMEOUT_MS = 5000
        private const val READ_TIMEOUT_SECONDS = 300000
        private const val SERVER_PROCESS_NAME = "trace_processor_shell"

        // Note that trace processor http server has a hard limit of 64Mb for payload size.
        // https://cs.android.com/android/platform/superproject/+/master:external/perfetto/src/base/http/http_server.cc;l=33
        private const val PARSE_PAYLOAD_SIZE = 16 * 1024 * 1024 // 16Mb

        private var shellScript: ShellScript? = null

        /**
         * Returns a cached instance of the shell script to run the perfetto trace shell processor
         * as http server. Note that the generated script doesn't specify the port and this must
         * be passed as parameter when running the script.
         */
        fun getOrCreateShellScript(): ShellScript = shellScript ?: synchronized(this) {
            var instance = shellScript
            if (instance != null) {
                return@synchronized instance
            }
            val script = "echo pid:$$ ; exec ${PerfettoTraceProcessor.shellPath} -D" +
                " --http-port \"${PerfettoTraceProcessor.PORT}\" "
            instance = Shell.createShellScript(script)
            shellScript = instance
            instance
        }

        /**
         * Clean up the shell script
         */
        fun cleanUpShellScript() = synchronized(this) {
            shellScript?.cleanUp()
            shellScript = null
        }
    }

    private var processId: Int? = null

    /**
     * Blocking method that runs the perfetto trace_shell_processor in server mode.
     *
     * @throws IllegalStateException if the server is not running by the end of the timeout.
     */
    @SuppressLint("BanThreadSleep")
    fun startServer() = inMemoryTrace("PerfettoHttpServer#startServer") {
        if (processId != null) {
            Log.w(TAG, "Tried to start a trace shell processor that is already running.")
            return@inMemoryTrace
        }

        if (Build.VERSION.SDK_INT >= Build.VERSION_CODES.N &&
            !Api24Impl.isCleartextTrafficPermittedForLocalhost()
        ) {
            throw IOException(
                """
                Macrobenchmark requires cleartext HTTP traffic to the on-device localhost to enable
                querying data from perfetto traces, such as timestamps that are used to calculate
                metrics. This should be enabled by default via manifest merging when building with
                Gradle.  Please refer to
                https://d.android.com/training/articles/security-config#CleartextTrafficPermitted
                and enable cleartext http requests towards localhost in your test android manifest.
            """.trimIndent()
            )
        }

        val shellScript = getOrCreateShellScript().start()

        processId = shellScript
            .stdOutLineSequence()
            .first { it.startsWith("pid:") }
            .split("pid:")[1]
            .toInt()

        // Wait for the trace_processor_shell server to start.
        var elapsed = 0
        while (!isRunning()) {
            Thread.sleep(5)
            elapsed += 5
            if (elapsed >= SERVER_START_TIMEOUT_MS) {

                // In the event that the instrumentation app cannot connect to the
                // trace_processor_shell server, trying to read the full stderr may make the
                // process hang. Here we check if the process is still running to determine if
                // that's the case and throw the correct exception.

                val processRunning =
                    processId?.let { Shell.isProcessAlive(it, SERVER_PROCESS_NAME) } ?: false

                if (processRunning) {
                    throw IllegalStateException(
                        """
                        The instrumentation app cannot connect to the trace_processor_shell server.
                        """.trimIndent()
                    )
                } else {
                    throw IllegalStateException(
                        """
                        Perfetto trace_processor_shell did not start correctly.
                        Process stderr:
                        ${shellScript.getOutputAndClose().stderr}
                        """.trimIndent()
                    )
                }
            }
        }
        Log.i(TAG, "Perfetto trace processor shell server started (pid=$processId).")
    }

    /**
     * Stops the server killing the associated process
     */
    fun stopServer() = inMemoryTrace("PerfettoHttpServer#stopServer") {
        if (processId == null) {
            Log.w(TAG, "Tried to stop trace shell processor http server without starting it.")
            return@inMemoryTrace
        }
        Shell.executeScriptSilent("kill -TERM $processId")
        Log.i(TAG, "Perfetto trace processor shell server stopped (pid=$processId).")
    }

    /**
     * Returns true whether the server is running, false otherwise.
     */
    fun isRunning(): Boolean = inMemoryTrace("PerfettoHttpServer#isRunning") {
        return@inMemoryTrace try {
            val statusResult = status()
            return@inMemoryTrace statusResult.api_version != null && statusResult.api_version > 0
        } catch (e: ConnectException) {
            false
        }
    }

    /**
     * Executes the given [sqlQuery] on a previously parsed trace and returns the result as a
     * query result iterator.
     */
    fun query(sqlQuery: String): QueryResultIterator =
        QueryResultIterator(
            httpRequest(
                method = METHOD_POST,
                url = PATH_QUERY,
                encodeBlock = { QueryArgs.ADAPTER.encode(it, QueryArgs(sqlQuery)) },
                decodeBlock = { QueryResult.ADAPTER.decode(it) }
            )
        )

    /**
     * Computes the given metrics on a previously parsed trace.
     */
    fun computeMetric(metrics: List<String>): ComputeMetricResult =
        httpRequest(
            method = METHOD_POST,
            url = PATH_COMPUTE_METRIC,
            encodeBlock = { ComputeMetricArgs.ADAPTER.encode(it, ComputeMetricArgs(metrics)) },
            decodeBlock = { ComputeMetricResult.ADAPTER.decode(it) }
        )

    /**
     * Parses the trace file in chunks. Note that [notifyEof] should be called at the end to let
     * the processor know that no more chunks will be sent.
     */
    fun parse(inputStream: InputStream): List<AppendTraceDataResult> {
        val responses = mutableListOf<AppendTraceDataResult>()
        while (true) {
            val buffer = ByteArray(PARSE_PAYLOAD_SIZE)
            val read = inputStream.read(buffer)
            if (read <= 0) break
            responses.add(httpRequest(
                method = METHOD_POST,
                url = PATH_PARSE,
                encodeBlock = { it.write(buffer, 0, read) },
                decodeBlock = { AppendTraceDataResult.ADAPTER.decode(it) }
            ))
        }
        return responses
    }

    /**
     * Notifies that the entire trace has been uploaded and no more chunks will be sent.
     */
    fun notifyEof() =
        httpRequest(
            method = METHOD_GET,
            url = PATH_NOTIFY_EOF,
            encodeBlock = null,
            decodeBlock = { }
        )

    /**
     * Clears the loaded trace and restore the state of the initial tables
     */
    fun restoreInitialTables() =
        httpRequest(
            method = METHOD_GET,
            url = PATH_RESTORE_INITIAL_TABLES,
            encodeBlock = null,
            decodeBlock = { }
        )

    /**
     * Checks the status of the trace_shell_processor http server.
     */
    private fun status(): StatusResult =
        httpRequest(
            method = METHOD_GET,
            url = PATH_STATUS,
            encodeBlock = null,
            decodeBlock = { StatusResult.ADAPTER.decode(it) }
        )

    private fun <T> httpRequest(
        method: String,
        url: String,
        contentType: String = "application/octet-stream",
        encodeBlock: ((OutputStream) -> Unit)?,
        decodeBlock: ((InputStream) -> T)
    ): T {
        with(
            URL("$HTTP_ADDRESS:${PerfettoTraceProcessor.PORT}$url")
                .openConnection() as HttpURLConnection
        ) {
            requestMethod = method
            readTimeout = READ_TIMEOUT_SECONDS
            setRequestProperty("Content-Type", contentType)
            if (encodeBlock != null) {
                doOutput = true
                encodeBlock(outputStream)
                outputStream.close()
            }
            val value = decodeBlock(inputStream)
            if (responseCode != 200) {
                throw IllegalStateException(responseMessage)
            }
            return value
        }
    }
}

@RequiresApi(24)
private object Api24Impl {
    @DoNotInline
    fun isCleartextTrafficPermittedForLocalhost() =
        NetworkSecurityPolicy.getInstance().isCleartextTrafficPermitted("localhost")
}<|MERGE_RESOLUTION|>--- conflicted
+++ resolved
@@ -24,13 +24,8 @@
 import androidx.annotation.RequiresApi
 import androidx.benchmark.Shell
 import androidx.benchmark.ShellScript
-<<<<<<< HEAD
-import androidx.benchmark.macro.perfetto.PerfettoTraceProcessor
-import androidx.benchmark.userspaceTrace
-=======
 import androidx.benchmark.inMemoryTrace
 import androidx.benchmark.perfetto.PerfettoTraceProcessor
->>>>>>> fdff00cc
 import java.io.IOException
 import java.io.InputStream
 import java.io.OutputStream
@@ -41,7 +36,6 @@
 import perfetto.protos.ComputeMetricArgs
 import perfetto.protos.ComputeMetricResult
 import perfetto.protos.QueryArgs
-import perfetto.protos.QueryResult
 import perfetto.protos.StatusResult
 
 /**
@@ -196,17 +190,17 @@
     }
 
     /**
-     * Executes the given [sqlQuery] on a previously parsed trace and returns the result as a
-     * query result iterator.
-     */
-    fun query(sqlQuery: String): QueryResultIterator =
-        QueryResultIterator(
-            httpRequest(
-                method = METHOD_POST,
-                url = PATH_QUERY,
-                encodeBlock = { QueryArgs.ADAPTER.encode(it, QueryArgs(sqlQuery)) },
-                decodeBlock = { QueryResult.ADAPTER.decode(it) }
-            )
+     * Executes the given [sqlQuery] on a previously parsed trace with custom decoding.
+     *
+     * Note that this does not decode the query result, so it's the caller's responsibility to check
+     * for errors in the result.
+     */
+    fun <T> rawQuery(sqlQuery: String, decodeBlock: (InputStream) -> T): T =
+        httpRequest(
+            method = METHOD_POST,
+            url = PATH_QUERY,
+            encodeBlock = { QueryArgs.ADAPTER.encode(it, QueryArgs(sqlQuery)) },
+            decodeBlock = decodeBlock
         )
 
     /**
