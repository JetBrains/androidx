--- conflicted
+++ resolved
@@ -19,11 +19,8 @@
 import androidx.baselineprofile.gradle.utils.BaselineProfileProjectSetupRule
 import androidx.baselineprofile.gradle.utils.TestAgpVersion
 import androidx.baselineprofile.gradle.utils.TestAgpVersion.TEST_AGP_VERSION_8_1_0
-<<<<<<< HEAD
-=======
 import androidx.baselineprofile.gradle.utils.TestAgpVersion.TEST_AGP_VERSION_8_2_0
 import androidx.baselineprofile.gradle.utils.TestAgpVersion.TEST_AGP_VERSION_8_3_1
->>>>>>> 14a4d776
 import androidx.baselineprofile.gradle.utils.VariantProfile
 import androidx.baselineprofile.gradle.utils.build
 import androidx.baselineprofile.gradle.utils.buildAndAssertThatOutput
@@ -31,7 +28,6 @@
 import androidx.baselineprofile.gradle.utils.require
 import com.google.common.truth.StringSubject
 import com.google.common.truth.Truth.assertThat
-import org.junit.Ignore
 import org.junit.Rule
 import org.junit.Test
 import org.junit.runner.RunWith
@@ -283,12 +279,7 @@
 
     @get:Rule
     val projectSetup = BaselineProfileProjectSetupRule(
-<<<<<<< HEAD
-        // TODO: Update after b/309493780
-        forceAgpVersion = null
-=======
         forceAgpVersion = agpVersion.versionString
->>>>>>> 14a4d776
     )
 
     private val emptyReleaseVariantProfile = VariantProfile(
@@ -297,7 +288,6 @@
         profileFileLines = mapOf()
     )
 
-    @Ignore("b/309493780")
     @Test
     fun verifyInstrumentationRunnerArgumentsAreSet() {
         projectSetup.appTarget.setup()
@@ -340,7 +330,6 @@
         }
     }
 
-    @Ignore("b/309493780")
     @Test
     fun runWhenInstrumentationRunnerArgumentsAreSetManually() {
         projectSetup.appTarget.setup()
