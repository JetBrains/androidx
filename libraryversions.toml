[versions]
ACTIVITY = "1.9.0-alpha01"
ANNOTATION = "1.8.0"
ANNOTATION_EXPERIMENTAL = "1.4.0-alpha01"
APPACTIONS_BUILTINTYPES = "1.0.0-alpha01"
APPACTIONS_INTERACTION = "1.0.0-alpha01"
APPCOMPAT = "1.7.0-alpha04"
APPSEARCH = "1.1.0-alpha04"
ARCH_CORE = "2.3.0-alpha01"
ASYNCLAYOUTINFLATER = "1.1.0-alpha02"
AUTOFILL = "1.3.0-alpha02"
BENCHMARK = "1.3.0-alpha01"
BIOMETRIC = "1.2.0-alpha06"
BLUETOOTH = "1.0.0-alpha01"
BROWSER = "1.8.0-alpha01"
BUILDSRC_TESTS = "1.0.0-alpha01"
CAMERA = "1.4.0-alpha03"
CAMERA_PIPE = "1.0.0-alpha01"
CAMERA_TESTING = "1.0.0-alpha01"
CARDVIEW = "1.1.0-alpha01"
<<<<<<< HEAD
CAR_APP = "1.7.0-alpha01"
COLLECTION = "1.4.0"
COMPOSE = "1.7.1"
COMPOSE_COMPILER = "1.5.4"
COMPOSE_MATERIAL3 = "1.3.0"
=======
CAR_APP = "1.7.0-alpha02"
COLLECTION = "1.5.0-alpha01"
COMPOSE = "1.8.0-alpha01"
COMPOSE_COMPILER = "1.5.14"  # Update when preparing for a release
COMPOSE_MATERIAL3 = "1.3.1"
>>>>>>> 065f8f4c
COMPOSE_MATERIAL3_ADAPTIVE = "1.0.0"
COMPOSE_MATERIAL3_ADAPTIVE_NAVIGATION_SUITE = "1.0.0-alpha07"
COMPOSE_MATERIAL3_COMMON = "1.0.0-alpha01"
COMPOSE_RUNTIME_TRACING = "1.0.0-alpha05"
CONSTRAINTLAYOUT = "2.2.0-alpha13"
CONSTRAINTLAYOUT_COMPOSE = "1.1.0-alpha13"
CONSTRAINTLAYOUT_CORE = "1.1.0-alpha13"
CONTENTPAGER = "1.1.0-alpha01"
COORDINATORLAYOUT = "1.3.0-alpha02"
CORE = "1.13.0-alpha01"
CORE_ANIMATION = "1.0.0-rc01"
CORE_ANIMATION_TESTING = "1.0.0-rc01"
CORE_APPDIGEST = "1.0.0-alpha01"
CORE_BUNDLE = "1.0.0-alpha01"
CORE_GOOGLE_SHORTCUTS = "1.2.0-alpha02"
CORE_HAPTICS = "1.0.0-alpha01"
CORE_I18N = "1.0.0-alpha02"
CORE_LOCATION_ALTITUDE = "1.0.0-alpha02"
CORE_PERFORMANCE = "1.0.0-beta02"
CORE_REMOTEVIEWS = "1.1.0-alpha01"
CORE_ROLE = "1.2.0-alpha01"
CORE_SPLASHSCREEN = "1.1.0-alpha02"
CORE_TELECOM = "1.0.0-alpha02"
CORE_UWB = "1.0.0-alpha08"
CREDENTIALS = "1.3.0-alpha01"
CREDENTIALS_FIDO_QUARANTINE = "1.0.0-alpha01"
CURSORADAPTER = "1.1.0-alpha01"
CUSTOMVIEW = "1.2.0-alpha03"
CUSTOMVIEW_POOLINGCONTAINER = "1.1.0-alpha01"
DATASTORE = "1.1.0-alpha06"
DOCUMENTFILE = "1.1.0-alpha02"
DRAGANDDROP = "1.1.0-alpha01"
DRAWERLAYOUT = "1.3.0-alpha01"
DYNAMICANIMATION = "1.1.0-alpha04"
DYNAMICANIMATION_KTX = "1.0.0-alpha04"
EMOJI = "1.2.0-alpha03"
EMOJI2 = "1.5.0-alpha01"
ENTERPRISE = "1.1.0-rc01"
EXIFINTERFACE = "1.4.0-alpha01"
FRAGMENT = "1.7.0-alpha06"
FUTURES = "1.2.0-alpha02"
GLANCE = "1.1.0-alpha01"
GLANCE_PREVIEW = "1.0.0-alpha06"
GLANCE_TEMPLATE = "1.0.0-alpha06"
GLANCE_WEAR_TILES = "1.0.0-alpha06"
GRAPHICS_CORE = "1.0.0-alpha06"
GRAPHICS_FILTERS = "1.0.0-alpha01"
GRAPHICS_PATH = "1.0.0-beta01"
GRAPHICS_SHAPES = "1.0.0-alpha03"
GRIDLAYOUT = "1.1.0-beta02"
HEALTH_CONNECT = "1.1.0-alpha07"
HEALTH_SERVICES_CLIENT = "1.1.0-alpha02"
HEIFWRITER = "1.1.0-alpha03"
HILT = "1.1.0-beta01"
HILT_NAVIGATION = "1.1.0-beta01"
HILT_NAVIGATION_COMPOSE = "1.1.0-beta01"
INPUT_MOTIONPREDICTION = "1.0.0-beta03"
INSPECTION = "1.0.0"
INTERPOLATOR = "1.1.0-alpha01"
JAVASCRIPTENGINE = "1.0.0-beta01"
KRUTH = "1.1.0-alpha01"
LEANBACK = "1.2.0-alpha03"
LEANBACK_GRID = "1.0.0-alpha02"
LEANBACK_PAGING = "1.1.0-alpha10"
LEANBACK_PREFERENCE = "1.2.0-alpha03"
LEANBACK_TAB = "1.1.0-beta01"
LEGACY = "1.1.0-alpha01"
LIBYUV = "0.1.0-dev01"
LIFECYCLE = "2.8.5"
LIFECYCLE_EXTENSIONS = "2.2.0"
LOADER = "1.2.0-alpha01"
MEDIA = "1.7.0-rc01"
MEDIA2 = "1.3.0-alpha01"
MEDIAROUTER = "1.7.0-alpha01"
METRICS = "1.0.0-alpha05"
NAVIGATION = "2.8.0"
PAGING = "3.3.0-alpha03"
PALETTE = "1.1.0-alpha01"
PERCENTLAYOUT = "1.1.0-alpha01"
PREFERENCE = "1.3.0-alpha01"
PRINT = "1.1.0-beta01"
PRIVACYSANDBOX_ACTIVITY = "1.0.0-alpha01"
PRIVACYSANDBOX_ADS = "1.1.0-beta02"
PRIVACYSANDBOX_PLUGINS = "1.0.0-alpha03"
PRIVACYSANDBOX_SDKRUNTIME = "1.0.0-alpha11"
PRIVACYSANDBOX_TOOLS = "1.0.0-alpha06"
PRIVACYSANDBOX_UI = "1.0.0-alpha07"
PROFILEINSTALLER = "1.4.0-alpha01"
RECOMMENDATION = "1.1.0-alpha01"
RECYCLERVIEW = "1.4.0-alpha01"
RECYCLERVIEW_SELECTION = "1.2.0-alpha02"
REMOTECALLBACK = "1.0.0-alpha02"
RESOURCEINSPECTION = "1.1.0-alpha01"
ROOM = "2.7.0-alpha01"
SAFEPARCEL = "1.0.0-alpha01"
SAVEDSTATE = "1.3.0-alpha01"
SECURITY = "1.1.0-alpha07"
SECURITY_APP_AUTHENTICATOR = "1.0.0-alpha03"
SECURITY_APP_AUTHENTICATOR_TESTING = "1.0.0-alpha02"
SECURITY_BIOMETRIC = "1.0.0-alpha01"
SECURITY_IDENTITY_CREDENTIAL = "1.0.0-alpha04"
SHARETARGET = "1.3.0-alpha01"
SLICE = "1.1.0-alpha03"
SLICE_BENCHMARK = "1.1.0-alpha03"
SLICE_BUILDERS_KTX = "1.0.0-alpha09"
SLICE_REMOTECALLBACK = "1.0.0-alpha01"
SLIDINGPANELAYOUT = "1.3.0-alpha01"
SQLITE = "2.5.0-alpha01"
SQLITE_INSPECTOR = "2.1.0-alpha01"
STABLE_AIDL = "1.0.0-alpha01"
STARTUP = "1.2.0-alpha03"
SWIPEREFRESHLAYOUT = "1.2.0-alpha01"
TESTEXT = "1.0.0-alpha02"
TESTSCREENSHOT = "1.0.0-alpha01"
TEST_UIAUTOMATOR = "2.3.0-alpha05"
TEXT = "1.0.0-alpha01"
TRACING = "1.3.0-alpha02"
TRACING_PERFETTO = "1.0.0-beta03"
TRANSITION = "1.5.0-alpha04"
TV = "1.0.0-alpha11"
TVPROVIDER = "1.1.0-alpha02"
VECTORDRAWABLE = "1.2.0-rc01"
VECTORDRAWABLE_ANIMATED = "1.2.0-rc01"
VECTORDRAWABLE_SEEKABLE = "1.0.0-rc01"
VERSIONED_PARCELABLE = "1.2.0-alpha01"
VIEWPAGER = "1.1.0-alpha02"
VIEWPAGER2 = "1.1.0-beta03"
WEAR = "1.4.0-alpha01"
WEAR_COMPOSE = "1.3.0-beta02"
WEAR_COMPOSE_MATERIAL3 = "1.0.0-alpha16"
WEAR_INPUT = "1.2.0-alpha03"
WEAR_INPUT_TESTING = "1.2.0-alpha03"
WEAR_ONGOING = "1.1.0-alpha02"
WEAR_PHONE_INTERACTIONS = "1.1.0-alpha04"
WEAR_PROTOLAYOUT = "1.1.0-alpha02"
WEAR_REMOTE_INTERACTIONS = "1.1.0-alpha01"
WEAR_TILES = "1.3.0-alpha02"
WEAR_TOOLING_PREVIEW = "1.0.0-rc01"
WEAR_WATCHFACE = "1.3.0-alpha01"
WEBKIT = "1.10.0-alpha01"
# Adding a comment to prevent merge conflicts for Window artifact
WINDOW = "1.3.0"
WINDOW_EXTENSIONS = "1.3.0"
WINDOW_EXTENSIONS_CORE = "1.1.0-alpha01"
WINDOW_SIDECAR = "1.0.0-rc01"
WORK = "2.10.0-alpha01"

[groups]
ACTIVITY = { group = "androidx.activity", atomicGroupVersion = "versions.ACTIVITY" }
ANNOTATION = { group = "androidx.annotation" }
APPACTIONS_BUILTINTYPES = { group = "androidx.appactions.builtintypes", atomicGroupVersion = "versions.APPACTIONS_BUILTINTYPES" }
APPACTIONS_INTERACTION = { group = "androidx.appactions.interaction", atomicGroupVersion = "versions.APPACTIONS_INTERACTION" }
APPCOMPAT = { group = "androidx.appcompat", atomicGroupVersion = "versions.APPCOMPAT" }
APPSEARCH = { group = "androidx.appsearch", atomicGroupVersion = "versions.APPSEARCH" }
ARCH_CORE = { group = "androidx.arch.core", atomicGroupVersion = "versions.ARCH_CORE" }
ASYNCLAYOUTINFLATER = { group = "androidx.asynclayoutinflater", atomicGroupVersion = "versions.ASYNCLAYOUTINFLATER" }
AUTOFILL = { group = "androidx.autofill", atomicGroupVersion = "versions.AUTOFILL" }
BENCHMARK = { group = "androidx.benchmark", atomicGroupVersion = "versions.BENCHMARK" }
BIOMETRIC = { group = "androidx.biometric", atomicGroupVersion = "versions.BIOMETRIC" }
BLUETOOTH = { group = "androidx.bluetooth", atomicGroupVersion = "versions.BLUETOOTH" }
BROWSER = { group = "androidx.browser", atomicGroupVersion = "versions.BROWSER" }
BUILDSRC_TESTS_MAX_DEP_VERSIONS_DEP = { group = "androidx.buildSrc-tests-max-dep-versions-dep", atomicGroupVersion = "versions.BUILDSRC_TESTS", overrideInclude = [ ":buildSrc-tests:max-dep-versions:buildSrc-tests-max-dep-versions-dep" ] }
BUILDSRC_TESTS_MAX_DEP_VERSIONS_MAIN = { group = "androidx.buildSrc-tests-max-dep-versions-main", atomicGroupVersion = "versions.BUILDSRC_TESTS", overrideInclude = [ ":buildSrc-tests:max-dep-versions:buildSrc-tests-max-dep-versions-main" ] }
CAMERA = { group = "androidx.camera", atomicGroupVersion = "versions.CAMERA" }
CARDVIEW = { group = "androidx.cardview", atomicGroupVersion = "versions.CARDVIEW" }
CAR_APP = { group = "androidx.car.app", atomicGroupVersion = "versions.CAR_APP" }
COLLECTION = { group = "androidx.collection", atomicGroupVersion = "versions.COLLECTION" }
COMPOSE_ANIMATION = { group = "org.jetbrains.compose.animation", atomicGroupVersion = "versions.COMPOSE" }
COMPOSE_COMPILER = { group = "org.jetbrains.compose.compiler", atomicGroupVersion = "versions.COMPOSE" }
COMPOSE_DESKTOP = { group = "org.jetbrains.compose.desktop", atomicGroupVersion = "versions.COMPOSE" }
COMPOSE_FOUNDATION = { group = "org.jetbrains.compose.foundation", atomicGroupVersion = "versions.COMPOSE" }
COMPOSE_MATERIAL = { group = "org.jetbrains.compose.material", atomicGroupVersion = "versions.COMPOSE" }
COMPOSE_MATERIAL3 = { group = "org.jetbrains.compose.material3", atomicGroupVersion = "versions.COMPOSE" }
COMPOSE_MATERIAL3_COMMON = { group = "org.jetbrains.compose.material3.common", atomicGroupVersion = "versions.COMPOSE_MATERIAL3_COMMON", overrideInclude = [ ":compose:material3:material3-common" ] }
COMPOSE_MATERIAL3_ADAPTIVE = { group = "org.jetbrains.compose.material3.adaptive", atomicGroupVersion = "versions.COMPOSE_MATERIAL3_ADAPTIVE" }
COMPOSE_RUNTIME = { group = "org.jetbrains.compose.runtime", atomicGroupVersion = "versions.COMPOSE" }
COMPOSE_UI = { group = "org.jetbrains.compose.ui", atomicGroupVersion = "versions.COMPOSE" }
CONCURRENT = { group = "androidx.concurrent", atomicGroupVersion = "versions.FUTURES" }
CONSTRAINTLAYOUT = { group = "androidx.constraintlayout" }
CONTENTPAGER = { group = "androidx.contentpager", atomicGroupVersion = "versions.CONTENTPAGER" }
COORDINATORLAYOUT = { group = "androidx.coordinatorlayout", atomicGroupVersion = "versions.COORDINATORLAYOUT" }
CORE = { group = "androidx.core" }
CORE_HAPTICS = { group = "androidx.core.haptics", atomicGroupVersion = "versions.CORE_HAPTICS" }
CORE_UWB = { group = "androidx.core.uwb", atomicGroupVersion = "versions.CORE_UWB" }
CREDENTIALS = { group = "androidx.credentials", atomicGroupVersion = "versions.CREDENTIALS" }
CURSORADAPTER = { group = "androidx.cursoradapter", atomicGroupVersion = "versions.CURSORADAPTER" }
CUSTOMVIEW = { group = "androidx.customview" }
DATASTORE = { group = "androidx.datastore", atomicGroupVersion = "versions.DATASTORE" }
DOCUMENTFILE = { group = "androidx.documentfile", atomicGroupVersion = "versions.DOCUMENTFILE" }
DRAGANDDROP = { group = "androidx.draganddrop", atomicGroupVersion = "versions.DRAGANDDROP" }
DRAWERLAYOUT = { group = "androidx.drawerlayout", atomicGroupVersion = "versions.DRAWERLAYOUT" }
DYNAMICANIMATION = { group = "androidx.dynamicanimation" }
EMOJI = { group = "androidx.emoji" }
EMOJI2 = { group = "androidx.emoji2", atomicGroupVersion = "versions.EMOJI2" }
ENTERPRISE = { group = "androidx.enterprise", atomicGroupVersion = "versions.ENTERPRISE" }
EXIFINTERFACE = { group = "androidx.exifinterface", atomicGroupVersion = "versions.EXIFINTERFACE" }
FRAGMENT = { group = "androidx.fragment", atomicGroupVersion = "versions.FRAGMENT" }
GLANCE = { group = "androidx.glance", atomicGroupVersion = "versions.GLANCE" }
GRAPHICS = { group = "androidx.graphics" }
GRAPHICS_FILTERS = { group = "androidx.graphics.filters", atomicGroupVersion = "versions.GRAPHICS_FILTERS" }
GRIDLAYOUT = { group = "androidx.gridlayout", atomicGroupVersion = "versions.GRIDLAYOUT" }
HEALTH = { group = "androidx.health" }
HEALTH_CONNECT = { group = "androidx.health.connect", atomicGroupVersion = "versions.HEALTH_CONNECT" }
HEIFWRITER = { group = "androidx.heifwriter", atomicGroupVersion = "versions.HEIFWRITER" }
HILT = { group = "androidx.hilt" }
INPUT = { group = "androidx.input" }
INSPECTION = { group = "androidx.inspection", atomicGroupVersion = "versions.INSPECTION" }
INSPECTION_EXTENSIONS = { group = "androidx.inspection.extensions", atomicGroupVersion = "versions.SQLITE_INSPECTOR", overrideInclude = [ ":sqlite:sqlite-inspection" ] }
INTERPOLATOR = { group = "androidx.interpolator", atomicGroupVersion = "versions.INTERPOLATOR" }
JAVASCRIPTENGINE = { group = "androidx.javascriptengine", atomicGroupVersion = "versions.JAVASCRIPTENGINE" }
KRUTH = { group = "androidx.kruth", atomicGroupVersion = "versions.KRUTH" }
LEANBACK = { group = "androidx.leanback" }
LEGACY = { group = "androidx.legacy" }
LIBYUV = { group = "libyuv", atomicGroupVersion = "versions.LIBYUV" }
LIFECYCLE = { group = "androidx.lifecycle", atomicGroupVersion = "versions.LIFECYCLE" }
LIFECYCLE_EXTENSIONS = { group = "androidx.lifecycle", atomicGroupVersion = "versions.LIFECYCLE_EXTENSIONS", overrideInclude = [ ":lifecycle:lifecycle-extensions" ] }
LOADER = { group = "androidx.loader", atomicGroupVersion = "versions.LOADER" }
MEDIA = { group = "androidx.media" }
MEDIA2 = { group = "androidx.media2", atomicGroupVersion = "versions.MEDIA2" }
MEDIAROUTER = { group = "androidx.mediarouter", atomicGroupVersion = "versions.MEDIAROUTER" }
METRICS = { group = "androidx.metrics", atomicGroupVersion = "versions.METRICS" }
NAVIGATION = { group = "androidx.navigation", atomicGroupVersion = "versions.NAVIGATION" }
PAGING = { group = "androidx.paging", atomicGroupVersion = "versions.PAGING" }
PALETTE = { group = "androidx.palette", atomicGroupVersion = "versions.PALETTE" }
PERCENTLAYOUT = { group = "androidx.percentlayout", atomicGroupVersion = "versions.PERCENTLAYOUT" }
PREFERENCE = { group = "androidx.preference", atomicGroupVersion = "versions.PREFERENCE" }
PRINT = { group = "androidx.print", atomicGroupVersion = "versions.PRINT" }
PRIVACYSANDBOX_ACTIVITY = { group = "androidx.privacysandbox.activity", atomicGroupVersion = "versions.PRIVACYSANDBOX_ACTIVITY" }
PRIVACYSANDBOX_ADS = { group = "androidx.privacysandbox.ads", atomicGroupVersion = "versions.PRIVACYSANDBOX_ADS" }
PRIVACYSANDBOX_PLUGINS = { group = "androidx.privacysandbox.plugins", atomicGroupVersion = "versions.PRIVACYSANDBOX_PLUGINS" }
PRIVACYSANDBOX_SDKRUNTIME = { group = "androidx.privacysandbox.sdkruntime", atomicGroupVersion = "versions.PRIVACYSANDBOX_SDKRUNTIME" }
PRIVACYSANDBOX_TOOLS = { group = "androidx.privacysandbox.tools", atomicGroupVersion = "versions.PRIVACYSANDBOX_TOOLS" }
PRIVACYSANDBOX_UI = { group = "androidx.privacysandbox.ui", atomicGroupVersion = "versions.PRIVACYSANDBOX_UI" }
PROFILEINSTALLER = { group = "androidx.profileinstaller", atomicGroupVersion = "versions.PROFILEINSTALLER" }
RECOMMENDATION = { group = "androidx.recommendation", atomicGroupVersion = "versions.RECOMMENDATION" }
RECYCLERVIEW = { group = "androidx.recyclerview" }
REMOTECALLBACK = { group = "androidx.remotecallback", atomicGroupVersion = "versions.REMOTECALLBACK" }
RESOURCEINSPECTION = { group = "androidx.resourceinspection", atomicGroupVersion = "versions.RESOURCEINSPECTION" }
ROOM = { group = "androidx.room", atomicGroupVersion = "versions.ROOM" }
SAFEPARCEL = { group = "androidx.safeparcel", atomicGroupVersion = "versions.SAFEPARCEL" }
SAVEDSTATE = { group = "androidx.savedstate", atomicGroupVersion = "versions.SAVEDSTATE" }
SECURITY = { group = "androidx.security" }
SHARETARGET = { group = "androidx.sharetarget", atomicGroupVersion = "versions.SHARETARGET" }
SLICE = { group = "androidx.slice" }
SLIDINGPANELAYOUT = { group = "androidx.slidingpanelayout", atomicGroupVersion = "versions.SLIDINGPANELAYOUT" }
SQLITE = { group = "androidx.sqlite", atomicGroupVersion = "versions.SQLITE" }
STABLE_AIDL = { group = "androidx.stableaidl", atomicGroupVersion = "versions.STABLE_AIDL" }
STARTUP = { group = "androidx.startup", atomicGroupVersion = "versions.STARTUP" }
SWIPEREFRESHLAYOUT = { group = "androidx.swiperefreshlayout", atomicGroupVersion = "versions.SWIPEREFRESHLAYOUT" }
TESTEXT = { group = "androidx.test.ext", atomicGroupVersion = "versions.TESTEXT" }
TESTSCREENSHOT = { group = "androidx.test.screenshot", atomicGroupVersion = "versions.TESTSCREENSHOT" }
TEST_UIAUTOMATOR = { group = "androidx.test.uiautomator", atomicGroupVersion = "versions.TEST_UIAUTOMATOR" }
TEXT = { group = "androidx.text", atomicGroupVersion = "versions.TEXT" }
TRACING = { group = "androidx.tracing", atomicGroupVersion = "versions.TRACING" }
TRACING_PERFETTO = { group = "androidx.tracing", atomicGroupVersion = "versions.TRACING_PERFETTO", overrideInclude = [ ":tracing:tracing-perfetto", ":tracing:tracing-perfetto-binary", ":tracing:tracing-perfetto-handshake" ] }
TRANSITION = { group = "androidx.transition", atomicGroupVersion = "versions.TRANSITION" }
TV = { group = "androidx.tv", atomicGroupVersion = "versions.TV" }
TVPROVIDER = { group = "androidx.tvprovider", atomicGroupVersion = "versions.TVPROVIDER" }
VECTORDRAWABLE = { group = "androidx.vectordrawable" }
VERSIONEDPARCELABLE = { group = "androidx.versionedparcelable" }
VIEWPAGER = { group = "androidx.viewpager", atomicGroupVersion = "versions.VIEWPAGER" }
VIEWPAGER2 = { group = "androidx.viewpager2", atomicGroupVersion = "versions.VIEWPAGER2" }
WEAR = { group = "androidx.wear" }
WEAR_COMPOSE = { group = "androidx.wear.compose", atomicGroupVersion = "versions.WEAR_COMPOSE" }
WEAR_PROTOLAYOUT = { group = "androidx.wear.protolayout", atomicGroupVersion = "versions.WEAR_PROTOLAYOUT" }
WEAR_TILES = { group = "androidx.wear.tiles", atomicGroupVersion = "versions.WEAR_TILES" }
WEAR_WATCHFACE = { group = "androidx.wear.watchface", atomicGroupVersion = "versions.WEAR_WATCHFACE" }
WEBKIT = { group = "androidx.webkit", atomicGroupVersion = "versions.WEBKIT" }
WINDOW = { group = "androidx.window", atomicGroupVersion = "versions.WINDOW" }
WINDOW_EXTENSIONS = { group = "androidx.window.extensions", atomicGroupVersion = "versions.WINDOW_EXTENSIONS" }
WINDOW_EXTENSIONS_CORE = { group = "androidx.window.extensions.core", atomicGroupVersion = "versions.WINDOW_EXTENSIONS_CORE" }
WINDOW_SIDECAR = { group = "androidx.window.sidecar", atomicGroupVersion = "versions.WINDOW_SIDECAR" }
WORK = { group = "androidx.work", atomicGroupVersion = "versions.WORK" }

# JetBrains overrides
ANNOTATION_JETBRAINS = { group = "org.jetbrains.compose.annotation-internal", atomicGroupVersion = "versions.COMPOSE", overrideInclude = [ ":annotation:annotation" ] }
COLLECTION_JETBRAINS = { group = "org.jetbrains.compose.collection-internal", atomicGroupVersion = "versions.COMPOSE", overrideInclude = [ ":collection:collection" ] }

CORE_BUNDLE_JETBRAINS = { group = "org.jetbrains.androidx.core", atomicGroupVersion = "versions.CORE_BUNDLE", overrideInclude = [ ":core:core-bundle" ] }
SAVEDSTATE_JETBRAINS = { group = "org.jetbrains.androidx.savedstate", atomicGroupVersion = "versions.SAVEDSTATE", overrideInclude = [ ":savedstate:savedstate" ] }
WINDOW_CORE_JETBRAINS = { group = "org.jetbrains.androidx.window", atomicGroupVersion = "versions.WINDOW", overrideInclude = [ ":window:window-core" ]  }

[groups.LIFECYCLE_JETBRAINS]
group = "org.jetbrains.androidx.lifecycle"
atomicGroupVersion = "versions.LIFECYCLE"
overrideInclude = [
    ":lifecycle:lifecycle-common",
    ":lifecycle:lifecycle-runtime",
    ":lifecycle:lifecycle-runtime-compose",
    ":lifecycle:lifecycle-viewmodel",
    ":lifecycle:lifecycle-viewmodel-compose",
    ":lifecycle:lifecycle-viewmodel-savedstate"
]

[groups.NAVIGATION_JETBRAINS]
group = "org.jetbrains.androidx.navigation"
atomicGroupVersion = "versions.NAVIGATION"
overrideInclude = [
    ":navigation:navigation-common",
    ":navigation:navigation-runtime",
    ":navigation:navigation-compose"
]<|MERGE_RESOLUTION|>--- conflicted
+++ resolved
@@ -18,19 +18,11 @@
 CAMERA_PIPE = "1.0.0-alpha01"
 CAMERA_TESTING = "1.0.0-alpha01"
 CARDVIEW = "1.1.0-alpha01"
-<<<<<<< HEAD
 CAR_APP = "1.7.0-alpha01"
 COLLECTION = "1.4.0"
 COMPOSE = "1.7.1"
 COMPOSE_COMPILER = "1.5.4"
-COMPOSE_MATERIAL3 = "1.3.0"
-=======
-CAR_APP = "1.7.0-alpha02"
-COLLECTION = "1.5.0-alpha01"
-COMPOSE = "1.8.0-alpha01"
-COMPOSE_COMPILER = "1.5.14"  # Update when preparing for a release
 COMPOSE_MATERIAL3 = "1.3.1"
->>>>>>> 065f8f4c
 COMPOSE_MATERIAL3_ADAPTIVE = "1.0.0"
 COMPOSE_MATERIAL3_ADAPTIVE_NAVIGATION_SUITE = "1.0.0-alpha07"
 COMPOSE_MATERIAL3_COMMON = "1.0.0-alpha01"
