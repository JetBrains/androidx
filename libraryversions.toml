[versions]
ACTIVITY = "1.6.0-rc01"
ADS_IDENTIFIER = "1.0.0-alpha05"
<<<<<<< HEAD
ANNOTATION = "1.4.0"
ANNOTATION_EXPERIMENTAL = "1.3.0-alpha01"
APPCOMPAT = "1.5.0-alpha02"
APPSEARCH = "1.0.0-alpha05"
=======
ANNOTATION = "1.5.0-rc01"
ANNOTATION_EXPERIMENTAL = "1.3.0-rc01"
APPCOMPAT = "1.6.0-rc01"
APPSEARCH = "1.1.0-alpha02"
>>>>>>> ff9030bb
ARCH_CORE = "2.2.0-alpha01"
ASYNCLAYOUTINFLATER = "1.1.0-alpha01"
AUTOFILL = "1.2.0-beta02"
BENCHMARK = "1.2.0-alpha02"
BIOMETRIC = "1.2.0-alpha05"
BLUETOOTH = "1.0.0-alpha01"
BROWSER = "1.5.0-alpha01"
BUILDSRC_TESTS = "1.0.0-alpha01"
CAMERA = "1.2.0-beta01"
CAMERA_PIPE = "1.0.0-alpha01"
CARDVIEW = "1.1.0-alpha01"
CAR_APP = "1.3.0-alpha02"
COLLECTION = "1.3.0-alpha03"
COMPOSE = "1.3.0-beta01"
COMPOSE_COMPILER = "1.3.1"
COMPOSE_MATERIAL3 = "1.0.0-beta01"
COMPOSE_RUNTIME_TRACING = "1.0.0-alpha01"
CONTENTPAGER = "1.1.0-alpha01"
COORDINATORLAYOUT = "1.3.0-alpha01"
CORE = "1.9.0-rc01"
CORE_ANIMATION = "1.0.0-beta02"
CORE_ANIMATION_TESTING = "1.0.0-beta01"
CORE_APPDIGEST = "1.0.0-alpha01"
CORE_GOOGLE_SHORTCUTS = "1.1.0-alpha02"
CORE_I18N = "1.0.0-alpha01"
CORE_PERFORMANCE = "1.0.0-alpha03"
CORE_REMOTEVIEWS = "1.0.0-beta03"
CORE_ROLE = "1.2.0-alpha01"
CORE_SPLASHSCREEN = "1.1.0-alpha01"
CORE_UWB = "1.0.0-alpha04"
CURSORADAPTER = "1.1.0-alpha01"
CUSTOMVIEW = "1.2.0-alpha02"
CUSTOMVIEW_POOLINGCONTAINER = "1.1.0-alpha01"
DATASTORE = "1.1.0-alpha01"
DOCUMENTFILE = "1.1.0-alpha02"
DRAGANDDROP = "1.1.0-alpha01"
DRAWERLAYOUT = "1.2.0-alpha01"
DYNAMICANIMATION = "1.1.0-alpha04"
DYNAMICANIMATION_KTX = "1.0.0-alpha04"
EMOJI = "1.2.0-alpha03"
EMOJI2 = "1.3.0-alpha01"
ENTERPRISE = "1.1.0-rc01"
EXIFINTERFACE = "1.4.0-alpha01"
FRAGMENT = "1.6.0-alpha02"
FUTURES = "1.2.0-alpha01"
GLANCE = "1.0.0-alpha05"
GLANCE_TEMPLATE = "1.0.0-alpha01"
GRAPHICS = "1.0.0-alpha01"
GRIDLAYOUT = "1.1.0-alpha01"
HEALTH_CONNECT = "1.0.0-alpha04"
HEALTH_SERVICES_CLIENT = "1.0.0-beta01"
HEIFWRITER = "1.1.0-alpha02"
HILT = "1.1.0-alpha01"
HILT_NAVIGATION_COMPOSE = "1.1.0-alpha01"
INSPECTION = "1.0.0"
INTERPOLATOR = "1.1.0-alpha01"
JAVASCRIPTENGINE = "1.0.0-alpha02"
LEANBACK = "1.2.0-alpha03"
LEANBACK_GRID = "1.0.0-alpha02"
LEANBACK_PAGING = "1.1.0-alpha10"
LEANBACK_PREFERENCE = "1.2.0-alpha03"
LEANBACK_TAB = "1.1.0-beta01"
LEGACY = "1.1.0-alpha01"
LIBYUV = "0.1.0-dev01"
LIFECYCLE = "2.6.0-alpha02"
LIFECYCLE_EXTENSIONS = "2.2.0"
LOADER = "1.2.0-alpha01"
MEDIA = "1.7.0-alpha01"
MEDIA2 = "1.3.0-alpha01"
MEDIAROUTER = "1.4.0-alpha01"
METRICS = "1.0.0-alpha04"
NAVIGATION = "2.6.0-alpha01"
PAGING = "3.2.0-alpha03"
PAGING_COMPOSE = "1.0.0-alpha17"
PALETTE = "1.1.0-alpha01"
PERCENTLAYOUT = "1.1.0-alpha01"
PREFERENCE = "1.3.0-alpha01"
PRINT = "1.1.0-beta01"
PRIVACYSANDBOX_TOOLS = "1.0.0-alpha01"
PROFILEINSTALLER = "1.3.0-alpha01"
RECOMMENDATION = "1.1.0-alpha01"
RECYCLERVIEW = "1.3.0-beta03"
RECYCLERVIEW_SELECTION = "1.2.0-alpha02"
REMOTECALLBACK = "1.0.0-alpha02"
RESOURCEINSPECTION = "1.1.0-alpha01"
ROOM = "2.5.0-alpha03"
SAVEDSTATE = "1.3.0-alpha01"
SECURITY = "1.1.0-alpha04"
SECURITY_APP_AUTHENTICATOR = "1.0.0-alpha03"
SECURITY_APP_AUTHENTICATOR_TESTING = "1.0.0-alpha02"
SECURITY_BIOMETRIC = "1.0.0-alpha01"
SECURITY_IDENTITY_CREDENTIAL = "1.0.0-alpha04"
SHARETARGET = "1.3.0-alpha01"
SLICE = "1.1.0-alpha02"
SLICE_BENCHMARK = "1.1.0-alpha02"
SLICE_BUILDERS_KTX = "1.0.0-alpha08"
SLICE_REMOTECALLBACK = "1.0.0-alpha01"
SLIDINGPANELAYOUT = "1.3.0-alpha01"
SQLITE = "2.3.0-alpha05"
SQLITE_INSPECTOR = "2.1.0-alpha01"
STARTUP = "1.2.0-alpha02"
SWIPEREFRESHLAYOUT = "1.2.0-alpha01"
TESTEXT = "1.0.0-alpha01"
TESTSCREENSHOT = "1.0.0-alpha01"
TEST_UIAUTOMATOR = "2.3.0-alpha01"
TEXT = "1.0.0-alpha01"
TRACING = "1.2.0-alpha01"
TRACING_PERFETTO = "1.0.0-alpha02"
TRANSITION = "1.5.0-alpha01"
TV = "1.0.0-alpha01"
TVPROVIDER = "1.1.0-alpha02"
VECTORDRAWABLE = "1.2.0-beta02"
VECTORDRAWABLE_ANIMATED = "1.2.0-beta01"
VECTORDRAWABLE_SEEKABLE = "1.0.0-beta02"
VERSIONED_PARCELABLE = "1.2.0-alpha01"
VIEWPAGER = "1.1.0-alpha02"
VIEWPAGER2 = "1.2.0-alpha01"
WEAR = "1.3.0-alpha03"
WEAR_COMPOSE = "1.1.0-alpha04"
WEAR_INPUT = "1.2.0-alpha03"
WEAR_INPUT_TESTING = "1.2.0-alpha03"
WEAR_ONGOING = "1.1.0-alpha01"
WEAR_PHONE_INTERACTIONS = "1.1.0-alpha04"
WEAR_REMOTE_INTERACTIONS = "1.1.0-alpha01"
WEAR_TILES = "1.2.0-alpha01"
WEAR_WATCHFACE = "1.2.0-alpha02"
WEBKIT = "1.6.0-alpha01"
WINDOW = "1.1.0-alpha04"
WINDOW_EXTENSIONS = "1.1.0-alpha01"
WINDOW_SIDECAR = "1.0.0-rc01"
WORK = "2.8.0-alpha04"

[groups]
ACTIVITY = { group = "androidx.activity", atomicGroupVersion = "versions.ACTIVITY" }
ADS = { group = "androidx.ads" }
ANNOTATION = { group = "androidx.annotation" }
APPCOMPAT = { group = "androidx.appcompat", atomicGroupVersion = "versions.APPCOMPAT" }
APPSEARCH = { group = "androidx.appsearch", atomicGroupVersion = "versions.APPSEARCH" }
ARCH_CORE = { group = "androidx.arch.core", atomicGroupVersion = "versions.ARCH_CORE" }
ASYNCLAYOUTINFLATER = { group = "androidx.asynclayoutinflater", atomicGroupVersion = "versions.ASYNCLAYOUTINFLATER" }
AUTOFILL = { group = "androidx.autofill", atomicGroupVersion = "versions.AUTOFILL" }
BENCHMARK = { group = "androidx.benchmark", atomicGroupVersion = "versions.BENCHMARK" }
BIOMETRIC = { group = "androidx.biometric", atomicGroupVersion = "versions.BIOMETRIC" }
BLUETOOTH = { group = "androidx.bluetooth", atomicGroupVersion = "versions.BLUETOOTH" }
BROWSER = { group = "androidx.browser", atomicGroupVersion = "versions.BROWSER" }
BUILDSRC_TESTS = { group = "androidx.buildSrc-tests", atomicGroupVersion = "versions.BUILDSRC_TESTS" }
CAMERA = { group = "androidx.camera", atomicGroupVersion = "versions.CAMERA" }
CARDVIEW = { group = "androidx.cardview", atomicGroupVersion = "versions.CARDVIEW" }
CAR_APP = { group = "androidx.car.app", atomicGroupVersion = "versions.CAR_APP" }
COLLECTION = { group = "androidx.collection", atomicGroupVersion = "versions.COLLECTION" }
COMPOSE_ANIMATION = { group = "androidx.compose.animation", atomicGroupVersion = "versions.COMPOSE" }
COMPOSE_COMPILER = { group = "androidx.compose.compiler", atomicGroupVersion = "versions.COMPOSE_COMPILER" }
COMPOSE_DESKTOP = { group = "androidx.compose.desktop", atomicGroupVersion = "versions.COMPOSE" }
COMPOSE_FOUNDATION = { group = "androidx.compose.foundation", atomicGroupVersion = "versions.COMPOSE" }
COMPOSE_MATERIAL = { group = "androidx.compose.material", atomicGroupVersion = "versions.COMPOSE" }
COMPOSE_MATERIAL3 = { group = "androidx.compose.material3", atomicGroupVersion = "versions.COMPOSE_MATERIAL3" }
COMPOSE_RUNTIME = { group = "androidx.compose.runtime", atomicGroupVersion = "versions.COMPOSE" }
COMPOSE_UI = { group = "androidx.compose.ui", atomicGroupVersion = "versions.COMPOSE" }
CONCURRENT = { group = "androidx.concurrent", atomicGroupVersion = "versions.FUTURES" }
CONTENTPAGER = { group = "androidx.contentpager", atomicGroupVersion = "versions.CONTENTPAGER" }
COORDINATORLAYOUT = { group = "androidx.coordinatorlayout", atomicGroupVersion = "versions.COORDINATORLAYOUT" }
CORE = { group = "androidx.core" }
CORE_UWB = { group = "androidx.core.uwb", atomicGroupVersion = "versions.CORE_UWB" }
CURSORADAPTER = { group = "androidx.cursoradapter", atomicGroupVersion = "versions.CURSORADAPTER" }
CUSTOMVIEW = { group = "androidx.customview" }
DATASTORE = { group = "androidx.datastore", atomicGroupVersion = "versions.DATASTORE" }
DOCUMENTFILE = { group = "androidx.documentfile", atomicGroupVersion = "versions.DOCUMENTFILE" }
DRAGANDDROP = { group = "androidx.draganddrop", atomicGroupVersion = "versions.DRAGANDDROP" }
DRAWERLAYOUT = { group = "androidx.drawerlayout", atomicGroupVersion = "versions.DRAWERLAYOUT" }
DYNAMICANIMATION = { group = "androidx.dynamicanimation" }
EMOJI = { group = "androidx.emoji" }
EMOJI2 = { group = "androidx.emoji2", atomicGroupVersion = "versions.EMOJI2" }
ENTERPRISE = { group = "androidx.enterprise", atomicGroupVersion = "versions.ENTERPRISE" }
EXIFINTERFACE = { group = "androidx.exifinterface", atomicGroupVersion = "versions.EXIFINTERFACE" }
FRAGMENT = { group = "androidx.fragment", atomicGroupVersion = "versions.FRAGMENT" }
GLANCE = { group = "androidx.glance", atomicGroupVersion = "versions.GLANCE" }
GLANCE_TEMPLATE = { group = "androidx.template", atomicGroupVersion = "versions.GLANCE_TEMPLATE" }
GRAPHICS = { group = "androidx.graphics", atomicGroupVersion = "versions.GRAPHICS" }
GRIDLAYOUT = { group = "androidx.gridlayout", atomicGroupVersion = "versions.GRIDLAYOUT" }
HEALTH = { group = "androidx.health" }
HEALTH_CONNECT = { group = "androidx.health.connect", atomicGroupVersion = "versions.HEALTH_CONNECT" }
HEIFWRITER = { group = "androidx.heifwriter", atomicGroupVersion = "versions.HEIFWRITER" }
HILT = { group = "androidx.hilt" }
INSPECTION = { group = "androidx.inspection", atomicGroupVersion = "versions.INSPECTION" }
INSPECTION_EXTENSIONS = { group = "androidx.inspection.extensions", atomicGroupVersion = "versions.SQLITE_INSPECTOR" }
INTERPOLATOR = { group = "androidx.interpolator", atomicGroupVersion = "versions.INTERPOLATOR" }
JAVASCRIPTENGINE = { group = "androidx.javascriptengine", atomicGroupVersion = "versions.JAVASCRIPTENGINE" }
LEANBACK = { group = "androidx.leanback" }
LEGACY = { group = "androidx.legacy" }
LIBYUV = { group = "libyuv", atomicGroupVersion = "versions.LIBYUV" }
LIFECYCLE = { group = "androidx.lifecycle", atomicGroupVersion = "versions.LIFECYCLE" }
LOADER = { group = "androidx.loader", atomicGroupVersion = "versions.LOADER" }
MEDIA = { group = "androidx.media" }
MEDIA2 = { group = "androidx.media2", atomicGroupVersion = "versions.MEDIA2" }
MEDIAROUTER = { group = "androidx.mediarouter", atomicGroupVersion = "versions.MEDIAROUTER" }
METRICS = { group = "androidx.metrics", atomicGroupVersion = "versions.METRICS" }
NAVIGATION = { group = "androidx.navigation", atomicGroupVersion = "versions.NAVIGATION" }
PAGING = { group = "androidx.paging", atomicGroupVersion = "versions.PAGING" }
PALETTE = { group = "androidx.palette", atomicGroupVersion = "versions.PALETTE" }
PERCENTLAYOUT = { group = "androidx.percentlayout", atomicGroupVersion = "versions.PERCENTLAYOUT" }
PREFERENCE = { group = "androidx.preference", atomicGroupVersion = "versions.PREFERENCE" }
PRINT = { group = "androidx.print", atomicGroupVersion = "versions.PRINT" }
PRIVACYSANDBOX_TOOLS = { group = "androidx.privacysandbox.tools", atomicGroupVersion = "versions.PRIVACYSANDBOX_TOOLS" }
PROFILEINSTALLER = { group = "androidx.profileinstaller", atomicGroupVersion = "versions.PROFILEINSTALLER" }
RECOMMENDATION = { group = "androidx.recommendation", atomicGroupVersion = "versions.RECOMMENDATION" }
RECYCLERVIEW = { group = "androidx.recyclerview" }
REMOTECALLBACK = { group = "androidx.remotecallback", atomicGroupVersion = "versions.REMOTECALLBACK" }
RESOURCEINSPECTION = { group = "androidx.resourceinspection", atomicGroupVersion = "versions.RESOURCEINSPECTION" }
ROOM = { group = "androidx.room", atomicGroupVersion = "versions.ROOM" }
SAVEDSTATE = { group = "androidx.savedstate", atomicGroupVersion = "versions.SAVEDSTATE" }
SECURITY = { group = "androidx.security" }
SHARETARGET = { group = "androidx.sharetarget", atomicGroupVersion = "versions.SHARETARGET" }
SLICE = { group = "androidx.slice" }
SLIDINGPANELAYOUT = { group = "androidx.slidingpanelayout", atomicGroupVersion = "versions.SLIDINGPANELAYOUT" }
SQLITE = { group = "androidx.sqlite", atomicGroupVersion = "versions.SQLITE" }
STARTUP = { group = "androidx.startup", atomicGroupVersion = "versions.STARTUP" }
SWIPEREFRESHLAYOUT = { group = "androidx.swiperefreshlayout", atomicGroupVersion = "versions.SWIPEREFRESHLAYOUT" }
TESTEXT = { group = "androidx.test.ext", atomicGroupVersion = "versions.TESTEXT" }
TESTSCREENSHOT = { group = "androidx.test.screenshot", atomicGroupVersion = "versions.TESTSCREENSHOT" }
TEST_UIAUTOMATOR = { group = "androidx.test.uiautomator", atomicGroupVersion = "versions.TEST_UIAUTOMATOR" }
TEXT = { group = "androidx.text", atomicGroupVersion = "versions.TEXT" }
TRACING = { group = "androidx.tracing", atomicGroupVersion = "versions.TRACING" }
TRANSITION = { group = "androidx.transition", atomicGroupVersion = "versions.TRANSITION" }
TV = { group = "androidx.tv", atomicGroupVersion = "versions.TV" }
TVPROVIDER = { group = "androidx.tvprovider", atomicGroupVersion = "versions.TVPROVIDER" }
VECTORDRAWABLE = { group = "androidx.vectordrawable" }
VERSIONEDPARCELABLE = { group = "androidx.versionedparcelable" }
VIEWPAGER = { group = "androidx.viewpager", atomicGroupVersion = "versions.VIEWPAGER" }
VIEWPAGER2 = { group = "androidx.viewpager2", atomicGroupVersion = "versions.VIEWPAGER2" }
WEAR = { group = "androidx.wear" }
WEAR_COMPOSE = { group = "androidx.wear.compose", atomicGroupVersion = "versions.WEAR_COMPOSE" }
WEAR_TILES = { group = "androidx.wear.tiles", atomicGroupVersion = "versions.WEAR_TILES" }
WEAR_WATCHFACE = { group = "androidx.wear.watchface", atomicGroupVersion = "versions.WEAR_WATCHFACE" }
WEBKIT = { group = "androidx.webkit", atomicGroupVersion = "versions.WEBKIT" }
WINDOW = { group = "androidx.window", atomicGroupVersion = "versions.WINDOW" }
WINDOW_EXTENSIONS = { group = "androidx.window.extensions", atomicGroupVersion = "versions.WINDOW_EXTENSIONS" }
WINDOW_SIDECAR = { group = "androidx.window.sidecar", atomicGroupVersion = "versions.WINDOW_SIDECAR" }
WORK = { group = "androidx.work", atomicGroupVersion = "versions.WORK" }<|MERGE_RESOLUTION|>--- conflicted
+++ resolved
@@ -1,17 +1,10 @@
 [versions]
 ACTIVITY = "1.6.0-rc01"
 ADS_IDENTIFIER = "1.0.0-alpha05"
-<<<<<<< HEAD
-ANNOTATION = "1.4.0"
-ANNOTATION_EXPERIMENTAL = "1.3.0-alpha01"
-APPCOMPAT = "1.5.0-alpha02"
-APPSEARCH = "1.0.0-alpha05"
-=======
 ANNOTATION = "1.5.0-rc01"
 ANNOTATION_EXPERIMENTAL = "1.3.0-rc01"
 APPCOMPAT = "1.6.0-rc01"
 APPSEARCH = "1.1.0-alpha02"
->>>>>>> ff9030bb
 ARCH_CORE = "2.2.0-alpha01"
 ASYNCLAYOUTINFLATER = "1.1.0-alpha01"
 AUTOFILL = "1.2.0-beta02"
