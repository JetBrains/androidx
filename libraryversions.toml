[versions]
ACTIVITY = "1.9.0-alpha01"
ANNOTATION = "1.8.0-alpha02"
ANNOTATION_EXPERIMENTAL = "1.4.0-alpha01"
APPACTIONS_BUILTINTYPES = "1.0.0-alpha01"
APPACTIONS_INTERACTION = "1.0.0-alpha01"
APPCOMPAT = "1.7.0-alpha04"
APPSEARCH = "1.1.0-alpha04"
ARCH_CORE = "2.3.0-alpha01"
ASYNCLAYOUTINFLATER = "1.1.0-alpha02"
AUTOFILL = "1.3.0-alpha02"
BENCHMARK = "1.3.0-alpha01"
BIOMETRIC = "1.2.0-alpha06"
BLUETOOTH = "1.0.0-alpha01"
BROWSER = "1.8.0-alpha01"
BUILDSRC_TESTS = "1.0.0-alpha01"
CAMERA = "1.4.0-alpha03"
CAMERA_PIPE = "1.0.0-alpha01"
CAMERA_TESTING = "1.0.0-alpha01"
CARDVIEW = "1.1.0-alpha01"
CAR_APP = "1.7.0-alpha01"
<<<<<<< HEAD
COLLECTION = "1.4.0-beta01"
COMPOSE = "1.6.0-beta01"
=======
COLLECTION = "1.4.0"
COMPOSE = "1.6.1"
>>>>>>> f9297d52
COMPOSE_COMPILER = "1.5.4"
COMPOSE_MATERIAL3 = "1.2.0-alpha11"
COMPOSE_MATERIAL3_ADAPTIVE = "1.0.0-alpha01"
COMPOSE_MATERIAL3_ADAPTIVE_NAVIGATION_SUITE = "1.0.0-alpha01"
COMPOSE_MATERIAL3_COMMON = "1.0.0-alpha01"
COMPOSE_RUNTIME_TRACING = "1.0.0-alpha05"
CONSTRAINTLAYOUT = "2.2.0-alpha13"
CONSTRAINTLAYOUT_COMPOSE = "1.1.0-alpha13"
CONSTRAINTLAYOUT_CORE = "1.1.0-alpha13"
CONTENTPAGER = "1.1.0-alpha01"
COORDINATORLAYOUT = "1.3.0-alpha02"
CORE = "1.13.0-alpha01"
CORE_ANIMATION = "1.0.0-rc01"
CORE_ANIMATION_TESTING = "1.0.0-rc01"
CORE_APPDIGEST = "1.0.0-alpha01"
CORE_BUNDLE = "1.0.0-alpha01"
CORE_GOOGLE_SHORTCUTS = "1.2.0-alpha02"
CORE_HAPTICS = "1.0.0-alpha01"
CORE_I18N = "1.0.0-alpha02"
CORE_LOCATION_ALTITUDE = "1.0.0-alpha02"
CORE_PERFORMANCE = "1.0.0-beta02"
CORE_REMOTEVIEWS = "1.1.0-alpha01"
CORE_ROLE = "1.2.0-alpha01"
CORE_SPLASHSCREEN = "1.1.0-alpha02"
CORE_TELECOM = "1.0.0-alpha02"
CORE_UWB = "1.0.0-alpha08"
CREDENTIALS = "1.3.0-alpha01"
CREDENTIALS_FIDO_QUARANTINE = "1.0.0-alpha01"
CURSORADAPTER = "1.1.0-alpha01"
CUSTOMVIEW = "1.2.0-alpha03"
CUSTOMVIEW_POOLINGCONTAINER = "1.1.0-alpha01"
DATASTORE = "1.1.0-alpha06"
DOCUMENTFILE = "1.1.0-alpha02"
DRAGANDDROP = "1.1.0-alpha01"
DRAWERLAYOUT = "1.3.0-alpha01"
DYNAMICANIMATION = "1.1.0-alpha04"
DYNAMICANIMATION_KTX = "1.0.0-alpha04"
EMOJI = "1.2.0-alpha03"
EMOJI2 = "1.5.0-alpha01"
ENTERPRISE = "1.1.0-rc01"
EXIFINTERFACE = "1.4.0-alpha01"
FRAGMENT = "1.7.0-alpha06"
FUTURES = "1.2.0-alpha02"
GLANCE = "1.1.0-alpha01"
GLANCE_PREVIEW = "1.0.0-alpha06"
GLANCE_TEMPLATE = "1.0.0-alpha06"
GLANCE_WEAR_TILES = "1.0.0-alpha06"
GRAPHICS_CORE = "1.0.0-alpha06"
GRAPHICS_FILTERS = "1.0.0-alpha01"
GRAPHICS_PATH = "1.0.0-beta01"
GRAPHICS_SHAPES = "1.0.0-alpha03"
GRIDLAYOUT = "1.1.0-beta02"
HEALTH_CONNECT = "1.1.0-alpha07"
HEALTH_SERVICES_CLIENT = "1.1.0-alpha02"
HEIFWRITER = "1.1.0-alpha03"
HILT = "1.1.0-beta01"
HILT_NAVIGATION = "1.1.0-beta01"
HILT_NAVIGATION_COMPOSE = "1.1.0-beta01"
INPUT_MOTIONPREDICTION = "1.0.0-beta03"
INSPECTION = "1.0.0"
INTERPOLATOR = "1.1.0-alpha01"
JAVASCRIPTENGINE = "1.0.0-beta01"
KRUTH = "1.1.0-alpha01"
LEANBACK = "1.2.0-alpha03"
LEANBACK_GRID = "1.0.0-alpha02"
LEANBACK_PAGING = "1.1.0-alpha10"
LEANBACK_PREFERENCE = "1.2.0-alpha03"
LEANBACK_TAB = "1.1.0-beta01"
LEGACY = "1.1.0-alpha01"
LIBYUV = "0.1.0-dev01"
LIFECYCLE = "2.8.0-alpha03"
LIFECYCLE_EXTENSIONS = "2.2.0"
LOADER = "1.2.0-alpha01"
MEDIA = "1.7.0-rc01"
MEDIA2 = "1.3.0-alpha01"
MEDIAROUTER = "1.7.0-alpha01"
METRICS = "1.0.0-alpha05"
NAVIGATION = "2.8.0-alpha05"
PAGING = "3.3.0-alpha03"
PALETTE = "1.1.0-alpha01"
PERCENTLAYOUT = "1.1.0-alpha01"
PREFERENCE = "1.3.0-alpha01"
PRINT = "1.1.0-beta01"
PRIVACYSANDBOX_ACTIVITY = "1.0.0-alpha01"
PRIVACYSANDBOX_ADS = "1.1.0-beta02"
PRIVACYSANDBOX_PLUGINS = "1.0.0-alpha03"
PRIVACYSANDBOX_SDKRUNTIME = "1.0.0-alpha11"
PRIVACYSANDBOX_TOOLS = "1.0.0-alpha06"
PRIVACYSANDBOX_UI = "1.0.0-alpha07"
PROFILEINSTALLER = "1.4.0-alpha01"
RECOMMENDATION = "1.1.0-alpha01"
RECYCLERVIEW = "1.4.0-alpha01"
RECYCLERVIEW_SELECTION = "1.2.0-alpha02"
REMOTECALLBACK = "1.0.0-alpha02"
RESOURCEINSPECTION = "1.1.0-alpha01"
ROOM = "2.7.0-alpha01"
SAFEPARCEL = "1.0.0-alpha01"
SAVEDSTATE = "1.3.0-alpha01"
SECURITY = "1.1.0-alpha07"
SECURITY_APP_AUTHENTICATOR = "1.0.0-alpha03"
SECURITY_APP_AUTHENTICATOR_TESTING = "1.0.0-alpha02"
SECURITY_BIOMETRIC = "1.0.0-alpha01"
SECURITY_IDENTITY_CREDENTIAL = "1.0.0-alpha04"
SHARETARGET = "1.3.0-alpha01"
SLICE = "1.1.0-alpha03"
SLICE_BENCHMARK = "1.1.0-alpha03"
SLICE_BUILDERS_KTX = "1.0.0-alpha09"
SLICE_REMOTECALLBACK = "1.0.0-alpha01"
SLIDINGPANELAYOUT = "1.3.0-alpha01"
SQLITE = "2.5.0-alpha01"
SQLITE_INSPECTOR = "2.1.0-alpha01"
STABLE_AIDL = "1.0.0-alpha01"
STARTUP = "1.2.0-alpha03"
SWIPEREFRESHLAYOUT = "1.2.0-alpha01"
TESTEXT = "1.0.0-alpha02"
TESTSCREENSHOT = "1.0.0-alpha01"
TEST_UIAUTOMATOR = "2.3.0-alpha05"
TEXT = "1.0.0-alpha01"
TRACING = "1.3.0-alpha02"
TRACING_PERFETTO = "1.0.0-beta03"
TRANSITION = "1.5.0-alpha04"
TV = "1.0.0-alpha11"
TVPROVIDER = "1.1.0-alpha02"
VECTORDRAWABLE = "1.2.0-rc01"
VECTORDRAWABLE_ANIMATED = "1.2.0-rc01"
VECTORDRAWABLE_SEEKABLE = "1.0.0-rc01"
VERSIONED_PARCELABLE = "1.2.0-alpha01"
VIEWPAGER = "1.1.0-alpha02"
VIEWPAGER2 = "1.1.0-beta03"
WEAR = "1.4.0-alpha01"
WEAR_COMPOSE = "1.3.0-alpha08"
WEAR_COMPOSE_MATERIAL3 = "1.0.0-alpha14"
WEAR_INPUT = "1.2.0-alpha03"
WEAR_INPUT_TESTING = "1.2.0-alpha03"
WEAR_ONGOING = "1.1.0-alpha02"
WEAR_PHONE_INTERACTIONS = "1.1.0-alpha04"
WEAR_PROTOLAYOUT = "1.1.0-alpha02"
WEAR_REMOTE_INTERACTIONS = "1.1.0-alpha01"
WEAR_TILES = "1.3.0-alpha02"
WEAR_TOOLING_PREVIEW = "1.0.0-rc01"
WEAR_WATCHFACE = "1.3.0-alpha01"
WEBKIT = "1.10.0-alpha01"
# Adding a comment to prevent merge conflicts for Window artifact
WINDOW = "1.3.0-alpha01"
WINDOW_EXTENSIONS = "1.3.0-alpha01"
WINDOW_EXTENSIONS_CORE = "1.1.0-alpha01"
WINDOW_SIDECAR = "1.0.0-rc01"
WORK = "2.10.0-alpha01"

[groups]
ACTIVITY = { group = "androidx.activity", atomicGroupVersion = "versions.ACTIVITY" }
ANNOTATION = { group = "androidx.annotation" }
APPACTIONS_BUILTINTYPES = { group = "androidx.appactions.builtintypes", atomicGroupVersion = "versions.APPACTIONS_BUILTINTYPES" }
APPACTIONS_INTERACTION = { group = "androidx.appactions.interaction", atomicGroupVersion = "versions.APPACTIONS_INTERACTION" }
APPCOMPAT = { group = "androidx.appcompat", atomicGroupVersion = "versions.APPCOMPAT" }
APPSEARCH = { group = "androidx.appsearch", atomicGroupVersion = "versions.APPSEARCH" }
ARCH_CORE = { group = "androidx.arch.core", atomicGroupVersion = "versions.ARCH_CORE" }
ASYNCLAYOUTINFLATER = { group = "androidx.asynclayoutinflater", atomicGroupVersion = "versions.ASYNCLAYOUTINFLATER" }
AUTOFILL = { group = "androidx.autofill", atomicGroupVersion = "versions.AUTOFILL" }
BENCHMARK = { group = "androidx.benchmark", atomicGroupVersion = "versions.BENCHMARK" }
BIOMETRIC = { group = "androidx.biometric", atomicGroupVersion = "versions.BIOMETRIC" }
BLUETOOTH = { group = "androidx.bluetooth", atomicGroupVersion = "versions.BLUETOOTH" }
BROWSER = { group = "androidx.browser", atomicGroupVersion = "versions.BROWSER" }
BUILDSRC_TESTS_MAX_DEP_VERSIONS_DEP = { group = "androidx.buildSrc-tests-max-dep-versions-dep", atomicGroupVersion = "versions.BUILDSRC_TESTS", overrideInclude = [ ":buildSrc-tests:max-dep-versions:buildSrc-tests-max-dep-versions-dep" ] }
BUILDSRC_TESTS_MAX_DEP_VERSIONS_MAIN = { group = "androidx.buildSrc-tests-max-dep-versions-main", atomicGroupVersion = "versions.BUILDSRC_TESTS", overrideInclude = [ ":buildSrc-tests:max-dep-versions:buildSrc-tests-max-dep-versions-main" ] }
CAMERA = { group = "androidx.camera", atomicGroupVersion = "versions.CAMERA" }
CARDVIEW = { group = "androidx.cardview", atomicGroupVersion = "versions.CARDVIEW" }
CAR_APP = { group = "androidx.car.app", atomicGroupVersion = "versions.CAR_APP" }
COLLECTION = { group = "androidx.collection", atomicGroupVersion = "versions.COLLECTION" }
COMPOSE_ANIMATION = { group = "org.jetbrains.compose.animation", atomicGroupVersion = "versions.COMPOSE" }
COMPOSE_COMPILER = { group = "org.jetbrains.compose.compiler", atomicGroupVersion = "versions.COMPOSE_COMPILER" }
COMPOSE_DESKTOP = { group = "org.jetbrains.compose.desktop", atomicGroupVersion = "versions.COMPOSE" }
COMPOSE_FOUNDATION = { group = "org.jetbrains.compose.foundation", atomicGroupVersion = "versions.COMPOSE" }
COMPOSE_MATERIAL = { group = "org.jetbrains.compose.material", atomicGroupVersion = "versions.COMPOSE" }
COMPOSE_MATERIAL3 = { group = "org.jetbrains.compose.material3", atomicGroupVersion = "versions.COMPOSE_MATERIAL3" }
COMPOSE_MATERIAL3_ADAPTIVE = { group = "androidx.compose.material3.material3-adaptive", atomicGroupVersion = "versions.COMPOSE_MATERIAL3_ADAPTIVE" }
COMPOSE_RUNTIME = { group = "org.jetbrains.compose.runtime", atomicGroupVersion = "versions.COMPOSE" }
COMPOSE_UI = { group = "org.jetbrains.compose.ui", atomicGroupVersion = "versions.COMPOSE" }
CONCURRENT = { group = "androidx.concurrent", atomicGroupVersion = "versions.FUTURES" }
CONSTRAINTLAYOUT = { group = "androidx.constraintlayout" }
CONTENTPAGER = { group = "androidx.contentpager", atomicGroupVersion = "versions.CONTENTPAGER" }
COORDINATORLAYOUT = { group = "androidx.coordinatorlayout", atomicGroupVersion = "versions.COORDINATORLAYOUT" }
CORE = { group = "androidx.core" }
CORE_HAPTICS = { group = "androidx.core.haptics", atomicGroupVersion = "versions.CORE_HAPTICS" }
CORE_UWB = { group = "androidx.core.uwb", atomicGroupVersion = "versions.CORE_UWB" }
CREDENTIALS = { group = "androidx.credentials", atomicGroupVersion = "versions.CREDENTIALS" }
CURSORADAPTER = { group = "androidx.cursoradapter", atomicGroupVersion = "versions.CURSORADAPTER" }
CUSTOMVIEW = { group = "androidx.customview" }
DATASTORE = { group = "androidx.datastore", atomicGroupVersion = "versions.DATASTORE" }
DOCUMENTFILE = { group = "androidx.documentfile", atomicGroupVersion = "versions.DOCUMENTFILE" }
DRAGANDDROP = { group = "androidx.draganddrop", atomicGroupVersion = "versions.DRAGANDDROP" }
DRAWERLAYOUT = { group = "androidx.drawerlayout", atomicGroupVersion = "versions.DRAWERLAYOUT" }
DYNAMICANIMATION = { group = "androidx.dynamicanimation" }
EMOJI = { group = "androidx.emoji" }
EMOJI2 = { group = "androidx.emoji2", atomicGroupVersion = "versions.EMOJI2" }
ENTERPRISE = { group = "androidx.enterprise", atomicGroupVersion = "versions.ENTERPRISE" }
EXIFINTERFACE = { group = "androidx.exifinterface", atomicGroupVersion = "versions.EXIFINTERFACE" }
FRAGMENT = { group = "androidx.fragment", atomicGroupVersion = "versions.FRAGMENT" }
GLANCE = { group = "androidx.glance", atomicGroupVersion = "versions.GLANCE" }
GRAPHICS = { group = "androidx.graphics" }
GRAPHICS_FILTERS = { group = "androidx.graphics.filters", atomicGroupVersion = "versions.GRAPHICS_FILTERS" }
GRIDLAYOUT = { group = "androidx.gridlayout", atomicGroupVersion = "versions.GRIDLAYOUT" }
HEALTH = { group = "androidx.health" }
HEALTH_CONNECT = { group = "androidx.health.connect", atomicGroupVersion = "versions.HEALTH_CONNECT" }
HEIFWRITER = { group = "androidx.heifwriter", atomicGroupVersion = "versions.HEIFWRITER" }
HILT = { group = "androidx.hilt" }
INPUT = { group = "androidx.input" }
INSPECTION = { group = "androidx.inspection", atomicGroupVersion = "versions.INSPECTION" }
INSPECTION_EXTENSIONS = { group = "androidx.inspection.extensions", atomicGroupVersion = "versions.SQLITE_INSPECTOR", overrideInclude = [ ":sqlite:sqlite-inspection" ] }
INTERPOLATOR = { group = "androidx.interpolator", atomicGroupVersion = "versions.INTERPOLATOR" }
JAVASCRIPTENGINE = { group = "androidx.javascriptengine", atomicGroupVersion = "versions.JAVASCRIPTENGINE" }
KRUTH = { group = "androidx.kruth", atomicGroupVersion = "versions.KRUTH" }
LEANBACK = { group = "androidx.leanback" }
LEGACY = { group = "androidx.legacy" }
LIBYUV = { group = "libyuv", atomicGroupVersion = "versions.LIBYUV" }
LIFECYCLE = { group = "androidx.lifecycle", atomicGroupVersion = "versions.LIFECYCLE" }
LIFECYCLE_EXTENSIONS = { group = "androidx.lifecycle", atomicGroupVersion = "versions.LIFECYCLE_EXTENSIONS", overrideInclude = [ ":lifecycle:lifecycle-extensions" ] }
LOADER = { group = "androidx.loader", atomicGroupVersion = "versions.LOADER" }
MEDIA = { group = "androidx.media" }
MEDIA2 = { group = "androidx.media2", atomicGroupVersion = "versions.MEDIA2" }
MEDIAROUTER = { group = "androidx.mediarouter", atomicGroupVersion = "versions.MEDIAROUTER" }
METRICS = { group = "androidx.metrics", atomicGroupVersion = "versions.METRICS" }
NAVIGATION = { group = "androidx.navigation", atomicGroupVersion = "versions.NAVIGATION" }
PAGING = { group = "androidx.paging", atomicGroupVersion = "versions.PAGING" }
PALETTE = { group = "androidx.palette", atomicGroupVersion = "versions.PALETTE" }
PERCENTLAYOUT = { group = "androidx.percentlayout", atomicGroupVersion = "versions.PERCENTLAYOUT" }
PREFERENCE = { group = "androidx.preference", atomicGroupVersion = "versions.PREFERENCE" }
PRINT = { group = "androidx.print", atomicGroupVersion = "versions.PRINT" }
PRIVACYSANDBOX_ACTIVITY = { group = "androidx.privacysandbox.activity", atomicGroupVersion = "versions.PRIVACYSANDBOX_ACTIVITY" }
PRIVACYSANDBOX_ADS = { group = "androidx.privacysandbox.ads", atomicGroupVersion = "versions.PRIVACYSANDBOX_ADS" }
PRIVACYSANDBOX_PLUGINS = { group = "androidx.privacysandbox.plugins", atomicGroupVersion = "versions.PRIVACYSANDBOX_PLUGINS" }
PRIVACYSANDBOX_SDKRUNTIME = { group = "androidx.privacysandbox.sdkruntime", atomicGroupVersion = "versions.PRIVACYSANDBOX_SDKRUNTIME" }
PRIVACYSANDBOX_TOOLS = { group = "androidx.privacysandbox.tools", atomicGroupVersion = "versions.PRIVACYSANDBOX_TOOLS" }
PRIVACYSANDBOX_UI = { group = "androidx.privacysandbox.ui", atomicGroupVersion = "versions.PRIVACYSANDBOX_UI" }
PROFILEINSTALLER = { group = "androidx.profileinstaller", atomicGroupVersion = "versions.PROFILEINSTALLER" }
RECOMMENDATION = { group = "androidx.recommendation", atomicGroupVersion = "versions.RECOMMENDATION" }
RECYCLERVIEW = { group = "androidx.recyclerview" }
REMOTECALLBACK = { group = "androidx.remotecallback", atomicGroupVersion = "versions.REMOTECALLBACK" }
RESOURCEINSPECTION = { group = "androidx.resourceinspection", atomicGroupVersion = "versions.RESOURCEINSPECTION" }
ROOM = { group = "androidx.room", atomicGroupVersion = "versions.ROOM" }
SAFEPARCEL = { group = "androidx.safeparcel", atomicGroupVersion = "versions.SAFEPARCEL" }
SAVEDSTATE = { group = "androidx.savedstate", atomicGroupVersion = "versions.SAVEDSTATE" }
SECURITY = { group = "androidx.security" }
SHARETARGET = { group = "androidx.sharetarget", atomicGroupVersion = "versions.SHARETARGET" }
SLICE = { group = "androidx.slice" }
SLIDINGPANELAYOUT = { group = "androidx.slidingpanelayout", atomicGroupVersion = "versions.SLIDINGPANELAYOUT" }
SQLITE = { group = "androidx.sqlite", atomicGroupVersion = "versions.SQLITE" }
STABLE_AIDL = { group = "androidx.stableaidl", atomicGroupVersion = "versions.STABLE_AIDL" }
STARTUP = { group = "androidx.startup", atomicGroupVersion = "versions.STARTUP" }
SWIPEREFRESHLAYOUT = { group = "androidx.swiperefreshlayout", atomicGroupVersion = "versions.SWIPEREFRESHLAYOUT" }
TESTEXT = { group = "androidx.test.ext", atomicGroupVersion = "versions.TESTEXT" }
TESTSCREENSHOT = { group = "androidx.test.screenshot", atomicGroupVersion = "versions.TESTSCREENSHOT" }
TEST_UIAUTOMATOR = { group = "androidx.test.uiautomator", atomicGroupVersion = "versions.TEST_UIAUTOMATOR" }
TEXT = { group = "androidx.text", atomicGroupVersion = "versions.TEXT" }
TRACING = { group = "androidx.tracing", atomicGroupVersion = "versions.TRACING" }
TRACING_PERFETTO = { group = "androidx.tracing", atomicGroupVersion = "versions.TRACING_PERFETTO", overrideInclude = [ ":tracing:tracing-perfetto", ":tracing:tracing-perfetto-binary", ":tracing:tracing-perfetto-handshake" ] }
TRANSITION = { group = "androidx.transition", atomicGroupVersion = "versions.TRANSITION" }
TV = { group = "androidx.tv", atomicGroupVersion = "versions.TV" }
TVPROVIDER = { group = "androidx.tvprovider", atomicGroupVersion = "versions.TVPROVIDER" }
VECTORDRAWABLE = { group = "androidx.vectordrawable" }
VERSIONEDPARCELABLE = { group = "androidx.versionedparcelable" }
VIEWPAGER = { group = "androidx.viewpager", atomicGroupVersion = "versions.VIEWPAGER" }
VIEWPAGER2 = { group = "androidx.viewpager2", atomicGroupVersion = "versions.VIEWPAGER2" }
WEAR = { group = "androidx.wear" }
WEAR_COMPOSE = { group = "androidx.wear.compose", atomicGroupVersion = "versions.WEAR_COMPOSE" }
WEAR_PROTOLAYOUT = { group = "androidx.wear.protolayout", atomicGroupVersion = "versions.WEAR_PROTOLAYOUT" }
WEAR_TILES = { group = "androidx.wear.tiles", atomicGroupVersion = "versions.WEAR_TILES" }
WEAR_WATCHFACE = { group = "androidx.wear.watchface", atomicGroupVersion = "versions.WEAR_WATCHFACE" }
WEBKIT = { group = "androidx.webkit", atomicGroupVersion = "versions.WEBKIT" }
WINDOW = { group = "androidx.window", atomicGroupVersion = "versions.WINDOW" }
WINDOW_EXTENSIONS = { group = "androidx.window.extensions", atomicGroupVersion = "versions.WINDOW_EXTENSIONS" }
WINDOW_EXTENSIONS_CORE = { group = "androidx.window.extensions.core", atomicGroupVersion = "versions.WINDOW_EXTENSIONS_CORE" }
WINDOW_SIDECAR = { group = "androidx.window.sidecar", atomicGroupVersion = "versions.WINDOW_SIDECAR" }
WORK = { group = "androidx.work", atomicGroupVersion = "versions.WORK" }

# JetBrains overrides
ANNOTATION_JETBRAINS = { group = "org.jetbrains.compose.annotation-internal", atomicGroupVersion = "versions.COMPOSE", overrideInclude = [ ":annotation:annotation" ] }
COLLECTION_JETBRAINS = { group = "org.jetbrains.compose.collection-internal", atomicGroupVersion = "versions.COMPOSE", overrideInclude = [ ":collection:collection" ] }

CORE_BUNDLE_JETBRAINS = { group = "org.jetbrains.androidx.core", atomicGroupVersion = "versions.CORE_BUNDLE", overrideInclude = [ ":core:core-bundle" ] }
SAVEDSTATE_JETBRAINS = { group = "org.jetbrains.androidx.savedstate", atomicGroupVersion = "versions.SAVEDSTATE", overrideInclude = [ ":savedstate:savedstate" ] }

[groups.LIFECYCLE_JETBRAINS]
group = "org.jetbrains.androidx.lifecycle"
atomicGroupVersion = "versions.LIFECYCLE"
overrideInclude = [
    ":lifecycle:lifecycle-common",
    ":lifecycle:lifecycle-runtime",
    ":lifecycle:lifecycle-runtime-compose",
    ":lifecycle:lifecycle-viewmodel",
    ":lifecycle:lifecycle-viewmodel-compose",
    ":lifecycle:lifecycle-viewmodel-savedstate"
]

[groups.NAVIGATION_JETBRAINS]
group = "org.jetbrains.androidx.navigation"
atomicGroupVersion = "versions.NAVIGATION"
overrideInclude = [
    ":navigation:navigation-common",
    ":navigation:navigation-runtime",
    ":navigation:navigation-compose"
]<|MERGE_RESOLUTION|>--- conflicted
+++ resolved
@@ -19,13 +19,8 @@
 CAMERA_TESTING = "1.0.0-alpha01"
 CARDVIEW = "1.1.0-alpha01"
 CAR_APP = "1.7.0-alpha01"
-<<<<<<< HEAD
 COLLECTION = "1.4.0-beta01"
 COMPOSE = "1.6.0-beta01"
-=======
-COLLECTION = "1.4.0"
-COMPOSE = "1.6.1"
->>>>>>> f9297d52
 COMPOSE_COMPILER = "1.5.4"
 COMPOSE_MATERIAL3 = "1.2.0-alpha11"
 COMPOSE_MATERIAL3_ADAPTIVE = "1.0.0-alpha01"
