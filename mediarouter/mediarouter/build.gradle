/*
 * Copyright 2016 The Android Open Source Project
 *
 * Licensed under the Apache License, Version 2.0 (the "License");
 * you may not use this file except in compliance with the License.
 * You may obtain a copy of the License at
 *
 *      http://www.apache.org/licenses/LICENSE-2.0
 *
 * Unless required by applicable law or agreed to in writing, software
 * distributed under the License is distributed on an "AS IS" BASIS,
 * WITHOUT WARRANTIES OR CONDITIONS OF ANY KIND, either express or implied.
 * See the License for the specific language governing permissions and
 * limitations under the License.
 */

/**
 * This file was created using the `create_project.py` script located in the
 * `<AndroidX root>/development/project-creator` directory.
 *
 * Please use that script when creating a new project, rather than copying an existing project and
 * modifying its settings.
 */
import androidx.build.LibraryType

plugins {
    id("AndroidXPlugin")
    id("com.android.library")
}

dependencies {
    api("androidx.media:media:1.4.1")
    api(libs.guavaListenableFuture)

    // We should keep androidx.core up-to-date to keep an up-to-date BuildCompat dependency.
    // See b/283315121 for context, However we cannot depend on tip of the tree dependency because
    // it prevents our library releases, so we should update this dependency manually whenever
    // there is a new stable release of it.
    implementation("androidx.core:core:1.10.1")
    implementation("androidx.appcompat:appcompat:1.1.0")
    implementation("androidx.palette:palette:1.0.0")
    implementation("androidx.recyclerview:recyclerview:1.1.0")
    implementation("androidx.appcompat:appcompat-resources:1.2.0")

    implementation("androidx.annotation:annotation-experimental:1.4.1")

    testImplementation(libs.junit)
    testImplementation(libs.testCore)
    testImplementation(libs.truth)
    testImplementation(libs.robolectric)

    androidTestImplementation(libs.testExtJunit)
    androidTestImplementation(libs.testCore)
    androidTestImplementation(libs.testRunner)
    androidTestImplementation(libs.testRules)
    androidTestImplementation(libs.truth)
    androidTestImplementation(libs.espressoCore, excludes.espresso)
    androidTestImplementation(project(":media:version-compat-tests:lib"))
    androidTestImplementation(project(":mediarouter:mediarouter-testing"))
}

android {
    buildTypes.configureEach {
        consumerProguardFiles "proguard-rules.pro"
    }
    namespace = "androidx.mediarouter"
}

androidx {
    name = "MediaRouter"
    type = LibraryType.PUBLISHED_LIBRARY
    inceptionYear = "2013"
    description = "Android MediaRouter Support Library"
    failOnDeprecationWarnings = false
<<<<<<< HEAD
    metalavaK2UastEnabled = true
=======
    // TODO: b/326456246
    optOutJSpecify = true
>>>>>>> c80a82c4
}<|MERGE_RESOLUTION|>--- conflicted
+++ resolved
@@ -54,7 +54,7 @@
     androidTestImplementation(libs.testRunner)
     androidTestImplementation(libs.testRules)
     androidTestImplementation(libs.truth)
-    androidTestImplementation(libs.espressoCore, excludes.espresso)
+    androidTestImplementation(libs.espressoCore)
     androidTestImplementation(project(":media:version-compat-tests:lib"))
     androidTestImplementation(project(":mediarouter:mediarouter-testing"))
 }
@@ -72,10 +72,6 @@
     inceptionYear = "2013"
     description = "Android MediaRouter Support Library"
     failOnDeprecationWarnings = false
-<<<<<<< HEAD
-    metalavaK2UastEnabled = true
-=======
     // TODO: b/326456246
     optOutJSpecify = true
->>>>>>> c80a82c4
 }