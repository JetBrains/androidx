--- conflicted
+++ resolved
@@ -13,12 +13,8 @@
 }
 
 dependencies {
-<<<<<<< HEAD
-    api("androidx.annotation:annotation:1.1.0")
-=======
     api(libs.jspecify)
     api("androidx.annotation:annotation:1.8.1")
->>>>>>> 46295bc0
     api("androidx.core:core:1.1.0")
     androidTestImplementation(project(":appcompat:appcompat"))
     androidTestImplementation(project(":asynclayoutinflater:asynclayoutinflater-appcompat"))
@@ -35,7 +31,6 @@
     type = LibraryType.PUBLISHED_LIBRARY
     inceptionYear = "2018"
     description = "Provides support for inflating layouts off the UI thread."
-    metalavaK2UastEnabled = true
 }
 
 android {
