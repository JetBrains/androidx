/**
 * This file was created using the `create_project.py` script located in the
 * `<AndroidX root>/development/project-creator` directory.
 *
 * Please use that script when creating a new project, rather than copying an existing project and
 * modifying its settings.
 */
import androidx.build.LibraryType

plugins {
    id("AndroidXPlugin")
    id("com.android.library")
}

dependencies {
<<<<<<< HEAD
    api("androidx.annotation:annotation:1.1.0")
=======
    api(libs.jspecify)
    api("androidx.annotation:annotation:1.8.1")
>>>>>>> 46295bc0
    api("androidx.core:core:1.1.0")
    implementation(project(":appcompat:appcompat"))
    implementation(project(":asynclayoutinflater:asynclayoutinflater"))
}

androidx {
    name = "AsyncLayoutInflater AppCompat"
    type = LibraryType.PUBLISHED_LIBRARY
    inceptionYear = "2022"
    description = "A thread-safe LayoutInflater Factory that provides compatibility between " +
            "AsyncLayoutInflater and AppCompat."
    metalavaK2UastEnabled = true
}

android {
    namespace "androidx.asynclayoutinflater.appcompatfactory"
}<|MERGE_RESOLUTION|>--- conflicted
+++ resolved
@@ -13,12 +13,8 @@
 }
 
 dependencies {
-<<<<<<< HEAD
-    api("androidx.annotation:annotation:1.1.0")
-=======
     api(libs.jspecify)
     api("androidx.annotation:annotation:1.8.1")
->>>>>>> 46295bc0
     api("androidx.core:core:1.1.0")
     implementation(project(":appcompat:appcompat"))
     implementation(project(":asynclayoutinflater:asynclayoutinflater"))
@@ -30,7 +26,6 @@
     inceptionYear = "2022"
     description = "A thread-safe LayoutInflater Factory that provides compatibility between " +
             "AsyncLayoutInflater and AppCompat."
-    metalavaK2UastEnabled = true
 }
 
 android {
