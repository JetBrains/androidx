--- conflicted
+++ resolved
@@ -17,12 +17,8 @@
 package androidx.window.embedding
 
 import android.app.Activity
-<<<<<<< HEAD
-import android.graphics.Color
-=======
 import android.os.Binder
 import android.os.IBinder
->>>>>>> fdff00cc
 import androidx.window.WindowTestUtils
 import androidx.window.core.ExtensionsUtil
 import androidx.window.core.PredicateAdapter
@@ -35,12 +31,7 @@
 import androidx.window.extensions.embedding.SplitAttributes as OEMSplitAttributes
 import androidx.window.extensions.embedding.SplitAttributes.LayoutDirection.TOP_TO_BOTTOM
 import androidx.window.extensions.embedding.SplitAttributes.SplitType.RatioSplitType
-<<<<<<< HEAD
-import com.nhaarman.mockitokotlin2.mock
-import com.nhaarman.mockitokotlin2.whenever
-=======
 import androidx.window.extensions.embedding.SplitInfo as OEMSplitInfo
->>>>>>> fdff00cc
 import org.junit.Assert.assertEquals
 import org.junit.Before
 import org.junit.Test
@@ -73,13 +64,8 @@
             SplitAttributes.Builder()
                 .setSplitType(SplitType.SPLIT_TYPE_EQUAL)
                 .setLayoutDirection(SplitAttributes.LayoutDirection.LOCALE)
-<<<<<<< HEAD
-                .setAnimationBackgroundColor(SplitAttributes.BackgroundColor.DEFAULT)
-                .build()
-=======
-                .build(),
-            INVALID_SPLIT_INFO_TOKEN,
->>>>>>> fdff00cc
+                .build(),
+            INVALID_SPLIT_INFO_TOKEN,
         )
         assertEquals(listOf(expectedSplitInfo), adapter.translate(listOf(oemSplitInfo)))
     }
@@ -143,7 +129,6 @@
             OEMSplitAttributes.Builder()
                 .setSplitType(OEMSplitAttributes.SplitType.HingeSplitType(RatioSplitType(0.5f)))
                 .setLayoutDirection(TOP_TO_BOTTOM)
-                .setAnimationBackgroundColor(Color.YELLOW)
                 .build(),
         )
         val expectedSplitInfo = SplitInfo(
@@ -152,10 +137,6 @@
             SplitAttributes.Builder()
                 .setSplitType(SPLIT_TYPE_HINGE)
                 .setLayoutDirection(SplitAttributes.LayoutDirection.TOP_TO_BOTTOM)
-<<<<<<< HEAD
-                .setAnimationBackgroundColor(SplitAttributes.BackgroundColor.color(Color.YELLOW))
-                .build()
-=======
                 .build(),
             INVALID_SPLIT_INFO_TOKEN,
         )
@@ -184,7 +165,6 @@
                 .setLayoutDirection(SplitAttributes.LayoutDirection.TOP_TO_BOTTOM)
                 .build(),
             testSplitInfoToken,
->>>>>>> fdff00cc
         )
         assertEquals(listOf(expectedSplitInfo), adapter.translate(listOf(oemSplitInfo)))
     }
