/*
 * Copyright 2023 The Android Open Source Project
 *
 * Licensed under the Apache License, Version 2.0 (the "License");
 * you may not use this file except in compliance with the License.
 * You may obtain a copy of the License at
 *
 *      http://www.apache.org/licenses/LICENSE-2.0
 *
 * Unless required by applicable law or agreed to in writing, software
 * distributed under the License is distributed on an "AS IS" BASIS,
 * WITHOUT WARRANTIES OR CONDITIONS OF ANY KIND, either express or implied.
 * See the License for the specific language governing permissions and
 * limitations under the License.
 */

package androidx.window.layout.adapter.extensions

import android.content.Context
import androidx.annotation.GuardedBy
import androidx.core.util.Consumer
import androidx.window.extensions.layout.WindowLayoutInfo as OEMWindowLayoutInfo
import androidx.window.layout.WindowLayoutInfo
import java.util.concurrent.locks.ReentrantLock
import kotlin.concurrent.withLock

<<<<<<< HEAD
/** A [Consumer] that handles multicasting to multiple [Consumer]s downstream. */
internal class MulticastConsumer(private val context: Context) : Consumer<OEMWindowLayoutInfo> {
    private val globalLock = ReentrantLock()

    @GuardedBy("globalLock") private var lastKnownValue: WindowLayoutInfo? = null
=======
/**
 * A [Consumer] that handles multicasting to multiple [Consumer]s downstream.
 */
internal class MulticastConsumer(
    private val context: Context
) : Consumer<OEMWindowLayoutInfo>, OEMConsumer<OEMWindowLayoutInfo> {
    private val globalLock = ReentrantLock()

    @GuardedBy("globalLock")
    private var lastKnownValue: WindowLayoutInfo? = null
>>>>>>> 9a170158
    @GuardedBy("globalLock")
    private val registeredListeners = mutableSetOf<Consumer<WindowLayoutInfo>>()

    override fun accept(value: OEMWindowLayoutInfo) {
        globalLock.withLock {
            val newValue = ExtensionsWindowLayoutInfoAdapter.translate(context, value)
            lastKnownValue = newValue
            registeredListeners.forEach { consumer -> consumer.accept(newValue) }
        }
    }

    fun addListener(listener: Consumer<WindowLayoutInfo>) {
        globalLock.withLock {
            lastKnownValue?.let { value -> listener.accept(value) }
            registeredListeners.add(listener)
        }
    }

    fun removeListener(listener: Consumer<WindowLayoutInfo>) {
<<<<<<< HEAD
        globalLock.withLock { registeredListeners.remove(listener) }
=======
        globalLock.withLock {
            registeredListeners.remove(listener)
        }
>>>>>>> 9a170158
    }

    fun isEmpty(): Boolean {
        return registeredListeners.isEmpty()
    }
}<|MERGE_RESOLUTION|>--- conflicted
+++ resolved
@@ -19,18 +19,12 @@
 import android.content.Context
 import androidx.annotation.GuardedBy
 import androidx.core.util.Consumer
+import androidx.window.extensions.core.util.function.Consumer as OEMConsumer
 import androidx.window.extensions.layout.WindowLayoutInfo as OEMWindowLayoutInfo
 import androidx.window.layout.WindowLayoutInfo
 import java.util.concurrent.locks.ReentrantLock
 import kotlin.concurrent.withLock
 
-<<<<<<< HEAD
-/** A [Consumer] that handles multicasting to multiple [Consumer]s downstream. */
-internal class MulticastConsumer(private val context: Context) : Consumer<OEMWindowLayoutInfo> {
-    private val globalLock = ReentrantLock()
-
-    @GuardedBy("globalLock") private var lastKnownValue: WindowLayoutInfo? = null
-=======
 /**
  * A [Consumer] that handles multicasting to multiple [Consumer]s downstream.
  */
@@ -41,7 +35,6 @@
 
     @GuardedBy("globalLock")
     private var lastKnownValue: WindowLayoutInfo? = null
->>>>>>> 9a170158
     @GuardedBy("globalLock")
     private val registeredListeners = mutableSetOf<Consumer<WindowLayoutInfo>>()
 
@@ -61,13 +54,9 @@
     }
 
     fun removeListener(listener: Consumer<WindowLayoutInfo>) {
-<<<<<<< HEAD
-        globalLock.withLock { registeredListeners.remove(listener) }
-=======
         globalLock.withLock {
             registeredListeners.remove(listener)
         }
->>>>>>> 9a170158
     }
 
     fun isEmpty(): Boolean {
