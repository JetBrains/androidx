/*
 * Copyright 2022 The Android Open Source Project
 *
 * Licensed under the Apache License, Version 2.0 (the "License");
 * you may not use this file except in compliance with the License.
 * You may obtain a copy of the License at
 *
 *      http://www.apache.org/licenses/LICENSE-2.0
 *
 * Unless required by applicable law or agreed to in writing, software
 * distributed under the License is distributed on an "AS IS" BASIS,
 * WITHOUT WARRANTIES OR CONDITIONS OF ANY KIND, either express or implied.
 * See the License for the specific language governing permissions and
 * limitations under the License.
 */

package androidx.window.embedding

import android.annotation.SuppressLint
import android.graphics.Color
import androidx.annotation.ColorInt
import androidx.annotation.FloatRange
import androidx.annotation.IntRange
<<<<<<< HEAD
=======
import androidx.annotation.RestrictTo
import androidx.annotation.RestrictTo.Scope.LIBRARY_GROUP
import androidx.window.WindowSdkExtensions
>>>>>>> fdff00cc
import androidx.window.core.SpecificationComputer.Companion.startSpecification
import androidx.window.core.VerificationMode
import androidx.window.embedding.SplitAttributes.BackgroundColor
import androidx.window.embedding.SplitAttributes.LayoutDirection.Companion.LOCALE
import androidx.window.embedding.SplitAttributes.SplitType.Companion.SPLIT_TYPE_EQUAL

/**
 * Attributes that describe how the parent window (typically the activity task
 * window) is split between the primary and secondary activity containers,
 * including:
 *   - Split type &mdash; Categorizes the split and specifies the sizes of the
 *     primary and secondary activity containers relative to the parent bounds
 *   - Layout direction &mdash; Specifies whether the parent window is split
 *     vertically or horizontally and in which direction the primary and
 *     secondary containers are respectively positioned (left to right, right to
 *     left, top to bottom, and so forth)
 *   - Animation background color &mdash; The color of the background during
 *     animation of the split involving this `SplitAttributes` object if the
 *     animation requires a background
 *
 * Attributes can be configured by:
 *   - Setting the default `SplitAttributes` using
 *     [SplitPairRule.Builder.setDefaultSplitAttributes] or
 *     [SplitPlaceholderRule.Builder.setDefaultSplitAttributes].
 *   - Setting `splitRatio`, `splitLayoutDirection`, and
 *     `animationBackgroundColor` attributes in `<SplitPairRule>` or
 *     `<SplitPlaceholderRule>` tags in an XML configuration file. The
 *     attributes are parsed as [SplitType], [LayoutDirection], and
 *     [BackgroundColor], respectively. Note that [SplitType.HingeSplitType]
 *     is not supported XML format.
 *   - Set `SplitAttributes` calculation function by
 *     [SplitController.setSplitAttributesCalculator]
 *     to customize the `SplitAttributes` for a given device and window state.
 *
 * @see SplitAttributes.SplitType
 * @see SplitAttributes.LayoutDirection
 * @see SplitAttributes.BackgroundColor
 */
class SplitAttributes internal constructor(

    /**
     * The split type attribute. Defaults to an equal split of the parent window
     * for the primary and secondary containers.
     */
    val splitType: SplitType = SPLIT_TYPE_EQUAL,

    /**
     * The layout direction attribute for the parent window split. The default
     * is based on locale.
     */
    val layoutDirection: LayoutDirection = LOCALE,

    /**
     * The color to use for the background color during the animation of
     * the split involving this `SplitAttributes` object if the animation
     * requires a background.
     *
     * The default is to use the current theme window background color.
     *
     * @see BackgroundColor.color
     * @see BackgroundColor.DEFAULT
     */
    val animationBackgroundColor: BackgroundColor = BackgroundColor.DEFAULT
) {

    /**
     * The type of parent window split, which defines the proportion of the
     * parent window occupied by the primary and secondary activity containers.
     */
    class SplitType internal constructor(

        /**
         * The description of this `SplitType`.
         */
        internal val description: String,

        /**
         * An identifier for the split type.
         *
         * Used in the evaluation in the `equals()` method.
         */
        internal val value: Float,

    ) {

        /**
         * A string representation of this split type.
         *
         * @return The string representation of the object.
         */
        override fun toString(): String = description

        /**
         * Determines whether this object is the same type of split as the
         * compared object.
         *
         * @param other The object to compare to this object.
         * @return True if the objects are the same split type, false otherwise.
         */
        override fun equals(other: Any?): Boolean {
            if (other === this) return true
            if (other !is SplitType) return false
            return value == other.value &&
                description == other.description
        }

        /**
         * Returns a hash code for this split type.
         *
         * @return The hash code for this object.
         */
        override fun hashCode(): Int = description.hashCode() + 31 * value.hashCode()

        /**
         * Methods that create various split types.
         */
        companion object {
            /**
             * Creates a split type based on the proportion of the parent window
             * occupied by the primary container of the split.
             *
             * Values in the non-inclusive range (0.0, 1.0) define the size of
             * the primary container relative to the size of the parent window:
             * - 0.5 &mdash; Primary container occupies half of the parent
             *   window; secondary container, the other half
             * - &gt; 0.5 &mdash; Primary container occupies a larger proportion
             *   of the parent window than the secondary container
             * - &lt; 0.5 &mdash; Primary container occupies a smaller
             *   proportion of the parent window than the secondary container
             *
             * @param ratio The proportion of the parent window occupied by the
             *     primary container of the split.
             * @return An instance of `SplitType` with the specified ratio.
             */
            @JvmStatic
            fun ratio(
                @FloatRange(from = 0.0, to = 1.0, fromInclusive = false, toInclusive = false)
                ratio: Float
            ): SplitType {
                val checkedRatio = ratio.startSpecification(
                    TAG,
                    VerificationMode.STRICT
                ).require("Ratio must be in range (0.0, 1.0). " +
                    "Use SplitType.expandContainers() instead of 0 or 1.") {
                    ratio in 0.0..1.0 && ratio !in arrayOf(0.0f, 1.0f)
                }.compute()!!
                return SplitType("ratio:$checkedRatio", checkedRatio)
            }

            /**
             * A split type in which the primary and secondary activity containers each expand to
             * fill the parent window; the secondary container overlays the primary container.
             *
             * It is useful to use this `SplitType` with the function set in
             * [SplitController.setSplitAttributesCalculator] to expand the activity containers in
             * some device or window states. The following sample shows how to always fill the
             * parent bounds if the device is in portrait orientation:
             *
             * @sample androidx.window.samples.embedding.expandContainersInPortrait
             */
            @JvmField
            val SPLIT_TYPE_EXPAND = SplitType("expandContainers", 0.0f)

            /**
             * A split type in which the primary and secondary containers occupy equal portions of
             * the parent window.
             *
             * Serves as the default [SplitType].
             */
            @JvmField
            val SPLIT_TYPE_EQUAL = ratio(0.5f)

            /**
             * A split type in which the split ratio conforms to the
             * position of a hinge or separating fold in the device display.
             *
             * The split type works only if:
             * <ul>
             *     <li>The host task is not in multi-window mode (e.g.,
             *         split-screen mode or picture-in-picture mode)</li>
             *     <li>The device has a hinge or separating fold reported by
             *         [androidx.window.layout.FoldingFeature.isSeparating]</li>
             *     <li>The hinge or separating fold orientation matches how the
             *         parent bounds are split:
             *         <ul style="list-style-type: circle;">
             *             <li>The hinge or fold orientation is vertical, and
             *                 the parent bounds are also split vertically
             *                 (containers are side by side)</li>
             *             <li>The hinge or fold orientation is horizontal, and
             *                 the parent bounds are also split horizontally
             *                 (containers are top and bottom)</li>
             *         </ul>
             *     </li>
             * </ul>
             *
             * Otherwise, this `SplitType` fallback to show the split with [SPLIT_TYPE_EQUAL].
             *
             * If the app wants to have another fallback `SplitType` if [SPLIT_TYPE_HINGE] cannot
             * be applied. It is suggested to use [SplitController.setSplitAttributesCalculator] to
             * customize the fallback `SplitType`.
             *
             * The following sample shows how to fallback to [SPLIT_TYPE_EXPAND]
             * if there's no hinge area in the parent window container bounds.
             *
             * @sample androidx.window.samples.embedding.fallbackToExpandContainersForSplitTypeHinge
             */
            @JvmField
            val SPLIT_TYPE_HINGE = SplitType("hinge", -1.0f)

            // TODO(b/241044092): add XML support to SPLIT_TYPE_HINGE
            /**
             * Returns a `SplitType` with the given `value`.
             */
            @SuppressLint("Range") // value = 0.0 is covered.
            internal fun buildSplitTypeFromValue(
                @FloatRange(from = 0.0, to = 1.0, toInclusive = false) value: Float
            ) = if (value == SPLIT_TYPE_EXPAND.value) {
                    SPLIT_TYPE_EXPAND
                } else {
                    ratio(value)
                }
        }
    }

    /**
     * The layout direction of the primary and secondary activity containers.
     */
    class LayoutDirection private constructor(

        /**
         * The description of this `LayoutDirection`.
         */
        private val description: String,

        /**
         * The enum value defined in `splitLayoutDirection` attributes in
         * `attrs.xml`.
         */
        internal val value: Int,

    ) {

        /**
         * A string representation of this `LayoutDirection`.
         *
         * @return The string representation of the object.
         */
        override fun toString(): String = description

        /**
         * Non-public properties and methods.
         */
        companion object {
            /**
             * Specifies that the parent bounds are split vertically (side to
             * side).
             *
             * The direction of the primary and secondary containers is deduced
             * from the locale as either `LEFT_TO_RIGHT` or `RIGHT_TO_LEFT`.
             *
             * See also [layoutDirection].
             */
            @JvmField
            val LOCALE = LayoutDirection("LOCALE", 0)
            /**
             * Specifies that the parent bounds are split vertically (side to
             * side).
             *
             * Places the primary container in the left portion of the parent
             * window, and the secondary container in the right portion.
             *
             * <img width="70%" height="70%" src="/images/guide/topics/large-screens/activity-embedding/reference-docs/a_to_a_b_ltr.png" alt="Activity A starts activity B to the right."/>
             *
             * See also [layoutDirection].
             */
            @JvmField
            val LEFT_TO_RIGHT = LayoutDirection("LEFT_TO_RIGHT", 1)
            /**
             * Specifies that the parent bounds are split vertically (side to
             * side).
             *
             * Places the primary container in the right portion of the parent
             * window, and the secondary container in the left portion.
             *
             * <img width="70%" height="70%" src="/images/guide/topics/large-screens/activity-embedding/reference-docs/a_to_a_b_rtl.png" alt="Activity A starts activity B to the left."/>
             *
             * See also [layoutDirection].
             */
            @JvmField
            val RIGHT_TO_LEFT = LayoutDirection("RIGHT_TO_LEFT", 2)
            /**
             * Specifies that the parent bounds are split horizontally (top and
             * bottom).
             *
             * Places the primary container in the top portion of the parent
             * window, and the secondary container in the bottom portion.
             *
             * <img width="70%" height="70%" src="/images/guide/topics/large-screens/activity-embedding/reference-docs/a_to_a_b_ttb.png" alt="Activity A starts activity B to the bottom."/>
             *
             * If the horizontal layout direction is not supported on the
             * device that [WindowSdkExtensions.extensionVersion] is less than 2, layout direction
             * falls back to `LOCALE`.
             *
             * See also [layoutDirection].
             */
            @JvmField
            val TOP_TO_BOTTOM = LayoutDirection("TOP_TO_BOTTOM", 3)
            /**
             * Specifies that the parent bounds are split horizontally (top and
             * bottom).
             *
             * Places the primary container in the bottom portion of the parent
             * window, and the secondary container in the top portion.
             *
             * <img width="70%" height="70%" src="/images/guide/topics/large-screens/activity-embedding/reference-docs/a_to_a_b_btt.png" alt="Activity A starts activity B to the top."/>
             *
             * If the horizontal layout direction is not supported on the
             * device that [WindowSdkExtensions.extensionVersion] is less than 2, layout direction
             * falls back to `LOCALE`.
             *
             * See also [layoutDirection].
             */
            @JvmField
            val BOTTOM_TO_TOP = LayoutDirection("BOTTOM_TO_TOP", 4)

            /**
             * Returns `LayoutDirection` with the given `value`.
             */
            @JvmStatic
            internal fun getLayoutDirectionFromValue(
                @IntRange(from = 0, to = 4) value: Int
            ) = when (value) {
                LEFT_TO_RIGHT.value -> LEFT_TO_RIGHT
                RIGHT_TO_LEFT.value -> RIGHT_TO_LEFT
                LOCALE.value -> LOCALE
                TOP_TO_BOTTOM.value -> TOP_TO_BOTTOM
                BOTTOM_TO_TOP.value -> BOTTOM_TO_TOP
                else -> throw IllegalArgumentException("Undefined value:$value")
            }
        }
    }

    /**
     * Background color to be used for window transition animations in a split if the animation
     * requires a background.
     *
     * @see SplitAttributes.animationBackgroundColor
     */
    class BackgroundColor private constructor(

        /**
         * The description of this `BackgroundColor`.
         */
        private val description: String,

        /**
         * [ColorInt] to represent the color to use as the background color.
         */
        @ColorInt
        internal val value: Int,
    ) {
        override fun toString() = "BackgroundColor($description)"

        override fun equals(other: Any?): Boolean {
            if (other === this) return true
            if (other !is BackgroundColor) return false
            return value == other.value && description == other.description
        }

        override fun hashCode() = description.hashCode() + 31 * value.hashCode()

        /**
         * Methods that create various [BackgroundColor].
         */
        companion object {

            /**
             * Creates a [BackgroundColor] to represent the given [color].
             *
             * Only opaque color is supported.
             *
             * @param color [ColorInt] of an opaque color.
             * @return the [BackgroundColor] representing the [color].
             *
             * @see [DEFAULT] for the default value, which means to use the
             * current theme window background color.
             */
            @JvmStatic
            fun color(
                @IntRange(from = Color.BLACK.toLong(), to = Color.WHITE.toLong())
                @ColorInt
                color: Int
            ):
                BackgroundColor {
                require(Color.BLACK <= color && color <= Color.WHITE) {
                    "Background color must be opaque"
                }
                return BackgroundColor("color:${Integer.toHexString(color)}", color)
            }

            /**
             * The special [BackgroundColor] to represent the default value,
             * which means to use the current theme window background color.
             */
            @JvmField
            val DEFAULT = BackgroundColor("DEFAULT", 0)

            /**
             * Returns a [BackgroundColor] with the given [value]
             */
            internal fun buildFromValue(@ColorInt value: Int): BackgroundColor {
                return if (Color.alpha(value) != 255) {
                    // Treat any non-opaque color as the default.
                    DEFAULT
                } else {
                    color(value)
                }
            }
        }
    }

    /**
     * Non-public properties and methods.
     */
    companion object {
        private val TAG = SplitAttributes::class.java.simpleName
    }

    /**
     * Returns a hash code for this `SplitAttributes` object.
     *
     * @return The hash code for this object.
     */
    override fun hashCode(): Int {
        var result = splitType.hashCode()
        result = result * 31 + layoutDirection.hashCode()
        result = result * 31 + animationBackgroundColor.hashCode()
        return result
    }

    /**
     * Determines whether this object has the same split attributes as the
     * compared object.
     *
     * @param other The object to compare to this object.
     * @return True if the objects have the same split attributes, false
     * otherwise.
     */
    override fun equals(other: Any?): Boolean {
        if (this === other) return true
        if (other !is SplitAttributes) return false
        return splitType == other.splitType &&
            layoutDirection == other.layoutDirection &&
            animationBackgroundColor == other.animationBackgroundColor
    }

    /**
     * A string representation of this `SplitAttributes` object.
     *
     * @return The string representation of the object.
     */
    override fun toString(): String =
        "${SplitAttributes::class.java.simpleName}:" +
            "{splitType=$splitType, layoutDir=$layoutDirection," +
            " animationBackgroundColor=$animationBackgroundColor"

    /**
     * Builder for creating an instance of [SplitAttributes].
     *
     *  - The default split type is an equal split between primary and secondary
     *    containers.
     *  - The default layout direction is based on locale.
     *  - The default animation background color is to use the current theme
     *    window background color.
     */
    class Builder {
        private var splitType = SPLIT_TYPE_EQUAL
        private var layoutDirection = LOCALE
        private var animationBackgroundColor = BackgroundColor.DEFAULT

        /**
         * Sets the split type attribute.
         *
         * The default is an equal split between primary and secondary
         * containers.
         *
         * @param type The split type attribute.
         * @return This `Builder`.
         *
         * @see SplitAttributes.SplitType
         */
        fun setSplitType(type: SplitType): Builder = apply { splitType = type }

        /**
         * Sets the split layout direction attribute.
         *
         * The default is based on locale.
         *
         * @param layoutDirection The layout direction attribute.
         * @return This `Builder`.
         *
         * @see SplitAttributes.LayoutDirection
         */
        fun setLayoutDirection(layoutDirection: LayoutDirection): Builder =
            apply { this.layoutDirection = layoutDirection }

        /**
         * Sets the color to use for the background color during animation
         * of the split involving this `SplitAttributes` object if the animation
         * requires a background. Only opaque color is supported.
         *
         * The default is [BackgroundColor.DEFAULT], which means to use the
         * current theme window background color.
         *
         * @param color The animation background color.
         * @return This `Builder`.
         *
         * @see BackgroundColor.color
         * @see BackgroundColor.DEFAULT
         */
        fun setAnimationBackgroundColor(color: BackgroundColor): Builder =
            apply {
                animationBackgroundColor = color
            }

        /**
         * Builds a `SplitAttributes` instance with the attributes specified by
         * [setSplitType], [setLayoutDirection], and
         * [setAnimationBackgroundColor].
         *
         * @return The new `SplitAttributes` instance.
         */
        fun build(): SplitAttributes = SplitAttributes(splitType, layoutDirection,
            animationBackgroundColor)
    }
}<|MERGE_RESOLUTION|>--- conflicted
+++ resolved
@@ -17,19 +17,13 @@
 package androidx.window.embedding
 
 import android.annotation.SuppressLint
-import android.graphics.Color
-import androidx.annotation.ColorInt
 import androidx.annotation.FloatRange
 import androidx.annotation.IntRange
-<<<<<<< HEAD
-=======
 import androidx.annotation.RestrictTo
 import androidx.annotation.RestrictTo.Scope.LIBRARY_GROUP
 import androidx.window.WindowSdkExtensions
->>>>>>> fdff00cc
 import androidx.window.core.SpecificationComputer.Companion.startSpecification
 import androidx.window.core.VerificationMode
-import androidx.window.embedding.SplitAttributes.BackgroundColor
 import androidx.window.embedding.SplitAttributes.LayoutDirection.Companion.LOCALE
 import androidx.window.embedding.SplitAttributes.SplitType.Companion.SPLIT_TYPE_EQUAL
 
@@ -63,9 +57,8 @@
  *
  * @see SplitAttributes.SplitType
  * @see SplitAttributes.LayoutDirection
- * @see SplitAttributes.BackgroundColor
  */
-class SplitAttributes internal constructor(
+class SplitAttributes @RestrictTo(LIBRARY_GROUP) constructor(
 
     /**
      * The split type attribute. Defaults to an equal split of the parent window
@@ -78,18 +71,6 @@
      * is based on locale.
      */
     val layoutDirection: LayoutDirection = LOCALE,
-
-    /**
-     * The color to use for the background color during the animation of
-     * the split involving this `SplitAttributes` object if the animation
-     * requires a background.
-     *
-     * The default is to use the current theme window background color.
-     *
-     * @see BackgroundColor.color
-     * @see BackgroundColor.DEFAULT
-     */
-    val animationBackgroundColor: BackgroundColor = BackgroundColor.DEFAULT
 ) {
 
     /**
@@ -370,85 +351,6 @@
     }
 
     /**
-     * Background color to be used for window transition animations in a split if the animation
-     * requires a background.
-     *
-     * @see SplitAttributes.animationBackgroundColor
-     */
-    class BackgroundColor private constructor(
-
-        /**
-         * The description of this `BackgroundColor`.
-         */
-        private val description: String,
-
-        /**
-         * [ColorInt] to represent the color to use as the background color.
-         */
-        @ColorInt
-        internal val value: Int,
-    ) {
-        override fun toString() = "BackgroundColor($description)"
-
-        override fun equals(other: Any?): Boolean {
-            if (other === this) return true
-            if (other !is BackgroundColor) return false
-            return value == other.value && description == other.description
-        }
-
-        override fun hashCode() = description.hashCode() + 31 * value.hashCode()
-
-        /**
-         * Methods that create various [BackgroundColor].
-         */
-        companion object {
-
-            /**
-             * Creates a [BackgroundColor] to represent the given [color].
-             *
-             * Only opaque color is supported.
-             *
-             * @param color [ColorInt] of an opaque color.
-             * @return the [BackgroundColor] representing the [color].
-             *
-             * @see [DEFAULT] for the default value, which means to use the
-             * current theme window background color.
-             */
-            @JvmStatic
-            fun color(
-                @IntRange(from = Color.BLACK.toLong(), to = Color.WHITE.toLong())
-                @ColorInt
-                color: Int
-            ):
-                BackgroundColor {
-                require(Color.BLACK <= color && color <= Color.WHITE) {
-                    "Background color must be opaque"
-                }
-                return BackgroundColor("color:${Integer.toHexString(color)}", color)
-            }
-
-            /**
-             * The special [BackgroundColor] to represent the default value,
-             * which means to use the current theme window background color.
-             */
-            @JvmField
-            val DEFAULT = BackgroundColor("DEFAULT", 0)
-
-            /**
-             * Returns a [BackgroundColor] with the given [value]
-             */
-            internal fun buildFromValue(@ColorInt value: Int): BackgroundColor {
-                return if (Color.alpha(value) != 255) {
-                    // Treat any non-opaque color as the default.
-                    DEFAULT
-                } else {
-                    color(value)
-                }
-            }
-        }
-    }
-
-    /**
      * Non-public properties and methods.
      */
     companion object {
@@ -463,7 +365,6 @@
     override fun hashCode(): Int {
         var result = splitType.hashCode()
         result = result * 31 + layoutDirection.hashCode()
-        result = result * 31 + animationBackgroundColor.hashCode()
         return result
     }
 
@@ -479,8 +380,7 @@
         if (this === other) return true
         if (other !is SplitAttributes) return false
         return splitType == other.splitType &&
-            layoutDirection == other.layoutDirection &&
-            animationBackgroundColor == other.animationBackgroundColor
+            layoutDirection == other.layoutDirection
     }
 
     /**
@@ -490,8 +390,7 @@
      */
     override fun toString(): String =
         "${SplitAttributes::class.java.simpleName}:" +
-            "{splitType=$splitType, layoutDir=$layoutDirection," +
-            " animationBackgroundColor=$animationBackgroundColor"
+            "{splitType=$splitType, layoutDir=$layoutDirection }"
 
     /**
      * Builder for creating an instance of [SplitAttributes].
@@ -505,7 +404,6 @@
     class Builder {
         private var splitType = SPLIT_TYPE_EQUAL
         private var layoutDirection = LOCALE
-        private var animationBackgroundColor = BackgroundColor.DEFAULT
 
         /**
          * Sets the split type attribute.
@@ -534,32 +432,11 @@
             apply { this.layoutDirection = layoutDirection }
 
         /**
-         * Sets the color to use for the background color during animation
-         * of the split involving this `SplitAttributes` object if the animation
-         * requires a background. Only opaque color is supported.
-         *
-         * The default is [BackgroundColor.DEFAULT], which means to use the
-         * current theme window background color.
-         *
-         * @param color The animation background color.
-         * @return This `Builder`.
-         *
-         * @see BackgroundColor.color
-         * @see BackgroundColor.DEFAULT
-         */
-        fun setAnimationBackgroundColor(color: BackgroundColor): Builder =
-            apply {
-                animationBackgroundColor = color
-            }
-
-        /**
          * Builds a `SplitAttributes` instance with the attributes specified by
-         * [setSplitType], [setLayoutDirection], and
-         * [setAnimationBackgroundColor].
+         * [setSplitType] and [setLayoutDirection].
          *
          * @return The new `SplitAttributes` instance.
          */
-        fun build(): SplitAttributes = SplitAttributes(splitType, layoutDirection,
-            animationBackgroundColor)
+        fun build(): SplitAttributes = SplitAttributes(splitType, layoutDirection)
     }
 }