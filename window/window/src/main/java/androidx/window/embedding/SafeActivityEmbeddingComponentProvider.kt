--- conflicted
+++ resolved
@@ -39,9 +39,9 @@
 import androidx.window.reflection.WindowExtensionsConstants.ACTIVITY_EMBEDDING_COMPONENT_CLASS
 
 /**
- * Reflection Guard for [ActivityEmbeddingComponent]. This will go through the
- * [ActivityEmbeddingComponent]'s method by reflection and check each method's name and signature to
- * see if the interface is what we required.
+ * Reflection Guard for [ActivityEmbeddingComponent].
+ * This will go through the [ActivityEmbeddingComponent]'s method by reflection and
+ * check each method's name and signature to see if the interface is what we required.
  */
 internal class SafeActivityEmbeddingComponentProvider(
     private val loader: ClassLoader,
@@ -84,16 +84,6 @@
 
     /**
      * [WindowExtensions.VENDOR_API_LEVEL_1] includes the following methods:
-<<<<<<< HEAD
-     * - [ActivityEmbeddingComponent.setEmbeddingRules]
-     * - [ActivityEmbeddingComponent.isActivityEmbedded]
-     * - [ActivityEmbeddingComponent.setSplitInfoCallback] with [java.util.function.Consumer] and
-     *   following classes:
-     * - [ActivityRule]
-     * - [SplitInfo]
-     * - [SplitPairRule]
-     * - [SplitPlaceholderRule]
-=======
      *  - [ActivityEmbeddingComponent.setEmbeddingRules]
      *  - [ActivityEmbeddingComponent.isActivityEmbedded]
      *  - [ActivityEmbeddingComponent.setSplitInfoCallback] with [java.util.function.Consumer]
@@ -102,7 +92,6 @@
      *  - [SplitInfo]
      *  - [SplitPairRule]
      *  - [SplitPlaceholderRule]
->>>>>>> 9a170158
      */
     @VisibleForTesting
     internal fun hasValidVendorApiLevel1(): Boolean {
@@ -117,15 +106,6 @@
 
     /**
      * Vendor API level 2 includes the following methods:
-<<<<<<< HEAD
-     * - [ActivityEmbeddingComponent.setSplitInfoCallback] with [Consumer]
-     * - [ActivityEmbeddingComponent.clearSplitInfoCallback]
-     * - [ActivityEmbeddingComponent.setSplitAttributesCalculator]
-     * - [ActivityEmbeddingComponent.clearSplitAttributesCalculator]
-     * - [SplitInfo.getSplitAttributes] and following classes:
-     * - [SplitAttributes]
-     * - [SplitAttributes.SplitType]
-=======
      *  - [ActivityEmbeddingComponent.setSplitInfoCallback] with [Consumer]
      *  - [ActivityEmbeddingComponent.clearSplitInfoCallback]
      *  - [ActivityEmbeddingComponent.setSplitAttributesCalculator]
@@ -134,7 +114,6 @@
      * and following classes:
      *  - [SplitAttributes]
      *  - [SplitAttributes.SplitType]
->>>>>>> 9a170158
      */
     @VisibleForTesting
     internal fun hasValidVendorApiLevel2(): Boolean {
@@ -149,19 +128,20 @@
 
     private fun isMethodSetEmbeddingRulesValid(): Boolean {
         return validateReflection("ActivityEmbeddingComponent#setEmbeddingRules is not valid") {
-            val setEmbeddingRulesMethod =
-                activityEmbeddingComponentClass.getMethod("setEmbeddingRules", Set::class.java)
+            val setEmbeddingRulesMethod = activityEmbeddingComponentClass.getMethod(
+                "setEmbeddingRules",
+                Set::class.java
+            )
             setEmbeddingRulesMethod.isPublic
         }
     }
 
     private fun isMethodIsActivityEmbeddedValid(): Boolean {
         return validateReflection("ActivityEmbeddingComponent#isActivityEmbedded is not valid") {
-            val isActivityEmbeddedMethod =
-                activityEmbeddingComponentClass.getMethod(
-                    "isActivityEmbedded",
-                    Activity::class.java
-                )
+            val isActivityEmbeddedMethod = activityEmbeddingComponentClass.getMethod(
+                "isActivityEmbedded",
+                Activity::class.java
+            )
             isActivityEmbeddedMethod.isPublic &&
                 isActivityEmbeddedMethod.doesReturn(Boolean::class.java)
         }
@@ -181,11 +161,10 @@
         return validateReflection(
             "ActivityEmbeddingComponent#setSplitAttributesCalculator is not valid"
         ) {
-            val setSplitAttributesCalculatorMethod =
-                activityEmbeddingComponentClass.getMethod(
-                    "setSplitAttributesCalculator",
-                    Function::class.java
-                )
+            val setSplitAttributesCalculatorMethod = activityEmbeddingComponentClass.getMethod(
+                "setSplitAttributesCalculator",
+                Function::class.java
+            )
             val clearSplitAttributesCalculatorMethod =
                 activityEmbeddingComponentClass.getMethod("clearSplitAttributesCalculator")
             setSplitAttributesCalculatorMethod.isPublic &&
@@ -204,15 +183,6 @@
     private fun isClassSplitAttributesValid(): Boolean =
         validateReflection("Class SplitAttributes is not valid") {
             val splitAttributesClass = SplitAttributes::class.java
-<<<<<<< HEAD
-            val getLayoutDirectionMethod = splitAttributesClass.getMethod("getLayoutDirection")
-            val getSplitTypeMethod = splitAttributesClass.getMethod("getSplitType")
-            val splitAttributesBuilderClass = SplitAttributes.Builder::class.java
-            val setSplitTypeMethod =
-                splitAttributesBuilderClass.getMethod("setSplitType", SplitType::class.java)
-            val setLayoutDirectionMethod =
-                splitAttributesBuilderClass.getMethod("setLayoutDirection", Int::class.java)
-=======
             val getLayoutDirectionMethod =
                 splitAttributesClass.getMethod("getLayoutDirection")
             val getSplitTypeMethod = splitAttributesClass.getMethod("getSplitType")
@@ -225,17 +195,11 @@
                 "setLayoutDirection",
                 Int::class.java
             )
->>>>>>> 9a170158
             getLayoutDirectionMethod.isPublic &&
                 getLayoutDirectionMethod.doesReturn(Int::class.java) &&
                 getSplitTypeMethod.isPublic &&
                 getSplitTypeMethod.doesReturn(SplitType::class.java) &&
-<<<<<<< HEAD
-                setSplitTypeMethod.isPublic &&
-                setLayoutDirectionMethod.isPublic
-=======
                 setSplitTypeMethod.isPublic && setLayoutDirectionMethod.isPublic
->>>>>>> 9a170158
         }
 
     private fun isClassSplitTypeValid(): Boolean =
@@ -248,12 +212,8 @@
             val hingeSplitTypeClass = SplitType.HingeSplitType::class.java
             val hingeSplitTypeConstructor =
                 hingeSplitTypeClass.getDeclaredConstructor(SplitType::class.java)
-<<<<<<< HEAD
-            val getFallbackSplitTypeMethod = hingeSplitTypeClass.getMethod("getFallbackSplitType")
-=======
             val getFallbackSplitTypeMethod =
                 hingeSplitTypeClass.getMethod("getFallbackSplitType")
->>>>>>> 9a170158
             val expandContainersSplitTypeClass = SplitType.ExpandContainersSplitType::class.java
             val expandContainersSplitTypeConstructor =
                 expandContainersSplitTypeClass.getDeclaredConstructor()
@@ -283,15 +243,10 @@
             val activityRuleClass = ActivityRule::class.java
             val shouldAlwaysExpandMethod = activityRuleClass.getMethod("shouldAlwaysExpand")
             val activityRuleBuilderClass = ActivityRule.Builder::class.java
-<<<<<<< HEAD
-            val setShouldAlwaysExpandMethod =
-                activityRuleBuilderClass.getMethod("setShouldAlwaysExpand", Boolean::class.java)
-=======
             val setShouldAlwaysExpandMethod = activityRuleBuilderClass.getMethod(
                 "setShouldAlwaysExpand",
                 Boolean::class.java
             )
->>>>>>> 9a170158
             shouldAlwaysExpandMethod.isPublic &&
                 shouldAlwaysExpandMethod.doesReturn(Boolean::class.java) &&
                 setShouldAlwaysExpandMethod.isPublic
@@ -300,12 +255,8 @@
     private fun isClassSplitInfoValid(): Boolean =
         validateReflection("Class SplitInfo is not valid") {
             val splitInfoClass = SplitInfo::class.java
-<<<<<<< HEAD
-            val getPrimaryActivityStackMethod = splitInfoClass.getMethod("getPrimaryActivityStack")
-=======
             val getPrimaryActivityStackMethod =
                 splitInfoClass.getMethod("getPrimaryActivityStack")
->>>>>>> 9a170158
             val getSecondaryActivityStackMethod =
                 splitInfoClass.getMethod("getSecondaryActivityStack")
             val getSplitRatioMethod = splitInfoClass.getMethod("getSplitRatio")
@@ -351,11 +302,10 @@
 
     private fun isMethodSetSplitInfoCallbackWindowConsumerValid(): Boolean {
         return validateReflection("ActivityEmbeddingComponent#setSplitInfoCallback is not valid") {
-            val setSplitInfoCallbackMethod =
-                activityEmbeddingComponentClass.getMethod(
-                    "setSplitInfoCallback",
-                    Consumer::class.java
-                )
+            val setSplitInfoCallbackMethod = activityEmbeddingComponentClass.getMethod(
+                "setSplitInfoCallback",
+                Consumer::class.java
+            )
             setSplitInfoCallbackMethod.isPublic
         }
     }
