--- conflicted
+++ resolved
@@ -14,8 +14,6 @@
 
 }
 
-<<<<<<< HEAD
-=======
 package androidx.window.extensions.area {
 
   public interface WindowAreaComponent {
@@ -32,7 +30,6 @@
 
 }
 
->>>>>>> fff2b99b
 package androidx.window.extensions.embedding {
 
   public interface ActivityEmbeddingComponent {
