--- conflicted
+++ resolved
@@ -21,39 +21,13 @@
 import kotlin.test.assertEquals
 import kotlin.test.assertFailsWith
 
-<<<<<<< HEAD
-/** Tests for [WindowSizeClass] that verify construction. */
-=======
 /**
  * Tests for [WindowSizeClass] that verify construction.
  */
->>>>>>> 9a170158
 class WindowSizeClassTest {
 
     @Test
     fun testWidthSizeClass_construction() {
-<<<<<<< HEAD
-        val expected =
-            listOf(
-                WindowWidthSizeClass.COMPACT,
-                WindowWidthSizeClass.MEDIUM,
-                WindowWidthSizeClass.EXPANDED
-            )
-
-        val actual =
-            listOf(100f, 700f, 900f)
-                .map { width -> WindowSizeClass.compute(width, 100f) }
-                .map { sizeClass -> sizeClass.windowWidthSizeClass }
-
-        assertEquals(expected, actual)
-    }
-
-    @Test
-    fun testWindowSizeClass_computeRounds() {
-        val expected = WindowSizeClass.compute(0f, 0f)
-
-        val actual = WindowSizeClass.compute(300f, 300f)
-=======
         val expected = listOf(
             WindowWidthSizeClass.COMPACT,
             WindowWidthSizeClass.MEDIUM,
@@ -65,15 +39,11 @@
         }.map { sizeClass ->
             sizeClass.windowWidthSizeClass
         }
->>>>>>> 9a170158
 
         assertEquals(expected, actual)
     }
 
-    @OptIn(ExperimentalWindowCoreApi::class)
     @Test
-<<<<<<< HEAD
-=======
     fun testWindowSizeClass_computeRounds() {
         val expected = WindowSizeClass.compute(0f, 0f)
 
@@ -84,13 +54,10 @@
 
     @OptIn(ExperimentalWindowCoreApi::class)
     @Test
->>>>>>> 9a170158
     fun testConstruction_usingPx() {
         val expected = WindowSizeClass.compute(600f, 600f)
 
         val actual = WindowSizeClass.compute(600, 600, 1f)
-<<<<<<< HEAD
-=======
 
         assertEquals(expected, actual)
     }
@@ -108,32 +75,11 @@
         }.map { sizeClass ->
             sizeClass.windowHeightSizeClass
         }
->>>>>>> 9a170158
 
         assertEquals(expected, actual)
     }
 
     @Test
-<<<<<<< HEAD
-    fun testHeightSizeClass_construction() {
-        val expected =
-            listOf(
-                WindowHeightSizeClass.COMPACT,
-                WindowHeightSizeClass.MEDIUM,
-                WindowHeightSizeClass.EXPANDED
-            )
-
-        val actual =
-            listOf(100f, 500f, 900f)
-                .map { height -> WindowSizeClass.compute(100f, height) }
-                .map { sizeClass -> sizeClass.windowHeightSizeClass }
-
-        assertEquals(expected, actual)
-    }
-
-    @Test
-=======
->>>>>>> 9a170158
     fun testEqualsImpliesHashCode() {
         val first = WindowSizeClass.compute(100f, 500f)
         val second = WindowSizeClass.compute(100f, 500f)
@@ -166,23 +112,15 @@
 
     @Test
     fun negative_width_throws() {
-<<<<<<< HEAD
-        assertFailsWith(IllegalArgumentException::class) { WindowSizeClass.compute(-1f, 0f) }
-=======
         assertFailsWith(IllegalArgumentException::class) {
             WindowSizeClass.compute(-1f, 0f)
         }
->>>>>>> 9a170158
     }
 
     @Test
     fun negative_height_throws() {
-<<<<<<< HEAD
-        assertFailsWith(IllegalArgumentException::class) { WindowSizeClass.compute(0f, -1f) }
-=======
         assertFailsWith(IllegalArgumentException::class) {
             WindowSizeClass.compute(0f, -1f)
         }
->>>>>>> 9a170158
     }
 }