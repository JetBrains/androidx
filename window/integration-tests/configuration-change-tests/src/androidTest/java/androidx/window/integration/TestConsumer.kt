--- conflicted
+++ resolved
@@ -23,22 +23,20 @@
 import kotlin.concurrent.withLock
 import org.junit.Assert.assertTrue
 
-/** Data structure to hold values in a mutable list. */
+/**
+ * Data structure to hold values in a mutable list.
+ */
 internal class TestConsumer<T>(count: Int) : Consumer<T> {
     private val valueLock = ReentrantLock()
-    @GuardedBy("valueLock") private val values = mutableListOf<T>()
+    @GuardedBy("valueLock")
+    private val values = mutableListOf<T>()
 
     private val countDownLock = ReentrantLock()
-    @GuardedBy("countDownLock") private var valueLatch = CountDownLatch(count)
+    @GuardedBy("countDownLock")
+    private var valueLatch = CountDownLatch(count)
 
     private val waitTimeSeconds: Long = 3L
 
-<<<<<<< HEAD
-    /** Appends the new value at the end of the mutable list values. */
-    override fun accept(value: T) {
-        valueLock.withLock { values.add(value) }
-        countDownLock.withLock { valueLatch.countDown() }
-=======
     /**
      * Appends the new value at the end of the mutable list values.
      */
@@ -49,10 +47,11 @@
         countDownLock.withLock {
             valueLatch.countDown()
         }
->>>>>>> 9a170158
     }
 
-    /** Returns the current number of values stored. */
+    /**
+     * Returns the current number of values stored.
+     */
     private fun size(): Int {
         valueLock.withLock {
             return values.size
@@ -60,8 +59,8 @@
     }
 
     /**
-     * Waits for the mutable list's length to be at a certain number (count). The method will wait
-     * waitTimeSeconds for the count before asserting false.
+     * Waits for the mutable list's length to be at a certain number (count).
+     * The method will wait waitTimeSeconds for the count before asserting false.
      */
     fun waitForValueCount() {
         assertTrue(
@@ -74,12 +73,16 @@
         )
     }
 
-    /** Returns {@code true} if there are no stored values, {@code false} otherwise. */
+    /**
+     * Returns {@code true} if there are no stored values, {@code false} otherwise.
+     */
     fun isEmpty(): Boolean {
         return size() == 0
     }
 
-    /** Returns the object in the mutable list at the requested index. */
+    /**
+     * Returns the object in the mutable list at the requested index.
+     */
     fun get(valueIndex: Int): T {
         valueLock.withLock {
             return values[valueIndex]
