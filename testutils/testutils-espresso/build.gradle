/*
 * Copyright 2019 The Android Open Source Project
 *
 * Licensed under the Apache License, Version 2.0 (the "License");
 * you may not use this file except in compliance with the License.
 * You may obtain a copy of the License at
 *
 *      http://www.apache.org/licenses/LICENSE-2.0
 *
 * Unless required by applicable law or agreed to in writing, software
 * distributed under the License is distributed on an "AS IS" BASIS,
 * WITHOUT WARRANTIES OR CONDITIONS OF ANY KIND, either express or implied.
 * See the License for the specific language governing permissions and
 * limitations under the License.
 */

/**
 * This file was created using the `create_project.py` script located in the
 * `<AndroidX root>/development/project-creator` directory.
 *
 * Please use that script when creating a new project, rather than copying an existing project and
 * modifying its settings.
 */
import androidx.build.LibraryType

plugins {
    id("AndroidXPlugin")
    id("com.android.library")
    id("kotlin-android")
}

dependencies {
    api("androidx.annotation:annotation:1.1.0")

    implementation(libs.espressoCore, excludes.espresso)
    implementation(libs.kotlinStdlib)
    implementation("androidx.core:core:1.2.0")
}

android {
<<<<<<< HEAD
    lintOptions {
        disable "InvalidPackage" // Lint is unhappy about junit package
    }
    namespace "androidx.testutils.espresso"
=======
    namespace = "androidx.testutils.espresso"
>>>>>>> 82aef933
}

androidx {
    type = LibraryType.INTERNAL_TEST_LIBRARY
}<|MERGE_RESOLUTION|>--- conflicted
+++ resolved
@@ -30,22 +30,15 @@
 }
 
 dependencies {
-    api("androidx.annotation:annotation:1.1.0")
+    api("androidx.annotation:annotation:1.8.1")
 
-    implementation(libs.espressoCore, excludes.espresso)
+    implementation(libs.espressoCore)
     implementation(libs.kotlinStdlib)
     implementation("androidx.core:core:1.2.0")
 }
 
 android {
-<<<<<<< HEAD
-    lintOptions {
-        disable "InvalidPackage" // Lint is unhappy about junit package
-    }
-    namespace "androidx.testutils.espresso"
-=======
     namespace = "androidx.testutils.espresso"
->>>>>>> 82aef933
 }
 
 androidx {
