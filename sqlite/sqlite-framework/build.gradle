--- conflicted
+++ resolved
@@ -79,7 +79,7 @@
         commonMain {
             dependencies {
                 implementation(libs.kotlinStdlib)
-                api(project(":annotation:annotation"))
+                api("androidx.annotation:annotation:1.8.1")
                 api(project(":sqlite:sqlite"))
             }
         }
@@ -156,10 +156,5 @@
     type = LibraryType.PUBLISHED_LIBRARY
     inceptionYear = "2017"
     description = "The implementation of SQLite library using the framework code."
-<<<<<<< HEAD
-    metalavaK2UastEnabled = true
-    legacyDisableKotlinStrictApiMode = true
-=======
     kotlinTarget = KotlinTarget.KOTLIN_2_0
->>>>>>> c80a82c4
 }
