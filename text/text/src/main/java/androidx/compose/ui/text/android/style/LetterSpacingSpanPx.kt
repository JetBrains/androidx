--- conflicted
+++ resolved
@@ -7,12 +7,7 @@
 /**
  * Span that sets the letter spacing as [letterSpacing], in the unit of pixel.
  */
-<<<<<<< HEAD
-@InternalPlatformTextApi
-class LetterSpacingSpanPx(@Px val letterSpacing: Float) : MetricAffectingSpan() {
-=======
 internal class LetterSpacingSpanPx(@Px val letterSpacing: Float) : MetricAffectingSpan() {
->>>>>>> fdff00cc
     private fun TextPaint.updatePaint() {
         // In framework, 1em letterSpacing equals to textSize * textScaleX pixels.
         val emWidth = textSize * textScaleX
