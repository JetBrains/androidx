/*
 * Copyright 2018 The Android Open Source Project
 *
 * Licensed under the Apache License, Version 2.0 (the "License");
 * you may not use this file except in compliance with the License.
 * You may obtain a copy of the License at
 *
 *      http://www.apache.org/licenses/LICENSE-2.0
 *
 * Unless required by applicable law or agreed to in writing, software
 * distributed under the License is distributed on an "AS IS" BASIS,
 * WITHOUT WARRANTIES OR CONDITIONS OF ANY KIND, either express or implied.
 * See the License for the specific language governing permissions and
 * limitations under the License.
 */

package androidx.ui.material

import androidx.animation.transitionDefinition
import androidx.compose.Composable
import androidx.compose.Stable
import androidx.compose.remember
import androidx.ui.animation.ColorPropKey
import androidx.ui.animation.DpPropKey
import androidx.ui.animation.Transition
import androidx.ui.core.DensityAmbient
import androidx.ui.core.Modifier
import androidx.ui.foundation.Box
import androidx.ui.foundation.Canvas
import androidx.ui.foundation.Text
import androidx.ui.foundation.selection.MutuallyExclusiveSetItem
import androidx.ui.geometry.Offset
import androidx.ui.graphics.Color
import androidx.ui.graphics.drawscope.DrawScope
import androidx.ui.graphics.drawscope.Stroke
import androidx.ui.layout.Column
import androidx.ui.layout.Row
import androidx.ui.layout.Stack
import androidx.ui.layout.fillMaxWidth
import androidx.ui.layout.padding
import androidx.ui.layout.preferredSize
import androidx.ui.material.ripple.ripple
import androidx.ui.semantics.Semantics
import androidx.ui.text.TextStyle
import androidx.ui.unit.dp

/**
 * Components for creating mutually exclusive set of [RadioButton]s.
 * Because of the nature of mutually exclusive set, when radio button is selected,
 * it can't be unselected by being pressed again.
 *
 * Typical content for RadioGroup will be [RadioGroupScope.RadioGroupItem] and following usage:
 *
 * @sample androidx.ui.material.samples.CustomRadioGroupSample
 *
 * If you want a simplified version with [Column] of [RadioGroupScope.RadioGroupTextItem],
 * consider using version that accepts list of [String] options and doesn't require any children
 */
@Composable
fun RadioGroup(content: @Composable RadioGroupScope.() -> Unit) {
    val scope = remember { RadioGroupScope() }
    scope.content()
}

/**
 * Components for creating mutually exclusive set of [RadioButton]
 * as well as text label for this RadioButtons.
 * Because of the nature of mutually exclusive set, when radio button is selected,
 * it can't be unselected by being pressed again. This component guarantees
 * that there will be only one or none selected RadioButton at a time.
 *
 * This component is ready to use without children being passed and
 * it places the options into a [Column] of [RadioGroupScope.RadioGroupTextItem].
 *
 * @sample androidx.ui.material.samples.DefaultRadioGroupSample
 *
 * @param options list of [String] to provide RadioButtons label
 * @param selectedOption label which represents selected RadioButton,
 * or `null` if nothing is selected
 * @param onSelectedChange callback to be invoked when RadioButton is clicked,
 * therefore the selection of this item is requested
 * @param modifier Modifier to be applied to the radio group layout
 * @param radioColor color for RadioButtons when selected.
 * @param textStyle parameters for text customization
 */
@Composable
fun RadioGroup(
    options: List<String>,
    selectedOption: String?,
    onSelectedChange: (String) -> Unit,
    modifier: Modifier = Modifier,
    radioColor: Color = MaterialTheme.colors.secondary,
    textStyle: TextStyle? = null
) {
    RadioGroup {
        Column(modifier) {
            options.forEach { text ->
                RadioGroupTextItem(
                    selected = (text == selectedOption),
                    onSelect = { onSelectedChange(text) },
                    text = text,
                    radioColor = radioColor,
                    textStyle = textStyle
                )
            }
        }
    }
}

/**
 * Scope of [RadioGroup] to grant access to [RadioGroupItem] and others. This scope will be
 * provided automatically to the children of [RadioGroup].
 */
@Stable
class RadioGroupScope internal constructor() {

    /**
     * Basic item to be used inside [RadioGroup].
     *
     * This component provides basic radio item behavior such as
     * clicks and accessibility support.
     *
     * If you need simple item with [RadioButton] and [Text] wrapped in a [Row],
     * consider using [RadioGroupTextItem].
     *
     * @param selected whether or not this item is selected
     * @param onSelect callback to be invoked when your item is being clicked,
     * therefore the selection of this item is requested. Not invoked if item is already selected
     * @param modifier Modifier to be applied to this item
     */
    @Composable
    fun RadioGroupItem(
        selected: Boolean,
        onSelect: () -> Unit,
<<<<<<< HEAD
        content: @Composable() () -> Unit
=======
        modifier: Modifier = Modifier,
        content: @Composable () -> Unit
>>>>>>> c4d097f4
    ) {
        Semantics(container = true, mergeAllDescendants = true) {
            Box(modifier) {
                MutuallyExclusiveSetItem(
                    selected = selected,
                    onClick = { if (!selected) onSelect() }, children = content,
                    modifier = Modifier.ripple()
                )
            }
        }
    }

    /**
     * Simple component to be used inside [RadioGroup] as a child.
     * Places [RadioButton] and [Text] inside the [Row].
     *
     * @param selected whether or not radio button in this item is selected
     * @param onSelect callback to be invoked when your item is being clicked, therefore the
     * selection of this item is requested. Not invoked if item is already selected
     * @param text to put as a label description of this item
     * @param modifier Modifier to be applied to this item
     * @param radioColor color for RadioButtons when selected
     * @param textStyle parameters for text customization
     */
    @Composable
    fun RadioGroupTextItem(
        selected: Boolean,
        onSelect: () -> Unit,
        text: String,
        modifier: Modifier = Modifier,
        radioColor: Color = MaterialTheme.colors.secondary,
        textStyle: TextStyle? = null
    ) {
        RadioGroupItem(selected = selected, onSelect = onSelect, modifier = modifier) {
            // TODO: remove this Box when Ripple becomes a modifier.
            Box {
                Row(Modifier.fillMaxWidth().padding(DefaultRadioItemPadding)) {
                    RadioButton(selected = selected, onSelect = onSelect, color = radioColor)
                    Text(
                        text = text,
                        style = MaterialTheme.typography.body1.merge(textStyle),
                        modifier = Modifier.padding(start = DefaultRadioLabelOffset)
                    )
                }
            }
        }
    }
}

/**
 * Component to represent two states, selected and not selected.
 *
 * RadioButton is usually used as a child of [RadioGroupScope.RadioGroupItem], and these items
 * and coupled together to [RadioGroup] to represent a multiple exclusion set of options
 * the user can choose from.
 *
 * @sample androidx.ui.material.samples.RadioButtonSample
 *
 * @param selected boolean state for this button: either it is selected or not
 * @param onSelect callback to be invoked when RadioButton is being clicked,
 * therefore the selection of this item is requested. Not invoked if item is already selected
 * @param modifier Modifier to be applied to radio button
 * @param color color of the RadioButton
 */
@Composable
fun RadioButton(
    selected: Boolean,
    onSelect: (() -> Unit)?,
    modifier: Modifier = Modifier,
    color: Color = MaterialTheme.colors.secondary
) {
    Stack(modifier) {
        MutuallyExclusiveSetItem(
            selected = selected, onClick = { if (!selected) onSelect?.invoke() },
            modifier = Modifier.ripple(bounded = false)
        ) {
            val unselectedColor =
                MaterialTheme.colors.onSurface.copy(alpha = UnselectedOpacity)
            val definition = remember(color, unselectedColor) {
                generateTransitionDefinition(color, unselectedColor)
            }
            Transition(definition = definition, toState = selected) { state ->
                val radioStroke = Stroke(RadioStrokeWidth.value * DensityAmbient.current.density)
                Canvas(Modifier.padding(RadioButtonPadding).preferredSize(RadioButtonSize)) {
                    drawRadio(
                        state[ColorProp],
                        state[OuterRadiusProp].toPx().value,
                        state[InnerRadiusProp].toPx().value,
                        state[GapProp].toPx().value,
                        radioStroke
                    )
                }
            }
        }
    }
}

private fun DrawScope.drawRadio(
    color: Color,
    outerPx: Float,
    innerPx: Float,
    gapWidth: Float,
    radioStroke: Stroke
) {
    // TODO(malkov): currently Radio gravity is always CENTER but we need to be flexible
    val centerW = center.dx
    val centerH = center.dy

    val center = Offset(centerW, centerH)
    if (gapWidth == 0.0f) {
        val strokeWidth = outerPx - innerPx
        drawCircle(color, outerPx - strokeWidth / 2, center, style = Stroke(strokeWidth))
    } else {
        drawCircle(color, outerPx - radioStroke.width / 2, center, style = radioStroke)
        val circleRadius = outerPx - radioStroke.width - gapWidth
        val innerCircleStrokeWidth = circleRadius - innerPx

        drawCircle(
            color, circleRadius - innerCircleStrokeWidth / 2, center,
            style = Stroke(innerCircleStrokeWidth)
        )
    }
}

private val OuterRadiusProp = DpPropKey()
private val InnerRadiusProp = DpPropKey()
private val GapProp = DpPropKey()
private val ColorProp = ColorPropKey()

private const val RadiusClosureDuration = 150
private const val PulseDuration = 100
private const val GapDuration = 150
private const val TotalDuration = RadiusClosureDuration + PulseDuration + GapDuration

private fun generateTransitionDefinition(
    selectedColor: Color,
    unselectedColor: Color
) = transitionDefinition {
    state(false) {
        this[OuterRadiusProp] = RadioRadius
        this[InnerRadiusProp] = InitialInner
        this[GapProp] = 0.dp
        this[ColorProp] = unselectedColor
    }
    state(true) {
        this[OuterRadiusProp] = RadioRadius
        this[InnerRadiusProp] = 0.dp
        this[GapProp] = DefaultGap
        this[ColorProp] = selectedColor
    }
    transition(fromState = false, toState = true) {
        ColorProp using snap()
        OuterRadiusProp using keyframes {
            val smallerOuter = RadioRadius - OuterOffsetDuringAnimation + RadioStrokeWidth / 2
            duration = TotalDuration
            RadioRadius at 0
            smallerOuter at RadiusClosureDuration
            smallerOuter + PulseDelta at RadiusClosureDuration + PulseDuration / 2
            smallerOuter at RadiusClosureDuration + PulseDuration
            RadioRadius at TotalDuration
        }
        InnerRadiusProp using tween {
            duration = RadiusClosureDuration
        }
        GapProp using tween {
            delay = RadiusClosureDuration + PulseDuration
            duration = GapDuration
        }
    }
    transition(fromState = true, toState = false) {
        ColorProp using snap()
        OuterRadiusProp using keyframes {
            val smallerOuter = RadioRadius - OuterOffsetDuringAnimation + RadioStrokeWidth / 2
            duration = TotalDuration
            RadioRadius at 0
            smallerOuter at GapDuration
            smallerOuter + PulseDelta at GapDuration + PulseDuration / 2
            smallerOuter at GapDuration + PulseDuration
            RadioRadius at TotalDuration
        }
        GapProp using tween {
            duration = GapDuration
        }
        InnerRadiusProp using tween {
            delay = GapDuration + PulseDuration
            duration = RadiusClosureDuration
        }
    }
}

private val RadioButtonPadding = 2.dp
private val RadioButtonSize = 20.dp
private val RadioRadius = RadioButtonSize / 2
private val RadioStrokeWidth = 2.dp
// TODO(malkov): random numbers for now to produce radio as in material comp.
private val DefaultGap = 3.dp
private const val UnselectedOpacity = 0.6f

// for animations
private val OuterOffsetDuringAnimation = 2.dp
private val PulseDelta = 0.5.dp
private val InitialInner = RadioRadius - RadioStrokeWidth

private val DefaultRadioLabelOffset = 20.dp
private val DefaultRadioItemPadding = 10.dp<|MERGE_RESOLUTION|>--- conflicted
+++ resolved
@@ -132,12 +132,8 @@
     fun RadioGroupItem(
         selected: Boolean,
         onSelect: () -> Unit,
-<<<<<<< HEAD
-        content: @Composable() () -> Unit
-=======
         modifier: Modifier = Modifier,
         content: @Composable () -> Unit
->>>>>>> c4d097f4
     ) {
         Semantics(container = true, mergeAllDescendants = true) {
             Box(modifier) {
