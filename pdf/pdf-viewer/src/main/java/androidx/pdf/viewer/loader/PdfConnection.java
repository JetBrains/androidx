/*
 * Copyright 2024 The Android Open Source Project
 *
 * Licensed under the Apache License, Version 2.0 (the "License");
 * you may not use this file except in compliance with the License.
 * You may obtain a copy of the License at
 *
 *      http://www.apache.org/licenses/LICENSE-2.0
 *
 * Unless required by applicable law or agreed to in writing, software
 * distributed under the License is distributed on an "AS IS" BASIS,
 * WITHOUT WARRANTIES OR CONDITIONS OF ANY KIND, either express or implied.
 * See the License for the specific language governing permissions and
 * limitations under the License.
 */

package androidx.pdf.viewer.loader;

import android.content.ComponentName;
import android.content.Context;
import android.content.Intent;
import android.content.ServiceConnection;
import android.net.Uri;
import android.os.IBinder;
import android.util.Log;

import androidx.annotation.NonNull;
import androidx.annotation.RestrictTo;
import androidx.pdf.models.PdfDocumentRemote;
<<<<<<< HEAD
import androidx.pdf.pdflib.PdfDocumentService;
import androidx.pdf.util.ErrorLog;
=======
import androidx.pdf.service.PdfDocumentService;
>>>>>>> 71a0e559
import androidx.pdf.util.Preconditions;

import java.util.concurrent.locks.Condition;
import java.util.concurrent.locks.Lock;
import java.util.concurrent.locks.ReentrantLock;

/**
 * Handles the connection to the Pdf service:
 * <ul>
 * <li>Handles binding and the lifecycle of the connection,
 * <li>Manages the {@link PdfDocumentRemote} stub object.
 * </ul>
 */
@RestrictTo(RestrictTo.Scope.LIBRARY)
public class PdfConnection implements ServiceConnection {
    private static final String TAG = PdfConnection.class.getSimpleName();

    private static final int MAX_CONNECT_RETRIES = 3;

    private final Context mContext;
    private final Lock mLock = new ReentrantLock();
    private final Condition mIsBound = mLock.newCondition();
    private PdfDocumentRemote mPdfRemote;
    private int mNumCrashes = 0;
    private boolean mHasSuccessfullyConnectedEver = false;
    private boolean mIsLoaded = false;

    private String mCurrentTask = null;
    private boolean mConnected = false;

    private Runnable mOnConnect;
    private Runnable mOnConnectFailure;

    PdfConnection(Context ctx) {
        this.mContext = ctx;
    }

    /** Sets a {@link Runnable} to be run as soon as the service is (re-)connected. */
    public void setOnConnectInitializer(@NonNull Runnable onConnect) {
        this.mOnConnect = onConnect;
    }

    /** Sets a {@link Runnable} to be run if the service never successfully connects. */
    public void setConnectionFailureHandler(@NonNull Runnable onConnectFailure) {
        this.mOnConnectFailure = onConnectFailure;
    }

    /**
     * Returns a {@link PdfDocumentRemote} if the service is bound. It could be still initializing
     * (see {@link #setDocumentLoaded}).
     */
    @NonNull
    public PdfDocumentRemote getPdfDocument(@NonNull String forTask) {
        Preconditions.checkState(mCurrentTask == null, "already locked: " + mCurrentTask);
        mCurrentTask = forTask;
        return mPdfRemote;
    }

    /**
     * Releases the Pdf Remote.
     */
    public void releasePdfDocument() {
        mCurrentTask = null;
    }

    /** Returns whether {@link #getPdfDocument} is ready to accept tasks. */
    protected boolean isLoaded() {
        return mPdfRemote != null && mIsLoaded;
    }

    /**
     * This records that the document is loaded:
     * <ul>
     * <li>it is now ready to process tasks (until a disconnection notice happens),
     * <li>since we were able to load this document once, we should be able to load it again if
     * there is a problem and not run in a perpetual crash-restart loop.
     * </ul>
     */
    public void setDocumentLoaded() {
        if (mPdfRemote == null) {
            ErrorLog.log(TAG, "setDocumentLoaded", "Document loaded but Remote == null");
        } else {
            mHasSuccessfullyConnectedEver = true;
            mIsLoaded = true;
        }
    }

    @Override
    public void onServiceConnected(ComponentName name, IBinder service) {
        Log.i(TAG, String.format("Service connected %s", name));
        mConnected = true;
        mIsLoaded = false;
        mLock.lock();
        try {
            mPdfRemote = PdfDocumentRemote.Stub.asInterface(service);
            mIsBound.signal();
        } finally {
            mLock.unlock();
        }
        if (mOnConnect != null) {
            mOnConnect.run();
        }
    }

    @Override
    public void onServiceDisconnected(ComponentName name) {
        mIsLoaded = false;
        if (mCurrentTask != null) {
            // A task was in progress, we want to report the crash and restart the service.
            mNumCrashes++;
            ErrorLog.log(mCurrentTask, "Service crash ~ " + ErrorLog.bracketValue(mNumCrashes));
            TaskDenyList.maybeDenyListTask(mCurrentTask);

            // We have never connected to this document, and we have crashed repeatedly.
            if (!mHasSuccessfullyConnectedEver && mNumCrashes >= MAX_CONNECT_RETRIES) {
                Log.w(TAG,
                        "Failed to ever connect successfully - stuck in a crash loop, "
                                + "disconnecting.");
                disconnect();
                if (mOnConnectFailure != null) {
                    mOnConnectFailure.run();
                } else {
                    ErrorLog.logAndAlwaysThrow(TAG, "onServiceDisconnected",
                            new RepeatedCrashException());
                }
            }
        } else {
            // No task was in progress, probably just system cleaning up idle resources.
            Log.d(TAG, "Service was killed by system, let it go. " + name);
            disconnect();
        }

        // if disconnect() was not called, the system will try to restart the service, and when
        // it does,
        // onServiceConnected will be called again.
        mLock.lock();
        try {
            mPdfRemote = null;
            Log.i(TAG, "Service disconnected for task " + mCurrentTask);
        } finally {
            mLock.unlock();
        }
    }

    void connect(Uri uri) {
        if (mConnected) {
            return;
        }
        Intent intent = new Intent(mContext, PdfDocumentService.class);
        // Data is only required here to make sure we start a new service per document.
        intent.setData(uri);
        Log.d(TAG, "Connecting to service " + uri);
        mContext.bindService(intent, this, Context.BIND_AUTO_CREATE);
    }

    void disconnect() {
        if (mConnected) {
            Log.d(TAG, "Disconnecting service.");
            mContext.unbindService(this);
            mConnected = false;
        }
    }

    private static class RepeatedCrashException extends RuntimeException {
    }

}<|MERGE_RESOLUTION|>--- conflicted
+++ resolved
@@ -22,17 +22,11 @@
 import android.content.ServiceConnection;
 import android.net.Uri;
 import android.os.IBinder;
-import android.util.Log;
 
 import androidx.annotation.NonNull;
 import androidx.annotation.RestrictTo;
 import androidx.pdf.models.PdfDocumentRemote;
-<<<<<<< HEAD
-import androidx.pdf.pdflib.PdfDocumentService;
-import androidx.pdf.util.ErrorLog;
-=======
 import androidx.pdf.service.PdfDocumentService;
->>>>>>> 71a0e559
 import androidx.pdf.util.Preconditions;
 
 import java.util.concurrent.locks.Condition;
@@ -112,9 +106,7 @@
      * </ul>
      */
     public void setDocumentLoaded() {
-        if (mPdfRemote == null) {
-            ErrorLog.log(TAG, "setDocumentLoaded", "Document loaded but Remote == null");
-        } else {
+        if (mPdfRemote != null) {
             mHasSuccessfullyConnectedEver = true;
             mIsLoaded = true;
         }
@@ -122,7 +114,6 @@
 
     @Override
     public void onServiceConnected(ComponentName name, IBinder service) {
-        Log.i(TAG, String.format("Service connected %s", name));
         mConnected = true;
         mIsLoaded = false;
         mLock.lock();
@@ -143,25 +134,17 @@
         if (mCurrentTask != null) {
             // A task was in progress, we want to report the crash and restart the service.
             mNumCrashes++;
-            ErrorLog.log(mCurrentTask, "Service crash ~ " + ErrorLog.bracketValue(mNumCrashes));
             TaskDenyList.maybeDenyListTask(mCurrentTask);
 
             // We have never connected to this document, and we have crashed repeatedly.
             if (!mHasSuccessfullyConnectedEver && mNumCrashes >= MAX_CONNECT_RETRIES) {
-                Log.w(TAG,
-                        "Failed to ever connect successfully - stuck in a crash loop, "
-                                + "disconnecting.");
                 disconnect();
                 if (mOnConnectFailure != null) {
                     mOnConnectFailure.run();
-                } else {
-                    ErrorLog.logAndAlwaysThrow(TAG, "onServiceDisconnected",
-                            new RepeatedCrashException());
                 }
             }
         } else {
             // No task was in progress, probably just system cleaning up idle resources.
-            Log.d(TAG, "Service was killed by system, let it go. " + name);
             disconnect();
         }
 
@@ -171,7 +154,6 @@
         mLock.lock();
         try {
             mPdfRemote = null;
-            Log.i(TAG, "Service disconnected for task " + mCurrentTask);
         } finally {
             mLock.unlock();
         }
@@ -184,19 +166,14 @@
         Intent intent = new Intent(mContext, PdfDocumentService.class);
         // Data is only required here to make sure we start a new service per document.
         intent.setData(uri);
-        Log.d(TAG, "Connecting to service " + uri);
         mContext.bindService(intent, this, Context.BIND_AUTO_CREATE);
     }
 
     void disconnect() {
         if (mConnected) {
-            Log.d(TAG, "Disconnecting service.");
             mContext.unbindService(this);
             mConnected = false;
         }
     }
 
-    private static class RepeatedCrashException extends RuntimeException {
-    }
-
 }