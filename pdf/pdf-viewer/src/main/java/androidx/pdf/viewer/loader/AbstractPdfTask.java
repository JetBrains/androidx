--- conflicted
+++ resolved
@@ -17,19 +17,12 @@
 package androidx.pdf.viewer.loader;
 
 import android.os.RemoteException;
-import android.util.Log;
 
 import androidx.annotation.Nullable;
 import androidx.annotation.RestrictTo;
 import androidx.pdf.models.PdfDocumentRemote;
-<<<<<<< HEAD
-import androidx.pdf.pdflib.PdfDocumentRemoteProto;
-import androidx.pdf.util.ErrorLog;
-=======
 import androidx.pdf.service.PdfDocumentRemoteProto;
->>>>>>> 71a0e559
 import androidx.pdf.util.ThreadUtils;
-import androidx.pdf.util.Timer;
 
 /**
  * Performs one command on the PDF Document asynchronously, like rendering a page's bitmap or
@@ -92,8 +85,6 @@
     }
 
     protected final T findPdfAndDoInBackground() {
-        Log.v(getLogTag(), "Start task: " + this);
-        Timer timer = Timer.start();
         T result;
         try {
             PdfDocumentRemote pdfDocument = getPdfDocument();
@@ -102,21 +93,13 @@
                             ? doInBackground(new PdfDocumentRemoteProto(pdfDocument))
                             : doInBackground();
             if (result != null) {
-                Log.v(getLogTag(),
-                        "Finish task: " + this + ", result = " + resultToString(result)
-                                + ", time = "
-                                + timer.time() + "ms");
                 return result;
-            } else {
-                Log.w(getLogTag(),
-                        "Task " + this + " result is null (time=" + timer.time() + "ms).");
             }
         } catch (RemoteException e) {
             mReportError = true;
-            ErrorLog.log(getLogTag(), "doInBackground", e);
         } catch (RuntimeException rx) {
             mReportError = true;
-            ErrorLog.logAndThrow(getLogTag(), "doInBackground", rx);
+            throw rx;
         } finally {
             mPdfLoader.releasePdfDocument();
         }
@@ -150,7 +133,6 @@
      * @return The result of the command. Returning @code{null} cancels the task.
      */
     protected T doInBackground() {
-        Log.w(getLogTag(), "No PdfDocumentRemote available... service crashed ? -- Try reconnect.");
         mPdfLoader.reconnect();
         return null;
     }
@@ -202,15 +184,9 @@
     }
 
     private void onCancelled() {
-        Log.v(getLogTag(), "Task cancelled: " + this);
         if (mReportError) {
             reportError(mPdfLoader.getCallbacks());
         }
         cleanup();
     }
-
-    // Implementations may override to get better logging of results.
-    protected String resultToString(T result) {
-        return result == null ? "null" : result.toString();
-    }
 }