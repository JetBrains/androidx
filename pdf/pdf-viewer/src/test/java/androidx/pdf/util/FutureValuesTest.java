/*
 * Copyright 2024 The Android Open Source Project
 *
 * Licensed under the Apache License, Version 2.0 (the "License");
 * you may not use this file except in compliance with the License.
 * You may obtain a copy of the License at
 *
 *      http://www.apache.org/licenses/LICENSE-2.0
 *
 * Unless required by applicable law or agreed to in writing, software
 * distributed under the License is distributed on an "AS IS" BASIS,
 * WITHOUT WARRANTIES OR CONDITIONS OF ANY KIND, either express or implied.
 * See the License for the specific language governing permissions and
 * limitations under the License.
 */

package androidx.pdf.util;

import static com.google.common.truth.Truth.assertThat;

import static org.junit.Assert.fail;
import static org.mockito.ArgumentMatchers.eq;
import static org.mockito.Mockito.verify;
import static org.mockito.Mockito.verifyNoMoreInteractions;

<<<<<<< HEAD
=======
import android.os.Build;

import androidx.annotation.NonNull;
>>>>>>> 71a0e559
import androidx.pdf.data.FutureValue;
import androidx.pdf.data.FutureValue.Callback;
import androidx.pdf.data.FutureValues;
import androidx.pdf.data.FutureValues.BlockingCallback;
import androidx.pdf.data.FutureValues.Converter;
import androidx.pdf.data.FutureValues.DeferredFutureValue;
import androidx.pdf.data.FutureValues.SettableFutureValue;
import androidx.pdf.data.FutureValues.SimpleCallback;
import androidx.pdf.data.Supplier;
import androidx.test.filters.SmallTest;

import org.junit.After;
import org.junit.Before;
import org.junit.Test;
import org.junit.runner.RunWith;
import org.mockito.Mock;
import org.mockito.MockitoAnnotations;
import org.robolectric.RobolectricTestRunner;
import org.robolectric.annotation.Config;


@SmallTest
@RunWith(RobolectricTestRunner.class)
//TODO: Remove minsdk check after sdk extension 13 release
@Config(minSdk = Build.VERSION_CODES.VANILLA_ICE_CREAM)
public class FutureValuesTest {

    @Mock
    private Callback<Integer> mCallback;

    AutoCloseable mOpenMocks;

    @Before
    public void setup() {
        mOpenMocks = MockitoAnnotations.openMocks(this);
    }

    @After
    public void tearDown() throws Exception {
        mOpenMocks.close();
    }

    @Test
    public void testImmediateValue() {
        final String aValue = "A";
        final boolean[] called = new boolean[]{false};

        FutureValue<String> immediateValue = FutureValues.newImmediateValue(aValue);
        immediateValue.get(
                new Callback<String>() {

                    @Override
                    public void available(String value) {
                        assertThat(value).isEqualTo(aValue);
                        called[0] = true;
                    }

                    @Override
                    public void failed(Throwable thrown) {
                        fail("Not expected to fail for ImmediateValue");
                    }

                    @Override
                    public void progress(float progress) {
                        fail("No progress expected for ImmediateValue");
                    }
                });
        assertThat(called[0]).isTrue();
    }

    @Test
    public void testConvert() {
        Converter<String, Integer> parseInt = new Converter<String, Integer>() {
            @Override
            public Integer convert(String from) {
                return Integer.parseInt(from);
            }
        };

        final float expectedProgress = 0.5f;
        final Integer expectedValue = -3;

        SettableFutureValue<String> source = FutureValues.newSettableValue();
        FutureValues.convert(source, parseInt).get(mCallback);

        source.progress(expectedProgress);
        source.set("-3");

        verify(mCallback).progress(eq(expectedProgress));
        verify(mCallback).available(eq(expectedValue));
        verifyNoMoreInteractions(mCallback);
    }

    @Test
    public void testDeferredFutureValue_doesNotStartComputationUntilGet() {
        final boolean[] computed = {false};
        Supplier<FutureValue<Integer>> computation =
                progress -> {
                    computed[0] = true;
                    return FutureValues.newImmediateValue(10);
                };

        DeferredFutureValue<Integer> deferredFutureValue = new DeferredFutureValue<>(computation);

        assertThat(computed[0]).isFalse();

        deferredFutureValue.get(new SimpleCallback<>());

        assertThat(computed[0]).isTrue();
    }

    @Test
    public void testDeferredFutureValue_reportsFailuresDuringSupply() {
        Supplier<FutureValue<Integer>> crashingComputation =
                unused -> {
                    throw new RuntimeException();
                };
        DeferredFutureValue<Integer> deferredFutureValue =
                new DeferredFutureValue<>(crashingComputation);

        final boolean[] failureDetected = {false};
        deferredFutureValue.get(
                new BlockingCallback<Integer>() {
                    @Override
                    public void failed(Throwable thrown) {
                        super.failed(thrown);
                        failureDetected[0] = true;
                    }
                });

        assertThat(failureDetected[0]).isTrue();
    }

    @Test
    public void testDeferredFutureValue_pipesAvailableFromDelegateFuture() {
        SettableFutureValue<Integer> delegate = new SettableFutureValue<>();
        Supplier<FutureValue<Integer>> computation = unused -> delegate;
        DeferredFutureValue<Integer> deferredFutureValue = new DeferredFutureValue<>(computation);

        final boolean[] availableDetected = {false};
        deferredFutureValue.get(
                new SimpleCallback<Integer>() {
                    @Override
                    public void available(Integer value) {
                        super.available(value);
                        availableDetected[0] = true;
                    }
                });

        assertThat(availableDetected[0]).isFalse();

        delegate.set(10);

        assertThat(availableDetected[0]).isTrue();
    }

    @Test
    public void testDeferredFutureValue_pipesFailureFromDelegateFuture() {
        SettableFutureValue<Integer> delegate = new SettableFutureValue<>();
        Supplier<FutureValue<Integer>> computation = unused -> delegate;
        DeferredFutureValue<Integer> deferredFutureValue = new DeferredFutureValue<>(computation);

        final boolean[] failureDetected = {false};
        deferredFutureValue.get(
                new SimpleCallback<Integer>() {
                    @Override
                    public void failed(Throwable thrown) {
                        super.failed(thrown);
                        failureDetected[0] = true;
                    }
                });

        assertThat(failureDetected[0]).isFalse();

        delegate.fail(new RuntimeException("Error!"));

        assertThat(failureDetected[0]).isTrue();
    }
}<|MERGE_RESOLUTION|>--- conflicted
+++ resolved
@@ -23,12 +23,9 @@
 import static org.mockito.Mockito.verify;
 import static org.mockito.Mockito.verifyNoMoreInteractions;
 
-<<<<<<< HEAD
-=======
 import android.os.Build;
 
 import androidx.annotation.NonNull;
->>>>>>> 71a0e559
 import androidx.pdf.data.FutureValue;
 import androidx.pdf.data.FutureValue.Callback;
 import androidx.pdf.data.FutureValues;
@@ -87,7 +84,7 @@
                     }
 
                     @Override
-                    public void failed(Throwable thrown) {
+                    public void failed(@NonNull Throwable thrown) {
                         fail("Not expected to fail for ImmediateValue");
                     }
 
@@ -153,7 +150,7 @@
         deferredFutureValue.get(
                 new BlockingCallback<Integer>() {
                     @Override
-                    public void failed(Throwable thrown) {
+                    public void failed(@NonNull Throwable thrown) {
                         super.failed(thrown);
                         failureDetected[0] = true;
                     }
@@ -195,7 +192,7 @@
         deferredFutureValue.get(
                 new SimpleCallback<Integer>() {
                     @Override
-                    public void failed(Throwable thrown) {
+                    public void failed(@NonNull Throwable thrown) {
                         super.failed(thrown);
                         failureDetected[0] = true;
                     }
