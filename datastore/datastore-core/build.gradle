/*
 * Copyright (C) 2020 The Android Open Source Project
 *
 * Licensed under the Apache License, Version 2.0 (the "License");
 * you may not use this file except in compliance with the License.
 * You may obtain a copy of the License at
 *
 *      http://www.apache.org/licenses/LICENSE-2.0
 *
 * Unless required by applicable law or agreed to in writing, software
 * distributed under the License is distributed on an "AS IS" BASIS,
 * WITHOUT WARRANTIES OR CONDITIONS OF ANY KIND, either express or implied.
 * See the License for the specific language governing permissions and
 * limitations under the License.
 */

/**
 * This file was created using the `create_project.py` script located in the
 * `<AndroidX root>/development/project-creator` directory.
 *
 * Please use that script when creating a new project, rather than copying an existing project and
 * modifying its settings.
 */

import androidx.build.KotlinTarget
import androidx.build.LibraryType
import androidx.build.PlatformIdentifier
import org.jetbrains.kotlin.gradle.plugin.KotlinPlatformType

plugins {
    id("AndroidXPlugin")
    id("com.android.library")
    id("com.google.protobuf")
    id ("kotlin-parcelize")
}

android {
    externalNativeBuild {
        cmake {
            path "src/androidMain/cpp/CMakeLists.txt"
            version libs.versions.cmake.get()
        }
    }
    namespace "androidx.datastore.core"
}

protobuf {
    protoc {
        artifact = libs.protobufCompiler.get()
    }
    generateProtoTasks {
        all().each { task ->
            task.builtins {
                java {
                    option "lite"
                }
            }
        }
    }
}

def protoDir = project.layout.projectDirectory.dir("src/androidInstrumentedTest/proto")
tasks.named("extractAndroidTestProto").configure {
    it.inputFiles.from(project.files(protoDir))
}

androidXMultiplatform {
    jvm()
    mac()
    linux()
    ios()
    android()

    defaultPlatform(PlatformIdentifier.ANDROID)

    sourceSets {
        configureEach {
            languageSettings.optIn("kotlin.RequiresOptIn")
        }

        commonMain {
            dependencies {
                api(libs.kotlinStdlib)
                api(libs.kotlinCoroutinesCore)
<<<<<<< HEAD
                api(project(":annotation:annotation"))
=======
                api("androidx.annotation:annotation:1.9.1")
>>>>>>> 46295bc0
            }
        }

        commonJvmMain {
            dependsOn(commonMain)
        }

        androidMain {
            dependsOn(commonJvmMain)
        }

        jvmMain {
            dependsOn(commonJvmMain)
        }

        commonTest {
            dependencies {
                implementation(libs.kotlinTestCommon)
                implementation(libs.kotlinTestAnnotationsCommon)
                implementation(libs.kotlinCoroutinesTest)
                implementation(libs.okio)
                implementation(project(":datastore:datastore-core-okio"))
                implementation(project(":kruth:kruth"))
                implementation(project(":internal-testutils-datastore"))
            }
        }

        commonJvmTest {
            dependsOn(commonTest)
            dependencies {
                implementation(libs.junit)
                implementation(libs.kotlinTest)
                implementation(project(":kruth:kruth"))
                implementation(project(":internal-testutils-datastore"))

                // Workaround bug in 1.8.0, was supposed be fixed in RC2/final, but apparently not.
                implementation(libs.kotlinTestJunit)
            }
        }

        jvmTest {
            dependsOn(commonJvmTest)
        }

        androidUnitTest {
            dependsOn(commonJvmTest)
            dependencies {
                implementation(libs.protobufLite)
            }
        }

        androidInstrumentedTest {
            dependsOn(commonJvmTest)
            dependencies {
                implementation(libs.protobufLite)
                implementation(libs.truth)
                implementation(project(":internal-testutils-truth"))
                implementation(libs.testRunner)
                implementation(libs.testCore)
                implementation("androidx.lifecycle:lifecycle-service:2.6.1")

                // Workaround bug in 1.8.0, was supposed be fixed in RC2/final, but apparently not.
                implementation(libs.kotlinTestJunit)
            }
        }

        nativeMain {
            dependsOn(commonMain)
            dependencies {
                implementation(libs.atomicFu)
            }
        }
        nativeTest {
            dependsOn(commonTest)
        }

        targets.configureEach { target ->
            if (target.platformType == KotlinPlatformType.native) {
                target.compilations["main"].defaultSourceSet {
                    dependsOn(nativeMain)
                }
                target.compilations["test"].defaultSourceSet {
                    dependsOn(nativeTest)
                }
            }
        }
    }
}

androidx {
    name = "DataStore Core"
    type = LibraryType.PUBLISHED_LIBRARY
    inceptionYear = "2020"
    description = "Android DataStore Core - contains the underlying store used by each serialization method"
    legacyDisableKotlinStrictApiMode = true
<<<<<<< HEAD
=======
    metalavaK2UastEnabled = false
    kotlinTarget = KotlinTarget.KOTLIN_1_9
>>>>>>> 46295bc0
}<|MERGE_RESOLUTION|>--- conflicted
+++ resolved
@@ -30,8 +30,6 @@
 plugins {
     id("AndroidXPlugin")
     id("com.android.library")
-    id("com.google.protobuf")
-    id ("kotlin-parcelize")
 }
 
 android {
@@ -44,31 +42,13 @@
     namespace "androidx.datastore.core"
 }
 
-protobuf {
-    protoc {
-        artifact = libs.protobufCompiler.get()
-    }
-    generateProtoTasks {
-        all().each { task ->
-            task.builtins {
-                java {
-                    option "lite"
-                }
-            }
-        }
-    }
-}
-
-def protoDir = project.layout.projectDirectory.dir("src/androidInstrumentedTest/proto")
-tasks.named("extractAndroidTestProto").configure {
-    it.inputFiles.from(project.files(protoDir))
-}
-
 androidXMultiplatform {
     jvm()
     mac()
     linux()
     ios()
+    watchos()
+    tvos()
     android()
 
     defaultPlatform(PlatformIdentifier.ANDROID)
@@ -82,11 +62,7 @@
             dependencies {
                 api(libs.kotlinStdlib)
                 api(libs.kotlinCoroutinesCore)
-<<<<<<< HEAD
-                api(project(":annotation:annotation"))
-=======
                 api("androidx.annotation:annotation:1.9.1")
->>>>>>> 46295bc0
             }
         }
 
@@ -141,7 +117,6 @@
         androidInstrumentedTest {
             dependsOn(commonJvmTest)
             dependencies {
-                implementation(libs.protobufLite)
                 implementation(libs.truth)
                 implementation(project(":internal-testutils-truth"))
                 implementation(libs.testRunner)
@@ -182,9 +157,6 @@
     inceptionYear = "2020"
     description = "Android DataStore Core - contains the underlying store used by each serialization method"
     legacyDisableKotlinStrictApiMode = true
-<<<<<<< HEAD
-=======
     metalavaK2UastEnabled = false
     kotlinTarget = KotlinTarget.KOTLIN_1_9
->>>>>>> 46295bc0
 }