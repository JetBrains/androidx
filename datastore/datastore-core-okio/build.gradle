/*
 * Copyright (C) 2022 The Android Open Source Project
 *
 * Licensed under the Apache License, Version 2.0 (the "License");
 * you may not use this file except in compliance with the License.
 * You may obtain a copy of the License at
 *
 *      http://www.apache.org/licenses/LICENSE-2.0
 *
 * Unless required by applicable law or agreed to in writing, software
 * distributed under the License is distributed on an "AS IS" BASIS,
 * WITHOUT WARRANTIES OR CONDITIONS OF ANY KIND, either express or implied.
 * See the License for the specific language governing permissions and
 * limitations under the License.
 */

/**
 * This file was created using the `create_project.py` script located in the
 * `<AndroidX root>/development/project-creator` directory.
 *
 * Please use that script when creating a new project, rather than copying an existing project and
 * modifying its settings.
 */

import androidx.build.KotlinTarget
import androidx.build.LibraryType
import androidx.build.PlatformIdentifier
import org.jetbrains.kotlin.gradle.plugin.KotlinPlatformType

plugins {
    id("AndroidXPlugin")
}

androidXMultiplatform {
    jvm()
    mac()
    linux()
    ios()

    defaultPlatform(PlatformIdentifier.JVM)

    sourceSets {
        configureEach {
            languageSettings.optIn("kotlin.RequiresOptIn")
        }

        commonMain {
            dependencies {
                api(project(":datastore:datastore-core"))
                api(libs.kotlinStdlib)
                api(libs.kotlinCoroutinesCore)
                api(libs.okio)
            }
        }
        jvmMain {
            dependencies {
                api(libs.kotlinStdlib)
                api(libs.kotlinCoroutinesCore)
            }
        }
        commonTest {
            dependencies {
                api(project(":kruth:kruth"))
                api(libs.kotlinTestCommon)
                api(libs.kotlinTestAnnotationsCommon)
                api(libs.kotlinCoroutinesTest)
                implementation(project(":internal-testutils-datastore"))
            }
        }
        jvmTest {
            dependsOn(commonTest)
            dependencies {
                implementation(libs.kotlinCoroutinesTest)
                implementation(libs.kotlinTest)
                implementation(libs.kotlinTestAnnotationsCommon)
                implementation(project(":internal-testutils-datastore"))
                api(project(":kruth:kruth"))
            }
        }

        nativeMain {
            dependsOn(commonMain)
            dependencies {
                implementation(libs.atomicFu)
            }
        }

        targets.configureEach { target ->
            if (target.platformType == KotlinPlatformType.native) {
                target.compilations["main"].defaultSourceSet {
                    dependsOn(nativeMain)
                }
            }
        }
    }
}

androidx {
    name = "DataStore Core Okio"
    type = LibraryType.PUBLISHED_LIBRARY
    inceptionYear = "2020"
    description = "Android DataStore Core Okio- contains APIs to use datastore-core in multiplatform via okio"
<<<<<<< HEAD
=======
    metalavaK2UastEnabled = false
    kotlinTarget = KotlinTarget.KOTLIN_1_9
>>>>>>> 6f09cf2a
}<|MERGE_RESOLUTION|>--- conflicted
+++ resolved
@@ -36,6 +36,8 @@
     mac()
     linux()
     ios()
+    watchos()
+    tvos()
 
     defaultPlatform(PlatformIdentifier.JVM)
 
@@ -100,9 +102,6 @@
     type = LibraryType.PUBLISHED_LIBRARY
     inceptionYear = "2020"
     description = "Android DataStore Core Okio- contains APIs to use datastore-core in multiplatform via okio"
-<<<<<<< HEAD
-=======
     metalavaK2UastEnabled = false
     kotlinTarget = KotlinTarget.KOTLIN_1_9
->>>>>>> 6f09cf2a
 }