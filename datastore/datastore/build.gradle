--- conflicted
+++ resolved
@@ -34,6 +34,8 @@
     jvm()
     mac()
     ios()
+    watchos()
+    tvos()
     linux()
     androidLibrary {
         namespace = "androidx.datastore.datastore"
@@ -54,11 +56,7 @@
             dependencies {
                 api(libs.kotlinStdlib)
                 api(libs.kotlinCoroutinesCore)
-<<<<<<< HEAD
-                api(project(":annotation:annotation"))
-=======
                 api("androidx.annotation:annotation:1.9.1")
->>>>>>> 46295bc0
                 api(project(":datastore:datastore-core"))
                 api(project(":datastore:datastore-core-okio"))
             }
