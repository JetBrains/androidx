/*
 * Copyright (C) 2022 The Android Open Source Project
 *
 * Licensed under the Apache License, Version 2.0 (the "License");
 * you may not use this file except in compliance with the License.
 * You may obtain a copy of the License at
 *
 *      http://www.apache.org/licenses/LICENSE-2.0
 *
 * Unless required by applicable law or agreed to in writing, software
 * distributed under the License is distributed on an "AS IS" BASIS,
 * WITHOUT WARRANTIES OR CONDITIONS OF ANY KIND, either express or implied.
 * See the License for the specific language governing permissions and
 * limitations under the License.
 */

/**
 * This file was created using the `create_project.py` script located in the
 * `<AndroidX root>/development/project-creator` directory.
 *
 * Please use that script when creating a new project, rather than copying an existing project and
 * modifying its settings.
 */
import androidx.build.LibraryType
import androidx.build.AndroidXConfig

plugins {
    id("AndroidXPlugin")
    id("com.android.library")
    id("kotlin-android")
}

/**
 * When `reusePrebuiltsAar` is set to `true` reuses the AAR file from the ../../prebuilts directory.
 * When `reusePrebuiltsAar` is set to `false` builds the project from scratch (from CXX) files.
 *
 * This was introduced to address the following issues that occurred when always building
 * the project from scratch:
 * - no stripping of debug symbols in 'test' configurations resulting in very large
 *   files (200+ MB total) being added to e.g. each Benchmark project (b/228627720).
 * - no caching due to the way CMake builds are currently handled in Android Gradle Plugin
 *   resulting in always building the CXX files from scratch, which is very slow due to the
 *   size of Perfetto SDK (b/230790969).
 *
 *  Additionally, using the prebuilts reference directly (instead of the project reference)
 *  resulted in the project not getting published to Maven or Snapshot Builds (androidx.dev).
 */

def reusePrebuiltsAar = Boolean.parseBoolean(
        System.getProperty("TRACING_PERFETTO_REUSE_PREBUILTS_AAR", "true")
)
def prebuiltsAarVersion = androidx.LibraryVersions.TRACING_PERFETTO
def unzippedPrebuiltsAarDir = "$buildDir/unzipped-aar"

if (reusePrebuiltsAar) {
    def unzipTask = tasks.register("unzipPrebuiltsAarDir", Copy) {
        def zipFile = AndroidXConfig.getPrebuiltsRoot(project).toPath().resolve(
                "androidx/internal/androidx/tracing/tracing-perfetto-binary/$prebuiltsAarVersion/" +
                        "tracing-perfetto-binary-${prebuiltsAarVersion}.aar"
        )
        from zipTree(zipFile)
        into file(unzippedPrebuiltsAarDir)
    }

    tasks.findByName("preBuild").dependsOn(unzipTask)
}

android {
    if (reusePrebuiltsAar) {
        sourceSets {
            main.jniLibs.srcDirs += new File(unzippedPrebuiltsAarDir, "jni")
        }
    } else { // build .so files from scratch
<<<<<<< HEAD
// We don't need NDK for developing Compose Multiplatform.
// It is only needed for Benchmarking Android target.
//        externalNativeBuild {
//            cmake {
//                path "src/main/cpp/CMakeLists.txt"
//                version libs.versions.cmake.get()
//            }
//        }
=======
        externalNativeBuild {
            cmake {
                path "src/main/cpp/CMakeLists.txt"
                version = libs.versions.cmake.get()
            }
        }
>>>>>>> c80a82c4
    }
    namespace = "androidx.tracing.perfetto.binary"
}

dependencies {
    androidTestImplementation(libs.kotlinStdlib)
    androidTestImplementation(libs.testExtJunit)
    androidTestImplementation(libs.testRunner)
    androidTestImplementation(project(":benchmark:benchmark-common")) // for supported ABI checks
}

androidx {
    name = "Tracing Perfetto Binary"
    type = LibraryType.PUBLISHED_LIBRARY
    inceptionYear = "2022"
    description = "Provides native binaries required by AndroidX Tracing: Perfetto SDK " +
        "and is not intended to be used outside of that context."
    metalavaK2UastEnabled = true
    doNotDocumentReason = "No public API"
}<|MERGE_RESOLUTION|>--- conflicted
+++ resolved
@@ -71,23 +71,12 @@
             main.jniLibs.srcDirs += new File(unzippedPrebuiltsAarDir, "jni")
         }
     } else { // build .so files from scratch
-<<<<<<< HEAD
-// We don't need NDK for developing Compose Multiplatform.
-// It is only needed for Benchmarking Android target.
-//        externalNativeBuild {
-//            cmake {
-//                path "src/main/cpp/CMakeLists.txt"
-//                version libs.versions.cmake.get()
-//            }
-//        }
-=======
         externalNativeBuild {
             cmake {
                 path "src/main/cpp/CMakeLists.txt"
                 version = libs.versions.cmake.get()
             }
         }
->>>>>>> c80a82c4
     }
     namespace = "androidx.tracing.perfetto.binary"
 }
@@ -105,6 +94,8 @@
     inceptionYear = "2022"
     description = "Provides native binaries required by AndroidX Tracing: Perfetto SDK " +
         "and is not intended to be used outside of that context."
-    metalavaK2UastEnabled = true
     doNotDocumentReason = "No public API"
+    deviceTests {
+        enableAlsoRunningOnPhysicalDevices = true
+    }
 }