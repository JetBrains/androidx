--- conflicted
+++ resolved
@@ -38,13 +38,9 @@
  *   <li>500 <= |code| < 1000: Browser/Library session specific code.
  *   <li>1000 <= |code| : Custom session player result code.
  * </ul>
-<<<<<<< HEAD
- * @hide
-=======
  *
  * @deprecated androidx.media2 is deprecated. Please migrate to <a
  *     href="https://developer.android.com/guide/topics/media/media3">androidx.media3</a>.
->>>>>>> fdff00cc
  */
 @Deprecated
 @RestrictTo(LIBRARY_GROUP)
