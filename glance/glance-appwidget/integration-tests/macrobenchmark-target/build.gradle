/*
 * Copyright 2021 The Android Open Source Project
 *
 * Licensed under the Apache License, Version 2.0 (the "License");
 * you may not use this file except in compliance with the License.
 * You may obtain a copy of the License at
 *
 *      http://www.apache.org/licenses/LICENSE-2.0
 *
 * Unless required by applicable law or agreed to in writing, software
 * distributed under the License is distributed on an "AS IS" BASIS,
 * WITHOUT WARRANTIES OR CONDITIONS OF ANY KIND, either express or implied.
 * See the License for the specific language governing permissions and
 * limitations under the License.
 */

plugins {
    id("AndroidXPlugin")
    id("AndroidXComposePlugin")
    id("com.android.application")
    id("org.jetbrains.kotlin.android")
}

dependencies {
    implementation(libs.kotlinStdlib)
    implementation(project(":glance:glance"))
    implementation(project(":glance:glance-appwidget"))
    implementation(project(":profileinstaller:profileinstaller"))
}

android {
<<<<<<< HEAD
    namespace "androidx.glance.appwidget.macrobenchmark.target"
=======
    namespace = "androidx.glance.appwidget.macrobenchmark.target"
    compileSdk = 35
>>>>>>> c80a82c4
    buildTypes {
        release {
            minifyEnabled = true
            shrinkResources = true
            proguardFiles getDefaultProguardFile("proguard-android-optimize.txt"),
                    'proguard-rules.pro'
        }
    }

}<|MERGE_RESOLUTION|>--- conflicted
+++ resolved
@@ -29,12 +29,8 @@
 }
 
 android {
-<<<<<<< HEAD
-    namespace "androidx.glance.appwidget.macrobenchmark.target"
-=======
     namespace = "androidx.glance.appwidget.macrobenchmark.target"
     compileSdk = 35
->>>>>>> c80a82c4
     buildTypes {
         release {
             minifyEnabled = true
