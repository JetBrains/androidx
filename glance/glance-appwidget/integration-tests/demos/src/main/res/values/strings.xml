--- conflicted
+++ resolved
@@ -28,13 +28,12 @@
     <string name="resizing_widget_name">Resizing Widget</string>
     <string name="compound_button_widget_name">Compound buttons Widget</string>
     <string name="error_widget_name">Error UI Widget</string>
-<<<<<<< HEAD
-=======
     <string name="font_widget_name">Font Demo Widget</string>
     <string name="typography_widget_name">Typography Demo Widget</string>
->>>>>>> fdff00cc
     <string name="scrollable_widget_name">Scrollable Widget</string>
     <string name="image_widget_name">Image Widget</string>
+    <string name="ripple_widget_name">Ripple Widget</string>
+    <string name="remote_views_widget_name">Android Remote Views Widget</string>
     <string name="grid_widget_name">Vertical Grid Widget</string>
     <string name="default_state_widget_name">Default State Widget</string>
     <string name="progress_indicator_widget_name">ProgressBar Widget</string>
