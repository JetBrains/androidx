--- conflicted
+++ resolved
@@ -22,12 +22,8 @@
 
 android {
     defaultConfig {
-<<<<<<< HEAD
-        minSdkVersion 23
-=======
         minSdk = 23
         compileSdk = 35
->>>>>>> c80a82c4
     }
     namespace = "androidx.glance.appwidget.macrobenchmark"
     targetProjectPath = ":glance:glance-appwidget:integration-tests:macrobenchmark-target"
