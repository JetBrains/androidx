--- conflicted
+++ resolved
@@ -29,7 +29,7 @@
 }
 
 dependencies {
-    api("androidx.annotation:annotation:1.5.0")
+    api("androidx.annotation:annotation:1.8.1")
     testImplementation(libs.junit)
 }
 
@@ -39,10 +39,6 @@
     mavenVersion = LibraryVersions.CONSTRAINTLAYOUT_CORE
     inceptionYear = "2022"
     description = "This library contains engines and algorithms for constraint based layout and complex animations (it is used by the ConstraintLayout library)"
-<<<<<<< HEAD
-    metalavaK2UastEnabled = true
-=======
     // TODO: b/326456246
     optOutJSpecify = true
->>>>>>> c80a82c4
 }