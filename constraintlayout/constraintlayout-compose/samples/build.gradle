/*
 * Copyright 2024 The Android Open Source Project
 *
 * Licensed under the Apache License, Version 2.0 (the "License");
 * you may not use this file except in compliance with the License.
 * You may obtain a copy of the License at
 *
 *      http://www.apache.org/licenses/LICENSE-2.0
 *
 * Unless required by applicable law or agreed to in writing, software
 * distributed under the License is distributed on an "AS IS" BASIS,
 * WITHOUT WARRANTIES OR CONDITIONS OF ANY KIND, either express or implied.
 * See the License for the specific language governing permissions and
 * limitations under the License.
 */

import androidx.build.LibraryType

plugins {
    id("AndroidXPlugin")
    id("com.android.library")
    id("AndroidXComposePlugin")
    id("org.jetbrains.kotlin.android")
}

dependencies {
    implementation(libs.kotlinStdlib)

    compileOnly(project(":annotation:annotation-sampled"))

    implementation(project(":constraintlayout:constraintlayout-compose"))
    implementation("androidx.compose.runtime:runtime:1.6.8")
    implementation("androidx.compose.material:material:1.6.8")
}

androidx {
    name = "Constraintlayout Compose Samples"
    type = LibraryType.SAMPLES
    mavenVersion = LibraryVersions.CONSTRAINTLAYOUT_COMPOSE
    inceptionYear = "2024"
    description = "Contains the sample code for the Androidx Constraintlayout Compose Library"
}

android {
<<<<<<< HEAD
    namespace "androidx.constraintlayout.compose.samples"
=======
    compileSdk = 35
    namespace = "androidx.constraintlayout.compose.samples"
>>>>>>> c80a82c4
}<|MERGE_RESOLUTION|>--- conflicted
+++ resolved
@@ -42,10 +42,6 @@
 }
 
 android {
-<<<<<<< HEAD
-    namespace "androidx.constraintlayout.compose.samples"
-=======
     compileSdk = 35
     namespace = "androidx.constraintlayout.compose.samples"
->>>>>>> c80a82c4
 }