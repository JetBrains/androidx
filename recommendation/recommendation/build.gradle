--- conflicted
+++ resolved
@@ -13,12 +13,8 @@
 }
 
 dependencies {
-<<<<<<< HEAD
-    api("androidx.annotation:annotation:1.1.0")
-=======
     api(libs.jspecify)
     api("androidx.annotation:annotation:1.8.1")
->>>>>>> c80a82c4
 }
 
 android {
@@ -31,5 +27,4 @@
     inceptionYear = "2015"
     description = "Android Support Recommendation"
     failOnDeprecationWarnings = false
-    metalavaK2UastEnabled = true
 }