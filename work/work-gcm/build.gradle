/*
 * Copyright (C) 2017 The Android Open Source Project
 *
 * Licensed under the Apache License, Version 2.0 (the "License");
 * you may not use this file except in compliance with the License.
 * You may obtain a copy of the License at
 *
 *      http://www.apache.org/licenses/LICENSE-2.0
 *
 * Unless required by applicable law or agreed to in writing, software
 * distributed under the License is distributed on an "AS IS" BASIS,
 * WITHOUT WARRANTIES OR CONDITIONS OF ANY KIND, either express or implied.
 * See the License for the specific language governing permissions and
 * limitations under the License.
 */

/**
 * This file was created using the `create_project.py` script located in the
 * `<AndroidX root>/development/project-creator` directory.
 *
 * Please use that script when creating a new project, rather than copying an existing project and
 * modifying its settings.
 */
import androidx.build.LibraryType

plugins {
    id("AndroidXPlugin")
    id("com.android.library")
    id("kotlin-android")
}

android {
<<<<<<< HEAD
=======
    compileSdk = 35
>>>>>>> c80a82c4
    buildTypes.configureEach {
        consumerProguardFiles "proguard-rules.pro"
    }
    namespace = "androidx.work.impl.background.gcm"
}

dependencies {
    api(libs.jspecify)
    api(project(":work:work-runtime"))
    implementation(libs.gcmNetworkManager)
    annotationProcessor("androidx.room:room-compiler:2.5.0")
    implementation("androidx.room:room-runtime:2.5.0")
    androidTestImplementation("androidx.room:room-testing:2.5.0")

    androidTestImplementation(project(":work:work-runtime-ktx"))
    androidTestImplementation(libs.testExtJunit)
    androidTestImplementation(libs.testCore)
    androidTestImplementation(libs.testRunner)
    androidTestImplementation(libs.espressoCore)
    androidTestImplementation(libs.mockitoCore, excludes.bytebuddy) // DexMaker has its own MockMaker
    androidTestImplementation(libs.dexmakerMockito, excludes.bytebuddy) // DexMaker has its own MockMaker
    testImplementation(libs.junit)
}

androidx {
    name = "WorkManager GCM Integration"
    type = LibraryType.PUBLISHED_LIBRARY
    inceptionYear = "2019"
    description = "Android WorkManager GCMNetworkManager Support"
    metalavaK2UastEnabled = true
    legacyDisableKotlinStrictApiMode = true
}<|MERGE_RESOLUTION|>--- conflicted
+++ resolved
@@ -30,10 +30,7 @@
 }
 
 android {
-<<<<<<< HEAD
-=======
     compileSdk = 35
->>>>>>> c80a82c4
     buildTypes.configureEach {
         consumerProguardFiles "proguard-rules.pro"
     }
@@ -53,8 +50,8 @@
     androidTestImplementation(libs.testCore)
     androidTestImplementation(libs.testRunner)
     androidTestImplementation(libs.espressoCore)
-    androidTestImplementation(libs.mockitoCore, excludes.bytebuddy) // DexMaker has its own MockMaker
-    androidTestImplementation(libs.dexmakerMockito, excludes.bytebuddy) // DexMaker has its own MockMaker
+    androidTestImplementation(libs.mockitoCore)
+    androidTestImplementation(libs.dexmakerMockito)
     testImplementation(libs.junit)
 }
 
@@ -63,6 +60,5 @@
     type = LibraryType.PUBLISHED_LIBRARY
     inceptionYear = "2019"
     description = "Android WorkManager GCMNetworkManager Support"
-    metalavaK2UastEnabled = true
     legacyDisableKotlinStrictApiMode = true
 }