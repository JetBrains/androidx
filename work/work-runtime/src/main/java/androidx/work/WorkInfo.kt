--- conflicted
+++ resolved
@@ -77,8 +77,6 @@
      * [Constraints] of this worker.
      */
     val constraints: Constraints = Constraints.NONE,
-<<<<<<< HEAD
-=======
 
     /** The initial delay for this work set in the [WorkRequest] */
     val initialDelayMillis: Long = 0,
@@ -128,7 +126,6 @@
     @StopReason
     @get:RequiresApi(31)
     val stopReason: Int = STOP_REASON_NOT_STOPPED
->>>>>>> fdff00cc
 ) {
     override fun equals(other: Any?): Boolean {
         if (this === other) return true
@@ -140,13 +137,10 @@
         if (state != workInfo.state) return false
         if (outputData != workInfo.outputData) return false
         if (constraints != workInfo.constraints) return false
-<<<<<<< HEAD
-=======
         if (initialDelayMillis != workInfo.initialDelayMillis) return false
         if (periodicityInfo != workInfo.periodicityInfo) return false
         if (nextScheduleTimeMillis != workInfo.nextScheduleTimeMillis) return false
         if (stopReason != workInfo.stopReason) return false
->>>>>>> fdff00cc
         return if (tags != workInfo.tags) false else progress == workInfo.progress
     }
 
@@ -159,28 +153,21 @@
         result = 31 * result + runAttemptCount
         result = 31 * result + generation
         result = 31 * result + constraints.hashCode()
-<<<<<<< HEAD
-=======
         result = 31 * result + initialDelayMillis.hashCode()
         result = 31 * result + periodicityInfo.hashCode()
         result = 31 * result + nextScheduleTimeMillis.hashCode()
         result = 31 * result + stopReason.hashCode()
->>>>>>> fdff00cc
         return result
     }
 
     override fun toString(): String {
         return ("WorkInfo{id='$id', state=$state, " +
             "outputData=$outputData, tags=$tags, progress=$progress, " +
-<<<<<<< HEAD
-            "runAttemptCount=$runAttemptCount, generation=$generation, constraints=$constraints}")
-=======
             "runAttemptCount=$runAttemptCount, generation=$generation, " +
             "constraints=$constraints, initialDelayMillis=$initialDelayMillis, " +
             "periodicityInfo=$periodicityInfo, " +
             "nextScheduleTimeMillis=$nextScheduleTimeMillis}, " +
             "stopReason=$stopReason")
->>>>>>> fdff00cc
     }
 
     /**
@@ -230,9 +217,6 @@
         val isFinished: Boolean
             get() = this == SUCCEEDED || this == FAILED || this == CANCELLED
     }
-<<<<<<< HEAD
-}
-=======
 
     /** A periodic work's interval and flex duration */
     class PeriodicityInfo(
@@ -400,5 +384,4 @@
     WorkInfo.STOP_REASON_SYSTEM_PROCESSING,
     WorkInfo.STOP_REASON_ESTIMATED_APP_LAUNCH_TIME_CHANGED
 )
-internal annotation class StopReason
->>>>>>> fdff00cc
+internal annotation class StopReason