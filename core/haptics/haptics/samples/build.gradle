/*
 * Copyright (C) 2023 The Android Open Source Project
 *
 * Licensed under the Apache License, Version 2.0 (the "License");
 * you may not use this file except in compliance with the License.
 * You may obtain a copy of the License at
 *
 *      http://www.apache.org/licenses/LICENSE-2.0
 *
 * Unless required by applicable law or agreed to in writing, software
 * distributed under the License is distributed on an "AS IS" BASIS,
 * WITHOUT WARRANTIES OR CONDITIONS OF ANY KIND, either express or implied.
 * See the License for the specific language governing permissions and
 * limitations under the License.
 */
import androidx.build.LibraryType
plugins {
    id("AndroidXPlugin")
    id("com.android.library")
    id("org.jetbrains.kotlin.android")
}
dependencies {
    api(libs.kotlinStdlib)
    compileOnly(project(":annotation:annotation-sampled"))
    implementation(project(":core:haptics:haptics"))
}
android {
<<<<<<< HEAD
    namespace "androidx.core.haptics.samples"
=======
    compileSdk = 35
    namespace = "androidx.core.haptics.samples"
>>>>>>> c80a82c4
}
androidx {
    name = "AndroidX Core Haptics Samples"
    type = LibraryType.SAMPLES
    inceptionYear = "2023"
    description = "Samples for the AndroidX Core Haptics Libraries"
}<|MERGE_RESOLUTION|>--- conflicted
+++ resolved
@@ -25,12 +25,8 @@
     implementation(project(":core:haptics:haptics"))
 }
 android {
-<<<<<<< HEAD
-    namespace "androidx.core.haptics.samples"
-=======
     compileSdk = 35
     namespace = "androidx.core.haptics.samples"
->>>>>>> c80a82c4
 }
 androidx {
     name = "AndroidX Core Haptics Samples"
