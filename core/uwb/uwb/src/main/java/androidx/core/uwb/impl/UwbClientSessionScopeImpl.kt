--- conflicted
+++ resolved
@@ -56,15 +56,11 @@
         }
 
         val configId = when (parameters.uwbConfigType) {
-            RangingParameters.UWB_CONFIG_ID_1 ->
+            RangingParameters.CONFIG_UNICAST_DS_TWR ->
                 com.google.android.gms.nearby.uwb.RangingParameters.UwbConfigId.CONFIG_ID_1
-<<<<<<< HEAD
-            RangingParameters.UWB_CONFIG_ID_3 ->
-=======
             RangingParameters.CONFIG_MULTICAST_DS_TWR ->
                 com.google.android.gms.nearby.uwb.RangingParameters.UwbConfigId.CONFIG_ID_2
             RangingParameters.CONFIG_UNICAST_DS_TWR_NO_AOA ->
->>>>>>> fdff00cc
                 com.google.android.gms.nearby.uwb.RangingParameters.UwbConfigId.CONFIG_ID_3
             RangingParameters.CONFIG_PROVISIONED_UNICAST_DS_TWR ->
                 com.google.android.gms.nearby.uwb.RangingParameters.UwbConfigId.CONFIG_ID_4
@@ -92,12 +88,7 @@
             .setSessionId(parameters.sessionId)
             .setUwbConfigId(configId)
             .setRangingUpdateRate(updateRate)
-<<<<<<< HEAD
-            .setSessionKeyInfo(parameters.sessionKeyInfo)
-            .setUwbConfigId(parameters.uwbConfigType)
-=======
             .setIsAoaDisabled(parameters.isAoaDisabled)
->>>>>>> fdff00cc
             .setComplexChannel(
                 parameters.complexChannel?.let {
                     UwbComplexChannel.Builder()
@@ -105,8 +96,6 @@
                         .setPreambleIndex(it.preambleIndex)
                         .build()
                 })
-<<<<<<< HEAD
-=======
         if (parameters.sessionKeyInfo != null) {
             parametersBuilder.setSessionKeyInfo(parameters.sessionKeyInfo)
         }
@@ -132,7 +121,6 @@
             ntfConfig.setNtfProximityFar(parameters.uwbRangeDataNtfConfig.ntfProximityFarCm)
             parametersBuilder.setUwbRangeDataNtfConfig(ntfConfig.build())
         }
->>>>>>> fdff00cc
         for (peer in parameters.peerDevices) {
             parametersBuilder.addPeerDevice(UwbDevice.createForAddress(peer.address.address))
         }
