/*
 * Copyright (C) 2021 The Android Open Source Project
 *
 * Licensed under the Apache License, Version 2.0 (the "License");
 * you may not use this file except in compliance with the License.
 * You may obtain a copy of the License at
 *
 *      http://www.apache.org/licenses/LICENSE-2.0
 *
 * Unless required by applicable law or agreed to in writing, software
 * distributed under the License is distributed on an "AS IS" BASIS,
 * WITHOUT WARRANTIES OR CONDITIONS OF ANY KIND, either express or implied.
 * See the License for the specific language governing permissions and
 * limitations under the License.
 */

/**
 * This file was created using the `create_project.py` script located in the
 * `<AndroidX root>/development/project-creator` directory.
 *
 * Please use that script when creating a new project, rather than copying an existing project and
 * modifying its settings.
 */
import androidx.build.LibraryType

plugins {
    id("AndroidXPlugin")
    id("com.android.application")
    id("kotlin-android")
}

android {
<<<<<<< HEAD
=======
    compileSdk = 35
>>>>>>> c80a82c4
    defaultConfig {
        applicationId = "androidx.core.splashscreen.samples"
    }
    namespace = "androidx.core.splashscreen.sample"
}

dependencies {
    implementation(project(":core:core-splashscreen"))
    implementation(project(":core:core-ktx"))
    implementation(projectOrArtifact(":appcompat:appcompat"))
    implementation("androidx.annotation:annotation:1.8.0")
    implementation(projectOrArtifact(":interpolator:interpolator"))
}<|MERGE_RESOLUTION|>--- conflicted
+++ resolved
@@ -30,10 +30,7 @@
 }
 
 android {
-<<<<<<< HEAD
-=======
     compileSdk = 35
->>>>>>> c80a82c4
     defaultConfig {
         applicationId = "androidx.core.splashscreen.samples"
     }
@@ -43,7 +40,7 @@
 dependencies {
     implementation(project(":core:core-splashscreen"))
     implementation(project(":core:core-ktx"))
-    implementation(projectOrArtifact(":appcompat:appcompat"))
-    implementation("androidx.annotation:annotation:1.8.0")
-    implementation(projectOrArtifact(":interpolator:interpolator"))
+    implementation(project(":appcompat:appcompat"))
+    implementation("androidx.annotation:annotation:1.8.1")
+    implementation(project(":interpolator:interpolator"))
 }