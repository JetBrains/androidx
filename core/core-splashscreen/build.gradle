--- conflicted
+++ resolved
@@ -30,26 +30,24 @@
 }
 
 android {
-<<<<<<< HEAD
-    namespace "androidx.core.splashscreen"
-=======
     compileSdk = 35
     namespace = "androidx.core.splashscreen"
->>>>>>> c80a82c4
 }
 
 dependencies {
     api(libs.kotlinStdlib)
 
-    implementation("androidx.annotation:annotation:1.2.0")
+    implementation("androidx.annotation:annotation:1.8.1")
+    implementation("androidx.appcompat:appcompat-resources:1.7.0")
 
     androidTestImplementation(libs.testExtJunit)
     androidTestImplementation(libs.testRunner)
     androidTestImplementation(libs.testRules)
     androidTestImplementation(libs.testUiautomator)
     androidTestImplementation(libs.truth)
-    androidTestImplementation(projectOrArtifact(":appcompat:appcompat"))
+    androidTestImplementation(project(":appcompat:appcompat"))
     androidTestImplementation(project(":test:screenshot:screenshot"))
+    androidTestImplementation(project(":internal-testutils-runtime"))
 }
 
 androidx {
@@ -59,6 +57,4 @@
     inceptionYear = "2021"
     description = "This library provides the compatibility APIs for SplashScreen " +
             "and helper method to enable a splashscreen on devices prior Android 12"
-    metalavaK2UastEnabled = true
-    legacyDisableKotlinStrictApiMode = true
 }