--- conflicted
+++ resolved
@@ -58,12 +58,9 @@
 import android.view.accessibility.AccessibilityEvent;
 import android.view.accessibility.AccessibilityManager;
 import android.view.accessibility.AccessibilityNodeProvider;
-<<<<<<< HEAD
-=======
 import android.view.accessibility.AccessibilityRecord;
 import android.view.autofill.AutofillId;
 import android.view.contentcapture.ContentCaptureSession;
->>>>>>> fdff00cc
 import android.view.inputmethod.InputConnection;
 
 import androidx.annotation.DoNotInline;
@@ -86,6 +83,8 @@
 import androidx.core.view.accessibility.AccessibilityNodeInfoCompat.AccessibilityActionCompat;
 import androidx.core.view.accessibility.AccessibilityNodeProviderCompat;
 import androidx.core.view.accessibility.AccessibilityViewCommand;
+import androidx.core.view.autofill.AutofillIdCompat;
+import androidx.core.view.contentcapture.ContentCaptureSessionCompat;
 
 import java.lang.annotation.Retention;
 import java.lang.annotation.RetentionPolicy;
@@ -111,20 +110,17 @@
 public class ViewCompat {
     private static final String TAG = "ViewCompat";
 
-    /** @hide */
     @RestrictTo(LIBRARY_GROUP_PREFIX)
     @IntDef({View.FOCUS_LEFT, View.FOCUS_UP, View.FOCUS_RIGHT, View.FOCUS_DOWN,
             View.FOCUS_FORWARD, View.FOCUS_BACKWARD})
     @Retention(RetentionPolicy.SOURCE)
     public @interface FocusDirection {}
 
-    /** @hide */
     @RestrictTo(LIBRARY_GROUP_PREFIX)
     @IntDef({View.FOCUS_LEFT, View.FOCUS_UP, View.FOCUS_RIGHT, View.FOCUS_DOWN})
     @Retention(RetentionPolicy.SOURCE)
     public @interface FocusRealDirection {}
 
-    /** @hide */
     @RestrictTo(LIBRARY_GROUP_PREFIX)
     @IntDef({View.FOCUS_FORWARD, View.FOCUS_BACKWARD})
     @Retention(RetentionPolicy.SOURCE)
@@ -180,6 +176,42 @@
     })
     @Retention(RetentionPolicy.SOURCE)
     private @interface ImportantForAccessibility {}
+
+    @IntDef({
+            IMPORTANT_FOR_CONTENT_CAPTURE_AUTO,
+            IMPORTANT_FOR_CONTENT_CAPTURE_YES,
+            IMPORTANT_FOR_CONTENT_CAPTURE_NO,
+            IMPORTANT_FOR_CONTENT_CAPTURE_YES_EXCLUDE_DESCENDANTS,
+            IMPORTANT_FOR_CONTENT_CAPTURE_NO_EXCLUDE_DESCENDANTS,
+    })
+    @Retention(RetentionPolicy.SOURCE)
+    private @interface ImportantForContentCapture {}
+
+    /**
+     * Automatically determine whether a view is important for content capture.
+     */
+    public static final int IMPORTANT_FOR_CONTENT_CAPTURE_AUTO = 0x0;
+
+    /**
+     * The view is important for content capture, and its children (if any) will be traversed.
+     */
+    public static final int IMPORTANT_FOR_CONTENT_CAPTURE_YES = 0x1;
+
+    /**
+     * The view is not important for content capture, but its children (if any) will be traversed.
+     */
+    public static final int IMPORTANT_FOR_CONTENT_CAPTURE_NO = 0x2;
+
+    /**
+     * The view is important for content capture, but its children (if any) will not be traversed.
+     */
+    public static final int IMPORTANT_FOR_CONTENT_CAPTURE_YES_EXCLUDE_DESCENDANTS = 0x4;
+
+    /**
+     * The view is not important for content capture, and its children (if any) will not be
+     * traversed.
+     */
+    public static final int IMPORTANT_FOR_CONTENT_CAPTURE_NO_EXCLUDE_DESCENDANTS = 0x8;
 
     /**
      * Automatically determine whether a view is important for accessibility.
@@ -373,7 +405,6 @@
     public static final int MEASURED_STATE_TOO_SMALL = 0x01000000;
 
     /**
-     * @hide
      */
     @IntDef(value = {SCROLL_AXIS_NONE, SCROLL_AXIS_HORIZONTAL, SCROLL_AXIS_VERTICAL}, flag = true)
     @Retention(RetentionPolicy.SOURCE)
@@ -396,7 +427,6 @@
     public static final int SCROLL_AXIS_VERTICAL = 1 << 1;
 
     /**
-     * @hide
      */
     @IntDef({TYPE_TOUCH, TYPE_NON_TOUCH})
     @Retention(RetentionPolicy.SOURCE)
@@ -414,7 +444,6 @@
      */
     public static final int TYPE_NON_TOUCH = 1;
 
-    /** @hide */
     @RestrictTo(LIBRARY_GROUP_PREFIX)
     @Retention(RetentionPolicy.SOURCE)
     @IntDef(flag = true,
@@ -793,6 +822,7 @@
      * <p>This method is only supported on API >= 26.
      * On API 25 and below, it will always return {@link View#IMPORTANT_FOR_AUTOFILL_AUTO}.</p>
      *
+     * @param v The View against which to invoke the method.
      * @return {@link View#IMPORTANT_FOR_AUTOFILL_AUTO} by default, or value passed to
      * {@link #setImportantForAutofill(View, int)}.
      *
@@ -834,7 +864,7 @@
      * <p>This method is only supported on API >= 26.
      * On API 25 and below, it is a no-op</p>
      *
-     *
+     * @param v The View against which to invoke the method.
      * @param mode {@link View#IMPORTANT_FOR_AUTOFILL_AUTO},
      * {@link View#IMPORTANT_FOR_AUTOFILL_YES},
      * {@link View#IMPORTANT_FOR_AUTOFILL_NO},
@@ -902,6 +932,7 @@
      * <p>This method is only supported on API >= 26.
      * On API 25 and below, it will always return {@code true}.</p>
      *
+     * @param v The View against which to invoke the method.
      * @return whether the view is considered important for autofill.
      *
      * @see #setImportantForAutofill(View, int)
@@ -917,6 +948,241 @@
             return Api26Impl.isImportantForAutofill(v);
         }
         return true;
+    }
+
+    /**
+     * Gets the unique, logical identifier of this view in the activity, for autofill purposes.
+     *
+     * <p>The autofill id is created on demand, unless it is explicitly set by
+     * {@link #setAutofillId(AutofillId)}.
+     *
+     * <p>See {@link #setAutofillId(AutofillId)} for more info.
+     *
+     * Compatibility behavior:
+     * <ul>
+     * <li>SDK 26 and above, this method matches platform behavior.
+     * <li>SDK 25 and below, this method always return null.
+     * </ul>
+     *
+     * @param v The View against which to invoke the method.
+     * @return The View's autofill id.
+     */
+    @Nullable
+    public static AutofillIdCompat getAutofillId(@NonNull View v) {
+        if (Build.VERSION.SDK_INT >= 26) {
+            return AutofillIdCompat.toAutofillIdCompat(Api26Impl.getAutofillId(v));
+        }
+        return null;
+    }
+
+    /**
+     * Sets the unique, logical identifier of this view in the activity, for autofill purposes.
+     *
+     * <p>The autofill id is created on demand, and this method should only be called when a view is
+     * reused after {@link #dispatchProvideAutofillStructure(ViewStructure, int)} is called, as
+     * that method creates a snapshot of the view that is passed along to the autofill service.
+     *
+     * <p>This method is typically used when view subtrees are recycled to represent different
+     * content* &mdash;in this case, the autofill id can be saved before the view content is swapped
+     * out, and restored later when it's swapped back in. For example:
+     *
+     * <pre>
+     * EditText reusableView = ...;
+     * ViewGroup parentView = ...;
+     * AutofillManager afm = ...;
+     *
+     * // Swap out the view and change its contents
+     * AutofillId oldId = reusableView.getAutofillId();
+     * CharSequence oldText = reusableView.getText();
+     * parentView.removeView(reusableView);
+     * AutofillId newId = afm.getNextAutofillId();
+     * reusableView.setText("New I am");
+     * reusableView.setAutofillId(newId);
+     * parentView.addView(reusableView);
+     *
+     * // Later, swap the old content back in
+     * parentView.removeView(reusableView);
+     * reusableView.setAutofillId(oldId);
+     * reusableView.setText(oldText);
+     * parentView.addView(reusableView);
+     * </pre>
+     *
+     * <p>NOTE: If this view is a descendant of an {@link android.widget.AdapterView}, the system
+     * may reset its autofill id when this view is recycled. If the autofill ids need to be stable,
+     * they should be set again in
+     * {@link android.widget.Adapter#getView(int, android.view.View, android.view.ViewGroup)}.
+     *
+     * Compatibility behavior:
+     * <ul>
+     * <li>SDK 28 and above, this method matches platform behavior.
+     * <li>SDK 27 and below, this method does nothing.
+     * </ul>
+     *
+     * @param v The View against which to invoke the method.
+     * @param id an autofill ID that is unique in the {@link android.app.Activity} hosting the view,
+     * or {@code null} to reset it. Usually it's an id previously allocated to another view (and
+     * obtained through {@link #getAutofillId()}), or a new value obtained through
+     * {@link AutofillManager#getNextAutofillId()}.
+     *
+     * @throws IllegalStateException if the view is already {@link #isAttachedToWindow() attached to
+     * a window}.
+     *
+     * @throws IllegalArgumentException if the id is an autofill id associated with a virtual view.
+     */
+    public static void setAutofillId(@NonNull View v, @Nullable AutofillIdCompat id) {
+        if (Build.VERSION.SDK_INT >= 28) {
+            Api28Impl.setAutofillId(v, id.toAutofillId());
+        }
+    }
+
+    /**
+     * Sets the mode for determining whether this view is considered important for content capture.
+     *
+     * <p>The platform determines the importance for autofill automatically but you
+     * can use this method to customize the behavior. Typically, a view that provides text should
+     * be marked as {@link #IMPORTANT_FOR_CONTENT_CAPTURE_YES}.
+     *
+     * Compatibility behavior:
+     * <ul>
+     * <li>SDK 30 and above, this method matches platform behavior.
+     * <li>SDK 29 and below, this method does nothing.
+     * </ul>
+     *
+     * @param v The View against which to invoke the method.
+     * @param mode {@link #IMPORTANT_FOR_CONTENT_CAPTURE_AUTO},
+     * {@link #IMPORTANT_FOR_CONTENT_CAPTURE_YES}, {@link #IMPORTANT_FOR_CONTENT_CAPTURE_NO},
+     * {@link #IMPORTANT_FOR_CONTENT_CAPTURE_YES_EXCLUDE_DESCENDANTS},
+     * or {@link #IMPORTANT_FOR_CONTENT_CAPTURE_NO_EXCLUDE_DESCENDANTS}.
+     *
+     * @attr ref android.R.styleable#View_importantForContentCapture
+     */
+    public static void setImportantForContentCapture(@NonNull View v,
+            @ImportantForContentCapture int mode) {
+        if (Build.VERSION.SDK_INT >= 30) {
+            Api30Impl.setImportantForContentCapture(v, mode);
+        }
+    }
+
+    /**
+     * Gets the mode for determining whether this view is important for content capture.
+     *
+     * <p>See {@link #setImportantForContentCapture(int)} and
+     * {@link #isImportantForContentCapture()} for more info about this mode.
+     *
+     * Compatibility behavior:
+     * <ul>
+     * <li>SDK 30 and above, this method matches platform behavior.
+     * <li>SDK 29 and below, this method always return {@link #IMPORTANT_FOR_CONTENT_CAPTURE_AUTO}.
+     * </ul>
+     *
+     * @param v The View against which to invoke the method.
+     * @return {@link #IMPORTANT_FOR_CONTENT_CAPTURE_AUTO} by default, or value passed to
+     * {@link #setImportantForContentCapture(int)}.
+     *
+     * @attr ref android.R.styleable#View_importantForContentCapture
+     */
+    public static int getImportantForContentCapture(@NonNull View v) {
+        if (Build.VERSION.SDK_INT >= 30) {
+            return Api30Impl.getImportantForContentCapture(v);
+        }
+        return IMPORTANT_FOR_CONTENT_CAPTURE_AUTO;
+    }
+
+    /**
+     * Hints the Android System whether this view is considered important for content capture, based
+     * on the value explicitly set by {@link #setImportantForContentCapture(int)} and heuristics
+     * when it's {@link #IMPORTANT_FOR_CONTENT_CAPTURE_AUTO}.
+     *
+     * <p>See {@link ContentCaptureManager} for more info about content capture.
+     *
+     * Compatibility behavior:
+     * <ul>
+     * <li>SDK 30 and above, this method matches platform behavior.
+     * <li>SDK 29 and below, this method always return false.
+     * </ul>
+     *
+     * @param v The View against which to invoke the method.
+     * @return whether the view is considered important for content capture.
+     *
+     * @see #setImportantForContentCapture(int)
+     * @see #IMPORTANT_FOR_CONTENT_CAPTURE_AUTO
+     * @see #IMPORTANT_FOR_CONTENT_CAPTURE_YES
+     * @see #IMPORTANT_FOR_CONTENT_CAPTURE_NO
+     * @see #IMPORTANT_FOR_CONTENT_CAPTURE_YES_EXCLUDE_DESCENDANTS
+     * @see #IMPORTANT_FOR_CONTENT_CAPTURE_NO_EXCLUDE_DESCENDANTS
+     */
+    public static boolean isImportantForContentCapture(@NonNull View v) {
+        if (Build.VERSION.SDK_INT >= 30) {
+            return Api30Impl.isImportantForContentCapture(v);
+        }
+        return false;
+    }
+
+    /**
+     * Gets the session used to notify content capture events.
+     *
+     * Compatibility behavior:
+     * <ul>
+     * <li>SDK 29 and above, this method matches platform behavior.
+     * <li>SDK 28 and below, this method always return null.
+     * </ul>
+     *
+     * @param v The View against which to invoke the method.
+     * @return session explicitly set by {@link #setContentCaptureSession(ContentCaptureSession)},
+     * inherited by ancestors, default session or {@code null} if content capture is disabled for
+     * this view.
+     */
+    @Nullable
+    public static ContentCaptureSessionCompat getContentCaptureSession(@NonNull View v) {
+        if (Build.VERSION.SDK_INT >= 29) {
+            ContentCaptureSession session = Api29Impl.getContentCaptureSession(v);
+            if (session == null) {
+                return null;
+            }
+            return ContentCaptureSessionCompat.toContentCaptureSessionCompat(session, v);
+        }
+        return null;
+    }
+
+    /**
+     * Sets the (optional) {@link ContentCaptureSession} associated with this view.
+     *
+     * <p>This method should be called when you need to associate a {@link ContentCaptureContext} to
+     * the content capture events associated with this view or its view hierarchy (if it's a
+     * {@link ViewGroup}).
+     *
+     * <p>For example, if your activity is associated with a web domain, first you would need to
+     * set the context for the main DOM:
+     *
+     * <pre>
+     *   ContentCaptureSession mainSession = rootView.getContentCaptureSession();
+     *   mainSession.setContentCaptureContext(ContentCaptureContext.forLocusId(Uri.parse(myUrl));
+     * </pre>
+     *
+     * <p>Then if the page had an {@code IFRAME}, you would create a new session for it:
+     *
+     * <pre>
+     *   ContentCaptureSession iframeSession = mainSession.createContentCaptureSession(
+     *       ContentCaptureContext.forLocusId(Uri.parse(iframeUrl)));
+     *   iframeView.setContentCaptureSession(iframeSession);
+     * </pre>
+     *
+     * Compatibility behavior:
+     * <ul>
+     * <li>SDK 29 and above, this method matches platform behavior.
+     * <li>SDK 28 and below, this method does nothing.
+     * </ul>
+     *
+     * @param v The View against which to invoke the method.
+     * @param contentCaptureSession a session created by
+     * {@link ContentCaptureSession#createContentCaptureSession(
+     *        android.view.contentcapture.ContentCaptureContext)}.
+     */
+    public static void setContentCaptureSession(@NonNull View v,
+            @Nullable ContentCaptureSessionCompat contentCaptureSession) {
+        if (Build.VERSION.SDK_INT >= 29) {
+            Api29Impl.setContentCaptureSession(v, contentCaptureSession.toContentCaptureSession());
+        }
     }
 
     /**
@@ -5283,6 +5549,17 @@
         static List<Rect> getSystemGestureExclusionRects(View view) {
             return view.getSystemGestureExclusionRects();
         }
+
+        @DoNotInline
+        static ContentCaptureSession getContentCaptureSession(View view) {
+            return view.getContentCaptureSession();
+        }
+
+        @DoNotInline
+        static void setContentCaptureSession(View view,
+                ContentCaptureSession contentCaptureSession) {
+            view.setContentCaptureSession(contentCaptureSession);
+        }
     }
 
     @RequiresApi(30)
@@ -5308,6 +5585,21 @@
         static CharSequence getStateDescription(View view) {
             return view.getStateDescription();
         }
+
+        @DoNotInline
+        static void setImportantForContentCapture(View view, int mode) {
+            view.setImportantForContentCapture(mode);
+        }
+
+        @DoNotInline
+        static boolean isImportantForContentCapture(View view) {
+            return view.isImportantForContentCapture();
+        }
+
+        @DoNotInline
+        static int getImportantForContentCapture(View view) {
+            return view.getImportantForContentCapture();
+        }
     }
 
     @RequiresApi(26)
@@ -5391,6 +5683,11 @@
         @DoNotInline
         static boolean isImportantForAutofill(View view) {
             return view.isImportantForAutofill();
+        }
+
+        @DoNotInline
+        public static AutofillId getAutofillId(View view) {
+            return view.getAutofillId();
         }
     }
 
@@ -5754,6 +6051,11 @@
                 v.removeOnUnhandledKeyEventListener(fwListener);
             }
         }
+
+        @DoNotInline
+        public static void setAutofillId(View view, AutofillId id) {
+            view.setAutofillId(id);
+        }
     }
 
     @RequiresApi(20)
