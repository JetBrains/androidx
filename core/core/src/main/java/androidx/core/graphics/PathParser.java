--- conflicted
+++ resolved
@@ -28,17 +28,8 @@
 // This class is a duplicate from the PathParser.java of frameworks/base, with slight
 // update on incompatible API like copyOfRange().
 /**
-<<<<<<< HEAD
- * This class is a duplicate from the PathParser.java of frameworks/base, with slight
- * update on incompatible API like copyOfRange().
- *
- * @hide
- */
-// TODO: Make this class public
-=======
  * Parses SVG path strings.
  */
->>>>>>> fdff00cc
 public class PathParser {
     private static final String LOGTAG = "PathParser";
 
@@ -161,7 +152,6 @@
      *
      * @param target The target path represented in an array of PathDataNode
      * @param source The source path represented in an array of PathDataNode
-     * @hide
      */
     public static void updateNodes(@NonNull PathDataNode[] target, @NonNull PathDataNode[] source) {
         for (int i = 0; i < source.length; i++) {
@@ -339,12 +329,10 @@
     public static class PathDataNode {
 
         /**
-         * @hide
          */
         private char mType;
 
         /**
-         * @hide
          */
         private final float[] mParams;
 
