--- conflicted
+++ resolved
@@ -33,10 +33,6 @@
 }
 
 android {
-<<<<<<< HEAD
-    namespace "com.example.android.supportv4"
-=======
     compileSdk = 35
     namespace = "com.example.android.supportv4"
->>>>>>> c80a82c4
 }