--- conflicted
+++ resolved
@@ -22,10 +22,6 @@
     aaptOptions {
         additionalParameters "--no-version-transitions"
     }
-<<<<<<< HEAD
-    namespace "com.example.android.support.transition"
-=======
     compileSdk = 35
     namespace = "com.example.android.support.transition"
->>>>>>> c80a82c4
 }
