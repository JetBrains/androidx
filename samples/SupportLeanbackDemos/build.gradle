/**
 * This file was created using the `create_project.py` script located in the
 * `<AndroidX root>/development/project-creator` directory.
 *
 * Please use that script when creating a new project, rather than copying an existing project and
 * modifying its settings.
 */
plugins {
    id("AndroidXPlugin")
    id("com.android.application")
}

dependencies {
    api(libs.jspecify)
    implementation(project(":leanback:leanback"))
    implementation(project(":leanback:leanback-preference"))
    implementation(project(":leanback:leanback-paging"))
    implementation(project(":leanback:leanback-tab"))
    implementation("com.google.code.gson:gson:2.6.2")
    implementation("androidx.lifecycle:lifecycle-extensions:2.2.0")
    implementation(libs.constraintLayout)

    implementation(projectOrArtifact(":room:room-paging"))
    implementation(projectOrArtifact(":room:room-runtime"))
    annotationProcessor(projectOrArtifact(":room:room-compiler"))
}

android {
<<<<<<< HEAD
    namespace "com.example.android.leanback"
=======
    compileSdk = 35
    namespace = "com.example.android.leanback"
>>>>>>> c80a82c4
}<|MERGE_RESOLUTION|>--- conflicted
+++ resolved
@@ -20,16 +20,12 @@
     implementation("androidx.lifecycle:lifecycle-extensions:2.2.0")
     implementation(libs.constraintLayout)
 
-    implementation(projectOrArtifact(":room:room-paging"))
-    implementation(projectOrArtifact(":room:room-runtime"))
-    annotationProcessor(projectOrArtifact(":room:room-compiler"))
+    implementation(project(":room:room-paging"))
+    implementation(project(":room:room-runtime"))
+    annotationProcessor(project(":room:room-compiler"))
 }
 
 android {
-<<<<<<< HEAD
-    namespace "com.example.android.leanback"
-=======
     compileSdk = 35
     namespace = "com.example.android.leanback"
->>>>>>> c80a82c4
 }