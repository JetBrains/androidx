--- conflicted
+++ resolved
@@ -27,10 +27,6 @@
 }
 
 android {
-<<<<<<< HEAD
-    namespace "com.example.androidx.preference"
-=======
     compileSdk = 35
     namespace = "com.example.androidx.preference"
->>>>>>> c80a82c4
 }