--- conflicted
+++ resolved
@@ -32,10 +32,6 @@
 }
 
 android {
-<<<<<<< HEAD
-    namespace "com.example.android.support.content.demos"
-=======
     compileSdk = 35
     namespace = "com.example.android.support.content.demos"
->>>>>>> c80a82c4
 }