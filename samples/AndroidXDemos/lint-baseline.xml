<?xml version="1.0" encoding="UTF-8"?>
<<<<<<< HEAD
<issues format="6" by="lint 7.4.0-alpha08" type="baseline" client="gradle" dependencies="false" name="AGP (7.4.0-alpha08)" variant="all" version="7.4.0-alpha08">
=======
<issues format="6" by="lint 8.3.0-alpha04" type="baseline" client="gradle" dependencies="false" name="AGP (8.3.0-alpha04)" variant="all" version="8.3.0-alpha04">
>>>>>>> fdff00cc

    <issue
        id="OnClick"
        message="Corresponding method handler &apos;`public void onAddTab(android.view.View)`&apos; not found"
        errorLine1="                android:onClick=&quot;onAddTab&quot; />"
        errorLine2="                ~~~~~~~~~~~~~~~~~~~~~~~~~~">
        <location
            file="src/main/res/layout/action_bar_tabs.xml"/>
    </issue>

    <issue
        id="OnClick"
        message="Corresponding method handler &apos;`public void onRemoveTab(android.view.View)`&apos; not found"
        errorLine1="                android:onClick=&quot;onRemoveTab&quot; />"
        errorLine2="                ~~~~~~~~~~~~~~~~~~~~~~~~~~~~~">
        <location
            file="src/main/res/layout/action_bar_tabs.xml"/>
    </issue>

    <issue
        id="OnClick"
        message="Corresponding method handler &apos;`public void onToggleTabs(android.view.View)`&apos; not found"
        errorLine1="                android:onClick=&quot;onToggleTabs&quot; />"
        errorLine2="                ~~~~~~~~~~~~~~~~~~~~~~~~~~~~~~">
        <location
            file="src/main/res/layout/action_bar_tabs.xml"/>
    </issue>

    <issue
        id="OnClick"
        message="Corresponding method handler &apos;`public void onRemoveAllTabs(android.view.View)`&apos; not found"
        errorLine1="                android:onClick=&quot;onRemoveAllTabs&quot; />"
        errorLine2="                ~~~~~~~~~~~~~~~~~~~~~~~~~~~~~~~~~">
        <location
            file="src/main/res/layout/action_bar_tabs.xml"/>
    </issue>

    <issue
        id="MissingPermission"
        message="Call requires permission which may be rejected by user: code should explicitly check to see if permission is available (with `checkPermission`) or explicitly handle a potential `SecurityException`"
        errorLine1="        notificationManager.notify(NOTIFICATION_ID, notification);"
        errorLine2="        ~~~~~~~~~~~~~~~~~~~~~~~~~~~~~~~~~~~~~~~~~~~~~~~~~~~~~~~~~">
        <location
            file="src/main/java/com/example/androidx/media/Player.java"/>
    </issue>

    <issue
        id="WebViewLayout"
        message="Placing a `&lt;WebView>` in a parent element that uses a `wrap_content layout_height` can lead to subtle bugs; use `match_parent` instead"
        errorLine1="        &lt;WebView"
        errorLine2="         ~~~~~~~">
        <location
            file="src/main/res/layout/appcompat_night_mode.xml"/>
        <location
            file="src/main/res/layout/appcompat_night_mode.xml"
            message="`wrap_content` here may not work well with WebView below"/>
    </issue>

    <issue
        id="NewApi"
        message="Call requires API level 29 (current min is 19): `android.os.StrictMode.VmPolicy.Builder#detectImplicitDirectBoot`"
        errorLine1="                        .detectImplicitDirectBoot()"
        errorLine2="                         ~~~~~~~~~~~~~~~~~~~~~~~~">
        <location
            file="src/main/java/com/example/androidx/app/AppCompatDefaultNightModeBootAwareActivity.java"/>
    </issue>

    <issue
        id="NewApi"
<<<<<<< HEAD
        message="Call requires API level 17 (current min is 14): `setLocalNightMode`"
        errorLine1="        getDelegate().setLocalNightMode(AppCompatDelegate.MODE_NIGHT_FOLLOW_SYSTEM);"
        errorLine2="                      ~~~~~~~~~~~~~~~~~">
        <location
            file="src/main/java/com/example/androidx/app/AppCompatLocalNightModeActivity.java"/>
    </issue>

    <issue
        id="NewApi"
        message="Call requires API level 17 (current min is 14): `setLocalNightMode`"
        errorLine1="        getDelegate().setLocalNightMode(AppCompatDelegate.MODE_NIGHT_NO);"
        errorLine2="                      ~~~~~~~~~~~~~~~~~">
        <location
            file="src/main/java/com/example/androidx/app/AppCompatLocalNightModeActivity.java"/>
    </issue>

    <issue
        id="NewApi"
        message="Call requires API level 17 (current min is 14): `setLocalNightMode`"
        errorLine1="        getDelegate().setLocalNightMode(AppCompatDelegate.MODE_NIGHT_YES);"
        errorLine2="                      ~~~~~~~~~~~~~~~~~">
        <location
            file="src/main/java/com/example/androidx/app/AppCompatLocalNightModeActivity.java"/>
    </issue>

    <issue
        id="NewApi"
        message="Call requires API level 17 (current min is 14): `setLocalNightMode`"
        errorLine1="        getDelegate().setLocalNightMode(AppCompatDelegate.MODE_NIGHT_AUTO_TIME);"
        errorLine2="                      ~~~~~~~~~~~~~~~~~">
        <location
            file="src/main/java/com/example/androidx/app/AppCompatLocalNightModeActivity.java"/>
    </issue>

    <issue
        id="NewApi"
        message="Call requires API level 17 (current min is 14): `setLocalNightMode`"
        errorLine1="        getDelegate().setLocalNightMode(AppCompatDelegate.MODE_NIGHT_AUTO_BATTERY);"
        errorLine2="                      ~~~~~~~~~~~~~~~~~">
        <location
            file="src/main/java/com/example/androidx/app/AppCompatLocalNightModeActivity.java"/>
    </issue>

    <issue
        id="NewApi"
        message="Call requires API level 17 (current min is 14): `setLocalNightMode`"
        errorLine1="        dialog.getDelegate().setLocalNightMode(AppCompatDelegate.MODE_NIGHT_FOLLOW_SYSTEM);"
        errorLine2="                             ~~~~~~~~~~~~~~~~~">
        <location
            file="src/main/java/com/example/androidx/app/AppCompatNightModeAlertDialog.java"/>
    </issue>

    <issue
        id="NewApi"
        message="Call requires API level 17 (current min is 14): `setLocalNightMode`"
        errorLine1="        dialog.getDelegate().setLocalNightMode(AppCompatDelegate.MODE_NIGHT_NO);"
        errorLine2="                             ~~~~~~~~~~~~~~~~~">
        <location
            file="src/main/java/com/example/androidx/app/AppCompatNightModeAlertDialog.java"/>
    </issue>

    <issue
        id="NewApi"
        message="Call requires API level 17 (current min is 14): `setLocalNightMode`"
        errorLine1="        dialog.getDelegate().setLocalNightMode(AppCompatDelegate.MODE_NIGHT_YES);"
        errorLine2="                             ~~~~~~~~~~~~~~~~~">
        <location
            file="src/main/java/com/example/androidx/app/AppCompatNightModeAlertDialog.java"/>
    </issue>

    <issue
        id="NewApi"
        message="Call requires API level 17 (current min is 14): `setLocalNightMode`"
        errorLine1="        dialog.getDelegate().setLocalNightMode(AppCompatDelegate.MODE_NIGHT_AUTO_TIME);"
        errorLine2="                             ~~~~~~~~~~~~~~~~~">
        <location
            file="src/main/java/com/example/androidx/app/AppCompatNightModeAlertDialog.java"/>
    </issue>

    <issue
        id="NewApi"
        message="Call requires API level 17 (current min is 14): `setLocalNightMode`"
        errorLine1="        dialog.getDelegate().setLocalNightMode(AppCompatDelegate.MODE_NIGHT_AUTO_BATTERY);"
        errorLine2="                             ~~~~~~~~~~~~~~~~~">
        <location
            file="src/main/java/com/example/androidx/app/AppCompatNightModeAlertDialog.java"/>
    </issue>

    <issue
        id="NewApi"
        message="Call requires API level 17 (current min is 14): `setLocalNightMode`"
        errorLine1="        dialog.getDelegate().setLocalNightMode(AppCompatDelegate.MODE_NIGHT_FOLLOW_SYSTEM);"
        errorLine2="                             ~~~~~~~~~~~~~~~~~">
        <location
            file="src/main/java/com/example/androidx/app/AppCompatNightModeDialog.java"/>
    </issue>

    <issue
        id="NewApi"
        message="Call requires API level 17 (current min is 14): `setLocalNightMode`"
        errorLine1="        dialog.getDelegate().setLocalNightMode(AppCompatDelegate.MODE_NIGHT_NO);"
        errorLine2="                             ~~~~~~~~~~~~~~~~~">
        <location
            file="src/main/java/com/example/androidx/app/AppCompatNightModeDialog.java"/>
    </issue>

    <issue
        id="NewApi"
        message="Call requires API level 17 (current min is 14): `setLocalNightMode`"
        errorLine1="        dialog.getDelegate().setLocalNightMode(AppCompatDelegate.MODE_NIGHT_YES);"
        errorLine2="                             ~~~~~~~~~~~~~~~~~">
        <location
            file="src/main/java/com/example/androidx/app/AppCompatNightModeDialog.java"/>
    </issue>

    <issue
        id="NewApi"
        message="Call requires API level 17 (current min is 14): `setLocalNightMode`"
        errorLine1="        dialog.getDelegate().setLocalNightMode(AppCompatDelegate.MODE_NIGHT_AUTO_TIME);"
        errorLine2="                             ~~~~~~~~~~~~~~~~~">
        <location
            file="src/main/java/com/example/androidx/app/AppCompatNightModeDialog.java"/>
    </issue>

    <issue
        id="NewApi"
        message="Call requires API level 17 (current min is 14): `setLocalNightMode`"
        errorLine1="        dialog.getDelegate().setLocalNightMode(AppCompatDelegate.MODE_NIGHT_AUTO_BATTERY);"
        errorLine2="                             ~~~~~~~~~~~~~~~~~">
        <location
            file="src/main/java/com/example/androidx/app/AppCompatNightModeDialog.java"/>
    </issue>

    <issue
        id="NewApi"
        message="Exception requires API level 17 (current min is 17): `android.view.WindowManager.InvalidDisplayException`, and having a surrounding/preceding version check **does not** help since prior to API level 19, just **loading** the class will cause a crash. Consider marking the surrounding class with `RequiresApi(19)` to ensure that the class is never loaded except when on API 19 or higher."
        errorLine1="                } catch (WindowManager.InvalidDisplayException ex) {"
        errorLine2="                         ~~~~~~~~~~~~~~~~~~~~~~~~~~~~~~~~~~~~~">
        <location
            file="src/main/java/com/example/androidx/media/LocalPlayer.java"/>
    </issue>

    <issue
        id="NewApi"
        message="`&lt;class>` requires API level 24 (current min is 14)"
=======
        message="`&lt;class>` requires API level 24 (current min is 19)"
>>>>>>> fdff00cc
        errorLine1="    class=&quot;com.example.androidx.drawable.MyDrawable&quot;"
        errorLine2="    ~~~~~~~~~~~~~~~~~~~~~~~~~~~~~~~~~~~~~~~~~~~~~~~~">
        <location
            file="src/main/res/drawable/my_drawable.xml"/>
    </issue>

    <issue
        id="AppCompatResource"
        message="Should use `app:showAsAction` with the appcompat library with `xmlns:app=&quot;http://schemas.android.com/apk/res-auto&quot;`"
        errorLine1="        android:showAsAction=&quot;always&quot;"
        errorLine2="        ~~~~~~~~~~~~~~~~~~~~~~~~~~~~~">
        <location
            file="src/main/res/menu/content_actions.xml"/>
    </issue>

    <issue
        id="AppCompatResource"
        message="Should use `app:actionViewClass` with the appcompat library with `xmlns:app=&quot;http://schemas.android.com/apk/res-auto&quot;`"
        errorLine1="        android:actionViewClass=&quot;androidx.appcompat.widget.SearchView&quot; />"
        errorLine2="        ~~~~~~~~~~~~~~~~~~~~~~~~~~~~~~~~~~~~~~~~~~~~~~~~~~~~~~~~~~~~~~">
        <location
            file="src/main/res/menu/content_actions.xml"/>
    </issue>

    <issue
        id="AppCompatResource"
        message="Should use `app:showAsAction` with the appcompat library with `xmlns:app=&quot;http://schemas.android.com/apk/res-auto&quot;`"
        errorLine1="        android:showAsAction=&quot;always&quot;"
        errorLine2="        ~~~~~~~~~~~~~~~~~~~~~~~~~~~~~">
        <location
            file="src/main/res/menu/content_actions.xml"/>
    </issue>

    <issue
        id="AppCompatResource"
        message="Should use `app:actionProviderClass` with the appcompat library with `xmlns:app=&quot;http://schemas.android.com/apk/res-auto&quot;`"
        errorLine1="        android:actionProviderClass=&quot;androidx.appcompat.widget.ShareActionProvider&quot; />"
        errorLine2="        ~~~~~~~~~~~~~~~~~~~~~~~~~~~~~~~~~~~~~~~~~~~~~~~~~~~~~~~~~~~~~~~~~~~~~~~~~~~">
        <location
            file="src/main/res/menu/content_actions.xml"/>
    </issue>

    <issue
        id="AppCompatResource"
        message="Should use `app:showAsAction` with the appcompat library with `xmlns:app=&quot;http://schemas.android.com/apk/res-auto&quot;`"
        errorLine1="            android:showAsAction=&quot;never&quot; />"
        errorLine2="            ~~~~~~~~~~~~~~~~~~~~~~~~~~~~">
        <location
            file="src/main/res/menu/content_actions.xml"/>
    </issue>

    <issue
        id="AppCompatResource"
        message="Should use `app:showAsAction` with the appcompat library with `xmlns:app=&quot;http://schemas.android.com/apk/res-auto&quot;`"
        errorLine1="            android:showAsAction=&quot;never&quot; />"
        errorLine2="            ~~~~~~~~~~~~~~~~~~~~~~~~~~~~">
        <location
            file="src/main/res/menu/content_actions.xml"/>
    </issue>

    <issue
        id="AppCompatResource"
        message="Should use `app:showAsAction` with the appcompat library with `xmlns:app=&quot;http://schemas.android.com/apk/res-auto&quot;`"
        errorLine1="            android:showAsAction=&quot;never&quot; />"
        errorLine2="            ~~~~~~~~~~~~~~~~~~~~~~~~~~~~">
        <location
            file="src/main/res/menu/content_actions.xml"/>
    </issue>

    <issue
        id="AppCompatResource"
        message="Should use `app:showAsAction` with the appcompat library with `xmlns:app=&quot;http://schemas.android.com/apk/res-auto&quot;`"
        errorLine1="        android:showAsAction=&quot;ifRoom&quot; />"
        errorLine2="        ~~~~~~~~~~~~~~~~~~~~~~~~~~~~~">
        <location
            file="src/main/res/menu/content_actions.xml"/>
    </issue>

    <issue
        id="AppCompatResource"
        message="Should use `app:showAsAction` with the appcompat library with `xmlns:app=&quot;http://schemas.android.com/apk/res-auto&quot;`"
        errorLine1="        android:showAsAction=&quot;ifRoom&quot;>"
        errorLine2="        ~~~~~~~~~~~~~~~~~~~~~~~~~~~~~">
        <location
            file="src/main/res/menu/content_actions.xml"/>
    </issue>

    <issue
        id="ClassVerificationFailure"
        message="This call references a method added in API level 29; however, the containing class com.example.androidx.app.AppCompatDefaultNightModeBootAwareActivity is reachable from earlier API levels and will fail run-time class verification."
        errorLine1="                        .detectImplicitDirectBoot()"
        errorLine2="                         ~~~~~~~~~~~~~~~~~~~~~~~~">
        <location
            file="src/main/java/com/example/androidx/app/AppCompatDefaultNightModeBootAwareActivity.java"/>
    </issue>

    <issue
        id="ClassVerificationFailure"
        message="This call references a method added in API level 24; however, the containing class com.example.androidx.widget.selection.fancy.FancySelectionDemoActivity.OnContextClickListener is reachable from earlier API levels and will fail run-time class verification."
        errorLine1="            if (view.showContextMenu(x, y)) {"
        errorLine2="                     ~~~~~~~~~~~~~~~">
        <location
            file="src/main/java/com/example/androidx/widget/selection/fancy/FancySelectionDemoActivity.java"/>
    </issue>

    <issue
        id="ClassVerificationFailure"
        message="This call references a method added in API level 17; however, the containing class com.example.androidx.media.LocalPlayer.SurfaceViewPlayer is reachable from earlier API levels and will fail run-time class verification."
        errorLine1="            if (mPresentation != null &amp;&amp; mPresentation.getDisplay() != presentationDisplay) {"
        errorLine2="                                                       ~~~~~~~~~~">
        <location
            file="src/main/java/com/example/androidx/media/LocalPlayer.java"/>
    </issue>

    <issue
        id="ClassVerificationFailure"
        message="This call references a method added in API level 26; however, the containing class com.example.androidx.media.Player is reachable from earlier API levels and will fail run-time class verification."
        errorLine1="            NotificationChannel channel = new NotificationChannel("
        errorLine2="                                          ~~~~~~~~~~~~~~~~~~~~~~~">
        <location
            file="src/main/java/com/example/androidx/media/Player.java"/>
    </issue>

    <issue
        id="ClassVerificationFailure"
        message="This call references a method added in API level 26; however, the containing class com.example.androidx.media.Player is reachable from earlier API levels and will fail run-time class verification."
        errorLine1="            channel.setDescription(description);"
        errorLine2="                    ~~~~~~~~~~~~~~">
        <location
            file="src/main/java/com/example/androidx/media/Player.java"/>
    </issue>

    <issue
        id="ClassVerificationFailure"
        message="This call references a method added in API level 23; however, the containing class com.example.androidx.media.Player is reachable from earlier API levels and will fail run-time class verification."
        errorLine1="                    mContext.getSystemService(NotificationManager.class);"
        errorLine2="                             ~~~~~~~~~~~~~~~~">
        <location
            file="src/main/java/com/example/androidx/media/Player.java"/>
    </issue>

    <issue
        id="ClassVerificationFailure"
        message="This call references a method added in API level 26; however, the containing class com.example.androidx.media.Player is reachable from earlier API levels and will fail run-time class verification."
        errorLine1="            notificationManager.createNotificationChannel(channel);"
        errorLine2="                                ~~~~~~~~~~~~~~~~~~~~~~~~~">
        <location
            file="src/main/java/com/example/androidx/media/Player.java"/>
    </issue>

    <issue
        id="ClassVerificationFailure"
        message="This call references a method added in API level 23; however, the containing class com.example.androidx.media.SampleMediaRouteProvider is reachable from earlier API levels and will fail run-time class verification."
        errorLine1="        if (Build.VERSION.SDK_INT >= 23 &amp;&amp; !Settings.canDrawOverlays(getContext())) {"
        errorLine2="                                                     ~~~~~~~~~~~~~~~">
        <location
            file="src/main/java/com/example/androidx/media/SampleMediaRouteProvider.java"/>
    </issue>

    <issue
        id="NullabilityAnnotationsDetector"
        message="Use `@androidx.annotation.NonNull` instead of `@org.jetbrains.annotations.NotNull`"
        errorLine1="        @NotNull"
        errorLine2="        ~~~~~~~~">
        <location
            file="src/main/java/com/example/androidx/widget/RemoveLargeItemsDemo.java"/>
    </issue>

    <issue
        id="NullabilityAnnotationsDetector"
        message="Use `@androidx.annotation.NonNull` instead of `@org.jetbrains.annotations.NotNull`"
        errorLine1="        public MyViewHolder onCreateViewHolder(@NotNull ViewGroup parent, int viewType) {"
        errorLine2="                                               ~~~~~~~~">
        <location
            file="src/main/java/com/example/androidx/widget/RemoveLargeItemsDemo.java"/>
    </issue>

    <issue
        id="NullabilityAnnotationsDetector"
        message="Use `@androidx.annotation.NonNull` instead of `@org.jetbrains.annotations.NotNull`"
        errorLine1="        public void onBindViewHolder(@NotNull MyViewHolder myViewHolder, int position) {"
        errorLine2="                                     ~~~~~~~~">
        <location
            file="src/main/java/com/example/androidx/widget/RemoveLargeItemsDemo.java"/>
    </issue>

    <issue
        id="RestrictedApiAndroidX"
        message="SelectionObserver.onSelectionCleared can only be called from within the same library (androidx.recyclerview:recyclerview-selection)"
        errorLine1="                    public void onSelectionCleared() {"
        errorLine2="                                ~~~~~~~~~~~~~~~~~~">
        <location
            file="src/main/java/com/example/androidx/widget/selection/fancy/FancySelectionDemoActivity.java"/>
    </issue>

    <issue
        id="ObsoleteSdkInt"
        message="Unnecessary; SDK_INT is always >= 19"
        errorLine1="                if (SDK_INT >= 16) {"
        errorLine2="                    ~~~~~~~~~~~~~">
        <location
            file="src/main/java/com/example/androidx/view/SystemUIModes.java"/>
    </issue>

    <issue
        id="ObsoleteSdkInt"
        message="This folder configuration (`v11`) is unnecessary; `minSdkVersion` is 19. Merge all the resources in this folder into `layout`.">
        <location
            file="src/main/res/layout-v11"/>
    </issue>

    <issue
        id="ObsoleteSdkInt"
        message="This folder configuration (`v18`) is unnecessary; `minSdkVersion` is 19. Merge all the resources in this folder into `values`.">
        <location
            file="src/main/res/values-v18"/>
    </issue>

    <issue
        id="UnknownNullness"
        message="Unknown nullability; explicitly declare as `@Nullable` or `@NonNull` to improve Kotlin interoperability; see https://developer.android.com/kotlin/interop#nullability_annotations"
        errorLine1="    protected void onCreate(Bundle savedInstanceState) {"
        errorLine2="                            ~~~~~~">
        <location
            file="src/main/java/com/example/androidx/app/ActionBarActionMode.java"/>
    </issue>

    <issue
        id="UnknownNullness"
        message="Unknown nullability; explicitly declare as `@Nullable` or `@NonNull` to improve Kotlin interoperability; see https://developer.android.com/kotlin/interop#nullability_annotations"
        errorLine1="    protected void onCreate(Bundle savedInstanceState) {"
        errorLine2="                            ~~~~~~">
        <location
            file="src/main/java/com/example/androidx/app/ActionBarBackgroundChange.java"/>
    </issue>

    <issue
        id="UnknownNullness"
        message="Unknown nullability; explicitly declare as `@Nullable` or `@NonNull` to improve Kotlin interoperability; see https://developer.android.com/kotlin/interop#nullability_annotations"
        errorLine1="    protected void onCreate(Bundle savedInstanceState) {"
        errorLine2="                            ~~~~~~">
        <location
            file="src/main/java/com/example/androidx/app/ActionBarDisplayOptions.java"/>
    </issue>

    <issue
        id="UnknownNullness"
        message="Unknown nullability; explicitly declare as `@Nullable` or `@NonNull` to improve Kotlin interoperability; see https://developer.android.com/kotlin/interop#nullability_annotations"
        errorLine1="    public void onTabSelected(Tab tab, FragmentTransaction ft) {"
        errorLine2="                              ~~~">
        <location
            file="src/main/java/com/example/androidx/app/ActionBarDisplayOptions.java"/>
    </issue>

    <issue
        id="UnknownNullness"
        message="Unknown nullability; explicitly declare as `@Nullable` or `@NonNull` to improve Kotlin interoperability; see https://developer.android.com/kotlin/interop#nullability_annotations"
        errorLine1="    public void onTabSelected(Tab tab, FragmentTransaction ft) {"
        errorLine2="                                       ~~~~~~~~~~~~~~~~~~~">
        <location
            file="src/main/java/com/example/androidx/app/ActionBarDisplayOptions.java"/>
    </issue>

    <issue
        id="UnknownNullness"
        message="Unknown nullability; explicitly declare as `@Nullable` or `@NonNull` to improve Kotlin interoperability; see https://developer.android.com/kotlin/interop#nullability_annotations"
        errorLine1="    public void onTabUnselected(Tab tab, FragmentTransaction ft) {"
        errorLine2="                                ~~~">
        <location
            file="src/main/java/com/example/androidx/app/ActionBarDisplayOptions.java"/>
    </issue>

    <issue
        id="UnknownNullness"
        message="Unknown nullability; explicitly declare as `@Nullable` or `@NonNull` to improve Kotlin interoperability; see https://developer.android.com/kotlin/interop#nullability_annotations"
        errorLine1="    public void onTabUnselected(Tab tab, FragmentTransaction ft) {"
        errorLine2="                                         ~~~~~~~~~~~~~~~~~~~">
        <location
            file="src/main/java/com/example/androidx/app/ActionBarDisplayOptions.java"/>
    </issue>

    <issue
        id="UnknownNullness"
        message="Unknown nullability; explicitly declare as `@Nullable` or `@NonNull` to improve Kotlin interoperability; see https://developer.android.com/kotlin/interop#nullability_annotations"
        errorLine1="    public void onTabReselected(Tab tab, FragmentTransaction ft) {"
        errorLine2="                                ~~~">
        <location
            file="src/main/java/com/example/androidx/app/ActionBarDisplayOptions.java"/>
    </issue>

    <issue
        id="UnknownNullness"
        message="Unknown nullability; explicitly declare as `@Nullable` or `@NonNull` to improve Kotlin interoperability; see https://developer.android.com/kotlin/interop#nullability_annotations"
        errorLine1="    public void onTabReselected(Tab tab, FragmentTransaction ft) {"
        errorLine2="                                         ~~~~~~~~~~~~~~~~~~~">
        <location
            file="src/main/java/com/example/androidx/app/ActionBarDisplayOptions.java"/>
    </issue>

    <issue
        id="UnknownNullness"
        message="Unknown nullability; explicitly declare as `@Nullable` or `@NonNull` to improve Kotlin interoperability; see https://developer.android.com/kotlin/interop#nullability_annotations"
        errorLine1="    protected void onCreate(Bundle savedInstanceState) {"
        errorLine2="                            ~~~~~~">
        <location
            file="src/main/java/com/example/androidx/app/ActionBarFragmentMenu.java"/>
    </issue>

    <issue
        id="UnknownNullness"
        message="Unknown nullability; explicitly declare as `@Nullable` or `@NonNull` to improve Kotlin interoperability; see https://developer.android.com/kotlin/interop#nullability_annotations"
        errorLine1="        public void onCreate(Bundle savedInstanceState) {"
        errorLine2="                             ~~~~~~">
        <location
            file="src/main/java/com/example/androidx/app/ActionBarFragmentMenu.java"/>
    </issue>

    <issue
        id="UnknownNullness"
        message="Unknown nullability; explicitly declare as `@Nullable` or `@NonNull` to improve Kotlin interoperability; see https://developer.android.com/kotlin/interop#nullability_annotations"
        errorLine1="        public void onCreateOptionsMenu(Menu menu, @NonNull MenuInflater inflater) {"
        errorLine2="                                        ~~~~">
        <location
            file="src/main/java/com/example/androidx/app/ActionBarFragmentMenu.java"/>
    </issue>

    <issue
        id="UnknownNullness"
        message="Unknown nullability; explicitly declare as `@Nullable` or `@NonNull` to improve Kotlin interoperability; see https://developer.android.com/kotlin/interop#nullability_annotations"
        errorLine1="        public boolean onOptionsItemSelected(MenuItem item) {"
        errorLine2="                                             ~~~~~~~~">
        <location
            file="src/main/java/com/example/androidx/app/ActionBarFragmentMenu.java"/>
    </issue>

    <issue
        id="UnknownNullness"
        message="Unknown nullability; explicitly declare as `@Nullable` or `@NonNull` to improve Kotlin interoperability; see https://developer.android.com/kotlin/interop#nullability_annotations"
        errorLine1="        public void onCreate(Bundle savedInstanceState) {"
        errorLine2="                             ~~~~~~">
        <location
            file="src/main/java/com/example/androidx/app/ActionBarFragmentMenu.java"/>
    </issue>

    <issue
        id="UnknownNullness"
        message="Unknown nullability; explicitly declare as `@Nullable` or `@NonNull` to improve Kotlin interoperability; see https://developer.android.com/kotlin/interop#nullability_annotations"
        errorLine1="        public void onCreateOptionsMenu(Menu menu, @NonNull MenuInflater inflater) {"
        errorLine2="                                        ~~~~">
        <location
            file="src/main/java/com/example/androidx/app/ActionBarFragmentMenu.java"/>
    </issue>

    <issue
        id="UnknownNullness"
        message="Unknown nullability; explicitly declare as `@Nullable` or `@NonNull` to improve Kotlin interoperability; see https://developer.android.com/kotlin/interop#nullability_annotations"
        errorLine1="        public boolean onOptionsItemSelected(MenuItem item) {"
        errorLine2="                                             ~~~~~~~~">
        <location
            file="src/main/java/com/example/androidx/app/ActionBarFragmentMenu.java"/>
    </issue>

    <issue
        id="UnknownNullness"
        message="Unknown nullability; explicitly declare as `@Nullable` or `@NonNull` to improve Kotlin interoperability; see https://developer.android.com/kotlin/interop#nullability_annotations"
        errorLine1="        public void onCreate(Bundle savedInstanceState) {"
        errorLine2="                             ~~~~~~">
        <location
            file="src/main/java/com/example/androidx/app/ActionBarFragmentMenu.java"/>
    </issue>

    <issue
        id="UnknownNullness"
        message="Unknown nullability; explicitly declare as `@Nullable` or `@NonNull` to improve Kotlin interoperability; see https://developer.android.com/kotlin/interop#nullability_annotations"
        errorLine1="        public boolean onOptionsItemSelected(MenuItem item) {"
        errorLine2="                                             ~~~~~~~~">
        <location
            file="src/main/java/com/example/androidx/app/ActionBarFragmentMenu.java"/>
    </issue>

    <issue
        id="UnknownNullness"
        message="Unknown nullability; explicitly declare as `@Nullable` or `@NonNull` to improve Kotlin interoperability; see https://developer.android.com/kotlin/interop#nullability_annotations"
        errorLine1="    protected void onCreate(Bundle savedInstanceState) {"
        errorLine2="                            ~~~~~~">
        <location
            file="src/main/java/com/example/androidx/app/ActionBarHideOnScroll.java"/>
    </issue>

    <issue
        id="UnknownNullness"
        message="Unknown nullability; explicitly declare as `@Nullable` or `@NonNull` to improve Kotlin interoperability; see https://developer.android.com/kotlin/interop#nullability_annotations"
        errorLine1="    protected void onCreate(Bundle savedInstanceState) {"
        errorLine2="                            ~~~~~~">
        <location
            file="src/main/java/com/example/androidx/app/ActionBarMechanics.java"/>
    </issue>

    <issue
        id="UnknownNullness"
        message="Unknown nullability; explicitly declare as `@Nullable` or `@NonNull` to improve Kotlin interoperability; see https://developer.android.com/kotlin/interop#nullability_annotations"
        errorLine1="    public boolean onOptionsItemSelected(MenuItem item) {"
        errorLine2="                                         ~~~~~~~~">
        <location
            file="src/main/java/com/example/androidx/app/ActionBarMechanics.java"/>
    </issue>

    <issue
        id="UnknownNullness"
        message="Unknown nullability; explicitly declare as `@Nullable` or `@NonNull` to improve Kotlin interoperability; see https://developer.android.com/kotlin/interop#nullability_annotations"
        errorLine1="    public boolean onOptionsItemSelected(MenuItem item) {"
        errorLine2="                                         ~~~~~~~~">
        <location
            file="src/main/java/com/example/androidx/app/ActionBarSettingsActionProviderActivity.java"/>
    </issue>

    <issue
        id="UnknownNullness"
        message="Unknown nullability; explicitly declare as `@Nullable` or `@NonNull` to improve Kotlin interoperability; see https://developer.android.com/kotlin/interop#nullability_annotations"
        errorLine1="        public SettingsActionProvider(Context context) {"
        errorLine2="                                      ~~~~~~~">
        <location
            file="src/main/java/com/example/androidx/app/ActionBarSettingsActionProviderActivity.java"/>
    </issue>

    <issue
        id="UnknownNullness"
        message="Unknown nullability; explicitly declare as `@Nullable` or `@NonNull` to improve Kotlin interoperability; see https://developer.android.com/kotlin/interop#nullability_annotations"
        errorLine1="        public View onCreateActionView() {"
        errorLine2="               ~~~~">
        <location
            file="src/main/java/com/example/androidx/app/ActionBarSettingsActionProviderActivity.java"/>
    </issue>

    <issue
        id="UnknownNullness"
        message="Unknown nullability; explicitly declare as `@Nullable` or `@NonNull` to improve Kotlin interoperability; see https://developer.android.com/kotlin/interop#nullability_annotations"
        errorLine1="    protected void onCreate(Bundle savedInstanceState) {"
        errorLine2="                            ~~~~~~">
        <location
            file="src/main/java/com/example/androidx/app/ActionBarUsage.java"/>
    </issue>

    <issue
        id="UnknownNullness"
        message="Unknown nullability; explicitly declare as `@Nullable` or `@NonNull` to improve Kotlin interoperability; see https://developer.android.com/kotlin/interop#nullability_annotations"
        errorLine1="    public boolean onOptionsItemSelected(MenuItem item) {"
        errorLine2="                                         ~~~~~~~~">
        <location
            file="src/main/java/com/example/androidx/app/ActionBarUsage.java"/>
    </issue>

    <issue
        id="UnknownNullness"
        message="Unknown nullability; explicitly declare as `@Nullable` or `@NonNull` to improve Kotlin interoperability; see https://developer.android.com/kotlin/interop#nullability_annotations"
        errorLine1="    protected void onCreate(Bundle savedInstanceState) {"
        errorLine2="                            ~~~~~~">
        <location
            file="src/main/java/com/example/androidx/app/AlertDialogUsage.java"/>
    </issue>

    <issue
        id="UnknownNullness"
        message="Unknown nullability; explicitly declare as `@Nullable` or `@NonNull` to improve Kotlin interoperability; see https://developer.android.com/kotlin/interop#nullability_annotations"
        errorLine1="    public void onCreate(Bundle savedInstanceState) {"
        errorLine2="                         ~~~~~~">
        <location
            file="src/main/java/com/example/androidx/AndroidXDemos.java"/>
    </issue>

    <issue
        id="UnknownNullness"
        message="Unknown nullability; explicitly declare as `@Nullable` or `@NonNull` to improve Kotlin interoperability; see https://developer.android.com/kotlin/interop#nullability_annotations"
        errorLine1="    protected List&lt;Map&lt;String, Object>> getData(String prefix) {"
        errorLine2="              ~~~~~~~~~~~~~~~~~~~~~~~~~">
        <location
            file="src/main/java/com/example/androidx/AndroidXDemos.java"/>
    </issue>

    <issue
        id="UnknownNullness"
        message="Unknown nullability; explicitly declare as `@Nullable` or `@NonNull` to improve Kotlin interoperability; see https://developer.android.com/kotlin/interop#nullability_annotations"
        errorLine1="    protected List&lt;Map&lt;String, Object>> getData(String prefix) {"
        errorLine2="                                                ~~~~~~">
        <location
            file="src/main/java/com/example/androidx/AndroidXDemos.java"/>
    </issue>

    <issue
        id="UnknownNullness"
        message="Unknown nullability; explicitly declare as `@Nullable` or `@NonNull` to improve Kotlin interoperability; see https://developer.android.com/kotlin/interop#nullability_annotations"
        errorLine1="    protected Intent activityIntent(String pkg, String componentName) {"
        errorLine2="              ~~~~~~">
        <location
            file="src/main/java/com/example/androidx/AndroidXDemos.java"/>
    </issue>

    <issue
        id="UnknownNullness"
        message="Unknown nullability; explicitly declare as `@Nullable` or `@NonNull` to improve Kotlin interoperability; see https://developer.android.com/kotlin/interop#nullability_annotations"
        errorLine1="    protected Intent activityIntent(String pkg, String componentName) {"
        errorLine2="                                    ~~~~~~">
        <location
            file="src/main/java/com/example/androidx/AndroidXDemos.java"/>
    </issue>

    <issue
        id="UnknownNullness"
        message="Unknown nullability; explicitly declare as `@Nullable` or `@NonNull` to improve Kotlin interoperability; see https://developer.android.com/kotlin/interop#nullability_annotations"
        errorLine1="    protected Intent activityIntent(String pkg, String componentName) {"
        errorLine2="                                                ~~~~~~">
        <location
            file="src/main/java/com/example/androidx/AndroidXDemos.java"/>
    </issue>

    <issue
        id="UnknownNullness"
        message="Unknown nullability; explicitly declare as `@Nullable` or `@NonNull` to improve Kotlin interoperability; see https://developer.android.com/kotlin/interop#nullability_annotations"
        errorLine1="    protected Intent browseIntent(String path) {"
        errorLine2="              ~~~~~~">
        <location
            file="src/main/java/com/example/androidx/AndroidXDemos.java"/>
    </issue>

    <issue
        id="UnknownNullness"
        message="Unknown nullability; explicitly declare as `@Nullable` or `@NonNull` to improve Kotlin interoperability; see https://developer.android.com/kotlin/interop#nullability_annotations"
        errorLine1="    protected Intent browseIntent(String path) {"
        errorLine2="                                  ~~~~~~">
        <location
            file="src/main/java/com/example/androidx/AndroidXDemos.java"/>
    </issue>

    <issue
        id="UnknownNullness"
        message="Unknown nullability; explicitly declare as `@Nullable` or `@NonNull` to improve Kotlin interoperability; see https://developer.android.com/kotlin/interop#nullability_annotations"
        errorLine1="    protected void addItem(List&lt;Map&lt;String, Object>> data, String name, Intent intent) {"
        errorLine2="                           ~~~~~~~~~~~~~~~~~~~~~~~~~">
        <location
            file="src/main/java/com/example/androidx/AndroidXDemos.java"/>
    </issue>

    <issue
        id="UnknownNullness"
        message="Unknown nullability; explicitly declare as `@Nullable` or `@NonNull` to improve Kotlin interoperability; see https://developer.android.com/kotlin/interop#nullability_annotations"
        errorLine1="    protected void addItem(List&lt;Map&lt;String, Object>> data, String name, Intent intent) {"
        errorLine2="                                                           ~~~~~~">
        <location
            file="src/main/java/com/example/androidx/AndroidXDemos.java"/>
    </issue>

    <issue
        id="UnknownNullness"
        message="Unknown nullability; explicitly declare as `@Nullable` or `@NonNull` to improve Kotlin interoperability; see https://developer.android.com/kotlin/interop#nullability_annotations"
        errorLine1="    protected void addItem(List&lt;Map&lt;String, Object>> data, String name, Intent intent) {"
        errorLine2="                                                                        ~~~~~~">
        <location
            file="src/main/java/com/example/androidx/AndroidXDemos.java"/>
    </issue>

    <issue
        id="UnknownNullness"
        message="Unknown nullability; explicitly declare as `@Nullable` or `@NonNull` to improve Kotlin interoperability; see https://developer.android.com/kotlin/interop#nullability_annotations"
        errorLine1="    protected void onCreate(Bundle savedInstanceState) {"
        errorLine2="                            ~~~~~~">
        <location
            file="src/main/java/com/example/androidx/widget/AnimatedRecyclerView.java"/>
    </issue>

    <issue
        id="UnknownNullness"
        message="Unknown nullability; explicitly declare as `@Nullable` or `@NonNull` to improve Kotlin interoperability; see https://developer.android.com/kotlin/interop#nullability_annotations"
        errorLine1="    public boolean onOptionsItemSelected(MenuItem item) {"
        errorLine2="                                         ~~~~~~~~">
        <location
            file="src/main/java/com/example/androidx/widget/AnimatedRecyclerView.java"/>
    </issue>

    <issue
        id="UnknownNullness"
        message="Unknown nullability; explicitly declare as `@Nullable` or `@NonNull` to improve Kotlin interoperability; see https://developer.android.com/kotlin/interop#nullability_annotations"
        errorLine1="    public void checkboxClicked(View view) {"
        errorLine2="                                ~~~~">
        <location
            file="src/main/java/com/example/androidx/widget/AnimatedRecyclerView.java"/>
    </issue>

    <issue
        id="UnknownNullness"
        message="Unknown nullability; explicitly declare as `@Nullable` or `@NonNull` to improve Kotlin interoperability; see https://developer.android.com/kotlin/interop#nullability_annotations"
        errorLine1="    public void itemClicked(View view) {"
        errorLine2="                            ~~~~">
        <location
            file="src/main/java/com/example/androidx/widget/AnimatedRecyclerView.java"/>
    </issue>

    <issue
        id="UnknownNullness"
        message="Unknown nullability; explicitly declare as `@Nullable` or `@NonNull` to improve Kotlin interoperability; see https://developer.android.com/kotlin/interop#nullability_annotations"
        errorLine1="    public void deleteSelectedItems(View view) {"
        errorLine2="                                    ~~~~">
        <location
            file="src/main/java/com/example/androidx/widget/AnimatedRecyclerView.java"/>
    </issue>

    <issue
        id="UnknownNullness"
        message="Unknown nullability; explicitly declare as `@Nullable` or `@NonNull` to improve Kotlin interoperability; see https://developer.android.com/kotlin/interop#nullability_annotations"
        errorLine1="    public void d1a2d3(View view) {"
        errorLine2="                       ~~~~">
        <location
            file="src/main/java/com/example/androidx/widget/AnimatedRecyclerView.java"/>
    </issue>

    <issue
        id="UnknownNullness"
        message="Unknown nullability; explicitly declare as `@Nullable` or `@NonNull` to improve Kotlin interoperability; see https://developer.android.com/kotlin/interop#nullability_annotations"
        errorLine1="    public void addDeleteItem(View view) {"
        errorLine2="                              ~~~~">
        <location
            file="src/main/java/com/example/androidx/widget/AnimatedRecyclerView.java"/>
    </issue>

    <issue
        id="UnknownNullness"
        message="Unknown nullability; explicitly declare as `@Nullable` or `@NonNull` to improve Kotlin interoperability; see https://developer.android.com/kotlin/interop#nullability_annotations"
        errorLine1="    public void deleteAddItem(View view) {"
        errorLine2="                              ~~~~">
        <location
            file="src/main/java/com/example/androidx/widget/AnimatedRecyclerView.java"/>
    </issue>

    <issue
        id="UnknownNullness"
        message="Unknown nullability; explicitly declare as `@Nullable` or `@NonNull` to improve Kotlin interoperability; see https://developer.android.com/kotlin/interop#nullability_annotations"
        errorLine1="    public void addItem(View view) {"
        errorLine2="                        ~~~~">
        <location
            file="src/main/java/com/example/androidx/widget/AnimatedRecyclerView.java"/>
    </issue>

    <issue
        id="UnknownNullness"
        message="Unknown nullability; explicitly declare as `@Nullable` or `@NonNull` to improve Kotlin interoperability; see https://developer.android.com/kotlin/interop#nullability_annotations"
        errorLine1="    protected void onCreate(Bundle savedInstanceState) {"
        errorLine2="                            ~~~~~~">
        <location
            file="src/main/java/com/example/androidx/app/AppCompatAnimatedSelector.java"/>
    </issue>

    <issue
        id="UnknownNullness"
        message="Unknown nullability; explicitly declare as `@Nullable` or `@NonNull` to improve Kotlin interoperability; see https://developer.android.com/kotlin/interop#nullability_annotations"
        errorLine1="    protected void onCreate(Bundle savedInstanceState) {"
        errorLine2="                            ~~~~~~">
        <location
            file="src/main/java/com/example/androidx/app/AppCompatAnimatedVector.java"/>
    </issue>

    <issue
        id="UnknownNullness"
        message="Unknown nullability; explicitly declare as `@Nullable` or `@NonNull` to improve Kotlin interoperability; see https://developer.android.com/kotlin/interop#nullability_annotations"
        errorLine1="    public void setModeNightFollowSystem(View view) {"
        errorLine2="                                         ~~~~">
        <location
            file="src/main/java/com/example/androidx/app/AppCompatDefaultNightModeActivity.java"/>
    </issue>

    <issue
        id="UnknownNullness"
        message="Unknown nullability; explicitly declare as `@Nullable` or `@NonNull` to improve Kotlin interoperability; see https://developer.android.com/kotlin/interop#nullability_annotations"
        errorLine1="    public void setModeNightNo(View view) {"
        errorLine2="                               ~~~~">
        <location
            file="src/main/java/com/example/androidx/app/AppCompatDefaultNightModeActivity.java"/>
    </issue>

    <issue
        id="UnknownNullness"
        message="Unknown nullability; explicitly declare as `@Nullable` or `@NonNull` to improve Kotlin interoperability; see https://developer.android.com/kotlin/interop#nullability_annotations"
        errorLine1="    public void setModeNightYes(View view) {"
        errorLine2="                                ~~~~">
        <location
            file="src/main/java/com/example/androidx/app/AppCompatDefaultNightModeActivity.java"/>
    </issue>

    <issue
        id="UnknownNullness"
        message="Unknown nullability; explicitly declare as `@Nullable` or `@NonNull` to improve Kotlin interoperability; see https://developer.android.com/kotlin/interop#nullability_annotations"
        errorLine1="    public void setModeNightAutoTime(View view) {"
        errorLine2="                                     ~~~~">
        <location
            file="src/main/java/com/example/androidx/app/AppCompatDefaultNightModeActivity.java"/>
    </issue>

    <issue
        id="UnknownNullness"
        message="Unknown nullability; explicitly declare as `@Nullable` or `@NonNull` to improve Kotlin interoperability; see https://developer.android.com/kotlin/interop#nullability_annotations"
        errorLine1="    public void setModeNightAutoBattery(View view) {"
        errorLine2="                                        ~~~~">
        <location
            file="src/main/java/com/example/androidx/app/AppCompatDefaultNightModeActivity.java"/>
    </issue>

    <issue
        id="UnknownNullness"
        message="Unknown nullability; explicitly declare as `@Nullable` or `@NonNull` to improve Kotlin interoperability; see https://developer.android.com/kotlin/interop#nullability_annotations"
        errorLine1="    public void setModeNightFollowSystem(View view) {"
        errorLine2="                                         ~~~~">
        <location
            file="src/main/java/com/example/androidx/app/AppCompatDefaultNightModeBootAwareActivity.java"/>
    </issue>

    <issue
        id="UnknownNullness"
        message="Unknown nullability; explicitly declare as `@Nullable` or `@NonNull` to improve Kotlin interoperability; see https://developer.android.com/kotlin/interop#nullability_annotations"
        errorLine1="    public void setModeNightNo(View view) {"
        errorLine2="                               ~~~~">
        <location
            file="src/main/java/com/example/androidx/app/AppCompatDefaultNightModeBootAwareActivity.java"/>
    </issue>

    <issue
        id="UnknownNullness"
        message="Unknown nullability; explicitly declare as `@Nullable` or `@NonNull` to improve Kotlin interoperability; see https://developer.android.com/kotlin/interop#nullability_annotations"
        errorLine1="    public void setModeNightYes(View view) {"
        errorLine2="                                ~~~~">
        <location
            file="src/main/java/com/example/androidx/app/AppCompatDefaultNightModeBootAwareActivity.java"/>
    </issue>

    <issue
        id="UnknownNullness"
        message="Unknown nullability; explicitly declare as `@Nullable` or `@NonNull` to improve Kotlin interoperability; see https://developer.android.com/kotlin/interop#nullability_annotations"
        errorLine1="    public void setModeNightAutoTime(View view) {"
        errorLine2="                                     ~~~~">
        <location
            file="src/main/java/com/example/androidx/app/AppCompatDefaultNightModeBootAwareActivity.java"/>
    </issue>

    <issue
        id="UnknownNullness"
        message="Unknown nullability; explicitly declare as `@Nullable` or `@NonNull` to improve Kotlin interoperability; see https://developer.android.com/kotlin/interop#nullability_annotations"
        errorLine1="    public void setModeNightAutoBattery(View view) {"
        errorLine2="                                        ~~~~">
        <location
            file="src/main/java/com/example/androidx/app/AppCompatDefaultNightModeBootAwareActivity.java"/>
    </issue>

    <issue
        id="UnknownNullness"
        message="Unknown nullability; explicitly declare as `@Nullable` or `@NonNull` to improve Kotlin interoperability; see https://developer.android.com/kotlin/interop#nullability_annotations"
        errorLine1="    public void setModeNightFollowSystem(View view) {"
        errorLine2="                                         ~~~~">
        <location
            file="src/main/java/com/example/androidx/app/AppCompatLocalNightModeActivity.java"/>
    </issue>

    <issue
        id="UnknownNullness"
        message="Unknown nullability; explicitly declare as `@Nullable` or `@NonNull` to improve Kotlin interoperability; see https://developer.android.com/kotlin/interop#nullability_annotations"
        errorLine1="    public void setModeNightNo(View view) {"
        errorLine2="                               ~~~~">
        <location
            file="src/main/java/com/example/androidx/app/AppCompatLocalNightModeActivity.java"/>
    </issue>

    <issue
        id="UnknownNullness"
        message="Unknown nullability; explicitly declare as `@Nullable` or `@NonNull` to improve Kotlin interoperability; see https://developer.android.com/kotlin/interop#nullability_annotations"
        errorLine1="    public void setModeNightYes(View view) {"
        errorLine2="                                ~~~~">
        <location
            file="src/main/java/com/example/androidx/app/AppCompatLocalNightModeActivity.java"/>
    </issue>

    <issue
        id="UnknownNullness"
        message="Unknown nullability; explicitly declare as `@Nullable` or `@NonNull` to improve Kotlin interoperability; see https://developer.android.com/kotlin/interop#nullability_annotations"
        errorLine1="    public void setModeNightAutoTime(View view) {"
        errorLine2="                                     ~~~~">
        <location
            file="src/main/java/com/example/androidx/app/AppCompatLocalNightModeActivity.java"/>
    </issue>

    <issue
        id="UnknownNullness"
        message="Unknown nullability; explicitly declare as `@Nullable` or `@NonNull` to improve Kotlin interoperability; see https://developer.android.com/kotlin/interop#nullability_annotations"
        errorLine1="    public void setModeNightAutoBattery(View view) {"
        errorLine2="                                        ~~~~">
        <location
            file="src/main/java/com/example/androidx/app/AppCompatLocalNightModeActivity.java"/>
    </issue>

    <issue
        id="UnknownNullness"
        message="Unknown nullability; explicitly declare as `@Nullable` or `@NonNull` to improve Kotlin interoperability; see https://developer.android.com/kotlin/interop#nullability_annotations"
        errorLine1="    public void setModeNightFollowSystem(View view) {"
        errorLine2="                                         ~~~~">
        <location
            file="src/main/java/com/example/androidx/app/AppCompatNightModeAlertDialog.java"/>
    </issue>

    <issue
        id="UnknownNullness"
        message="Unknown nullability; explicitly declare as `@Nullable` or `@NonNull` to improve Kotlin interoperability; see https://developer.android.com/kotlin/interop#nullability_annotations"
        errorLine1="    public void setModeNightNo(View view) {"
        errorLine2="                               ~~~~">
        <location
            file="src/main/java/com/example/androidx/app/AppCompatNightModeAlertDialog.java"/>
    </issue>

    <issue
        id="UnknownNullness"
        message="Unknown nullability; explicitly declare as `@Nullable` or `@NonNull` to improve Kotlin interoperability; see https://developer.android.com/kotlin/interop#nullability_annotations"
        errorLine1="    public void setModeNightYes(View view) {"
        errorLine2="                                ~~~~">
        <location
            file="src/main/java/com/example/androidx/app/AppCompatNightModeAlertDialog.java"/>
    </issue>

    <issue
        id="UnknownNullness"
        message="Unknown nullability; explicitly declare as `@Nullable` or `@NonNull` to improve Kotlin interoperability; see https://developer.android.com/kotlin/interop#nullability_annotations"
        errorLine1="    public void setModeNightAutoTime(View view) {"
        errorLine2="                                     ~~~~">
        <location
            file="src/main/java/com/example/androidx/app/AppCompatNightModeAlertDialog.java"/>
    </issue>

    <issue
        id="UnknownNullness"
        message="Unknown nullability; explicitly declare as `@Nullable` or `@NonNull` to improve Kotlin interoperability; see https://developer.android.com/kotlin/interop#nullability_annotations"
        errorLine1="    public void setModeNightAutoBattery(View view) {"
        errorLine2="                                        ~~~~">
        <location
            file="src/main/java/com/example/androidx/app/AppCompatNightModeAlertDialog.java"/>
    </issue>

    <issue
        id="UnknownNullness"
        message="Unknown nullability; explicitly declare as `@Nullable` or `@NonNull` to improve Kotlin interoperability; see https://developer.android.com/kotlin/interop#nullability_annotations"
        errorLine1="    public void launchActivity(View view) {"
        errorLine2="                               ~~~~">
        <location
            file="src/main/java/com/example/androidx/app/AppCompatNightModeBounceActivity.java"/>
    </issue>

    <issue
        id="UnknownNullness"
        message="Unknown nullability; explicitly declare as `@Nullable` or `@NonNull` to improve Kotlin interoperability; see https://developer.android.com/kotlin/interop#nullability_annotations"
        errorLine1="    public void setModeNightFollowSystem(View view) {"
        errorLine2="                                         ~~~~">
        <location
            file="src/main/java/com/example/androidx/app/AppCompatNightModeDialog.java"/>
    </issue>

    <issue
        id="UnknownNullness"
        message="Unknown nullability; explicitly declare as `@Nullable` or `@NonNull` to improve Kotlin interoperability; see https://developer.android.com/kotlin/interop#nullability_annotations"
        errorLine1="    public void setModeNightNo(View view) {"
        errorLine2="                               ~~~~">
        <location
            file="src/main/java/com/example/androidx/app/AppCompatNightModeDialog.java"/>
    </issue>

    <issue
        id="UnknownNullness"
        message="Unknown nullability; explicitly declare as `@Nullable` or `@NonNull` to improve Kotlin interoperability; see https://developer.android.com/kotlin/interop#nullability_annotations"
        errorLine1="    public void setModeNightYes(View view) {"
        errorLine2="                                ~~~~">
        <location
            file="src/main/java/com/example/androidx/app/AppCompatNightModeDialog.java"/>
    </issue>

    <issue
        id="UnknownNullness"
        message="Unknown nullability; explicitly declare as `@Nullable` or `@NonNull` to improve Kotlin interoperability; see https://developer.android.com/kotlin/interop#nullability_annotations"
        errorLine1="    public void setModeNightAutoTime(View view) {"
        errorLine2="                                     ~~~~">
        <location
            file="src/main/java/com/example/androidx/app/AppCompatNightModeDialog.java"/>
    </issue>

    <issue
        id="UnknownNullness"
        message="Unknown nullability; explicitly declare as `@Nullable` or `@NonNull` to improve Kotlin interoperability; see https://developer.android.com/kotlin/interop#nullability_annotations"
        errorLine1="    public void setModeNightAutoBattery(View view) {"
        errorLine2="                                        ~~~~">
        <location
            file="src/main/java/com/example/androidx/app/AppCompatNightModeDialog.java"/>
    </issue>

    <issue
        id="UnknownNullness"
        message="Unknown nullability; explicitly declare as `@Nullable` or `@NonNull` to improve Kotlin interoperability; see https://developer.android.com/kotlin/interop#nullability_annotations"
        errorLine1="    protected void onCreate(Bundle savedInstanceState) {"
        errorLine2="                            ~~~~~~">
        <location
            file="src/main/java/com/example/androidx/app/AppCompatWidgetsButtons.java"/>
    </issue>

    <issue
        id="UnknownNullness"
        message="Unknown nullability; explicitly declare as `@Nullable` or `@NonNull` to improve Kotlin interoperability; see https://developer.android.com/kotlin/interop#nullability_annotations"
        errorLine1="    protected void onCreate(Bundle savedInstanceState) {"
        errorLine2="                            ~~~~~~">
        <location
            file="src/main/java/com/example/androidx/app/AppCompatWidgetsRatingBars.java"/>
    </issue>

    <issue
        id="UnknownNullness"
        message="Unknown nullability; explicitly declare as `@Nullable` or `@NonNull` to improve Kotlin interoperability; see https://developer.android.com/kotlin/interop#nullability_annotations"
        errorLine1="    protected void onCreate(Bundle savedInstanceState) {"
        errorLine2="                            ~~~~~~">
        <location
            file="src/main/java/com/example/androidx/app/AppCompatWidgetsSpinners.java"/>
    </issue>

    <issue
        id="UnknownNullness"
        message="Unknown nullability; explicitly declare as `@Nullable` or `@NonNull` to improve Kotlin interoperability; see https://developer.android.com/kotlin/interop#nullability_annotations"
        errorLine1="    protected void onCreate(Bundle savedInstanceState) {"
        errorLine2="                            ~~~~~~">
        <location
            file="src/main/java/com/example/androidx/app/AppCompatWidgetsSwitches.java"/>
    </issue>

    <issue
        id="UnknownNullness"
        message="Unknown nullability; explicitly declare as `@Nullable` or `@NonNull` to improve Kotlin interoperability; see https://developer.android.com/kotlin/interop#nullability_annotations"
        errorLine1="    protected void onCreate(Bundle savedInstanceState) {"
        errorLine2="                            ~~~~~~">
        <location
            file="src/main/java/com/example/androidx/app/AppCompatWidgetsTextInput.java"/>
    </issue>

    <issue
        id="UnknownNullness"
        message="Unknown nullability; explicitly declare as `@Nullable` or `@NonNull` to improve Kotlin interoperability; see https://developer.android.com/kotlin/interop#nullability_annotations"
        errorLine1="    protected void onCreate(Bundle savedInstanceState) {"
        errorLine2="                            ~~~~~~">
        <location
            file="src/main/java/com/example/androidx/app/AppCompatWidgetsTextViews.java"/>
    </issue>

    <issue
        id="UnknownNullness"
        message="Unknown nullability; explicitly declare as `@Nullable` or `@NonNull` to improve Kotlin interoperability; see https://developer.android.com/kotlin/interop#nullability_annotations"
        errorLine1="    protected void onCreate(Bundle savedInstanceState) {"
        errorLine2="                            ~~~~~~">
        <location
            file="src/main/java/com/example/androidx/app/AppCompatWidgetsToggleButtons.java"/>
    </issue>

    <issue
        id="UnknownNullness"
        message="Unknown nullability; explicitly declare as `@Nullable` or `@NonNull` to improve Kotlin interoperability; see https://developer.android.com/kotlin/interop#nullability_annotations"
        errorLine1="    protected void onCreate(Bundle savedInstanceState) {"
        errorLine2="                            ~~~~~~">
        <location
            file="src/main/java/com/example/androidx/widget/AsyncListUtilActivity.java"/>
    </issue>

    <issue
        id="UnknownNullness"
        message="Unknown nullability; explicitly declare as `@Nullable` or `@NonNull` to improve Kotlin interoperability; see https://developer.android.com/kotlin/interop#nullability_annotations"
        errorLine1="    public boolean onOptionsItemSelected(MenuItem item) {"
        errorLine2="                                         ~~~~~~~~">
        <location
            file="src/main/java/com/example/androidx/widget/AsyncListUtilActivity.java"/>
    </issue>

    <issue
        id="UnknownNullness"
        message="Unknown nullability; explicitly declare as `@Nullable` or `@NonNull` to improve Kotlin interoperability; see https://developer.android.com/kotlin/interop#nullability_annotations"
        errorLine1="    protected RecyclerView mRecyclerView;"
        errorLine2="              ~~~~~~~~~~~~">
        <location
            file="src/main/java/com/example/androidx/widget/BaseLayoutManagerActivity.java"/>
    </issue>

    <issue
        id="UnknownNullness"
        message="Unknown nullability; explicitly declare as `@Nullable` or `@NonNull` to improve Kotlin interoperability; see https://developer.android.com/kotlin/interop#nullability_annotations"
        errorLine1="    protected void onCreate(Bundle savedInstanceState) {"
        errorLine2="                            ~~~~~~">
        <location
            file="src/main/java/com/example/androidx/widget/BaseLayoutManagerActivity.java"/>
    </issue>

    <issue
        id="UnknownNullness"
        message="Unknown nullability; explicitly declare as `@Nullable` or `@NonNull` to improve Kotlin interoperability; see https://developer.android.com/kotlin/interop#nullability_annotations"
        errorLine1="    protected void onRecyclerViewInit(RecyclerView recyclerView) {"
        errorLine2="                                      ~~~~~~~~~~~~">
        <location
            file="src/main/java/com/example/androidx/widget/BaseLayoutManagerActivity.java"/>
    </issue>

    <issue
        id="UnknownNullness"
        message="Unknown nullability; explicitly declare as `@Nullable` or `@NonNull` to improve Kotlin interoperability; see https://developer.android.com/kotlin/interop#nullability_annotations"
        errorLine1="    protected RecyclerView.Adapter createAdapter() {"
        errorLine2="              ~~~~~~~~~~~~~~~~~~~~">
        <location
            file="src/main/java/com/example/androidx/widget/BaseLayoutManagerActivity.java"/>
    </issue>

    <issue
        id="UnknownNullness"
        message="Unknown nullability; explicitly declare as `@Nullable` or `@NonNull` to improve Kotlin interoperability; see https://developer.android.com/kotlin/interop#nullability_annotations"
        errorLine1="    public void onScrollClicked(View view) {"
        errorLine2="                                ~~~~">
        <location
            file="src/main/java/com/example/androidx/widget/BaseLayoutManagerActivity.java"/>
    </issue>

    <issue
        id="UnknownNullness"
        message="Unknown nullability; explicitly declare as `@Nullable` or `@NonNull` to improve Kotlin interoperability; see https://developer.android.com/kotlin/interop#nullability_annotations"
        errorLine1="    protected ConfigToggle[] createConfigToggles() {"
        errorLine2="              ~~~~~~~~~~~~~~">
        <location
            file="src/main/java/com/example/androidx/widget/BaseLayoutManagerActivity.java"/>
    </issue>

    <issue
        id="UnknownNullness"
        message="Unknown nullability; explicitly declare as `@Nullable` or `@NonNull` to improve Kotlin interoperability; see https://developer.android.com/kotlin/interop#nullability_annotations"
        errorLine1="    protected void onCreate(Bundle savedInstanceState) {"
        errorLine2="                            ~~~~~~">
        <location
            file="src/main/java/com/example/androidx/view/CardViewActivity.java"/>
    </issue>

    <issue
        id="UnknownNullness"
        message="Unknown nullability; explicitly declare as `@Nullable` or `@NonNull` to improve Kotlin interoperability; see https://developer.android.com/kotlin/interop#nullability_annotations"
        errorLine1="    protected ConfigToggle(Context context, int labelId) {"
        errorLine2="                           ~~~~~~~">
        <location
            file="src/main/java/com/example/androidx/widget/util/ConfigToggle.java"/>
    </issue>

    <issue
        id="UnknownNullness"
        message="Unknown nullability; explicitly declare as `@Nullable` or `@NonNull` to improve Kotlin interoperability; see https://developer.android.com/kotlin/interop#nullability_annotations"
        errorLine1="    public String getText() {"
        errorLine2="           ~~~~~~">
        <location
            file="src/main/java/com/example/androidx/widget/util/ConfigToggle.java"/>
    </issue>

    <issue
        id="UnknownNullness"
        message="Unknown nullability; explicitly declare as `@Nullable` or `@NonNull` to improve Kotlin interoperability; see https://developer.android.com/kotlin/interop#nullability_annotations"
        errorLine1="    public ConfigViewHolder(View itemView) {"
        errorLine2="                            ~~~~">
        <location
            file="src/main/java/com/example/androidx/widget/util/ConfigViewHolder.java"/>
    </issue>

    <issue
        id="UnknownNullness"
        message="Unknown nullability; explicitly declare as `@Nullable` or `@NonNull` to improve Kotlin interoperability; see https://developer.android.com/kotlin/interop#nullability_annotations"
        errorLine1="    public void bind(ConfigToggle toggle) {"
        errorLine2="                     ~~~~~~~~~~~~">
        <location
            file="src/main/java/com/example/androidx/widget/util/ConfigViewHolder.java"/>
    </issue>

    <issue
        id="UnknownNullness"
        message="Unknown nullability; explicitly declare as `@Nullable` or `@NonNull` to improve Kotlin interoperability; see https://developer.android.com/kotlin/interop#nullability_annotations"
        errorLine1="    protected void onCreate(Bundle savedInstanceState) {"
        errorLine2="                            ~~~~~~">
        <location
            file="src/main/java/com/example/androidx/drawable/CustomDrawableActivity.java"/>
    </issue>

    <issue
        id="UnknownNullness"
        message="Unknown nullability; explicitly declare as `@Nullable` or `@NonNull` to improve Kotlin interoperability; see https://developer.android.com/kotlin/interop#nullability_annotations"
        errorLine1="    protected void onCreate(Bundle savedInstanceState) {"
        errorLine2="                            ~~~~~~">
        <location
            file="src/main/java/com/example/androidx/app/DialogFragmentUsage.java"/>
    </issue>

    <issue
        id="UnknownNullness"
        message="Unknown nullability; explicitly declare as `@Nullable` or `@NonNull` to improve Kotlin interoperability; see https://developer.android.com/kotlin/interop#nullability_annotations"
        errorLine1="        public View onCreateView(LayoutInflater inflater, @Nullable ViewGroup container,"
        errorLine2="                                 ~~~~~~~~~~~~~~">
        <location
            file="src/main/java/com/example/androidx/app/DialogFragmentUsage.java"/>
    </issue>

    <issue
        id="UnknownNullness"
        message="Unknown nullability; explicitly declare as `@Nullable` or `@NonNull` to improve Kotlin interoperability; see https://developer.android.com/kotlin/interop#nullability_annotations"
        errorLine1="        public void onCreateOptionsMenu(Menu menu, MenuInflater inflater) {"
        errorLine2="                                        ~~~~">
        <location
            file="src/main/java/com/example/androidx/app/DialogFragmentUsage.java"/>
    </issue>

    <issue
        id="UnknownNullness"
        message="Unknown nullability; explicitly declare as `@Nullable` or `@NonNull` to improve Kotlin interoperability; see https://developer.android.com/kotlin/interop#nullability_annotations"
        errorLine1="        public void onCreateOptionsMenu(Menu menu, MenuInflater inflater) {"
        errorLine2="                                                   ~~~~~~~~~~~~">
        <location
            file="src/main/java/com/example/androidx/app/DialogFragmentUsage.java"/>
    </issue>

    <issue
        id="UnknownNullness"
        message="Unknown nullability; explicitly declare as `@Nullable` or `@NonNull` to improve Kotlin interoperability; see https://developer.android.com/kotlin/interop#nullability_annotations"
        errorLine1="        public boolean onOptionsItemSelected(MenuItem item) {"
        errorLine2="                                             ~~~~~~~~">
        <location
            file="src/main/java/com/example/androidx/app/DialogFragmentUsage.java"/>
    </issue>

    <issue
        id="UnknownNullness"
        message="Unknown nullability; explicitly declare as `@Nullable` or `@NonNull` to improve Kotlin interoperability; see https://developer.android.com/kotlin/interop#nullability_annotations"
        errorLine1="    protected void onCreate(Bundle savedInstanceState) {"
        errorLine2="                            ~~~~~~">
        <location
            file="src/main/java/com/example/androidx/app/DialogUsage.java"/>
    </issue>

    <issue
        id="UnknownNullness"
        message="Unknown nullability; explicitly declare as `@Nullable` or `@NonNull` to improve Kotlin interoperability; see https://developer.android.com/kotlin/interop#nullability_annotations"
        errorLine1="    public void onBind(ItemTouchViewHolder viewHolder) {"
        errorLine2="                       ~~~~~~~~~~~~~~~~~~~">
        <location
            file="src/main/java/com/example/androidx/widget/touch/DragAndDropActivity.java"/>
    </issue>

    <issue
        id="UnknownNullness"
        message="Unknown nullability; explicitly declare as `@Nullable` or `@NonNull` to improve Kotlin interoperability; see https://developer.android.com/kotlin/interop#nullability_annotations"
        errorLine1="    public void clearView(RecyclerView.ViewHolder viewHolder) {"
        errorLine2="                          ~~~~~~~~~~~~~~~~~~~~~~~">
        <location
            file="src/main/java/com/example/androidx/widget/touch/DragAndDropActivity.java"/>
    </issue>

    <issue
        id="UnknownNullness"
        message="Unknown nullability; explicitly declare as `@Nullable` or `@NonNull` to improve Kotlin interoperability; see https://developer.android.com/kotlin/interop#nullability_annotations"
        errorLine1="    public void onSelectedChanged(RecyclerView.ViewHolder viewHolder, int actionState) {"
        errorLine2="                                  ~~~~~~~~~~~~~~~~~~~~~~~">
        <location
            file="src/main/java/com/example/androidx/widget/touch/DragAndDropActivity.java"/>
    </issue>

    <issue
        id="UnknownNullness"
        message="Unknown nullability; explicitly declare as `@Nullable` or `@NonNull` to improve Kotlin interoperability; see https://developer.android.com/kotlin/interop#nullability_annotations"
        errorLine1="    public ItemTouchViewHolder onCreateViewHolder(ViewGroup parent) {"
        errorLine2="           ~~~~~~~~~~~~~~~~~~~">
        <location
            file="src/main/java/com/example/androidx/widget/touch/DragAndDropActivity.java"/>
    </issue>

    <issue
        id="UnknownNullness"
        message="Unknown nullability; explicitly declare as `@Nullable` or `@NonNull` to improve Kotlin interoperability; see https://developer.android.com/kotlin/interop#nullability_annotations"
        errorLine1="    public ItemTouchViewHolder onCreateViewHolder(ViewGroup parent) {"
        errorLine2="                                                  ~~~~~~~~~">
        <location
            file="src/main/java/com/example/androidx/widget/touch/DragAndDropActivity.java"/>
    </issue>

    <issue
        id="UnknownNullness"
        message="Unknown nullability; explicitly declare as `@Nullable` or `@NonNull` to improve Kotlin interoperability; see https://developer.android.com/kotlin/interop#nullability_annotations"
        errorLine1="    public int getMovementFlags(RecyclerView recyclerView, RecyclerView.ViewHolder viewHolder) {"
        errorLine2="                                ~~~~~~~~~~~~">
        <location
            file="src/main/java/com/example/androidx/widget/touch/DragAndDropActivity.java"/>
    </issue>

    <issue
        id="UnknownNullness"
        message="Unknown nullability; explicitly declare as `@Nullable` or `@NonNull` to improve Kotlin interoperability; see https://developer.android.com/kotlin/interop#nullability_annotations"
        errorLine1="    public int getMovementFlags(RecyclerView recyclerView, RecyclerView.ViewHolder viewHolder) {"
        errorLine2="                                                           ~~~~~~~~~~~~~~~~~~~~~~~">
        <location
            file="src/main/java/com/example/androidx/widget/touch/DragAndDropActivity.java"/>
    </issue>

    <issue
        id="UnknownNullness"
        message="Unknown nullability; explicitly declare as `@Nullable` or `@NonNull` to improve Kotlin interoperability; see https://developer.android.com/kotlin/interop#nullability_annotations"
        errorLine1="    protected void onCreate(Bundle savedInstanceState) {"
        errorLine2="                            ~~~~~~">
        <location
            file="src/main/java/com/example/androidx/widget/DrawerLayoutActivity.java"/>
    </issue>

    <issue
        id="UnknownNullness"
        message="Unknown nullability; explicitly declare as `@Nullable` or `@NonNull` to improve Kotlin interoperability; see https://developer.android.com/kotlin/interop#nullability_annotations"
        errorLine1="    protected void onPostCreate(Bundle savedInstanceState) {"
        errorLine2="                                ~~~~~~">
        <location
            file="src/main/java/com/example/androidx/widget/DrawerLayoutActivity.java"/>
    </issue>

    <issue
        id="UnknownNullness"
        message="Unknown nullability; explicitly declare as `@Nullable` or `@NonNull` to improve Kotlin interoperability; see https://developer.android.com/kotlin/interop#nullability_annotations"
        errorLine1="    public boolean onOptionsItemSelected(MenuItem item) {"
        errorLine2="                                         ~~~~~~~~">
        <location
            file="src/main/java/com/example/androidx/widget/DrawerLayoutActivity.java"/>
    </issue>

    <issue
        id="UnknownNullness"
        message="Unknown nullability; explicitly declare as `@Nullable` or `@NonNull` to improve Kotlin interoperability; see https://developer.android.com/kotlin/interop#nullability_annotations"
        errorLine1="    public void onConfigurationChanged(Configuration newConfig) {"
        errorLine2="                                       ~~~~~~~~~~~~~">
        <location
            file="src/main/java/com/example/androidx/widget/DrawerLayoutActivity.java"/>
    </issue>

    <issue
        id="UnknownNullness"
        message="Unknown nullability; explicitly declare as `@Nullable` or `@NonNull` to improve Kotlin interoperability; see https://developer.android.com/kotlin/interop#nullability_annotations"
        errorLine1="    protected void onCreate(Bundle savedInstanceState) {"
        errorLine2="                            ~~~~~~">
        <location
            file="src/main/java/com/example/androidx/view/GridLayout1.java"/>
    </issue>

    <issue
        id="UnknownNullness"
        message="Unknown nullability; explicitly declare as `@Nullable` or `@NonNull` to improve Kotlin interoperability; see https://developer.android.com/kotlin/interop#nullability_annotations"
        errorLine1="    protected void onCreate(Bundle savedInstanceState) {"
        errorLine2="                            ~~~~~~">
        <location
            file="src/main/java/com/example/androidx/view/GridLayout2.java"/>
    </issue>

    <issue
        id="UnknownNullness"
        message="Unknown nullability; explicitly declare as `@Nullable` or `@NonNull` to improve Kotlin interoperability; see https://developer.android.com/kotlin/interop#nullability_annotations"
        errorLine1="    public static View create(Context context) {"
        errorLine2="                  ~~~~">
        <location
            file="src/main/java/com/example/androidx/view/GridLayout3.java"/>
    </issue>

    <issue
        id="UnknownNullness"
        message="Unknown nullability; explicitly declare as `@Nullable` or `@NonNull` to improve Kotlin interoperability; see https://developer.android.com/kotlin/interop#nullability_annotations"
        errorLine1="    public static View create(Context context) {"
        errorLine2="                              ~~~~~~~">
        <location
            file="src/main/java/com/example/androidx/view/GridLayout3.java"/>
    </issue>

    <issue
        id="UnknownNullness"
        message="Unknown nullability; explicitly declare as `@Nullable` or `@NonNull` to improve Kotlin interoperability; see https://developer.android.com/kotlin/interop#nullability_annotations"
        errorLine1="    protected void onCreate(Bundle savedInstanceState) {"
        errorLine2="                            ~~~~~~">
        <location
            file="src/main/java/com/example/androidx/view/GridLayout3.java"/>
    </issue>

    <issue
        id="UnknownNullness"
        message="Unknown nullability; explicitly declare as `@Nullable` or `@NonNull` to improve Kotlin interoperability; see https://developer.android.com/kotlin/interop#nullability_annotations"
        errorLine1="    protected GridLayoutManager createLayoutManager() {"
        errorLine2="              ~~~~~~~~~~~~~~~~~">
        <location
            file="src/main/java/com/example/androidx/widget/GridLayoutManagerActivity.java"/>
    </issue>

    <issue
        id="UnknownNullness"
        message="Unknown nullability; explicitly declare as `@Nullable` or `@NonNull` to improve Kotlin interoperability; see https://developer.android.com/kotlin/interop#nullability_annotations"
        errorLine1="    protected ConfigToggle[] createConfigToggles() {"
        errorLine2="              ~~~~~~~~~~~~~~">
        <location
            file="src/main/java/com/example/androidx/widget/GridLayoutManagerActivity.java"/>
    </issue>

    <issue
        id="UnknownNullness"
        message="Unknown nullability; explicitly declare as `@Nullable` or `@NonNull` to improve Kotlin interoperability; see https://developer.android.com/kotlin/interop#nullability_annotations"
        errorLine1="    protected RecyclerView.Adapter createAdapter() {"
        errorLine2="              ~~~~~~~~~~~~~~~~~~~~">
        <location
            file="src/main/java/com/example/androidx/widget/GridLayoutManagerActivity.java"/>
    </issue>

    <issue
        id="UnknownNullness"
        message="Unknown nullability; explicitly declare as `@Nullable` or `@NonNull` to improve Kotlin interoperability; see https://developer.android.com/kotlin/interop#nullability_annotations"
        errorLine1="    public RecyclerView mRecyclerView;"
        errorLine2="           ~~~~~~~~~~~~">
        <location
            file="src/main/java/com/example/androidx/widget/touch/ItemTouchHelperActivity.java"/>
    </issue>

    <issue
        id="UnknownNullness"
        message="Unknown nullability; explicitly declare as `@Nullable` or `@NonNull` to improve Kotlin interoperability; see https://developer.android.com/kotlin/interop#nullability_annotations"
        errorLine1="    public ItemTouchAdapter mAdapter;"
        errorLine2="           ~~~~~~~~~~~~~~~~">
        <location
            file="src/main/java/com/example/androidx/widget/touch/ItemTouchHelperActivity.java"/>
    </issue>

    <issue
        id="UnknownNullness"
        message="Unknown nullability; explicitly declare as `@Nullable` or `@NonNull` to improve Kotlin interoperability; see https://developer.android.com/kotlin/interop#nullability_annotations"
        errorLine1="    public ItemTouchHelper mItemTouchHelper;"
        errorLine2="           ~~~~~~~~~~~~~~~">
        <location
            file="src/main/java/com/example/androidx/widget/touch/ItemTouchHelperActivity.java"/>
    </issue>

    <issue
        id="UnknownNullness"
        message="Unknown nullability; explicitly declare as `@Nullable` or `@NonNull` to improve Kotlin interoperability; see https://developer.android.com/kotlin/interop#nullability_annotations"
        errorLine1="    public ItemTouchHelper.Callback mCallback;"
        errorLine2="           ~~~~~~~~~~~~~~~~~~~~~~~~">
        <location
            file="src/main/java/com/example/androidx/widget/touch/ItemTouchHelperActivity.java"/>
    </issue>

    <issue
        id="UnknownNullness"
        message="Unknown nullability; explicitly declare as `@Nullable` or `@NonNull` to improve Kotlin interoperability; see https://developer.android.com/kotlin/interop#nullability_annotations"
        errorLine1="    public void onCreate(Bundle savedInstanceState) {"
        errorLine2="                         ~~~~~~">
        <location
            file="src/main/java/com/example/androidx/widget/touch/ItemTouchHelperActivity.java"/>
    </issue>

    <issue
        id="UnknownNullness"
        message="Unknown nullability; explicitly declare as `@Nullable` or `@NonNull` to improve Kotlin interoperability; see https://developer.android.com/kotlin/interop#nullability_annotations"
        errorLine1="    public ItemTouchHelper createItemTouchHelper() {"
        errorLine2="           ~~~~~~~~~~~~~~~">
        <location
            file="src/main/java/com/example/androidx/widget/touch/ItemTouchHelperActivity.java"/>
    </issue>

    <issue
        id="UnknownNullness"
        message="Unknown nullability; explicitly declare as `@Nullable` or `@NonNull` to improve Kotlin interoperability; see https://developer.android.com/kotlin/interop#nullability_annotations"
        errorLine1="    public ItemTouchHelper.Callback createCallback() {"
        errorLine2="           ~~~~~~~~~~~~~~~~~~~~~~~~">
        <location
            file="src/main/java/com/example/androidx/widget/touch/ItemTouchHelperActivity.java"/>
    </issue>

    <issue
        id="UnknownNullness"
        message="Unknown nullability; explicitly declare as `@Nullable` or `@NonNull` to improve Kotlin interoperability; see https://developer.android.com/kotlin/interop#nullability_annotations"
        errorLine1="    public boolean onChildDraw(Canvas c, RecyclerView recyclerView,"
        errorLine2="                               ~~~~~~">
        <location
            file="src/main/java/com/example/androidx/widget/touch/ItemTouchHelperActivity.java"/>
    </issue>

    <issue
        id="UnknownNullness"
        message="Unknown nullability; explicitly declare as `@Nullable` or `@NonNull` to improve Kotlin interoperability; see https://developer.android.com/kotlin/interop#nullability_annotations"
        errorLine1="    public boolean onChildDraw(Canvas c, RecyclerView recyclerView,"
        errorLine2="                                         ~~~~~~~~~~~~">
        <location
            file="src/main/java/com/example/androidx/widget/touch/ItemTouchHelperActivity.java"/>
    </issue>

    <issue
        id="UnknownNullness"
        message="Unknown nullability; explicitly declare as `@Nullable` or `@NonNull` to improve Kotlin interoperability; see https://developer.android.com/kotlin/interop#nullability_annotations"
        errorLine1="            RecyclerView.ViewHolder viewHolder,"
        errorLine2="            ~~~~~~~~~~~~~~~~~~~~~~~">
        <location
            file="src/main/java/com/example/androidx/widget/touch/ItemTouchHelperActivity.java"/>
    </issue>

    <issue
        id="UnknownNullness"
        message="Unknown nullability; explicitly declare as `@Nullable` or `@NonNull` to improve Kotlin interoperability; see https://developer.android.com/kotlin/interop#nullability_annotations"
        errorLine1="    public boolean onChildDrawOver(Canvas c, RecyclerView recyclerView,"
        errorLine2="                                   ~~~~~~">
        <location
            file="src/main/java/com/example/androidx/widget/touch/ItemTouchHelperActivity.java"/>
    </issue>

    <issue
        id="UnknownNullness"
        message="Unknown nullability; explicitly declare as `@Nullable` or `@NonNull` to improve Kotlin interoperability; see https://developer.android.com/kotlin/interop#nullability_annotations"
        errorLine1="    public boolean onChildDrawOver(Canvas c, RecyclerView recyclerView,"
        errorLine2="                                             ~~~~~~~~~~~~">
        <location
            file="src/main/java/com/example/androidx/widget/touch/ItemTouchHelperActivity.java"/>
    </issue>

    <issue
        id="UnknownNullness"
        message="Unknown nullability; explicitly declare as `@Nullable` or `@NonNull` to improve Kotlin interoperability; see https://developer.android.com/kotlin/interop#nullability_annotations"
        errorLine1="            RecyclerView.ViewHolder viewHolder, float dX, float dY, int actionState,"
        errorLine2="            ~~~~~~~~~~~~~~~~~~~~~~~">
        <location
            file="src/main/java/com/example/androidx/widget/touch/ItemTouchHelperActivity.java"/>
    </issue>

    <issue
        id="UnknownNullness"
        message="Unknown nullability; explicitly declare as `@Nullable` or `@NonNull` to improve Kotlin interoperability; see https://developer.android.com/kotlin/interop#nullability_annotations"
        errorLine1="    public void clearView(RecyclerView.ViewHolder viewHolder) {"
        errorLine2="                          ~~~~~~~~~~~~~~~~~~~~~~~">
        <location
            file="src/main/java/com/example/androidx/widget/touch/ItemTouchHelperActivity.java"/>
    </issue>

    <issue
        id="UnknownNullness"
        message="Unknown nullability; explicitly declare as `@Nullable` or `@NonNull` to improve Kotlin interoperability; see https://developer.android.com/kotlin/interop#nullability_annotations"
        errorLine1="    public void onSelectedChanged(RecyclerView.ViewHolder viewHolder, int actionState) {"
        errorLine2="                                  ~~~~~~~~~~~~~~~~~~~~~~~">
        <location
            file="src/main/java/com/example/androidx/widget/touch/ItemTouchHelperActivity.java"/>
    </issue>

    <issue
        id="UnknownNullness"
        message="Unknown nullability; explicitly declare as `@Nullable` or `@NonNull` to improve Kotlin interoperability; see https://developer.android.com/kotlin/interop#nullability_annotations"
        errorLine1="    public ItemTouchViewHolder onCreateViewHolder(ViewGroup parent) {"
        errorLine2="           ~~~~~~~~~~~~~~~~~~~">
        <location
            file="src/main/java/com/example/androidx/widget/touch/ItemTouchHelperActivity.java"/>
    </issue>

    <issue
        id="UnknownNullness"
        message="Unknown nullability; explicitly declare as `@Nullable` or `@NonNull` to improve Kotlin interoperability; see https://developer.android.com/kotlin/interop#nullability_annotations"
        errorLine1="    public ItemTouchViewHolder onCreateViewHolder(ViewGroup parent) {"
        errorLine2="                                                  ~~~~~~~~~">
        <location
            file="src/main/java/com/example/androidx/widget/touch/ItemTouchHelperActivity.java"/>
    </issue>

    <issue
        id="UnknownNullness"
        message="Unknown nullability; explicitly declare as `@Nullable` or `@NonNull` to improve Kotlin interoperability; see https://developer.android.com/kotlin/interop#nullability_annotations"
        errorLine1="    abstract public int getMovementFlags(RecyclerView recyclerView,"
        errorLine2="                                         ~~~~~~~~~~~~">
        <location
            file="src/main/java/com/example/androidx/widget/touch/ItemTouchHelperActivity.java"/>
    </issue>

    <issue
        id="UnknownNullness"
        message="Unknown nullability; explicitly declare as `@Nullable` or `@NonNull` to improve Kotlin interoperability; see https://developer.android.com/kotlin/interop#nullability_annotations"
        errorLine1="            RecyclerView.ViewHolder viewHolder);"
        errorLine2="            ~~~~~~~~~~~~~~~~~~~~~~~">
        <location
            file="src/main/java/com/example/androidx/widget/touch/ItemTouchHelperActivity.java"/>
    </issue>

    <issue
        id="UnknownNullness"
        message="Unknown nullability; explicitly declare as `@Nullable` or `@NonNull` to improve Kotlin interoperability; see https://developer.android.com/kotlin/interop#nullability_annotations"
        errorLine1="    public ItemTouchAdapter createAdapter() {"
        errorLine2="           ~~~~~~~~~~~~~~~~">
        <location
            file="src/main/java/com/example/androidx/widget/touch/ItemTouchHelperActivity.java"/>
    </issue>

    <issue
        id="UnknownNullness"
        message="Unknown nullability; explicitly declare as `@Nullable` or `@NonNull` to improve Kotlin interoperability; see https://developer.android.com/kotlin/interop#nullability_annotations"
        errorLine1="    public void onBind(ItemTouchViewHolder viewHolder) {"
        errorLine2="                       ~~~~~~~~~~~~~~~~~~~">
        <location
            file="src/main/java/com/example/androidx/widget/touch/ItemTouchHelperActivity.java"/>
    </issue>

    <issue
        id="UnknownNullness"
        message="Unknown nullability; explicitly declare as `@Nullable` or `@NonNull` to improve Kotlin interoperability; see https://developer.android.com/kotlin/interop#nullability_annotations"
        errorLine1="    public void onCreateViewHolder(ItemTouchViewHolder viewHolder) {"
        errorLine2="                                   ~~~~~~~~~~~~~~~~~~~">
        <location
            file="src/main/java/com/example/androidx/widget/touch/ItemTouchHelperActivity.java"/>
    </issue>

    <issue
        id="UnknownNullness"
        message="Unknown nullability; explicitly declare as `@Nullable` or `@NonNull` to improve Kotlin interoperability; see https://developer.android.com/kotlin/interop#nullability_annotations"
        errorLine1="        public ItemTouchViewHolder(View itemView) {"
        errorLine2="                                   ~~~~">
        <location
            file="src/main/java/com/example/androidx/widget/touch/ItemTouchHelperActivity.java"/>
    </issue>

    <issue
        id="UnknownNullness"
        message="Unknown nullability; explicitly declare as `@Nullable` or `@NonNull` to improve Kotlin interoperability; see https://developer.android.com/kotlin/interop#nullability_annotations"
        errorLine1="        public ItemTouchViewHolder onCreateViewHolder(ViewGroup parent, int viewType) {"
        errorLine2="               ~~~~~~~~~~~~~~~~~~~">
        <location
            file="src/main/java/com/example/androidx/widget/touch/ItemTouchHelperActivity.java"/>
    </issue>

    <issue
        id="UnknownNullness"
        message="Unknown nullability; explicitly declare as `@Nullable` or `@NonNull` to improve Kotlin interoperability; see https://developer.android.com/kotlin/interop#nullability_annotations"
        errorLine1="        public ItemTouchViewHolder onCreateViewHolder(ViewGroup parent, int viewType) {"
        errorLine2="                                                      ~~~~~~~~~">
        <location
            file="src/main/java/com/example/androidx/widget/touch/ItemTouchHelperActivity.java"/>
    </issue>

    <issue
        id="UnknownNullness"
        message="Unknown nullability; explicitly declare as `@Nullable` or `@NonNull` to improve Kotlin interoperability; see https://developer.android.com/kotlin/interop#nullability_annotations"
        errorLine1="        public void onBindViewHolder(ItemTouchViewHolder holder, int position) {"
        errorLine2="                                     ~~~~~~~~~~~~~~~~~~~">
        <location
            file="src/main/java/com/example/androidx/widget/touch/ItemTouchHelperActivity.java"/>
    </issue>

    <issue
        id="UnknownNullness"
        message="Unknown nullability; explicitly declare as `@Nullable` or `@NonNull` to improve Kotlin interoperability; see https://developer.android.com/kotlin/interop#nullability_annotations"
        errorLine1="    protected LinearLayoutManager createLayoutManager() {"
        errorLine2="              ~~~~~~~~~~~~~~~~~~~">
        <location
            file="src/main/java/com/example/androidx/widget/LinearLayoutManagerActivity.java"/>
    </issue>

    <issue
        id="UnknownNullness"
        message="Unknown nullability; explicitly declare as `@Nullable` or `@NonNull` to improve Kotlin interoperability; see https://developer.android.com/kotlin/interop#nullability_annotations"
        errorLine1="    protected void onRecyclerViewInit(RecyclerView recyclerView) {"
        errorLine2="                                      ~~~~~~~~~~~~">
        <location
            file="src/main/java/com/example/androidx/widget/LinearLayoutManagerActivity.java"/>
    </issue>

    <issue
        id="UnknownNullness"
        message="Unknown nullability; explicitly declare as `@Nullable` or `@NonNull` to improve Kotlin interoperability; see https://developer.android.com/kotlin/interop#nullability_annotations"
        errorLine1="    protected ConfigToggle[] createConfigToggles() {"
        errorLine2="              ~~~~~~~~~~~~~~">
        <location
            file="src/main/java/com/example/androidx/widget/LinearLayoutManagerActivity.java"/>
    </issue>

    <issue
        id="UnknownNullness"
        message="Unknown nullability; explicitly declare as `@Nullable` or `@NonNull` to improve Kotlin interoperability; see https://developer.android.com/kotlin/interop#nullability_annotations"
        errorLine1="    protected RecyclerView.Adapter createAdapter() {"
        errorLine2="              ~~~~~~~~~~~~~~~~~~~~">
        <location
            file="src/main/java/com/example/androidx/widget/LinearLayoutManagerJankActivity.java"/>
    </issue>

    <issue
        id="UnknownNullness"
        message="Unknown nullability; explicitly declare as `@Nullable` or `@NonNull` to improve Kotlin interoperability; see https://developer.android.com/kotlin/interop#nullability_annotations"
        errorLine1="    protected ConfigToggle[] createConfigToggles() {"
        errorLine2="              ~~~~~~~~~~~~~~">
        <location
            file="src/main/java/com/example/androidx/widget/LinearLayoutManagerJankActivity.java"/>
    </issue>

    <issue
        id="UnknownNullness"
        message="Unknown nullability; explicitly declare as `@Nullable` or `@NonNull` to improve Kotlin interoperability; see https://developer.android.com/kotlin/interop#nullability_annotations"
        errorLine1="    protected void onCreate(Bundle savedInstanceState) {"
        errorLine2="                            ~~~~~~">
        <location
            file="src/main/java/com/example/androidx/widget/ListPopupWindowActivity.java"/>
    </issue>

    <issue
        id="UnknownNullness"
        message="Unknown nullability; explicitly declare as `@Nullable` or `@NonNull` to improve Kotlin interoperability; see https://developer.android.com/kotlin/interop#nullability_annotations"
        errorLine1="    protected void onCreate(Bundle savedInstanceState) {"
        errorLine2="                            ~~~~~~">
        <location
            file="src/main/java/com/example/androidx/widget/ListViewActivity.java"/>
    </issue>

    <issue
        id="UnknownNullness"
        message="Unknown nullability; explicitly declare as `@Nullable` or `@NonNull` to improve Kotlin interoperability; see https://developer.android.com/kotlin/interop#nullability_annotations"
        errorLine1="    public LocalPlayer(Context context) {"
        errorLine2="                       ~~~~~~~">
        <location
            file="src/main/java/com/example/androidx/media/LocalPlayer.java"/>
    </issue>

    <issue
        id="UnknownNullness"
        message="Unknown nullability; explicitly declare as `@Nullable` or `@NonNull` to improve Kotlin interoperability; see https://developer.android.com/kotlin/interop#nullability_annotations"
        errorLine1="    public void connect(RouteInfo route) {"
        errorLine2="                        ~~~~~~~~~">
        <location
            file="src/main/java/com/example/androidx/media/LocalPlayer.java"/>
    </issue>

    <issue
        id="UnknownNullness"
        message="Unknown nullability; explicitly declare as `@Nullable` or `@NonNull` to improve Kotlin interoperability; see https://developer.android.com/kotlin/interop#nullability_annotations"
        errorLine1="    public void play(final PlaylistItem item) {"
        errorLine2="                           ~~~~~~~~~~~~">
        <location
            file="src/main/java/com/example/androidx/media/LocalPlayer.java"/>
    </issue>

    <issue
        id="UnknownNullness"
        message="Unknown nullability; explicitly declare as `@Nullable` or `@NonNull` to improve Kotlin interoperability; see https://developer.android.com/kotlin/interop#nullability_annotations"
        errorLine1="    public void seek(final PlaylistItem item) {"
        errorLine2="                           ~~~~~~~~~~~~">
        <location
            file="src/main/java/com/example/androidx/media/LocalPlayer.java"/>
    </issue>

    <issue
        id="UnknownNullness"
        message="Unknown nullability; explicitly declare as `@Nullable` or `@NonNull` to improve Kotlin interoperability; see https://developer.android.com/kotlin/interop#nullability_annotations"
        errorLine1="    public void getStatus(final PlaylistItem item, final boolean update) {"
        errorLine2="                                ~~~~~~~~~~~~">
        <location
            file="src/main/java/com/example/androidx/media/LocalPlayer.java"/>
    </issue>

    <issue
        id="UnknownNullness"
        message="Unknown nullability; explicitly declare as `@Nullable` or `@NonNull` to improve Kotlin interoperability; see https://developer.android.com/kotlin/interop#nullability_annotations"
        errorLine1="    public void enqueue(final PlaylistItem item) {"
        errorLine2="                              ~~~~~~~~~~~~">
        <location
            file="src/main/java/com/example/androidx/media/LocalPlayer.java"/>
    </issue>

    <issue
        id="UnknownNullness"
        message="Unknown nullability; explicitly declare as `@Nullable` or `@NonNull` to improve Kotlin interoperability; see https://developer.android.com/kotlin/interop#nullability_annotations"
        errorLine1="    public PlaylistItem remove(String iid) {"
        errorLine2="           ~~~~~~~~~~~~">
        <location
            file="src/main/java/com/example/androidx/media/LocalPlayer.java"/>
    </issue>

    <issue
        id="UnknownNullness"
        message="Unknown nullability; explicitly declare as `@Nullable` or `@NonNull` to improve Kotlin interoperability; see https://developer.android.com/kotlin/interop#nullability_annotations"
        errorLine1="    public PlaylistItem remove(String iid) {"
        errorLine2="                               ~~~~~~">
        <location
            file="src/main/java/com/example/androidx/media/LocalPlayer.java"/>
    </issue>

    <issue
        id="UnknownNullness"
        message="Unknown nullability; explicitly declare as `@Nullable` or `@NonNull` to improve Kotlin interoperability; see https://developer.android.com/kotlin/interop#nullability_annotations"
        errorLine1="    protected Context getContext() { return mContext; }"
        errorLine2="              ~~~~~~~">
        <location
            file="src/main/java/com/example/androidx/media/LocalPlayer.java"/>
    </issue>

    <issue
        id="UnknownNullness"
        message="Unknown nullability; explicitly declare as `@Nullable` or `@NonNull` to improve Kotlin interoperability; see https://developer.android.com/kotlin/interop#nullability_annotations"
        errorLine1="    protected MediaPlayer getMediaPlayer() { return mMediaPlayer; }"
        errorLine2="              ~~~~~~~~~~~">
        <location
            file="src/main/java/com/example/androidx/media/LocalPlayer.java"/>
    </issue>

    <issue
        id="UnknownNullness"
        message="Unknown nullability; explicitly declare as `@Nullable` or `@NonNull` to improve Kotlin interoperability; see https://developer.android.com/kotlin/interop#nullability_annotations"
        errorLine1="    protected void setSurface(Surface surface) {"
        errorLine2="                              ~~~~~~~">
        <location
            file="src/main/java/com/example/androidx/media/LocalPlayer.java"/>
    </issue>

    <issue
        id="UnknownNullness"
        message="Unknown nullability; explicitly declare as `@Nullable` or `@NonNull` to improve Kotlin interoperability; see https://developer.android.com/kotlin/interop#nullability_annotations"
        errorLine1="    protected void setSurface(SurfaceHolder surfaceHolder) {"
        errorLine2="                              ~~~~~~~~~~~~~">
        <location
            file="src/main/java/com/example/androidx/media/LocalPlayer.java"/>
    </issue>

    <issue
        id="UnknownNullness"
        message="Unknown nullability; explicitly declare as `@Nullable` or `@NonNull` to improve Kotlin interoperability; see https://developer.android.com/kotlin/interop#nullability_annotations"
        errorLine1="    protected void removeSurface(SurfaceHolder surfaceHolder) {"
        errorLine2="                                 ~~~~~~~~~~~~~">
        <location
            file="src/main/java/com/example/androidx/media/LocalPlayer.java"/>
    </issue>

    <issue
        id="UnknownNullness"
        message="Unknown nullability; explicitly declare as `@Nullable` or `@NonNull` to improve Kotlin interoperability; see https://developer.android.com/kotlin/interop#nullability_annotations"
        errorLine1="        public SurfaceViewPlayer(Context context) {"
        errorLine2="                                 ~~~~~~~">
        <location
            file="src/main/java/com/example/androidx/media/LocalPlayer.java"/>
    </issue>

    <issue
        id="UnknownNullness"
        message="Unknown nullability; explicitly declare as `@Nullable` or `@NonNull` to improve Kotlin interoperability; see https://developer.android.com/kotlin/interop#nullability_annotations"
        errorLine1="        public void connect(RouteInfo route) {"
        errorLine2="                            ~~~~~~~~~">
        <location
            file="src/main/java/com/example/androidx/media/LocalPlayer.java"/>
    </issue>

    <issue
        id="UnknownNullness"
        message="Unknown nullability; explicitly declare as `@Nullable` or `@NonNull` to improve Kotlin interoperability; see https://developer.android.com/kotlin/interop#nullability_annotations"
        errorLine1="        public void surfaceChanged(SurfaceHolder holder, int format,"
        errorLine2="                                   ~~~~~~~~~~~~~">
        <location
            file="src/main/java/com/example/androidx/media/LocalPlayer.java"/>
    </issue>

    <issue
        id="UnknownNullness"
        message="Unknown nullability; explicitly declare as `@Nullable` or `@NonNull` to improve Kotlin interoperability; see https://developer.android.com/kotlin/interop#nullability_annotations"
        errorLine1="        public void surfaceCreated(SurfaceHolder holder) {"
        errorLine2="                                   ~~~~~~~~~~~~~">
        <location
            file="src/main/java/com/example/androidx/media/LocalPlayer.java"/>
    </issue>

    <issue
        id="UnknownNullness"
        message="Unknown nullability; explicitly declare as `@Nullable` or `@NonNull` to improve Kotlin interoperability; see https://developer.android.com/kotlin/interop#nullability_annotations"
        errorLine1="        public void surfaceDestroyed(SurfaceHolder holder) {"
        errorLine2="                                     ~~~~~~~~~~~~~">
        <location
            file="src/main/java/com/example/androidx/media/LocalPlayer.java"/>
    </issue>

    <issue
        id="UnknownNullness"
        message="Unknown nullability; explicitly declare as `@Nullable` or `@NonNull` to improve Kotlin interoperability; see https://developer.android.com/kotlin/interop#nullability_annotations"
        errorLine1="        public OverlayPlayer(Context context) {"
        errorLine2="                             ~~~~~~~">
        <location
            file="src/main/java/com/example/androidx/media/LocalPlayer.java"/>
    </issue>

    <issue
        id="UnknownNullness"
        message="Unknown nullability; explicitly declare as `@Nullable` or `@NonNull` to improve Kotlin interoperability; see https://developer.android.com/kotlin/interop#nullability_annotations"
        errorLine1="        public void connect(RouteInfo route) {"
        errorLine2="                            ~~~~~~~~~">
        <location
            file="src/main/java/com/example/androidx/media/LocalPlayer.java"/>
    </issue>

    <issue
        id="UnknownNullness"
        message="Unknown nullability; explicitly declare as `@Nullable` or `@NonNull` to improve Kotlin interoperability; see https://developer.android.com/kotlin/interop#nullability_annotations"
        errorLine1="        public void onWindowCreated(Surface surface) {"
        errorLine2="                                    ~~~~~~~">
        <location
            file="src/main/java/com/example/androidx/media/LocalPlayer.java"/>
    </issue>

    <issue
        id="UnknownNullness"
        message="Unknown nullability; explicitly declare as `@Nullable` or `@NonNull` to improve Kotlin interoperability; see https://developer.android.com/kotlin/interop#nullability_annotations"
        errorLine1="        public void onWindowCreated(SurfaceHolder surfaceHolder) {"
        errorLine2="                                    ~~~~~~~~~~~~~">
        <location
            file="src/main/java/com/example/androidx/media/LocalPlayer.java"/>
    </issue>

    <issue
        id="UnknownNullness"
        message="Unknown nullability; explicitly declare as `@Nullable` or `@NonNull` to improve Kotlin interoperability; see https://developer.android.com/kotlin/interop#nullability_annotations"
        errorLine1="        public Bitmap getSnapshot() {"
        errorLine2="               ~~~~~~">
        <location
            file="src/main/java/com/example/androidx/media/LocalPlayer.java"/>
    </issue>

    <issue
        id="UnknownNullness"
        message="Unknown nullability; explicitly declare as `@Nullable` or `@NonNull` to improve Kotlin interoperability; see https://developer.android.com/kotlin/interop#nullability_annotations"
        errorLine1="    protected void onCreate(Bundle savedInstanceState) {"
        errorLine2="                            ~~~~~~">
        <location
            file="src/main/java/com/example/androidx/app/MenuItemIconTinting.java"/>
    </issue>

    <issue
        id="UnknownNullness"
        message="Unknown nullability; explicitly declare as `@Nullable` or `@NonNull` to improve Kotlin interoperability; see https://developer.android.com/kotlin/interop#nullability_annotations"
        errorLine1="    public boolean onOptionsItemSelected(MenuItem item) {"
        errorLine2="                                         ~~~~~~~~">
        <location
            file="src/main/java/com/example/androidx/app/MenuItemIconTinting.java"/>
    </issue>

    <issue
        id="UnknownNullness"
        message="Unknown nullability; explicitly declare as `@Nullable` or `@NonNull` to improve Kotlin interoperability; see https://developer.android.com/kotlin/interop#nullability_annotations"
        errorLine1="    public void draw(Canvas canvas) {"
        errorLine2="                     ~~~~~~">
        <location
            file="src/main/java/com/example/androidx/drawable/MyDrawable.java"/>
    </issue>

    <issue
        id="UnknownNullness"
        message="Unknown nullability; explicitly declare as `@Nullable` or `@NonNull` to improve Kotlin interoperability; see https://developer.android.com/kotlin/interop#nullability_annotations"
        errorLine1="    public void setColorFilter(ColorFilter colorFilter) {"
        errorLine2="                               ~~~~~~~~~~~">
        <location
            file="src/main/java/com/example/androidx/drawable/MyDrawable.java"/>
    </issue>

    <issue
        id="UnknownNullness"
        message="Unknown nullability; explicitly declare as `@Nullable` or `@NonNull` to improve Kotlin interoperability; see https://developer.android.com/kotlin/interop#nullability_annotations"
        errorLine1="    public MyMediaRouteControllerDialog(Context context) {"
        errorLine2="                                        ~~~~~~~">
        <location
            file="src/main/java/com/example/androidx/media/MyMediaRouteControllerDialog.java"/>
    </issue>

    <issue
        id="UnknownNullness"
        message="Unknown nullability; explicitly declare as `@Nullable` or `@NonNull` to improve Kotlin interoperability; see https://developer.android.com/kotlin/interop#nullability_annotations"
        errorLine1="    public View onCreateMediaControlView(Bundle savedInstanceState) {"
        errorLine2="           ~~~~">
        <location
            file="src/main/java/com/example/androidx/media/MyMediaRouteControllerDialog.java"/>
    </issue>

    <issue
        id="UnknownNullness"
        message="Unknown nullability; explicitly declare as `@Nullable` or `@NonNull` to improve Kotlin interoperability; see https://developer.android.com/kotlin/interop#nullability_annotations"
        errorLine1="    public View onCreateMediaControlView(Bundle savedInstanceState) {"
        errorLine2="                                         ~~~~~~">
        <location
            file="src/main/java/com/example/androidx/media/MyMediaRouteControllerDialog.java"/>
    </issue>

    <issue
        id="UnknownNullness"
        message="Unknown nullability; explicitly declare as `@Nullable` or `@NonNull` to improve Kotlin interoperability; see https://developer.android.com/kotlin/interop#nullability_annotations"
        errorLine1="    protected LinearLayoutManager createLayoutManager() {"
        errorLine2="              ~~~~~~~~~~~~~~~~~~~">
        <location
            file="src/main/java/com/example/androidx/widget/NestedRecyclerViewActivity.java"/>
    </issue>

    <issue
        id="UnknownNullness"
        message="Unknown nullability; explicitly declare as `@Nullable` or `@NonNull` to improve Kotlin interoperability; see https://developer.android.com/kotlin/interop#nullability_annotations"
        errorLine1="    protected void onRecyclerViewInit(RecyclerView recyclerView) {"
        errorLine2="                                      ~~~~~~~~~~~~">
        <location
            file="src/main/java/com/example/androidx/widget/NestedRecyclerViewActivity.java"/>
    </issue>

    <issue
        id="UnknownNullness"
        message="Unknown nullability; explicitly declare as `@Nullable` or `@NonNull` to improve Kotlin interoperability; see https://developer.android.com/kotlin/interop#nullability_annotations"
        errorLine1="    protected ConfigToggle[] createConfigToggles() {"
        errorLine2="              ~~~~~~~~~~~~~~">
        <location
            file="src/main/java/com/example/androidx/widget/NestedRecyclerViewActivity.java"/>
    </issue>

    <issue
        id="UnknownNullness"
        message="Unknown nullability; explicitly declare as `@Nullable` or `@NonNull` to improve Kotlin interoperability; see https://developer.android.com/kotlin/interop#nullability_annotations"
        errorLine1="            public ViewHolder(TextView itemView) {"
        errorLine2="                              ~~~~~~~~">
        <location
            file="src/main/java/com/example/androidx/widget/NestedRecyclerViewActivity.java"/>
    </issue>

    <issue
        id="UnknownNullness"
        message="Unknown nullability; explicitly declare as `@Nullable` or `@NonNull` to improve Kotlin interoperability; see https://developer.android.com/kotlin/interop#nullability_annotations"
        errorLine1="            public ViewHolder(RecyclerView itemView) {"
        errorLine2="                              ~~~~~~~~~~~~">
        <location
            file="src/main/java/com/example/androidx/widget/NestedRecyclerViewActivity.java"/>
    </issue>

    <issue
        id="UnknownNullness"
        message="Unknown nullability; explicitly declare as `@Nullable` or `@NonNull` to improve Kotlin interoperability; see https://developer.android.com/kotlin/interop#nullability_annotations"
        errorLine1="    protected RecyclerView.Adapter createAdapter() {"
        errorLine2="              ~~~~~~~~~~~~~~~~~~~~">
        <location
            file="src/main/java/com/example/androidx/widget/NestedRecyclerViewActivity.java"/>
    </issue>

    <issue
        id="UnknownNullness"
        message="Unknown nullability; explicitly declare as `@Nullable` or `@NonNull` to improve Kotlin interoperability; see https://developer.android.com/kotlin/interop#nullability_annotations"
        errorLine1="    protected OverlayWindowListener mListener;"
        errorLine2="              ~~~~~~~~~~~~~~~~~~~~~">
        <location
            file="src/main/java/com/example/androidx/media/OverlayDisplayWindow.java"/>
    </issue>

    <issue
        id="UnknownNullness"
        message="Unknown nullability; explicitly declare as `@Nullable` or `@NonNull` to improve Kotlin interoperability; see https://developer.android.com/kotlin/interop#nullability_annotations"
        errorLine1="    protected OverlayDisplayWindow(Context context, String name,"
        errorLine2="                                   ~~~~~~~">
        <location
            file="src/main/java/com/example/androidx/media/OverlayDisplayWindow.java"/>
    </issue>

    <issue
        id="UnknownNullness"
        message="Unknown nullability; explicitly declare as `@Nullable` or `@NonNull` to improve Kotlin interoperability; see https://developer.android.com/kotlin/interop#nullability_annotations"
        errorLine1="    protected OverlayDisplayWindow(Context context, String name,"
        errorLine2="                                                    ~~~~~~">
        <location
            file="src/main/java/com/example/androidx/media/OverlayDisplayWindow.java"/>
    </issue>

    <issue
        id="UnknownNullness"
        message="Unknown nullability; explicitly declare as `@Nullable` or `@NonNull` to improve Kotlin interoperability; see https://developer.android.com/kotlin/interop#nullability_annotations"
        errorLine1="    public static OverlayDisplayWindow create(Context context, String name,"
        errorLine2="                  ~~~~~~~~~~~~~~~~~~~~">
        <location
            file="src/main/java/com/example/androidx/media/OverlayDisplayWindow.java"/>
    </issue>

    <issue
        id="UnknownNullness"
        message="Unknown nullability; explicitly declare as `@Nullable` or `@NonNull` to improve Kotlin interoperability; see https://developer.android.com/kotlin/interop#nullability_annotations"
        errorLine1="    public static OverlayDisplayWindow create(Context context, String name,"
        errorLine2="                                              ~~~~~~~">
        <location
            file="src/main/java/com/example/androidx/media/OverlayDisplayWindow.java"/>
    </issue>

    <issue
        id="UnknownNullness"
        message="Unknown nullability; explicitly declare as `@Nullable` or `@NonNull` to improve Kotlin interoperability; see https://developer.android.com/kotlin/interop#nullability_annotations"
        errorLine1="    public static OverlayDisplayWindow create(Context context, String name,"
        errorLine2="                                                               ~~~~~~">
        <location
            file="src/main/java/com/example/androidx/media/OverlayDisplayWindow.java"/>
    </issue>

    <issue
        id="UnknownNullness"
        message="Unknown nullability; explicitly declare as `@Nullable` or `@NonNull` to improve Kotlin interoperability; see https://developer.android.com/kotlin/interop#nullability_annotations"
        errorLine1="    public void setOverlayWindowListener(OverlayWindowListener listener) {"
        errorLine2="                                         ~~~~~~~~~~~~~~~~~~~~~">
        <location
            file="src/main/java/com/example/androidx/media/OverlayDisplayWindow.java"/>
    </issue>

    <issue
        id="UnknownNullness"
        message="Unknown nullability; explicitly declare as `@Nullable` or `@NonNull` to improve Kotlin interoperability; see https://developer.android.com/kotlin/interop#nullability_annotations"
        errorLine1="    public Context getContext() {"
        errorLine2="           ~~~~~~~">
        <location
            file="src/main/java/com/example/androidx/media/OverlayDisplayWindow.java"/>
    </issue>

    <issue
        id="UnknownNullness"
        message="Unknown nullability; explicitly declare as `@Nullable` or `@NonNull` to improve Kotlin interoperability; see https://developer.android.com/kotlin/interop#nullability_annotations"
        errorLine1="    public abstract Bitmap getSnapshot();"
        errorLine2="                    ~~~~~~">
        <location
            file="src/main/java/com/example/androidx/media/OverlayDisplayWindow.java"/>
    </issue>

    <issue
        id="UnknownNullness"
        message="Unknown nullability; explicitly declare as `@Nullable` or `@NonNull` to improve Kotlin interoperability; see https://developer.android.com/kotlin/interop#nullability_annotations"
        errorLine1="        void onWindowCreated(Surface surface);"
        errorLine2="                             ~~~~~~~">
        <location
            file="src/main/java/com/example/androidx/media/OverlayDisplayWindow.java"/>
    </issue>

    <issue
        id="UnknownNullness"
        message="Unknown nullability; explicitly declare as `@Nullable` or `@NonNull` to improve Kotlin interoperability; see https://developer.android.com/kotlin/interop#nullability_annotations"
        errorLine1="        void onWindowCreated(SurfaceHolder surfaceHolder);"
        errorLine2="                             ~~~~~~~~~~~~~">
        <location
            file="src/main/java/com/example/androidx/media/OverlayDisplayWindow.java"/>
    </issue>

    <issue
        id="UnknownNullness"
        message="Unknown nullability; explicitly declare as `@Nullable` or `@NonNull` to improve Kotlin interoperability; see https://developer.android.com/kotlin/interop#nullability_annotations"
        errorLine1="    protected void onCreate(Bundle savedInstanceState) {"
        errorLine2="                            ~~~~~~">
        <location
            file="src/main/java/com/example/androidx/widget/PagerRecyclerViewActivity.java"/>
    </issue>

    <issue
        id="UnknownNullness"
        message="Unknown nullability; explicitly declare as `@Nullable` or `@NonNull` to improve Kotlin interoperability; see https://developer.android.com/kotlin/interop#nullability_annotations"
        errorLine1="    protected void onCreate(Bundle savedInstanceState) {"
        errorLine2="                            ~~~~~~">
        <location
            file="src/main/java/com/example/androidx/graphics/PaletteActivity.java"/>
    </issue>

    <issue
        id="UnknownNullness"
        message="Unknown nullability; explicitly declare as `@Nullable` or `@NonNull` to improve Kotlin interoperability; see https://developer.android.com/kotlin/interop#nullability_annotations"
        errorLine1="        public void onCreate(Bundle savedInstanceState) {"
        errorLine2="                             ~~~~~~">
        <location
            file="src/main/java/com/example/androidx/graphics/PaletteActivity.java"/>
    </issue>

    <issue
        id="UnknownNullness"
        message="Unknown nullability; explicitly declare as `@Nullable` or `@NonNull` to improve Kotlin interoperability; see https://developer.android.com/kotlin/interop#nullability_annotations"
        errorLine1="        public void onViewCreated(View view, Bundle savedInstanceState) {"
        errorLine2="                                  ~~~~">
        <location
            file="src/main/java/com/example/androidx/graphics/PaletteActivity.java"/>
    </issue>

    <issue
        id="UnknownNullness"
        message="Unknown nullability; explicitly declare as `@Nullable` or `@NonNull` to improve Kotlin interoperability; see https://developer.android.com/kotlin/interop#nullability_annotations"
        errorLine1="        public void onViewCreated(View view, Bundle savedInstanceState) {"
        errorLine2="                                             ~~~~~~">
        <location
            file="src/main/java/com/example/androidx/graphics/PaletteActivity.java"/>
    </issue>

    <issue
        id="UnknownNullness"
        message="Unknown nullability; explicitly declare as `@Nullable` or `@NonNull` to improve Kotlin interoperability; see https://developer.android.com/kotlin/interop#nullability_annotations"
        errorLine1="        public void onActivityCreated(Bundle savedInstanceState) {"
        errorLine2="                                      ~~~~~~">
        <location
            file="src/main/java/com/example/androidx/graphics/PaletteActivity.java"/>
    </issue>

    <issue
        id="UnknownNullness"
        message="Unknown nullability; explicitly declare as `@Nullable` or `@NonNull` to improve Kotlin interoperability; see https://developer.android.com/kotlin/interop#nullability_annotations"
        errorLine1="        public void onCreateOptionsMenu(Menu menu, MenuInflater inflater) {"
        errorLine2="                                        ~~~~">
        <location
            file="src/main/java/com/example/androidx/graphics/PaletteActivity.java"/>
    </issue>

    <issue
        id="UnknownNullness"
        message="Unknown nullability; explicitly declare as `@Nullable` or `@NonNull` to improve Kotlin interoperability; see https://developer.android.com/kotlin/interop#nullability_annotations"
        errorLine1="        public void onCreateOptionsMenu(Menu menu, MenuInflater inflater) {"
        errorLine2="                                                   ~~~~~~~~~~~~">
        <location
            file="src/main/java/com/example/androidx/graphics/PaletteActivity.java"/>
    </issue>

    <issue
        id="UnknownNullness"
        message="Unknown nullability; explicitly declare as `@Nullable` or `@NonNull` to improve Kotlin interoperability; see https://developer.android.com/kotlin/interop#nullability_annotations"
        errorLine1="        public boolean onOptionsItemSelected(MenuItem item) {"
        errorLine2="                                             ~~~~~~~~">
        <location
            file="src/main/java/com/example/androidx/graphics/PaletteActivity.java"/>
    </issue>

    <issue
        id="UnknownNullness"
        message="Unknown nullability; explicitly declare as `@Nullable` or `@NonNull` to improve Kotlin interoperability; see https://developer.android.com/kotlin/interop#nullability_annotations"
        errorLine1="        public void onListItemClick(ListView l, View v, int position, long id) {"
        errorLine2="                                    ~~~~~~~~">
        <location
            file="src/main/java/com/example/androidx/graphics/PaletteActivity.java"/>
    </issue>

    <issue
        id="UnknownNullness"
        message="Unknown nullability; explicitly declare as `@Nullable` or `@NonNull` to improve Kotlin interoperability; see https://developer.android.com/kotlin/interop#nullability_annotations"
        errorLine1="        public void onListItemClick(ListView l, View v, int position, long id) {"
        errorLine2="                                                ~~~~">
        <location
            file="src/main/java/com/example/androidx/graphics/PaletteActivity.java"/>
    </issue>

    <issue
        id="UnknownNullness"
        message="Unknown nullability; explicitly declare as `@Nullable` or `@NonNull` to improve Kotlin interoperability; see https://developer.android.com/kotlin/interop#nullability_annotations"
        errorLine1="        public Loader&lt;Cursor> onCreateLoader(int id, Bundle bundle) {"
        errorLine2="                                                     ~~~~~~">
        <location
            file="src/main/java/com/example/androidx/graphics/PaletteActivity.java"/>
    </issue>

    <issue
        id="UnknownNullness"
        message="Unknown nullability; explicitly declare as `@Nullable` or `@NonNull` to improve Kotlin interoperability; see https://developer.android.com/kotlin/interop#nullability_annotations"
        errorLine1="        public void onLoadFinished(@NonNull Loader&lt;Cursor> cursorLoader, Cursor cursor) {"
        errorLine2="                                                                         ~~~~~~">
        <location
            file="src/main/java/com/example/androidx/graphics/PaletteActivity.java"/>
    </issue>

    <issue
        id="UnknownNullness"
        message="Unknown nullability; explicitly declare as `@Nullable` or `@NonNull` to improve Kotlin interoperability; see https://developer.android.com/kotlin/interop#nullability_annotations"
        errorLine1="    protected void onCreate(Bundle savedInstanceState) {"
        errorLine2="                            ~~~~~~">
        <location
            file="src/main/java/com/example/androidx/graphics/PaletteDetailActivity.java"/>
    </issue>

    <issue
        id="UnknownNullness"
        message="Unknown nullability; explicitly declare as `@Nullable` or `@NonNull` to improve Kotlin interoperability; see https://developer.android.com/kotlin/interop#nullability_annotations"
        errorLine1="    public boolean onOptionsItemSelected(MenuItem item) {"
        errorLine2="                                         ~~~~~~~~">
        <location
            file="src/main/java/com/example/androidx/graphics/PaletteDetailActivity.java"/>
    </issue>

    <issue
        id="UnknownNullness"
        message="Unknown nullability; explicitly declare as `@Nullable` or `@NonNull` to improve Kotlin interoperability; see https://developer.android.com/kotlin/interop#nullability_annotations"
        errorLine1="    protected Context mContext;"
        errorLine2="              ~~~~~~~">
        <location
            file="src/main/java/com/example/androidx/media/Player.java"/>
    </issue>

    <issue
        id="UnknownNullness"
        message="Unknown nullability; explicitly declare as `@Nullable` or `@NonNull` to improve Kotlin interoperability; see https://developer.android.com/kotlin/interop#nullability_annotations"
        errorLine1="    protected Callback mCallback;"
        errorLine2="              ~~~~~~~~">
        <location
            file="src/main/java/com/example/androidx/media/Player.java"/>
    </issue>

    <issue
        id="UnknownNullness"
        message="Unknown nullability; explicitly declare as `@Nullable` or `@NonNull` to improve Kotlin interoperability; see https://developer.android.com/kotlin/interop#nullability_annotations"
        errorLine1="    protected MediaSessionCompat mMediaSession;"
        errorLine2="              ~~~~~~~~~~~~~~~~~~">
        <location
            file="src/main/java/com/example/androidx/media/Player.java"/>
    </issue>

    <issue
        id="UnknownNullness"
        message="Unknown nullability; explicitly declare as `@Nullable` or `@NonNull` to improve Kotlin interoperability; see https://developer.android.com/kotlin/interop#nullability_annotations"
        errorLine1="    protected String mNotificationChannelId;"
        errorLine2="              ~~~~~~">
        <location
            file="src/main/java/com/example/androidx/media/Player.java"/>
    </issue>

    <issue
        id="UnknownNullness"
        message="Unknown nullability; explicitly declare as `@Nullable` or `@NonNull` to improve Kotlin interoperability; see https://developer.android.com/kotlin/interop#nullability_annotations"
        errorLine1="    public abstract void connect(RouteInfo route);"
        errorLine2="                                 ~~~~~~~~~">
        <location
            file="src/main/java/com/example/androidx/media/Player.java"/>
    </issue>

    <issue
        id="UnknownNullness"
        message="Unknown nullability; explicitly declare as `@Nullable` or `@NonNull` to improve Kotlin interoperability; see https://developer.android.com/kotlin/interop#nullability_annotations"
        errorLine1="    public abstract void play(final PlaylistItem item);"
        errorLine2="                                    ~~~~~~~~~~~~">
        <location
            file="src/main/java/com/example/androidx/media/Player.java"/>
    </issue>

    <issue
        id="UnknownNullness"
        message="Unknown nullability; explicitly declare as `@Nullable` or `@NonNull` to improve Kotlin interoperability; see https://developer.android.com/kotlin/interop#nullability_annotations"
        errorLine1="    public abstract void seek(final PlaylistItem item);"
        errorLine2="                                    ~~~~~~~~~~~~">
        <location
            file="src/main/java/com/example/androidx/media/Player.java"/>
    </issue>

    <issue
        id="UnknownNullness"
        message="Unknown nullability; explicitly declare as `@Nullable` or `@NonNull` to improve Kotlin interoperability; see https://developer.android.com/kotlin/interop#nullability_annotations"
        errorLine1="    public abstract void getStatus(final PlaylistItem item, final boolean update);"
        errorLine2="                                         ~~~~~~~~~~~~">
        <location
            file="src/main/java/com/example/androidx/media/Player.java"/>
    </issue>

    <issue
        id="UnknownNullness"
        message="Unknown nullability; explicitly declare as `@Nullable` or `@NonNull` to improve Kotlin interoperability; see https://developer.android.com/kotlin/interop#nullability_annotations"
        errorLine1="    public abstract void enqueue(final PlaylistItem item);"
        errorLine2="                                       ~~~~~~~~~~~~">
        <location
            file="src/main/java/com/example/androidx/media/Player.java"/>
    </issue>

    <issue
        id="UnknownNullness"
        message="Unknown nullability; explicitly declare as `@Nullable` or `@NonNull` to improve Kotlin interoperability; see https://developer.android.com/kotlin/interop#nullability_annotations"
        errorLine1="    public abstract PlaylistItem remove(String iid);"
        errorLine2="                    ~~~~~~~~~~~~">
        <location
            file="src/main/java/com/example/androidx/media/Player.java"/>
    </issue>

    <issue
        id="UnknownNullness"
        message="Unknown nullability; explicitly declare as `@Nullable` or `@NonNull` to improve Kotlin interoperability; see https://developer.android.com/kotlin/interop#nullability_annotations"
        errorLine1="    public abstract PlaylistItem remove(String iid);"
        errorLine2="                                        ~~~~~~">
        <location
            file="src/main/java/com/example/androidx/media/Player.java"/>
    </issue>

    <issue
        id="UnknownNullness"
        message="Unknown nullability; explicitly declare as `@Nullable` or `@NonNull` to improve Kotlin interoperability; see https://developer.android.com/kotlin/interop#nullability_annotations"
        errorLine1="    public Bitmap getSnapshot() { return null; }"
        errorLine2="           ~~~~~~">
        <location
            file="src/main/java/com/example/androidx/media/Player.java"/>
    </issue>

    <issue
        id="UnknownNullness"
        message="Unknown nullability; explicitly declare as `@Nullable` or `@NonNull` to improve Kotlin interoperability; see https://developer.android.com/kotlin/interop#nullability_annotations"
        errorLine1="    public void setCallback(Callback callback) {"
        errorLine2="                            ~~~~~~~~">
        <location
            file="src/main/java/com/example/androidx/media/Player.java"/>
    </issue>

    <issue
        id="UnknownNullness"
        message="Unknown nullability; explicitly declare as `@Nullable` or `@NonNull` to improve Kotlin interoperability; see https://developer.android.com/kotlin/interop#nullability_annotations"
        errorLine1="    public static Player create(Context context, RouteInfo route, MediaSessionCompat session) {"
        errorLine2="                  ~~~~~~">
        <location
            file="src/main/java/com/example/androidx/media/Player.java"/>
    </issue>

    <issue
        id="UnknownNullness"
        message="Unknown nullability; explicitly declare as `@Nullable` or `@NonNull` to improve Kotlin interoperability; see https://developer.android.com/kotlin/interop#nullability_annotations"
        errorLine1="    public static Player create(Context context, RouteInfo route, MediaSessionCompat session) {"
        errorLine2="                                ~~~~~~~">
        <location
            file="src/main/java/com/example/androidx/media/Player.java"/>
    </issue>

    <issue
        id="UnknownNullness"
        message="Unknown nullability; explicitly declare as `@Nullable` or `@NonNull` to improve Kotlin interoperability; see https://developer.android.com/kotlin/interop#nullability_annotations"
        errorLine1="    public static Player create(Context context, RouteInfo route, MediaSessionCompat session) {"
        errorLine2="                                                 ~~~~~~~~~">
        <location
            file="src/main/java/com/example/androidx/media/Player.java"/>
    </issue>

    <issue
        id="UnknownNullness"
        message="Unknown nullability; explicitly declare as `@Nullable` or `@NonNull` to improve Kotlin interoperability; see https://developer.android.com/kotlin/interop#nullability_annotations"
        errorLine1="    public static Player create(Context context, RouteInfo route, MediaSessionCompat session) {"
        errorLine2="                                                                  ~~~~~~~~~~~~~~~~~~">
        <location
            file="src/main/java/com/example/androidx/media/Player.java"/>
    </issue>

    <issue
        id="UnknownNullness"
        message="Unknown nullability; explicitly declare as `@Nullable` or `@NonNull` to improve Kotlin interoperability; see https://developer.android.com/kotlin/interop#nullability_annotations"
        errorLine1="    protected void updateMetadata(PlaylistItem currentItem) {"
        errorLine2="                                  ~~~~~~~~~~~~">
        <location
            file="src/main/java/com/example/androidx/media/Player.java"/>
    </issue>

    <issue
        id="UnknownNullness"
        message="Unknown nullability; explicitly declare as `@Nullable` or `@NonNull` to improve Kotlin interoperability; see https://developer.android.com/kotlin/interop#nullability_annotations"
        errorLine1="    protected void onCreate(Bundle savedInstanceState) {"
        errorLine2="                            ~~~~~~">
        <location
            file="src/main/java/com/example/androidx/widget/PopupMenuActivity.java"/>
    </issue>

    <issue
        id="UnknownNullness"
        message="Unknown nullability; explicitly declare as `@Nullable` or `@NonNull` to improve Kotlin interoperability; see https://developer.android.com/kotlin/interop#nullability_annotations"
        errorLine1="    protected void onCreate(Bundle savedInstanceState) {"
        errorLine2="                            ~~~~~~">
        <location
            file="src/main/java/com/example/androidx/widget/RecyclerViewActivity.java"/>
    </issue>

    <issue
        id="UnknownNullness"
        message="Unknown nullability; explicitly declare as `@Nullable` or `@NonNull` to improve Kotlin interoperability; see https://developer.android.com/kotlin/interop#nullability_annotations"
        errorLine1="    public boolean onOptionsItemSelected(MenuItem item) {"
        errorLine2="                                         ~~~~~~~~">
        <location
            file="src/main/java/com/example/androidx/widget/RecyclerViewActivity.java"/>
    </issue>

    <issue
        id="UnknownNullness"
        message="Unknown nullability; explicitly declare as `@Nullable` or `@NonNull` to improve Kotlin interoperability; see https://developer.android.com/kotlin/interop#nullability_annotations"
        errorLine1="    protected void onCreate(Bundle savedInstanceState) {"
        errorLine2="                            ~~~~~~">
        <location
            file="src/main/java/com/example/androidx/widget/RecyclerViewSmoothScrollByActivity.java"/>
    </issue>

    <issue
        id="UnknownNullness"
        message="Unknown nullability; explicitly declare as `@Nullable` or `@NonNull` to improve Kotlin interoperability; see https://developer.android.com/kotlin/interop#nullability_annotations"
        errorLine1="    public RemotePlayer(Context context) {"
        errorLine2="                        ~~~~~~~">
        <location
            file="src/main/java/com/example/androidx/media/RemotePlayer.java"/>
    </issue>

    <issue
        id="UnknownNullness"
        message="Unknown nullability; explicitly declare as `@Nullable` or `@NonNull` to improve Kotlin interoperability; see https://developer.android.com/kotlin/interop#nullability_annotations"
        errorLine1="    public void connect(RouteInfo route) {"
        errorLine2="                        ~~~~~~~~~">
        <location
            file="src/main/java/com/example/androidx/media/RemotePlayer.java"/>
    </issue>

    <issue
        id="UnknownNullness"
        message="Unknown nullability; explicitly declare as `@Nullable` or `@NonNull` to improve Kotlin interoperability; see https://developer.android.com/kotlin/interop#nullability_annotations"
        errorLine1="    public void play(final PlaylistItem item) {"
        errorLine2="                           ~~~~~~~~~~~~">
        <location
            file="src/main/java/com/example/androidx/media/RemotePlayer.java"/>
    </issue>

    <issue
        id="UnknownNullness"
        message="Unknown nullability; explicitly declare as `@Nullable` or `@NonNull` to improve Kotlin interoperability; see https://developer.android.com/kotlin/interop#nullability_annotations"
        errorLine1="    public void seek(final PlaylistItem item) {"
        errorLine2="                           ~~~~~~~~~~~~">
        <location
            file="src/main/java/com/example/androidx/media/RemotePlayer.java"/>
    </issue>

    <issue
        id="UnknownNullness"
        message="Unknown nullability; explicitly declare as `@Nullable` or `@NonNull` to improve Kotlin interoperability; see https://developer.android.com/kotlin/interop#nullability_annotations"
        errorLine1="    public void getStatus(final PlaylistItem item, final boolean update) {"
        errorLine2="                                ~~~~~~~~~~~~">
        <location
            file="src/main/java/com/example/androidx/media/RemotePlayer.java"/>
    </issue>

    <issue
        id="UnknownNullness"
        message="Unknown nullability; explicitly declare as `@Nullable` or `@NonNull` to improve Kotlin interoperability; see https://developer.android.com/kotlin/interop#nullability_annotations"
        errorLine1="    public void enqueue(final PlaylistItem item) {"
        errorLine2="                              ~~~~~~~~~~~~">
        <location
            file="src/main/java/com/example/androidx/media/RemotePlayer.java"/>
    </issue>

    <issue
        id="UnknownNullness"
        message="Unknown nullability; explicitly declare as `@Nullable` or `@NonNull` to improve Kotlin interoperability; see https://developer.android.com/kotlin/interop#nullability_annotations"
        errorLine1="    public PlaylistItem remove(String itemId) {"
        errorLine2="           ~~~~~~~~~~~~">
        <location
            file="src/main/java/com/example/androidx/media/RemotePlayer.java"/>
    </issue>

    <issue
        id="UnknownNullness"
        message="Unknown nullability; explicitly declare as `@Nullable` or `@NonNull` to improve Kotlin interoperability; see https://developer.android.com/kotlin/interop#nullability_annotations"
        errorLine1="    public PlaylistItem remove(String itemId) {"
        errorLine2="                               ~~~~~~">
        <location
            file="src/main/java/com/example/androidx/media/RemotePlayer.java"/>
    </issue>

    <issue
        id="UnknownNullness"
        message="Unknown nullability; explicitly declare as `@Nullable` or `@NonNull` to improve Kotlin interoperability; see https://developer.android.com/kotlin/interop#nullability_annotations"
        errorLine1="    public Bitmap getSnapshot() {"
        errorLine2="           ~~~~~~">
        <location
            file="src/main/java/com/example/androidx/media/RemotePlayer.java"/>
    </issue>

    <issue
        id="UnknownNullness"
        message="Unknown nullability; explicitly declare as `@Nullable` or `@NonNull` to improve Kotlin interoperability; see https://developer.android.com/kotlin/interop#nullability_annotations"
        errorLine1="    protected void onCreate(Bundle savedInstanceState) {"
        errorLine2="                            ~~~~~~">
        <location
            file="src/main/java/com/example/androidx/widget/RvIn2NestedScrollViewsActivity.java"/>
    </issue>

    <issue
        id="UnknownNullness"
        message="Unknown nullability; explicitly declare as `@Nullable` or `@NonNull` to improve Kotlin interoperability; see https://developer.android.com/kotlin/interop#nullability_annotations"
        errorLine1="    protected void onCreate(Bundle savedInstanceState) {"
        errorLine2="                            ~~~~~~">
        <location
            file="src/main/java/com/example/androidx/widget/RvInNestedScrollViewActivity.java"/>
    </issue>

    <issue
        id="UnknownNullness"
        message="Unknown nullability; explicitly declare as `@Nullable` or `@NonNull` to improve Kotlin interoperability; see https://developer.android.com/kotlin/interop#nullability_annotations"
        errorLine1="    public MediaRouteProvider onCreateMediaRouteProvider() {"
        errorLine2="           ~~~~~~~~~~~~~~~~~~">
        <location
            file="src/main/java/com/example/androidx/media/SampleDynamicGroupMrpService.java"/>
    </issue>

    <issue
        id="UnknownNullness"
        message="Unknown nullability; explicitly declare as `@Nullable` or `@NonNull` to improve Kotlin interoperability; see https://developer.android.com/kotlin/interop#nullability_annotations"
        errorLine1="    public static void setActivity(SampleMediaRouterActivity activity) {"
        errorLine2="                                   ~~~~~~~~~~~~~~~~~~~~~~~~~">
        <location
            file="src/main/java/com/example/androidx/media/SampleMediaButtonReceiver.java"/>
    </issue>

    <issue
        id="UnknownNullness"
        message="Unknown nullability; explicitly declare as `@Nullable` or `@NonNull` to improve Kotlin interoperability; see https://developer.android.com/kotlin/interop#nullability_annotations"
        errorLine1="    public MediaRouteProvider onCreateMediaRouteProvider() {"
        errorLine2="           ~~~~~~~~~~~~~~~~~~">
        <location
            file="src/main/java/com/example/androidx/media/SampleMediaRouteProviderService.java"/>
    </issue>

    <issue
        id="UnknownNullness"
        message="Unknown nullability; explicitly declare as `@Nullable` or `@NonNull` to improve Kotlin interoperability; see https://developer.android.com/kotlin/interop#nullability_annotations"
        errorLine1="    protected void onCreate(Bundle savedInstanceState) {"
        errorLine2="                            ~~~~~~">
        <location
            file="src/main/java/com/example/androidx/app/SearchActivity.java"/>
    </issue>

    <issue
        id="UnknownNullness"
        message="Unknown nullability; explicitly declare as `@Nullable` or `@NonNull` to improve Kotlin interoperability; see https://developer.android.com/kotlin/interop#nullability_annotations"
        errorLine1="    public SessionManager(String name) {"
        errorLine2="                          ~~~~~~">
        <location
            file="src/main/java/com/example/androidx/media/SessionManager.java"/>
    </issue>

    <issue
        id="UnknownNullness"
        message="Unknown nullability; explicitly declare as `@Nullable` or `@NonNull` to improve Kotlin interoperability; see https://developer.android.com/kotlin/interop#nullability_annotations"
        errorLine1="    public String getSessionId() {"
        errorLine2="           ~~~~~~">
        <location
            file="src/main/java/com/example/androidx/media/SessionManager.java"/>
    </issue>

    <issue
        id="UnknownNullness"
        message="Unknown nullability; explicitly declare as `@Nullable` or `@NonNull` to improve Kotlin interoperability; see https://developer.android.com/kotlin/interop#nullability_annotations"
        errorLine1="    public PlaylistItem getCurrentItem() {"
        errorLine2="           ~~~~~~~~~~~~">
        <location
            file="src/main/java/com/example/androidx/media/SessionManager.java"/>
    </issue>

    <issue
        id="UnknownNullness"
        message="Unknown nullability; explicitly declare as `@Nullable` or `@NonNull` to improve Kotlin interoperability; see https://developer.android.com/kotlin/interop#nullability_annotations"
        errorLine1="    public List&lt;PlaylistItem> getPlaylist() {"
        errorLine2="           ~~~~~~~~~~~~~~~~~~">
        <location
            file="src/main/java/com/example/androidx/media/SessionManager.java"/>
    </issue>

    <issue
        id="UnknownNullness"
        message="Unknown nullability; explicitly declare as `@Nullable` or `@NonNull` to improve Kotlin interoperability; see https://developer.android.com/kotlin/interop#nullability_annotations"
        errorLine1="    public PlaylistItem add(String title, Uri uri, String mime) {"
        errorLine2="           ~~~~~~~~~~~~">
        <location
            file="src/main/java/com/example/androidx/media/SessionManager.java"/>
    </issue>

    <issue
        id="UnknownNullness"
        message="Unknown nullability; explicitly declare as `@Nullable` or `@NonNull` to improve Kotlin interoperability; see https://developer.android.com/kotlin/interop#nullability_annotations"
        errorLine1="    public PlaylistItem add(String title, Uri uri, String mime) {"
        errorLine2="                            ~~~~~~">
        <location
            file="src/main/java/com/example/androidx/media/SessionManager.java"/>
    </issue>

    <issue
        id="UnknownNullness"
        message="Unknown nullability; explicitly declare as `@Nullable` or `@NonNull` to improve Kotlin interoperability; see https://developer.android.com/kotlin/interop#nullability_annotations"
        errorLine1="    public PlaylistItem add(String title, Uri uri, String mime) {"
        errorLine2="                                          ~~~">
        <location
            file="src/main/java/com/example/androidx/media/SessionManager.java"/>
    </issue>

    <issue
        id="UnknownNullness"
        message="Unknown nullability; explicitly declare as `@Nullable` or `@NonNull` to improve Kotlin interoperability; see https://developer.android.com/kotlin/interop#nullability_annotations"
        errorLine1="    public PlaylistItem add(String title, Uri uri, String mime) {"
        errorLine2="                                                   ~~~~~~">
        <location
            file="src/main/java/com/example/androidx/media/SessionManager.java"/>
    </issue>

    <issue
        id="UnknownNullness"
        message="Unknown nullability; explicitly declare as `@Nullable` or `@NonNull` to improve Kotlin interoperability; see https://developer.android.com/kotlin/interop#nullability_annotations"
        errorLine1="    public PlaylistItem add(String title, Uri uri, String mime, long startPosition,"
        errorLine2="           ~~~~~~~~~~~~">
        <location
            file="src/main/java/com/example/androidx/media/SessionManager.java"/>
    </issue>

    <issue
        id="UnknownNullness"
        message="Unknown nullability; explicitly declare as `@Nullable` or `@NonNull` to improve Kotlin interoperability; see https://developer.android.com/kotlin/interop#nullability_annotations"
        errorLine1="    public PlaylistItem add(String title, Uri uri, String mime, long startPosition,"
        errorLine2="                            ~~~~~~">
        <location
            file="src/main/java/com/example/androidx/media/SessionManager.java"/>
    </issue>

    <issue
        id="UnknownNullness"
        message="Unknown nullability; explicitly declare as `@Nullable` or `@NonNull` to improve Kotlin interoperability; see https://developer.android.com/kotlin/interop#nullability_annotations"
        errorLine1="    public PlaylistItem add(String title, Uri uri, String mime, long startPosition,"
        errorLine2="                                          ~~~">
        <location
            file="src/main/java/com/example/androidx/media/SessionManager.java"/>
    </issue>

    <issue
        id="UnknownNullness"
        message="Unknown nullability; explicitly declare as `@Nullable` or `@NonNull` to improve Kotlin interoperability; see https://developer.android.com/kotlin/interop#nullability_annotations"
        errorLine1="    public PlaylistItem add(String title, Uri uri, String mime, long startPosition,"
        errorLine2="                                                   ~~~~~~">
        <location
            file="src/main/java/com/example/androidx/media/SessionManager.java"/>
    </issue>

    <issue
        id="UnknownNullness"
        message="Unknown nullability; explicitly declare as `@Nullable` or `@NonNull` to improve Kotlin interoperability; see https://developer.android.com/kotlin/interop#nullability_annotations"
        errorLine1="            PendingIntent receiver) {"
        errorLine2="            ~~~~~~~~~~~~~">
        <location
            file="src/main/java/com/example/androidx/media/SessionManager.java"/>
    </issue>

    <issue
        id="UnknownNullness"
        message="Unknown nullability; explicitly declare as `@Nullable` or `@NonNull` to improve Kotlin interoperability; see https://developer.android.com/kotlin/interop#nullability_annotations"
        errorLine1="    public PlaylistItem remove(String iid) {"
        errorLine2="           ~~~~~~~~~~~~">
        <location
            file="src/main/java/com/example/androidx/media/SessionManager.java"/>
    </issue>

    <issue
        id="UnknownNullness"
        message="Unknown nullability; explicitly declare as `@Nullable` or `@NonNull` to improve Kotlin interoperability; see https://developer.android.com/kotlin/interop#nullability_annotations"
        errorLine1="    public PlaylistItem remove(String iid) {"
        errorLine2="                               ~~~~~~">
        <location
            file="src/main/java/com/example/androidx/media/SessionManager.java"/>
    </issue>

    <issue
        id="UnknownNullness"
        message="Unknown nullability; explicitly declare as `@Nullable` or `@NonNull` to improve Kotlin interoperability; see https://developer.android.com/kotlin/interop#nullability_annotations"
        errorLine1="    public PlaylistItem seek(String iid, long pos) {"
        errorLine2="           ~~~~~~~~~~~~">
        <location
            file="src/main/java/com/example/androidx/media/SessionManager.java"/>
    </issue>

    <issue
        id="UnknownNullness"
        message="Unknown nullability; explicitly declare as `@Nullable` or `@NonNull` to improve Kotlin interoperability; see https://developer.android.com/kotlin/interop#nullability_annotations"
        errorLine1="    public PlaylistItem seek(String iid, long pos) {"
        errorLine2="                             ~~~~~~">
        <location
            file="src/main/java/com/example/androidx/media/SessionManager.java"/>
    </issue>

    <issue
        id="UnknownNullness"
        message="Unknown nullability; explicitly declare as `@Nullable` or `@NonNull` to improve Kotlin interoperability; see https://developer.android.com/kotlin/interop#nullability_annotations"
        errorLine1="    public PlaylistItem getStatus(String iid) {"
        errorLine2="           ~~~~~~~~~~~~">
        <location
            file="src/main/java/com/example/androidx/media/SessionManager.java"/>
    </issue>

    <issue
        id="UnknownNullness"
        message="Unknown nullability; explicitly declare as `@Nullable` or `@NonNull` to improve Kotlin interoperability; see https://developer.android.com/kotlin/interop#nullability_annotations"
        errorLine1="    public PlaylistItem getStatus(String iid) {"
        errorLine2="                                  ~~~~~~">
        <location
            file="src/main/java/com/example/androidx/media/SessionManager.java"/>
    </issue>

    <issue
        id="UnknownNullness"
        message="Unknown nullability; explicitly declare as `@Nullable` or `@NonNull` to improve Kotlin interoperability; see https://developer.android.com/kotlin/interop#nullability_annotations"
        errorLine1="    public String startSession() {"
        errorLine2="           ~~~~~~">
        <location
            file="src/main/java/com/example/androidx/media/SessionManager.java"/>
    </issue>

    <issue
        id="UnknownNullness"
        message="Unknown nullability; explicitly declare as `@Nullable` or `@NonNull` to improve Kotlin interoperability; see https://developer.android.com/kotlin/interop#nullability_annotations"
        errorLine1="    public void setPlayer(Player player) {"
        errorLine2="                          ~~~~~~">
        <location
            file="src/main/java/com/example/androidx/media/SessionManager.java"/>
    </issue>

    <issue
        id="UnknownNullness"
        message="Unknown nullability; explicitly declare as `@Nullable` or `@NonNull` to improve Kotlin interoperability; see https://developer.android.com/kotlin/interop#nullability_annotations"
        errorLine1="    public void setCallback(Callback callback) {"
        errorLine2="                            ~~~~~~~~">
        <location
            file="src/main/java/com/example/androidx/media/SessionManager.java"/>
    </issue>

    <issue
        id="UnknownNullness"
        message="Unknown nullability; explicitly declare as `@Nullable` or `@NonNull` to improve Kotlin interoperability; see https://developer.android.com/kotlin/interop#nullability_annotations"
        errorLine1="        void onItemChanged(PlaylistItem item);"
        errorLine2="                           ~~~~~~~~~~~~">
        <location
            file="src/main/java/com/example/androidx/media/SessionManager.java"/>
    </issue>

    <issue
        id="UnknownNullness"
        message="Unknown nullability; explicitly declare as `@Nullable` or `@NonNull` to improve Kotlin interoperability; see https://developer.android.com/kotlin/interop#nullability_annotations"
        errorLine1="    protected void onCreate(Bundle savedInstanceState) {"
        errorLine2="                            ~~~~~~">
        <location
            file="src/main/java/com/example/androidx/widget/selection/simple/SimpleSelectionDemoActivity.java"/>
    </issue>

    <issue
        id="UnknownNullness"
        message="Unknown nullability; explicitly declare as `@Nullable` or `@NonNull` to improve Kotlin interoperability; see https://developer.android.com/kotlin/interop#nullability_annotations"
        errorLine1="        public String mBoundString;"
        errorLine2="               ~~~~~~">
        <location
            file="src/main/java/com/example/androidx/widget/adapter/SimpleStringAdapter.java"/>
    </issue>

    <issue
        id="UnknownNullness"
        message="Unknown nullability; explicitly declare as `@Nullable` or `@NonNull` to improve Kotlin interoperability; see https://developer.android.com/kotlin/interop#nullability_annotations"
        errorLine1="        public TextView mTextView;"
        errorLine2="               ~~~~~~~~">
        <location
            file="src/main/java/com/example/androidx/widget/adapter/SimpleStringAdapter.java"/>
    </issue>

    <issue
        id="UnknownNullness"
        message="Unknown nullability; explicitly declare as `@Nullable` or `@NonNull` to improve Kotlin interoperability; see https://developer.android.com/kotlin/interop#nullability_annotations"
        errorLine1="        public ViewHolder(TextView v) {"
        errorLine2="                          ~~~~~~~~">
        <location
            file="src/main/java/com/example/androidx/widget/adapter/SimpleStringAdapter.java"/>
    </issue>

    <issue
        id="UnknownNullness"
        message="Unknown nullability; explicitly declare as `@Nullable` or `@NonNull` to improve Kotlin interoperability; see https://developer.android.com/kotlin/interop#nullability_annotations"
        errorLine1="    public String getValueAt(int position) {"
        errorLine2="           ~~~~~~">
        <location
            file="src/main/java/com/example/androidx/widget/adapter/SimpleStringAdapter.java"/>
    </issue>

    <issue
        id="UnknownNullness"
        message="Unknown nullability; explicitly declare as `@Nullable` or `@NonNull` to improve Kotlin interoperability; see https://developer.android.com/kotlin/interop#nullability_annotations"
        errorLine1="    public SimpleStringAdapter(Context context, String[] strings) {"
        errorLine2="                               ~~~~~~~">
        <location
            file="src/main/java/com/example/androidx/widget/adapter/SimpleStringAdapter.java"/>
    </issue>

    <issue
        id="UnknownNullness"
        message="Unknown nullability; explicitly declare as `@Nullable` or `@NonNull` to improve Kotlin interoperability; see https://developer.android.com/kotlin/interop#nullability_annotations"
        errorLine1="    public SimpleStringAdapter(Context context, String[] strings) {"
        errorLine2="                                                ~~~~~~~~">
        <location
            file="src/main/java/com/example/androidx/widget/adapter/SimpleStringAdapter.java"/>
    </issue>

    <issue
        id="UnknownNullness"
        message="Unknown nullability; explicitly declare as `@Nullable` or `@NonNull` to improve Kotlin interoperability; see https://developer.android.com/kotlin/interop#nullability_annotations"
        errorLine1="    public SimpleStringAdapter.ViewHolder onCreateViewHolder(ViewGroup parent, int viewType) {"
        errorLine2="           ~~~~~~~~~~~~~~~~~~~~~~~~~~~~~~">
        <location
            file="src/main/java/com/example/androidx/widget/adapter/SimpleStringAdapter.java"/>
    </issue>

    <issue
        id="UnknownNullness"
        message="Unknown nullability; explicitly declare as `@Nullable` or `@NonNull` to improve Kotlin interoperability; see https://developer.android.com/kotlin/interop#nullability_annotations"
        errorLine1="    public SimpleStringAdapter.ViewHolder onCreateViewHolder(ViewGroup parent, int viewType) {"
        errorLine2="                                                             ~~~~~~~~~">
        <location
            file="src/main/java/com/example/androidx/widget/adapter/SimpleStringAdapter.java"/>
    </issue>

    <issue
        id="UnknownNullness"
        message="Unknown nullability; explicitly declare as `@Nullable` or `@NonNull` to improve Kotlin interoperability; see https://developer.android.com/kotlin/interop#nullability_annotations"
        errorLine1="    public void onBindViewHolder(ViewHolder holder, int position) {"
        errorLine2="                                 ~~~~~~~~~~">
        <location
            file="src/main/java/com/example/androidx/widget/adapter/SimpleStringAdapter.java"/>
    </issue>

    <issue
        id="UnknownNullness"
        message="Unknown nullability; explicitly declare as `@Nullable` or `@NonNull` to improve Kotlin interoperability; see https://developer.android.com/kotlin/interop#nullability_annotations"
        errorLine1="    public RecyclerView.LayoutParams getLayoutParams() {"
        errorLine2="           ~~~~~~~~~~~~~~~~~~~~~~~~~">
        <location
            file="src/main/java/com/example/androidx/widget/adapter/SimpleStringAdapter.java"/>
    </issue>

    <issue
        id="UnknownNullness"
        message="Unknown nullability; explicitly declare as `@Nullable` or `@NonNull` to improve Kotlin interoperability; see https://developer.android.com/kotlin/interop#nullability_annotations"
        errorLine1="    public List&lt;String> getValues() {"
        errorLine2="           ~~~~~~~~~~~~">
        <location
            file="src/main/java/com/example/androidx/widget/adapter/SimpleStringAdapter.java"/>
    </issue>

    <issue
        id="UnknownNullness"
        message="Unknown nullability; explicitly declare as `@Nullable` or `@NonNull` to improve Kotlin interoperability; see https://developer.android.com/kotlin/interop#nullability_annotations"
        errorLine1="    public void setValues(List&lt;String> values) {"
        errorLine2="                          ~~~~~~~~~~~~">
        <location
            file="src/main/java/com/example/androidx/widget/adapter/SimpleStringAdapter.java"/>
    </issue>

    <issue
        id="UnknownNullness"
        message="Unknown nullability; explicitly declare as `@Nullable` or `@NonNull` to improve Kotlin interoperability; see https://developer.android.com/kotlin/interop#nullability_annotations"
        errorLine1="    protected void onCreate(Bundle savedInstanceState) {"
        errorLine2="                            ~~~~~~">
        <location
            file="src/main/java/com/example/androidx/widget/selection/single/SingleStableIdSelectionDemoActivity.java"/>
    </issue>

    <issue
        id="UnknownNullness"
        message="Unknown nullability; explicitly declare as `@Nullable` or `@NonNull` to improve Kotlin interoperability; see https://developer.android.com/kotlin/interop#nullability_annotations"
        errorLine1="    protected void onCreate(Bundle savedInstanceState) {"
        errorLine2="                            ~~~~~~">
        <location
            file="src/main/java/com/example/androidx/util/SortedListActivity.java"/>
    </issue>

    <issue
        id="UnknownNullness"
        message="Unknown nullability; explicitly declare as `@Nullable` or `@NonNull` to improve Kotlin interoperability; see https://developer.android.com/kotlin/interop#nullability_annotations"
        errorLine1="    protected LinearLayoutManager createLayoutManager() {"
        errorLine2="              ~~~~~~~~~~~~~~~~~~~">
        <location
            file="src/main/java/com/example/androidx/widget/StableIdActivity.java"/>
    </issue>

    <issue
        id="UnknownNullness"
        message="Unknown nullability; explicitly declare as `@Nullable` or `@NonNull` to improve Kotlin interoperability; see https://developer.android.com/kotlin/interop#nullability_annotations"
        errorLine1="    protected RecyclerView.Adapter createAdapter() {"
        errorLine2="              ~~~~~~~~~~~~~~~~~~~~">
        <location
            file="src/main/java/com/example/androidx/widget/StableIdActivity.java"/>
    </issue>

    <issue
        id="UnknownNullness"
        message="Unknown nullability; explicitly declare as `@Nullable` or `@NonNull` to improve Kotlin interoperability; see https://developer.android.com/kotlin/interop#nullability_annotations"
        errorLine1="    protected void onRecyclerViewInit(RecyclerView recyclerView) {"
        errorLine2="                                      ~~~~~~~~~~~~">
        <location
            file="src/main/java/com/example/androidx/widget/StableIdActivity.java"/>
    </issue>

    <issue
        id="UnknownNullness"
        message="Unknown nullability; explicitly declare as `@Nullable` or `@NonNull` to improve Kotlin interoperability; see https://developer.android.com/kotlin/interop#nullability_annotations"
        errorLine1="            public ViewHolder(View itemView) {"
        errorLine2="                              ~~~~">
        <location
            file="src/main/java/com/example/androidx/widget/StableIdActivity.java"/>
    </issue>

    <issue
        id="UnknownNullness"
        message="Unknown nullability; explicitly declare as `@Nullable` or `@NonNull` to improve Kotlin interoperability; see https://developer.android.com/kotlin/interop#nullability_annotations"
        errorLine1="    protected StaggeredGridLayoutManager createLayoutManager() {"
        errorLine2="              ~~~~~~~~~~~~~~~~~~~~~~~~~~">
        <location
            file="src/main/java/com/example/androidx/widget/StaggeredGridLayoutManagerActivity.java"/>
    </issue>

    <issue
        id="UnknownNullness"
        message="Unknown nullability; explicitly declare as `@Nullable` or `@NonNull` to improve Kotlin interoperability; see https://developer.android.com/kotlin/interop#nullability_annotations"
        errorLine1="    protected ConfigToggle[] createConfigToggles() {"
        errorLine2="              ~~~~~~~~~~~~~~">
        <location
            file="src/main/java/com/example/androidx/widget/StaggeredGridLayoutManagerActivity.java"/>
    </issue>

    <issue
        id="UnknownNullness"
        message="Unknown nullability; explicitly declare as `@Nullable` or `@NonNull` to improve Kotlin interoperability; see https://developer.android.com/kotlin/interop#nullability_annotations"
        errorLine1="    public void onBind(ItemTouchViewHolder viewHolder) {"
        errorLine2="                       ~~~~~~~~~~~~~~~~~~~">
        <location
            file="src/main/java/com/example/androidx/widget/touch/SwipeToDismissActivity.java"/>
    </issue>

    <issue
        id="UnknownNullness"
        message="Unknown nullability; explicitly declare as `@Nullable` or `@NonNull` to improve Kotlin interoperability; see https://developer.android.com/kotlin/interop#nullability_annotations"
        errorLine1="    public void clearView(RecyclerView.ViewHolder viewHolder) {"
        errorLine2="                          ~~~~~~~~~~~~~~~~~~~~~~~">
        <location
            file="src/main/java/com/example/androidx/widget/touch/SwipeToDismissActivity.java"/>
    </issue>

    <issue
        id="UnknownNullness"
        message="Unknown nullability; explicitly declare as `@Nullable` or `@NonNull` to improve Kotlin interoperability; see https://developer.android.com/kotlin/interop#nullability_annotations"
        errorLine1="    public void onSelectedChanged(RecyclerView.ViewHolder viewHolder, int actionState) {"
        errorLine2="                                  ~~~~~~~~~~~~~~~~~~~~~~~">
        <location
            file="src/main/java/com/example/androidx/widget/touch/SwipeToDismissActivity.java"/>
    </issue>

    <issue
        id="UnknownNullness"
        message="Unknown nullability; explicitly declare as `@Nullable` or `@NonNull` to improve Kotlin interoperability; see https://developer.android.com/kotlin/interop#nullability_annotations"
        errorLine1="    public boolean onChildDraw(Canvas c, RecyclerView recyclerView,"
        errorLine2="                               ~~~~~~">
        <location
            file="src/main/java/com/example/androidx/widget/touch/SwipeToDismissActivity.java"/>
    </issue>

    <issue
        id="UnknownNullness"
        message="Unknown nullability; explicitly declare as `@Nullable` or `@NonNull` to improve Kotlin interoperability; see https://developer.android.com/kotlin/interop#nullability_annotations"
        errorLine1="    public boolean onChildDraw(Canvas c, RecyclerView recyclerView,"
        errorLine2="                                         ~~~~~~~~~~~~">
        <location
            file="src/main/java/com/example/androidx/widget/touch/SwipeToDismissActivity.java"/>
    </issue>

    <issue
        id="UnknownNullness"
        message="Unknown nullability; explicitly declare as `@Nullable` or `@NonNull` to improve Kotlin interoperability; see https://developer.android.com/kotlin/interop#nullability_annotations"
        errorLine1="            RecyclerView.ViewHolder viewHolder, float dX, float dY, int actionState,"
        errorLine2="            ~~~~~~~~~~~~~~~~~~~~~~~">
        <location
            file="src/main/java/com/example/androidx/widget/touch/SwipeToDismissActivity.java"/>
    </issue>

    <issue
        id="UnknownNullness"
        message="Unknown nullability; explicitly declare as `@Nullable` or `@NonNull` to improve Kotlin interoperability; see https://developer.android.com/kotlin/interop#nullability_annotations"
        errorLine1="    public ItemTouchViewHolder onCreateViewHolder(ViewGroup parent) {"
        errorLine2="           ~~~~~~~~~~~~~~~~~~~">
        <location
            file="src/main/java/com/example/androidx/widget/touch/SwipeToDismissActivity.java"/>
    </issue>

    <issue
        id="UnknownNullness"
        message="Unknown nullability; explicitly declare as `@Nullable` or `@NonNull` to improve Kotlin interoperability; see https://developer.android.com/kotlin/interop#nullability_annotations"
        errorLine1="    public ItemTouchViewHolder onCreateViewHolder(ViewGroup parent) {"
        errorLine2="                                                  ~~~~~~~~~">
        <location
            file="src/main/java/com/example/androidx/widget/touch/SwipeToDismissActivity.java"/>
    </issue>

    <issue
        id="UnknownNullness"
        message="Unknown nullability; explicitly declare as `@Nullable` or `@NonNull` to improve Kotlin interoperability; see https://developer.android.com/kotlin/interop#nullability_annotations"
        errorLine1="    public int getMovementFlags(RecyclerView recyclerView, RecyclerView.ViewHolder viewHolder) {"
        errorLine2="                                ~~~~~~~~~~~~">
        <location
            file="src/main/java/com/example/androidx/widget/touch/SwipeToDismissActivity.java"/>
    </issue>

    <issue
        id="UnknownNullness"
        message="Unknown nullability; explicitly declare as `@Nullable` or `@NonNull` to improve Kotlin interoperability; see https://developer.android.com/kotlin/interop#nullability_annotations"
        errorLine1="    public int getMovementFlags(RecyclerView recyclerView, RecyclerView.ViewHolder viewHolder) {"
        errorLine2="                                                           ~~~~~~~~~~~~~~~~~~~~~~~">
        <location
            file="src/main/java/com/example/androidx/widget/touch/SwipeToDismissActivity.java"/>
    </issue>

    <issue
        id="UnknownNullness"
        message="Unknown nullability; explicitly declare as `@Nullable` or `@NonNull` to improve Kotlin interoperability; see https://developer.android.com/kotlin/interop#nullability_annotations"
        errorLine1="    protected void onCreate(Bundle savedInstanceState) {"
        errorLine2="                            ~~~~~~">
        <location
            file="src/main/java/com/example/androidx/app/ToolbarActionMode.java"/>
    </issue>

    <issue
        id="UnknownNullness"
        message="Unknown nullability; explicitly declare as `@Nullable` or `@NonNull` to improve Kotlin interoperability; see https://developer.android.com/kotlin/interop#nullability_annotations"
        errorLine1="    protected void onCreate(Bundle savedInstanceState) {"
        errorLine2="                            ~~~~~~">
        <location
            file="src/main/java/com/example/androidx/app/ToolbarBackgroundChange.java"/>
    </issue>

    <issue
        id="UnknownNullness"
        message="Unknown nullability; explicitly declare as `@Nullable` or `@NonNull` to improve Kotlin interoperability; see https://developer.android.com/kotlin/interop#nullability_annotations"
        errorLine1="    public boolean onOptionsItemSelected(MenuItem item) {"
        errorLine2="                                         ~~~~~~~~">
        <location
            file="src/main/java/com/example/androidx/app/ToolbarBackgroundChange.java"/>
    </issue>

    <issue
        id="UnknownNullness"
        message="Unknown nullability; explicitly declare as `@Nullable` or `@NonNull` to improve Kotlin interoperability; see https://developer.android.com/kotlin/interop#nullability_annotations"
        errorLine1="    protected void onCreate(Bundle savedInstanceState) {"
        errorLine2="                            ~~~~~~">
        <location
            file="src/main/java/com/example/androidx/app/ToolbarDisplayOptions.java"/>
    </issue>

    <issue
        id="UnknownNullness"
        message="Unknown nullability; explicitly declare as `@Nullable` or `@NonNull` to improve Kotlin interoperability; see https://developer.android.com/kotlin/interop#nullability_annotations"
        errorLine1="    protected void onCreate(Bundle savedInstanceState) {"
        errorLine2="                            ~~~~~~">
        <location
            file="src/main/java/com/example/androidx/app/ToolbarFragmentPagerMenu.java"/>
    </issue>

    <issue
        id="UnknownNullness"
        message="Unknown nullability; explicitly declare as `@Nullable` or `@NonNull` to improve Kotlin interoperability; see https://developer.android.com/kotlin/interop#nullability_annotations"
        errorLine1="        public void onCreate(Bundle savedInstanceState) {"
        errorLine2="                             ~~~~~~">
        <location
            file="src/main/java/com/example/androidx/app/ToolbarFragmentPagerMenu.java"/>
    </issue>

    <issue
        id="UnknownNullness"
        message="Unknown nullability; explicitly declare as `@Nullable` or `@NonNull` to improve Kotlin interoperability; see https://developer.android.com/kotlin/interop#nullability_annotations"
        errorLine1="        public void onCreateOptionsMenu(Menu menu, MenuInflater inflater) {"
        errorLine2="                                        ~~~~">
        <location
            file="src/main/java/com/example/androidx/app/ToolbarFragmentPagerMenu.java"/>
    </issue>

    <issue
        id="UnknownNullness"
        message="Unknown nullability; explicitly declare as `@Nullable` or `@NonNull` to improve Kotlin interoperability; see https://developer.android.com/kotlin/interop#nullability_annotations"
        errorLine1="        public void onCreateOptionsMenu(Menu menu, MenuInflater inflater) {"
        errorLine2="                                                   ~~~~~~~~~~~~">
        <location
            file="src/main/java/com/example/androidx/app/ToolbarFragmentPagerMenu.java"/>
    </issue>

    <issue
        id="UnknownNullness"
        message="Unknown nullability; explicitly declare as `@Nullable` or `@NonNull` to improve Kotlin interoperability; see https://developer.android.com/kotlin/interop#nullability_annotations"
        errorLine1="        public View onCreateView(LayoutInflater inflater, @Nullable ViewGroup container,"
        errorLine2="               ~~~~">
        <location
            file="src/main/java/com/example/androidx/app/ToolbarFragmentPagerMenu.java"/>
    </issue>

    <issue
        id="UnknownNullness"
        message="Unknown nullability; explicitly declare as `@Nullable` or `@NonNull` to improve Kotlin interoperability; see https://developer.android.com/kotlin/interop#nullability_annotations"
        errorLine1="        public View onCreateView(LayoutInflater inflater, @Nullable ViewGroup container,"
        errorLine2="                                 ~~~~~~~~~~~~~~">
        <location
            file="src/main/java/com/example/androidx/app/ToolbarFragmentPagerMenu.java"/>
    </issue>

    <issue
        id="UnknownNullness"
        message="Unknown nullability; explicitly declare as `@Nullable` or `@NonNull` to improve Kotlin interoperability; see https://developer.android.com/kotlin/interop#nullability_annotations"
        errorLine1="        public boolean onOptionsItemSelected(MenuItem item) {"
        errorLine2="                                             ~~~~~~~~">
        <location
            file="src/main/java/com/example/androidx/app/ToolbarFragmentPagerMenu.java"/>
    </issue>

    <issue
        id="UnknownNullness"
        message="Unknown nullability; explicitly declare as `@Nullable` or `@NonNull` to improve Kotlin interoperability; see https://developer.android.com/kotlin/interop#nullability_annotations"
        errorLine1="        public void onCreate(Bundle savedInstanceState) {"
        errorLine2="                             ~~~~~~">
        <location
            file="src/main/java/com/example/androidx/app/ToolbarFragmentPagerMenu.java"/>
    </issue>

    <issue
        id="UnknownNullness"
        message="Unknown nullability; explicitly declare as `@Nullable` or `@NonNull` to improve Kotlin interoperability; see https://developer.android.com/kotlin/interop#nullability_annotations"
        errorLine1="        public void onCreateOptionsMenu(Menu menu, MenuInflater inflater) {"
        errorLine2="                                        ~~~~">
        <location
            file="src/main/java/com/example/androidx/app/ToolbarFragmentPagerMenu.java"/>
    </issue>

    <issue
        id="UnknownNullness"
        message="Unknown nullability; explicitly declare as `@Nullable` or `@NonNull` to improve Kotlin interoperability; see https://developer.android.com/kotlin/interop#nullability_annotations"
        errorLine1="        public void onCreateOptionsMenu(Menu menu, MenuInflater inflater) {"
        errorLine2="                                                   ~~~~~~~~~~~~">
        <location
            file="src/main/java/com/example/androidx/app/ToolbarFragmentPagerMenu.java"/>
    </issue>

    <issue
        id="UnknownNullness"
        message="Unknown nullability; explicitly declare as `@Nullable` or `@NonNull` to improve Kotlin interoperability; see https://developer.android.com/kotlin/interop#nullability_annotations"
        errorLine1="        public View onCreateView(LayoutInflater inflater, @Nullable ViewGroup container,"
        errorLine2="               ~~~~">
        <location
            file="src/main/java/com/example/androidx/app/ToolbarFragmentPagerMenu.java"/>
    </issue>

    <issue
        id="UnknownNullness"
        message="Unknown nullability; explicitly declare as `@Nullable` or `@NonNull` to improve Kotlin interoperability; see https://developer.android.com/kotlin/interop#nullability_annotations"
        errorLine1="        public View onCreateView(LayoutInflater inflater, @Nullable ViewGroup container,"
        errorLine2="                                 ~~~~~~~~~~~~~~">
        <location
            file="src/main/java/com/example/androidx/app/ToolbarFragmentPagerMenu.java"/>
    </issue>

    <issue
        id="UnknownNullness"
        message="Unknown nullability; explicitly declare as `@Nullable` or `@NonNull` to improve Kotlin interoperability; see https://developer.android.com/kotlin/interop#nullability_annotations"
        errorLine1="        public boolean onOptionsItemSelected(MenuItem item) {"
        errorLine2="                                             ~~~~~~~~">
        <location
            file="src/main/java/com/example/androidx/app/ToolbarFragmentPagerMenu.java"/>
    </issue>

    <issue
        id="UnknownNullness"
        message="Unknown nullability; explicitly declare as `@Nullable` or `@NonNull` to improve Kotlin interoperability; see https://developer.android.com/kotlin/interop#nullability_annotations"
        errorLine1="    protected void onCreate(Bundle savedInstanceState) {"
        errorLine2="                            ~~~~~~">
        <location
            file="src/main/java/com/example/androidx/app/ToolbarTall.java"/>
    </issue>

    <issue
        id="UnknownNullness"
        message="Unknown nullability; explicitly declare as `@Nullable` or `@NonNull` to improve Kotlin interoperability; see https://developer.android.com/kotlin/interop#nullability_annotations"
        errorLine1="    public boolean onOptionsItemSelected(MenuItem item) {"
        errorLine2="                                         ~~~~~~~~">
        <location
            file="src/main/java/com/example/androidx/app/ToolbarTall.java"/>
    </issue>

    <issue
        id="UnknownNullness"
        message="Unknown nullability; explicitly declare as `@Nullable` or `@NonNull` to improve Kotlin interoperability; see https://developer.android.com/kotlin/interop#nullability_annotations"
        errorLine1="    protected void onCreate(Bundle savedInstanceState) {"
        errorLine2="                            ~~~~~~">
        <location
            file="src/main/java/com/example/androidx/app/ToolbarUsage.java"/>
    </issue>

    <issue
        id="UnknownNullness"
        message="Unknown nullability; explicitly declare as `@Nullable` or `@NonNull` to improve Kotlin interoperability; see https://developer.android.com/kotlin/interop#nullability_annotations"
        errorLine1="    public boolean onOptionsItemSelected(MenuItem item) {"
        errorLine2="                                         ~~~~~~~~">
        <location
            file="src/main/java/com/example/androidx/app/ToolbarUsage.java"/>
    </issue>

</issues><|MERGE_RESOLUTION|>--- conflicted
+++ resolved
@@ -1,9 +1,5 @@
 <?xml version="1.0" encoding="UTF-8"?>
-<<<<<<< HEAD
-<issues format="6" by="lint 7.4.0-alpha08" type="baseline" client="gradle" dependencies="false" name="AGP (7.4.0-alpha08)" variant="all" version="7.4.0-alpha08">
-=======
 <issues format="6" by="lint 8.3.0-alpha04" type="baseline" client="gradle" dependencies="false" name="AGP (8.3.0-alpha04)" variant="all" version="8.3.0-alpha04">
->>>>>>> fdff00cc
 
     <issue
         id="OnClick"
@@ -42,15 +38,6 @@
     </issue>
 
     <issue
-        id="MissingPermission"
-        message="Call requires permission which may be rejected by user: code should explicitly check to see if permission is available (with `checkPermission`) or explicitly handle a potential `SecurityException`"
-        errorLine1="        notificationManager.notify(NOTIFICATION_ID, notification);"
-        errorLine2="        ~~~~~~~~~~~~~~~~~~~~~~~~~~~~~~~~~~~~~~~~~~~~~~~~~~~~~~~~~">
-        <location
-            file="src/main/java/com/example/androidx/media/Player.java"/>
-    </issue>
-
-    <issue
         id="WebViewLayout"
         message="Placing a `&lt;WebView>` in a parent element that uses a `wrap_content layout_height` can lead to subtle bugs; use `match_parent` instead"
         errorLine1="        &lt;WebView"
@@ -73,155 +60,7 @@
 
     <issue
         id="NewApi"
-<<<<<<< HEAD
-        message="Call requires API level 17 (current min is 14): `setLocalNightMode`"
-        errorLine1="        getDelegate().setLocalNightMode(AppCompatDelegate.MODE_NIGHT_FOLLOW_SYSTEM);"
-        errorLine2="                      ~~~~~~~~~~~~~~~~~">
-        <location
-            file="src/main/java/com/example/androidx/app/AppCompatLocalNightModeActivity.java"/>
-    </issue>
-
-    <issue
-        id="NewApi"
-        message="Call requires API level 17 (current min is 14): `setLocalNightMode`"
-        errorLine1="        getDelegate().setLocalNightMode(AppCompatDelegate.MODE_NIGHT_NO);"
-        errorLine2="                      ~~~~~~~~~~~~~~~~~">
-        <location
-            file="src/main/java/com/example/androidx/app/AppCompatLocalNightModeActivity.java"/>
-    </issue>
-
-    <issue
-        id="NewApi"
-        message="Call requires API level 17 (current min is 14): `setLocalNightMode`"
-        errorLine1="        getDelegate().setLocalNightMode(AppCompatDelegate.MODE_NIGHT_YES);"
-        errorLine2="                      ~~~~~~~~~~~~~~~~~">
-        <location
-            file="src/main/java/com/example/androidx/app/AppCompatLocalNightModeActivity.java"/>
-    </issue>
-
-    <issue
-        id="NewApi"
-        message="Call requires API level 17 (current min is 14): `setLocalNightMode`"
-        errorLine1="        getDelegate().setLocalNightMode(AppCompatDelegate.MODE_NIGHT_AUTO_TIME);"
-        errorLine2="                      ~~~~~~~~~~~~~~~~~">
-        <location
-            file="src/main/java/com/example/androidx/app/AppCompatLocalNightModeActivity.java"/>
-    </issue>
-
-    <issue
-        id="NewApi"
-        message="Call requires API level 17 (current min is 14): `setLocalNightMode`"
-        errorLine1="        getDelegate().setLocalNightMode(AppCompatDelegate.MODE_NIGHT_AUTO_BATTERY);"
-        errorLine2="                      ~~~~~~~~~~~~~~~~~">
-        <location
-            file="src/main/java/com/example/androidx/app/AppCompatLocalNightModeActivity.java"/>
-    </issue>
-
-    <issue
-        id="NewApi"
-        message="Call requires API level 17 (current min is 14): `setLocalNightMode`"
-        errorLine1="        dialog.getDelegate().setLocalNightMode(AppCompatDelegate.MODE_NIGHT_FOLLOW_SYSTEM);"
-        errorLine2="                             ~~~~~~~~~~~~~~~~~">
-        <location
-            file="src/main/java/com/example/androidx/app/AppCompatNightModeAlertDialog.java"/>
-    </issue>
-
-    <issue
-        id="NewApi"
-        message="Call requires API level 17 (current min is 14): `setLocalNightMode`"
-        errorLine1="        dialog.getDelegate().setLocalNightMode(AppCompatDelegate.MODE_NIGHT_NO);"
-        errorLine2="                             ~~~~~~~~~~~~~~~~~">
-        <location
-            file="src/main/java/com/example/androidx/app/AppCompatNightModeAlertDialog.java"/>
-    </issue>
-
-    <issue
-        id="NewApi"
-        message="Call requires API level 17 (current min is 14): `setLocalNightMode`"
-        errorLine1="        dialog.getDelegate().setLocalNightMode(AppCompatDelegate.MODE_NIGHT_YES);"
-        errorLine2="                             ~~~~~~~~~~~~~~~~~">
-        <location
-            file="src/main/java/com/example/androidx/app/AppCompatNightModeAlertDialog.java"/>
-    </issue>
-
-    <issue
-        id="NewApi"
-        message="Call requires API level 17 (current min is 14): `setLocalNightMode`"
-        errorLine1="        dialog.getDelegate().setLocalNightMode(AppCompatDelegate.MODE_NIGHT_AUTO_TIME);"
-        errorLine2="                             ~~~~~~~~~~~~~~~~~">
-        <location
-            file="src/main/java/com/example/androidx/app/AppCompatNightModeAlertDialog.java"/>
-    </issue>
-
-    <issue
-        id="NewApi"
-        message="Call requires API level 17 (current min is 14): `setLocalNightMode`"
-        errorLine1="        dialog.getDelegate().setLocalNightMode(AppCompatDelegate.MODE_NIGHT_AUTO_BATTERY);"
-        errorLine2="                             ~~~~~~~~~~~~~~~~~">
-        <location
-            file="src/main/java/com/example/androidx/app/AppCompatNightModeAlertDialog.java"/>
-    </issue>
-
-    <issue
-        id="NewApi"
-        message="Call requires API level 17 (current min is 14): `setLocalNightMode`"
-        errorLine1="        dialog.getDelegate().setLocalNightMode(AppCompatDelegate.MODE_NIGHT_FOLLOW_SYSTEM);"
-        errorLine2="                             ~~~~~~~~~~~~~~~~~">
-        <location
-            file="src/main/java/com/example/androidx/app/AppCompatNightModeDialog.java"/>
-    </issue>
-
-    <issue
-        id="NewApi"
-        message="Call requires API level 17 (current min is 14): `setLocalNightMode`"
-        errorLine1="        dialog.getDelegate().setLocalNightMode(AppCompatDelegate.MODE_NIGHT_NO);"
-        errorLine2="                             ~~~~~~~~~~~~~~~~~">
-        <location
-            file="src/main/java/com/example/androidx/app/AppCompatNightModeDialog.java"/>
-    </issue>
-
-    <issue
-        id="NewApi"
-        message="Call requires API level 17 (current min is 14): `setLocalNightMode`"
-        errorLine1="        dialog.getDelegate().setLocalNightMode(AppCompatDelegate.MODE_NIGHT_YES);"
-        errorLine2="                             ~~~~~~~~~~~~~~~~~">
-        <location
-            file="src/main/java/com/example/androidx/app/AppCompatNightModeDialog.java"/>
-    </issue>
-
-    <issue
-        id="NewApi"
-        message="Call requires API level 17 (current min is 14): `setLocalNightMode`"
-        errorLine1="        dialog.getDelegate().setLocalNightMode(AppCompatDelegate.MODE_NIGHT_AUTO_TIME);"
-        errorLine2="                             ~~~~~~~~~~~~~~~~~">
-        <location
-            file="src/main/java/com/example/androidx/app/AppCompatNightModeDialog.java"/>
-    </issue>
-
-    <issue
-        id="NewApi"
-        message="Call requires API level 17 (current min is 14): `setLocalNightMode`"
-        errorLine1="        dialog.getDelegate().setLocalNightMode(AppCompatDelegate.MODE_NIGHT_AUTO_BATTERY);"
-        errorLine2="                             ~~~~~~~~~~~~~~~~~">
-        <location
-            file="src/main/java/com/example/androidx/app/AppCompatNightModeDialog.java"/>
-    </issue>
-
-    <issue
-        id="NewApi"
-        message="Exception requires API level 17 (current min is 17): `android.view.WindowManager.InvalidDisplayException`, and having a surrounding/preceding version check **does not** help since prior to API level 19, just **loading** the class will cause a crash. Consider marking the surrounding class with `RequiresApi(19)` to ensure that the class is never loaded except when on API 19 or higher."
-        errorLine1="                } catch (WindowManager.InvalidDisplayException ex) {"
-        errorLine2="                         ~~~~~~~~~~~~~~~~~~~~~~~~~~~~~~~~~~~~~">
-        <location
-            file="src/main/java/com/example/androidx/media/LocalPlayer.java"/>
-    </issue>
-
-    <issue
-        id="NewApi"
-        message="`&lt;class>` requires API level 24 (current min is 14)"
-=======
         message="`&lt;class>` requires API level 24 (current min is 19)"
->>>>>>> fdff00cc
         errorLine1="    class=&quot;com.example.androidx.drawable.MyDrawable&quot;"
         errorLine2="    ~~~~~~~~~~~~~~~~~~~~~~~~~~~~~~~~~~~~~~~~~~~~~~~~">
         <location
@@ -310,6 +149,15 @@
     </issue>
 
     <issue
+        id="BanThreadSleep"
+        message="Uses Thread.sleep()"
+        errorLine1="                                Thread.sleep(DELAY_MS);"
+        errorLine2="                                       ~~~~~">
+        <location
+            file="src/main/java/com/example/androidx/widget/AsyncListUtilActivity.java"/>
+    </issue>
+
+    <issue
         id="ClassVerificationFailure"
         message="This call references a method added in API level 29; however, the containing class com.example.androidx.app.AppCompatDefaultNightModeBootAwareActivity is reachable from earlier API levels and will fail run-time class verification."
         errorLine1="                        .detectImplicitDirectBoot()"
@@ -328,60 +176,6 @@
     </issue>
 
     <issue
-        id="ClassVerificationFailure"
-        message="This call references a method added in API level 17; however, the containing class com.example.androidx.media.LocalPlayer.SurfaceViewPlayer is reachable from earlier API levels and will fail run-time class verification."
-        errorLine1="            if (mPresentation != null &amp;&amp; mPresentation.getDisplay() != presentationDisplay) {"
-        errorLine2="                                                       ~~~~~~~~~~">
-        <location
-            file="src/main/java/com/example/androidx/media/LocalPlayer.java"/>
-    </issue>
-
-    <issue
-        id="ClassVerificationFailure"
-        message="This call references a method added in API level 26; however, the containing class com.example.androidx.media.Player is reachable from earlier API levels and will fail run-time class verification."
-        errorLine1="            NotificationChannel channel = new NotificationChannel("
-        errorLine2="                                          ~~~~~~~~~~~~~~~~~~~~~~~">
-        <location
-            file="src/main/java/com/example/androidx/media/Player.java"/>
-    </issue>
-
-    <issue
-        id="ClassVerificationFailure"
-        message="This call references a method added in API level 26; however, the containing class com.example.androidx.media.Player is reachable from earlier API levels and will fail run-time class verification."
-        errorLine1="            channel.setDescription(description);"
-        errorLine2="                    ~~~~~~~~~~~~~~">
-        <location
-            file="src/main/java/com/example/androidx/media/Player.java"/>
-    </issue>
-
-    <issue
-        id="ClassVerificationFailure"
-        message="This call references a method added in API level 23; however, the containing class com.example.androidx.media.Player is reachable from earlier API levels and will fail run-time class verification."
-        errorLine1="                    mContext.getSystemService(NotificationManager.class);"
-        errorLine2="                             ~~~~~~~~~~~~~~~~">
-        <location
-            file="src/main/java/com/example/androidx/media/Player.java"/>
-    </issue>
-
-    <issue
-        id="ClassVerificationFailure"
-        message="This call references a method added in API level 26; however, the containing class com.example.androidx.media.Player is reachable from earlier API levels and will fail run-time class verification."
-        errorLine1="            notificationManager.createNotificationChannel(channel);"
-        errorLine2="                                ~~~~~~~~~~~~~~~~~~~~~~~~~">
-        <location
-            file="src/main/java/com/example/androidx/media/Player.java"/>
-    </issue>
-
-    <issue
-        id="ClassVerificationFailure"
-        message="This call references a method added in API level 23; however, the containing class com.example.androidx.media.SampleMediaRouteProvider is reachable from earlier API levels and will fail run-time class verification."
-        errorLine1="        if (Build.VERSION.SDK_INT >= 23 &amp;&amp; !Settings.canDrawOverlays(getContext())) {"
-        errorLine2="                                                     ~~~~~~~~~~~~~~~">
-        <location
-            file="src/main/java/com/example/androidx/media/SampleMediaRouteProvider.java"/>
-    </issue>
-
-    <issue
         id="NullabilityAnnotationsDetector"
         message="Use `@androidx.annotation.NonNull` instead of `@org.jetbrains.annotations.NotNull`"
         errorLine1="        @NotNull"
@@ -1829,213 +1623,6 @@
     <issue
         id="UnknownNullness"
         message="Unknown nullability; explicitly declare as `@Nullable` or `@NonNull` to improve Kotlin interoperability; see https://developer.android.com/kotlin/interop#nullability_annotations"
-        errorLine1="    public LocalPlayer(Context context) {"
-        errorLine2="                       ~~~~~~~">
-        <location
-            file="src/main/java/com/example/androidx/media/LocalPlayer.java"/>
-    </issue>
-
-    <issue
-        id="UnknownNullness"
-        message="Unknown nullability; explicitly declare as `@Nullable` or `@NonNull` to improve Kotlin interoperability; see https://developer.android.com/kotlin/interop#nullability_annotations"
-        errorLine1="    public void connect(RouteInfo route) {"
-        errorLine2="                        ~~~~~~~~~">
-        <location
-            file="src/main/java/com/example/androidx/media/LocalPlayer.java"/>
-    </issue>
-
-    <issue
-        id="UnknownNullness"
-        message="Unknown nullability; explicitly declare as `@Nullable` or `@NonNull` to improve Kotlin interoperability; see https://developer.android.com/kotlin/interop#nullability_annotations"
-        errorLine1="    public void play(final PlaylistItem item) {"
-        errorLine2="                           ~~~~~~~~~~~~">
-        <location
-            file="src/main/java/com/example/androidx/media/LocalPlayer.java"/>
-    </issue>
-
-    <issue
-        id="UnknownNullness"
-        message="Unknown nullability; explicitly declare as `@Nullable` or `@NonNull` to improve Kotlin interoperability; see https://developer.android.com/kotlin/interop#nullability_annotations"
-        errorLine1="    public void seek(final PlaylistItem item) {"
-        errorLine2="                           ~~~~~~~~~~~~">
-        <location
-            file="src/main/java/com/example/androidx/media/LocalPlayer.java"/>
-    </issue>
-
-    <issue
-        id="UnknownNullness"
-        message="Unknown nullability; explicitly declare as `@Nullable` or `@NonNull` to improve Kotlin interoperability; see https://developer.android.com/kotlin/interop#nullability_annotations"
-        errorLine1="    public void getStatus(final PlaylistItem item, final boolean update) {"
-        errorLine2="                                ~~~~~~~~~~~~">
-        <location
-            file="src/main/java/com/example/androidx/media/LocalPlayer.java"/>
-    </issue>
-
-    <issue
-        id="UnknownNullness"
-        message="Unknown nullability; explicitly declare as `@Nullable` or `@NonNull` to improve Kotlin interoperability; see https://developer.android.com/kotlin/interop#nullability_annotations"
-        errorLine1="    public void enqueue(final PlaylistItem item) {"
-        errorLine2="                              ~~~~~~~~~~~~">
-        <location
-            file="src/main/java/com/example/androidx/media/LocalPlayer.java"/>
-    </issue>
-
-    <issue
-        id="UnknownNullness"
-        message="Unknown nullability; explicitly declare as `@Nullable` or `@NonNull` to improve Kotlin interoperability; see https://developer.android.com/kotlin/interop#nullability_annotations"
-        errorLine1="    public PlaylistItem remove(String iid) {"
-        errorLine2="           ~~~~~~~~~~~~">
-        <location
-            file="src/main/java/com/example/androidx/media/LocalPlayer.java"/>
-    </issue>
-
-    <issue
-        id="UnknownNullness"
-        message="Unknown nullability; explicitly declare as `@Nullable` or `@NonNull` to improve Kotlin interoperability; see https://developer.android.com/kotlin/interop#nullability_annotations"
-        errorLine1="    public PlaylistItem remove(String iid) {"
-        errorLine2="                               ~~~~~~">
-        <location
-            file="src/main/java/com/example/androidx/media/LocalPlayer.java"/>
-    </issue>
-
-    <issue
-        id="UnknownNullness"
-        message="Unknown nullability; explicitly declare as `@Nullable` or `@NonNull` to improve Kotlin interoperability; see https://developer.android.com/kotlin/interop#nullability_annotations"
-        errorLine1="    protected Context getContext() { return mContext; }"
-        errorLine2="              ~~~~~~~">
-        <location
-            file="src/main/java/com/example/androidx/media/LocalPlayer.java"/>
-    </issue>
-
-    <issue
-        id="UnknownNullness"
-        message="Unknown nullability; explicitly declare as `@Nullable` or `@NonNull` to improve Kotlin interoperability; see https://developer.android.com/kotlin/interop#nullability_annotations"
-        errorLine1="    protected MediaPlayer getMediaPlayer() { return mMediaPlayer; }"
-        errorLine2="              ~~~~~~~~~~~">
-        <location
-            file="src/main/java/com/example/androidx/media/LocalPlayer.java"/>
-    </issue>
-
-    <issue
-        id="UnknownNullness"
-        message="Unknown nullability; explicitly declare as `@Nullable` or `@NonNull` to improve Kotlin interoperability; see https://developer.android.com/kotlin/interop#nullability_annotations"
-        errorLine1="    protected void setSurface(Surface surface) {"
-        errorLine2="                              ~~~~~~~">
-        <location
-            file="src/main/java/com/example/androidx/media/LocalPlayer.java"/>
-    </issue>
-
-    <issue
-        id="UnknownNullness"
-        message="Unknown nullability; explicitly declare as `@Nullable` or `@NonNull` to improve Kotlin interoperability; see https://developer.android.com/kotlin/interop#nullability_annotations"
-        errorLine1="    protected void setSurface(SurfaceHolder surfaceHolder) {"
-        errorLine2="                              ~~~~~~~~~~~~~">
-        <location
-            file="src/main/java/com/example/androidx/media/LocalPlayer.java"/>
-    </issue>
-
-    <issue
-        id="UnknownNullness"
-        message="Unknown nullability; explicitly declare as `@Nullable` or `@NonNull` to improve Kotlin interoperability; see https://developer.android.com/kotlin/interop#nullability_annotations"
-        errorLine1="    protected void removeSurface(SurfaceHolder surfaceHolder) {"
-        errorLine2="                                 ~~~~~~~~~~~~~">
-        <location
-            file="src/main/java/com/example/androidx/media/LocalPlayer.java"/>
-    </issue>
-
-    <issue
-        id="UnknownNullness"
-        message="Unknown nullability; explicitly declare as `@Nullable` or `@NonNull` to improve Kotlin interoperability; see https://developer.android.com/kotlin/interop#nullability_annotations"
-        errorLine1="        public SurfaceViewPlayer(Context context) {"
-        errorLine2="                                 ~~~~~~~">
-        <location
-            file="src/main/java/com/example/androidx/media/LocalPlayer.java"/>
-    </issue>
-
-    <issue
-        id="UnknownNullness"
-        message="Unknown nullability; explicitly declare as `@Nullable` or `@NonNull` to improve Kotlin interoperability; see https://developer.android.com/kotlin/interop#nullability_annotations"
-        errorLine1="        public void connect(RouteInfo route) {"
-        errorLine2="                            ~~~~~~~~~">
-        <location
-            file="src/main/java/com/example/androidx/media/LocalPlayer.java"/>
-    </issue>
-
-    <issue
-        id="UnknownNullness"
-        message="Unknown nullability; explicitly declare as `@Nullable` or `@NonNull` to improve Kotlin interoperability; see https://developer.android.com/kotlin/interop#nullability_annotations"
-        errorLine1="        public void surfaceChanged(SurfaceHolder holder, int format,"
-        errorLine2="                                   ~~~~~~~~~~~~~">
-        <location
-            file="src/main/java/com/example/androidx/media/LocalPlayer.java"/>
-    </issue>
-
-    <issue
-        id="UnknownNullness"
-        message="Unknown nullability; explicitly declare as `@Nullable` or `@NonNull` to improve Kotlin interoperability; see https://developer.android.com/kotlin/interop#nullability_annotations"
-        errorLine1="        public void surfaceCreated(SurfaceHolder holder) {"
-        errorLine2="                                   ~~~~~~~~~~~~~">
-        <location
-            file="src/main/java/com/example/androidx/media/LocalPlayer.java"/>
-    </issue>
-
-    <issue
-        id="UnknownNullness"
-        message="Unknown nullability; explicitly declare as `@Nullable` or `@NonNull` to improve Kotlin interoperability; see https://developer.android.com/kotlin/interop#nullability_annotations"
-        errorLine1="        public void surfaceDestroyed(SurfaceHolder holder) {"
-        errorLine2="                                     ~~~~~~~~~~~~~">
-        <location
-            file="src/main/java/com/example/androidx/media/LocalPlayer.java"/>
-    </issue>
-
-    <issue
-        id="UnknownNullness"
-        message="Unknown nullability; explicitly declare as `@Nullable` or `@NonNull` to improve Kotlin interoperability; see https://developer.android.com/kotlin/interop#nullability_annotations"
-        errorLine1="        public OverlayPlayer(Context context) {"
-        errorLine2="                             ~~~~~~~">
-        <location
-            file="src/main/java/com/example/androidx/media/LocalPlayer.java"/>
-    </issue>
-
-    <issue
-        id="UnknownNullness"
-        message="Unknown nullability; explicitly declare as `@Nullable` or `@NonNull` to improve Kotlin interoperability; see https://developer.android.com/kotlin/interop#nullability_annotations"
-        errorLine1="        public void connect(RouteInfo route) {"
-        errorLine2="                            ~~~~~~~~~">
-        <location
-            file="src/main/java/com/example/androidx/media/LocalPlayer.java"/>
-    </issue>
-
-    <issue
-        id="UnknownNullness"
-        message="Unknown nullability; explicitly declare as `@Nullable` or `@NonNull` to improve Kotlin interoperability; see https://developer.android.com/kotlin/interop#nullability_annotations"
-        errorLine1="        public void onWindowCreated(Surface surface) {"
-        errorLine2="                                    ~~~~~~~">
-        <location
-            file="src/main/java/com/example/androidx/media/LocalPlayer.java"/>
-    </issue>
-
-    <issue
-        id="UnknownNullness"
-        message="Unknown nullability; explicitly declare as `@Nullable` or `@NonNull` to improve Kotlin interoperability; see https://developer.android.com/kotlin/interop#nullability_annotations"
-        errorLine1="        public void onWindowCreated(SurfaceHolder surfaceHolder) {"
-        errorLine2="                                    ~~~~~~~~~~~~~">
-        <location
-            file="src/main/java/com/example/androidx/media/LocalPlayer.java"/>
-    </issue>
-
-    <issue
-        id="UnknownNullness"
-        message="Unknown nullability; explicitly declare as `@Nullable` or `@NonNull` to improve Kotlin interoperability; see https://developer.android.com/kotlin/interop#nullability_annotations"
-        errorLine1="        public Bitmap getSnapshot() {"
-        errorLine2="               ~~~~~~">
-        <location
-            file="src/main/java/com/example/androidx/media/LocalPlayer.java"/>
-    </issue>
-
-    <issue
-        id="UnknownNullness"
-        message="Unknown nullability; explicitly declare as `@Nullable` or `@NonNull` to improve Kotlin interoperability; see https://developer.android.com/kotlin/interop#nullability_annotations"
         errorLine1="    protected void onCreate(Bundle savedInstanceState) {"
         errorLine2="                            ~~~~~~">
         <location
@@ -2054,15 +1641,6 @@
     <issue
         id="UnknownNullness"
         message="Unknown nullability; explicitly declare as `@Nullable` or `@NonNull` to improve Kotlin interoperability; see https://developer.android.com/kotlin/interop#nullability_annotations"
-        errorLine1="    public void draw(Canvas canvas) {"
-        errorLine2="                     ~~~~~~">
-        <location
-            file="src/main/java/com/example/androidx/drawable/MyDrawable.java"/>
-    </issue>
-
-    <issue
-        id="UnknownNullness"
-        message="Unknown nullability; explicitly declare as `@Nullable` or `@NonNull` to improve Kotlin interoperability; see https://developer.android.com/kotlin/interop#nullability_annotations"
         errorLine1="    public void setColorFilter(ColorFilter colorFilter) {"
         errorLine2="                               ~~~~~~~~~~~">
         <location
@@ -2072,33 +1650,6 @@
     <issue
         id="UnknownNullness"
         message="Unknown nullability; explicitly declare as `@Nullable` or `@NonNull` to improve Kotlin interoperability; see https://developer.android.com/kotlin/interop#nullability_annotations"
-        errorLine1="    public MyMediaRouteControllerDialog(Context context) {"
-        errorLine2="                                        ~~~~~~~">
-        <location
-            file="src/main/java/com/example/androidx/media/MyMediaRouteControllerDialog.java"/>
-    </issue>
-
-    <issue
-        id="UnknownNullness"
-        message="Unknown nullability; explicitly declare as `@Nullable` or `@NonNull` to improve Kotlin interoperability; see https://developer.android.com/kotlin/interop#nullability_annotations"
-        errorLine1="    public View onCreateMediaControlView(Bundle savedInstanceState) {"
-        errorLine2="           ~~~~">
-        <location
-            file="src/main/java/com/example/androidx/media/MyMediaRouteControllerDialog.java"/>
-    </issue>
-
-    <issue
-        id="UnknownNullness"
-        message="Unknown nullability; explicitly declare as `@Nullable` or `@NonNull` to improve Kotlin interoperability; see https://developer.android.com/kotlin/interop#nullability_annotations"
-        errorLine1="    public View onCreateMediaControlView(Bundle savedInstanceState) {"
-        errorLine2="                                         ~~~~~~">
-        <location
-            file="src/main/java/com/example/androidx/media/MyMediaRouteControllerDialog.java"/>
-    </issue>
-
-    <issue
-        id="UnknownNullness"
-        message="Unknown nullability; explicitly declare as `@Nullable` or `@NonNull` to improve Kotlin interoperability; see https://developer.android.com/kotlin/interop#nullability_annotations"
         errorLine1="    protected LinearLayoutManager createLayoutManager() {"
         errorLine2="              ~~~~~~~~~~~~~~~~~~~">
         <location
@@ -2153,105 +1704,6 @@
     <issue
         id="UnknownNullness"
         message="Unknown nullability; explicitly declare as `@Nullable` or `@NonNull` to improve Kotlin interoperability; see https://developer.android.com/kotlin/interop#nullability_annotations"
-        errorLine1="    protected OverlayWindowListener mListener;"
-        errorLine2="              ~~~~~~~~~~~~~~~~~~~~~">
-        <location
-            file="src/main/java/com/example/androidx/media/OverlayDisplayWindow.java"/>
-    </issue>
-
-    <issue
-        id="UnknownNullness"
-        message="Unknown nullability; explicitly declare as `@Nullable` or `@NonNull` to improve Kotlin interoperability; see https://developer.android.com/kotlin/interop#nullability_annotations"
-        errorLine1="    protected OverlayDisplayWindow(Context context, String name,"
-        errorLine2="                                   ~~~~~~~">
-        <location
-            file="src/main/java/com/example/androidx/media/OverlayDisplayWindow.java"/>
-    </issue>
-
-    <issue
-        id="UnknownNullness"
-        message="Unknown nullability; explicitly declare as `@Nullable` or `@NonNull` to improve Kotlin interoperability; see https://developer.android.com/kotlin/interop#nullability_annotations"
-        errorLine1="    protected OverlayDisplayWindow(Context context, String name,"
-        errorLine2="                                                    ~~~~~~">
-        <location
-            file="src/main/java/com/example/androidx/media/OverlayDisplayWindow.java"/>
-    </issue>
-
-    <issue
-        id="UnknownNullness"
-        message="Unknown nullability; explicitly declare as `@Nullable` or `@NonNull` to improve Kotlin interoperability; see https://developer.android.com/kotlin/interop#nullability_annotations"
-        errorLine1="    public static OverlayDisplayWindow create(Context context, String name,"
-        errorLine2="                  ~~~~~~~~~~~~~~~~~~~~">
-        <location
-            file="src/main/java/com/example/androidx/media/OverlayDisplayWindow.java"/>
-    </issue>
-
-    <issue
-        id="UnknownNullness"
-        message="Unknown nullability; explicitly declare as `@Nullable` or `@NonNull` to improve Kotlin interoperability; see https://developer.android.com/kotlin/interop#nullability_annotations"
-        errorLine1="    public static OverlayDisplayWindow create(Context context, String name,"
-        errorLine2="                                              ~~~~~~~">
-        <location
-            file="src/main/java/com/example/androidx/media/OverlayDisplayWindow.java"/>
-    </issue>
-
-    <issue
-        id="UnknownNullness"
-        message="Unknown nullability; explicitly declare as `@Nullable` or `@NonNull` to improve Kotlin interoperability; see https://developer.android.com/kotlin/interop#nullability_annotations"
-        errorLine1="    public static OverlayDisplayWindow create(Context context, String name,"
-        errorLine2="                                                               ~~~~~~">
-        <location
-            file="src/main/java/com/example/androidx/media/OverlayDisplayWindow.java"/>
-    </issue>
-
-    <issue
-        id="UnknownNullness"
-        message="Unknown nullability; explicitly declare as `@Nullable` or `@NonNull` to improve Kotlin interoperability; see https://developer.android.com/kotlin/interop#nullability_annotations"
-        errorLine1="    public void setOverlayWindowListener(OverlayWindowListener listener) {"
-        errorLine2="                                         ~~~~~~~~~~~~~~~~~~~~~">
-        <location
-            file="src/main/java/com/example/androidx/media/OverlayDisplayWindow.java"/>
-    </issue>
-
-    <issue
-        id="UnknownNullness"
-        message="Unknown nullability; explicitly declare as `@Nullable` or `@NonNull` to improve Kotlin interoperability; see https://developer.android.com/kotlin/interop#nullability_annotations"
-        errorLine1="    public Context getContext() {"
-        errorLine2="           ~~~~~~~">
-        <location
-            file="src/main/java/com/example/androidx/media/OverlayDisplayWindow.java"/>
-    </issue>
-
-    <issue
-        id="UnknownNullness"
-        message="Unknown nullability; explicitly declare as `@Nullable` or `@NonNull` to improve Kotlin interoperability; see https://developer.android.com/kotlin/interop#nullability_annotations"
-        errorLine1="    public abstract Bitmap getSnapshot();"
-        errorLine2="                    ~~~~~~">
-        <location
-            file="src/main/java/com/example/androidx/media/OverlayDisplayWindow.java"/>
-    </issue>
-
-    <issue
-        id="UnknownNullness"
-        message="Unknown nullability; explicitly declare as `@Nullable` or `@NonNull` to improve Kotlin interoperability; see https://developer.android.com/kotlin/interop#nullability_annotations"
-        errorLine1="        void onWindowCreated(Surface surface);"
-        errorLine2="                             ~~~~~~~">
-        <location
-            file="src/main/java/com/example/androidx/media/OverlayDisplayWindow.java"/>
-    </issue>
-
-    <issue
-        id="UnknownNullness"
-        message="Unknown nullability; explicitly declare as `@Nullable` or `@NonNull` to improve Kotlin interoperability; see https://developer.android.com/kotlin/interop#nullability_annotations"
-        errorLine1="        void onWindowCreated(SurfaceHolder surfaceHolder);"
-        errorLine2="                             ~~~~~~~~~~~~~">
-        <location
-            file="src/main/java/com/example/androidx/media/OverlayDisplayWindow.java"/>
-    </issue>
-
-    <issue
-        id="UnknownNullness"
-        message="Unknown nullability; explicitly declare as `@Nullable` or `@NonNull` to improve Kotlin interoperability; see https://developer.android.com/kotlin/interop#nullability_annotations"
         errorLine1="    protected void onCreate(Bundle savedInstanceState) {"
         errorLine2="                            ~~~~~~">
         <location
@@ -2387,168 +1839,6 @@
     <issue
         id="UnknownNullness"
         message="Unknown nullability; explicitly declare as `@Nullable` or `@NonNull` to improve Kotlin interoperability; see https://developer.android.com/kotlin/interop#nullability_annotations"
-        errorLine1="    protected Context mContext;"
-        errorLine2="              ~~~~~~~">
-        <location
-            file="src/main/java/com/example/androidx/media/Player.java"/>
-    </issue>
-
-    <issue
-        id="UnknownNullness"
-        message="Unknown nullability; explicitly declare as `@Nullable` or `@NonNull` to improve Kotlin interoperability; see https://developer.android.com/kotlin/interop#nullability_annotations"
-        errorLine1="    protected Callback mCallback;"
-        errorLine2="              ~~~~~~~~">
-        <location
-            file="src/main/java/com/example/androidx/media/Player.java"/>
-    </issue>
-
-    <issue
-        id="UnknownNullness"
-        message="Unknown nullability; explicitly declare as `@Nullable` or `@NonNull` to improve Kotlin interoperability; see https://developer.android.com/kotlin/interop#nullability_annotations"
-        errorLine1="    protected MediaSessionCompat mMediaSession;"
-        errorLine2="              ~~~~~~~~~~~~~~~~~~">
-        <location
-            file="src/main/java/com/example/androidx/media/Player.java"/>
-    </issue>
-
-    <issue
-        id="UnknownNullness"
-        message="Unknown nullability; explicitly declare as `@Nullable` or `@NonNull` to improve Kotlin interoperability; see https://developer.android.com/kotlin/interop#nullability_annotations"
-        errorLine1="    protected String mNotificationChannelId;"
-        errorLine2="              ~~~~~~">
-        <location
-            file="src/main/java/com/example/androidx/media/Player.java"/>
-    </issue>
-
-    <issue
-        id="UnknownNullness"
-        message="Unknown nullability; explicitly declare as `@Nullable` or `@NonNull` to improve Kotlin interoperability; see https://developer.android.com/kotlin/interop#nullability_annotations"
-        errorLine1="    public abstract void connect(RouteInfo route);"
-        errorLine2="                                 ~~~~~~~~~">
-        <location
-            file="src/main/java/com/example/androidx/media/Player.java"/>
-    </issue>
-
-    <issue
-        id="UnknownNullness"
-        message="Unknown nullability; explicitly declare as `@Nullable` or `@NonNull` to improve Kotlin interoperability; see https://developer.android.com/kotlin/interop#nullability_annotations"
-        errorLine1="    public abstract void play(final PlaylistItem item);"
-        errorLine2="                                    ~~~~~~~~~~~~">
-        <location
-            file="src/main/java/com/example/androidx/media/Player.java"/>
-    </issue>
-
-    <issue
-        id="UnknownNullness"
-        message="Unknown nullability; explicitly declare as `@Nullable` or `@NonNull` to improve Kotlin interoperability; see https://developer.android.com/kotlin/interop#nullability_annotations"
-        errorLine1="    public abstract void seek(final PlaylistItem item);"
-        errorLine2="                                    ~~~~~~~~~~~~">
-        <location
-            file="src/main/java/com/example/androidx/media/Player.java"/>
-    </issue>
-
-    <issue
-        id="UnknownNullness"
-        message="Unknown nullability; explicitly declare as `@Nullable` or `@NonNull` to improve Kotlin interoperability; see https://developer.android.com/kotlin/interop#nullability_annotations"
-        errorLine1="    public abstract void getStatus(final PlaylistItem item, final boolean update);"
-        errorLine2="                                         ~~~~~~~~~~~~">
-        <location
-            file="src/main/java/com/example/androidx/media/Player.java"/>
-    </issue>
-
-    <issue
-        id="UnknownNullness"
-        message="Unknown nullability; explicitly declare as `@Nullable` or `@NonNull` to improve Kotlin interoperability; see https://developer.android.com/kotlin/interop#nullability_annotations"
-        errorLine1="    public abstract void enqueue(final PlaylistItem item);"
-        errorLine2="                                       ~~~~~~~~~~~~">
-        <location
-            file="src/main/java/com/example/androidx/media/Player.java"/>
-    </issue>
-
-    <issue
-        id="UnknownNullness"
-        message="Unknown nullability; explicitly declare as `@Nullable` or `@NonNull` to improve Kotlin interoperability; see https://developer.android.com/kotlin/interop#nullability_annotations"
-        errorLine1="    public abstract PlaylistItem remove(String iid);"
-        errorLine2="                    ~~~~~~~~~~~~">
-        <location
-            file="src/main/java/com/example/androidx/media/Player.java"/>
-    </issue>
-
-    <issue
-        id="UnknownNullness"
-        message="Unknown nullability; explicitly declare as `@Nullable` or `@NonNull` to improve Kotlin interoperability; see https://developer.android.com/kotlin/interop#nullability_annotations"
-        errorLine1="    public abstract PlaylistItem remove(String iid);"
-        errorLine2="                                        ~~~~~~">
-        <location
-            file="src/main/java/com/example/androidx/media/Player.java"/>
-    </issue>
-
-    <issue
-        id="UnknownNullness"
-        message="Unknown nullability; explicitly declare as `@Nullable` or `@NonNull` to improve Kotlin interoperability; see https://developer.android.com/kotlin/interop#nullability_annotations"
-        errorLine1="    public Bitmap getSnapshot() { return null; }"
-        errorLine2="           ~~~~~~">
-        <location
-            file="src/main/java/com/example/androidx/media/Player.java"/>
-    </issue>
-
-    <issue
-        id="UnknownNullness"
-        message="Unknown nullability; explicitly declare as `@Nullable` or `@NonNull` to improve Kotlin interoperability; see https://developer.android.com/kotlin/interop#nullability_annotations"
-        errorLine1="    public void setCallback(Callback callback) {"
-        errorLine2="                            ~~~~~~~~">
-        <location
-            file="src/main/java/com/example/androidx/media/Player.java"/>
-    </issue>
-
-    <issue
-        id="UnknownNullness"
-        message="Unknown nullability; explicitly declare as `@Nullable` or `@NonNull` to improve Kotlin interoperability; see https://developer.android.com/kotlin/interop#nullability_annotations"
-        errorLine1="    public static Player create(Context context, RouteInfo route, MediaSessionCompat session) {"
-        errorLine2="                  ~~~~~~">
-        <location
-            file="src/main/java/com/example/androidx/media/Player.java"/>
-    </issue>
-
-    <issue
-        id="UnknownNullness"
-        message="Unknown nullability; explicitly declare as `@Nullable` or `@NonNull` to improve Kotlin interoperability; see https://developer.android.com/kotlin/interop#nullability_annotations"
-        errorLine1="    public static Player create(Context context, RouteInfo route, MediaSessionCompat session) {"
-        errorLine2="                                ~~~~~~~">
-        <location
-            file="src/main/java/com/example/androidx/media/Player.java"/>
-    </issue>
-
-    <issue
-        id="UnknownNullness"
-        message="Unknown nullability; explicitly declare as `@Nullable` or `@NonNull` to improve Kotlin interoperability; see https://developer.android.com/kotlin/interop#nullability_annotations"
-        errorLine1="    public static Player create(Context context, RouteInfo route, MediaSessionCompat session) {"
-        errorLine2="                                                 ~~~~~~~~~">
-        <location
-            file="src/main/java/com/example/androidx/media/Player.java"/>
-    </issue>
-
-    <issue
-        id="UnknownNullness"
-        message="Unknown nullability; explicitly declare as `@Nullable` or `@NonNull` to improve Kotlin interoperability; see https://developer.android.com/kotlin/interop#nullability_annotations"
-        errorLine1="    public static Player create(Context context, RouteInfo route, MediaSessionCompat session) {"
-        errorLine2="                                                                  ~~~~~~~~~~~~~~~~~~">
-        <location
-            file="src/main/java/com/example/androidx/media/Player.java"/>
-    </issue>
-
-    <issue
-        id="UnknownNullness"
-        message="Unknown nullability; explicitly declare as `@Nullable` or `@NonNull` to improve Kotlin interoperability; see https://developer.android.com/kotlin/interop#nullability_annotations"
-        errorLine1="    protected void updateMetadata(PlaylistItem currentItem) {"
-        errorLine2="                                  ~~~~~~~~~~~~">
-        <location
-            file="src/main/java/com/example/androidx/media/Player.java"/>
-    </issue>
-
-    <issue
-        id="UnknownNullness"
-        message="Unknown nullability; explicitly declare as `@Nullable` or `@NonNull` to improve Kotlin interoperability; see https://developer.android.com/kotlin/interop#nullability_annotations"
         errorLine1="    protected void onCreate(Bundle savedInstanceState) {"
         errorLine2="                            ~~~~~~">
         <location
@@ -2585,87 +1875,6 @@
     <issue
         id="UnknownNullness"
         message="Unknown nullability; explicitly declare as `@Nullable` or `@NonNull` to improve Kotlin interoperability; see https://developer.android.com/kotlin/interop#nullability_annotations"
-        errorLine1="    public RemotePlayer(Context context) {"
-        errorLine2="                        ~~~~~~~">
-        <location
-            file="src/main/java/com/example/androidx/media/RemotePlayer.java"/>
-    </issue>
-
-    <issue
-        id="UnknownNullness"
-        message="Unknown nullability; explicitly declare as `@Nullable` or `@NonNull` to improve Kotlin interoperability; see https://developer.android.com/kotlin/interop#nullability_annotations"
-        errorLine1="    public void connect(RouteInfo route) {"
-        errorLine2="                        ~~~~~~~~~">
-        <location
-            file="src/main/java/com/example/androidx/media/RemotePlayer.java"/>
-    </issue>
-
-    <issue
-        id="UnknownNullness"
-        message="Unknown nullability; explicitly declare as `@Nullable` or `@NonNull` to improve Kotlin interoperability; see https://developer.android.com/kotlin/interop#nullability_annotations"
-        errorLine1="    public void play(final PlaylistItem item) {"
-        errorLine2="                           ~~~~~~~~~~~~">
-        <location
-            file="src/main/java/com/example/androidx/media/RemotePlayer.java"/>
-    </issue>
-
-    <issue
-        id="UnknownNullness"
-        message="Unknown nullability; explicitly declare as `@Nullable` or `@NonNull` to improve Kotlin interoperability; see https://developer.android.com/kotlin/interop#nullability_annotations"
-        errorLine1="    public void seek(final PlaylistItem item) {"
-        errorLine2="                           ~~~~~~~~~~~~">
-        <location
-            file="src/main/java/com/example/androidx/media/RemotePlayer.java"/>
-    </issue>
-
-    <issue
-        id="UnknownNullness"
-        message="Unknown nullability; explicitly declare as `@Nullable` or `@NonNull` to improve Kotlin interoperability; see https://developer.android.com/kotlin/interop#nullability_annotations"
-        errorLine1="    public void getStatus(final PlaylistItem item, final boolean update) {"
-        errorLine2="                                ~~~~~~~~~~~~">
-        <location
-            file="src/main/java/com/example/androidx/media/RemotePlayer.java"/>
-    </issue>
-
-    <issue
-        id="UnknownNullness"
-        message="Unknown nullability; explicitly declare as `@Nullable` or `@NonNull` to improve Kotlin interoperability; see https://developer.android.com/kotlin/interop#nullability_annotations"
-        errorLine1="    public void enqueue(final PlaylistItem item) {"
-        errorLine2="                              ~~~~~~~~~~~~">
-        <location
-            file="src/main/java/com/example/androidx/media/RemotePlayer.java"/>
-    </issue>
-
-    <issue
-        id="UnknownNullness"
-        message="Unknown nullability; explicitly declare as `@Nullable` or `@NonNull` to improve Kotlin interoperability; see https://developer.android.com/kotlin/interop#nullability_annotations"
-        errorLine1="    public PlaylistItem remove(String itemId) {"
-        errorLine2="           ~~~~~~~~~~~~">
-        <location
-            file="src/main/java/com/example/androidx/media/RemotePlayer.java"/>
-    </issue>
-
-    <issue
-        id="UnknownNullness"
-        message="Unknown nullability; explicitly declare as `@Nullable` or `@NonNull` to improve Kotlin interoperability; see https://developer.android.com/kotlin/interop#nullability_annotations"
-        errorLine1="    public PlaylistItem remove(String itemId) {"
-        errorLine2="                               ~~~~~~">
-        <location
-            file="src/main/java/com/example/androidx/media/RemotePlayer.java"/>
-    </issue>
-
-    <issue
-        id="UnknownNullness"
-        message="Unknown nullability; explicitly declare as `@Nullable` or `@NonNull` to improve Kotlin interoperability; see https://developer.android.com/kotlin/interop#nullability_annotations"
-        errorLine1="    public Bitmap getSnapshot() {"
-        errorLine2="           ~~~~~~">
-        <location
-            file="src/main/java/com/example/androidx/media/RemotePlayer.java"/>
-    </issue>
-
-    <issue
-        id="UnknownNullness"
-        message="Unknown nullability; explicitly declare as `@Nullable` or `@NonNull` to improve Kotlin interoperability; see https://developer.android.com/kotlin/interop#nullability_annotations"
         errorLine1="    protected void onCreate(Bundle savedInstanceState) {"
         errorLine2="                            ~~~~~~">
         <location
@@ -2684,244 +1893,10 @@
     <issue
         id="UnknownNullness"
         message="Unknown nullability; explicitly declare as `@Nullable` or `@NonNull` to improve Kotlin interoperability; see https://developer.android.com/kotlin/interop#nullability_annotations"
-        errorLine1="    public MediaRouteProvider onCreateMediaRouteProvider() {"
-        errorLine2="           ~~~~~~~~~~~~~~~~~~">
-        <location
-            file="src/main/java/com/example/androidx/media/SampleDynamicGroupMrpService.java"/>
-    </issue>
-
-    <issue
-        id="UnknownNullness"
-        message="Unknown nullability; explicitly declare as `@Nullable` or `@NonNull` to improve Kotlin interoperability; see https://developer.android.com/kotlin/interop#nullability_annotations"
-        errorLine1="    public static void setActivity(SampleMediaRouterActivity activity) {"
-        errorLine2="                                   ~~~~~~~~~~~~~~~~~~~~~~~~~">
-        <location
-            file="src/main/java/com/example/androidx/media/SampleMediaButtonReceiver.java"/>
-    </issue>
-
-    <issue
-        id="UnknownNullness"
-        message="Unknown nullability; explicitly declare as `@Nullable` or `@NonNull` to improve Kotlin interoperability; see https://developer.android.com/kotlin/interop#nullability_annotations"
-        errorLine1="    public MediaRouteProvider onCreateMediaRouteProvider() {"
-        errorLine2="           ~~~~~~~~~~~~~~~~~~">
-        <location
-            file="src/main/java/com/example/androidx/media/SampleMediaRouteProviderService.java"/>
-    </issue>
-
-    <issue
-        id="UnknownNullness"
-        message="Unknown nullability; explicitly declare as `@Nullable` or `@NonNull` to improve Kotlin interoperability; see https://developer.android.com/kotlin/interop#nullability_annotations"
         errorLine1="    protected void onCreate(Bundle savedInstanceState) {"
         errorLine2="                            ~~~~~~">
         <location
             file="src/main/java/com/example/androidx/app/SearchActivity.java"/>
-    </issue>
-
-    <issue
-        id="UnknownNullness"
-        message="Unknown nullability; explicitly declare as `@Nullable` or `@NonNull` to improve Kotlin interoperability; see https://developer.android.com/kotlin/interop#nullability_annotations"
-        errorLine1="    public SessionManager(String name) {"
-        errorLine2="                          ~~~~~~">
-        <location
-            file="src/main/java/com/example/androidx/media/SessionManager.java"/>
-    </issue>
-
-    <issue
-        id="UnknownNullness"
-        message="Unknown nullability; explicitly declare as `@Nullable` or `@NonNull` to improve Kotlin interoperability; see https://developer.android.com/kotlin/interop#nullability_annotations"
-        errorLine1="    public String getSessionId() {"
-        errorLine2="           ~~~~~~">
-        <location
-            file="src/main/java/com/example/androidx/media/SessionManager.java"/>
-    </issue>
-
-    <issue
-        id="UnknownNullness"
-        message="Unknown nullability; explicitly declare as `@Nullable` or `@NonNull` to improve Kotlin interoperability; see https://developer.android.com/kotlin/interop#nullability_annotations"
-        errorLine1="    public PlaylistItem getCurrentItem() {"
-        errorLine2="           ~~~~~~~~~~~~">
-        <location
-            file="src/main/java/com/example/androidx/media/SessionManager.java"/>
-    </issue>
-
-    <issue
-        id="UnknownNullness"
-        message="Unknown nullability; explicitly declare as `@Nullable` or `@NonNull` to improve Kotlin interoperability; see https://developer.android.com/kotlin/interop#nullability_annotations"
-        errorLine1="    public List&lt;PlaylistItem> getPlaylist() {"
-        errorLine2="           ~~~~~~~~~~~~~~~~~~">
-        <location
-            file="src/main/java/com/example/androidx/media/SessionManager.java"/>
-    </issue>
-
-    <issue
-        id="UnknownNullness"
-        message="Unknown nullability; explicitly declare as `@Nullable` or `@NonNull` to improve Kotlin interoperability; see https://developer.android.com/kotlin/interop#nullability_annotations"
-        errorLine1="    public PlaylistItem add(String title, Uri uri, String mime) {"
-        errorLine2="           ~~~~~~~~~~~~">
-        <location
-            file="src/main/java/com/example/androidx/media/SessionManager.java"/>
-    </issue>
-
-    <issue
-        id="UnknownNullness"
-        message="Unknown nullability; explicitly declare as `@Nullable` or `@NonNull` to improve Kotlin interoperability; see https://developer.android.com/kotlin/interop#nullability_annotations"
-        errorLine1="    public PlaylistItem add(String title, Uri uri, String mime) {"
-        errorLine2="                            ~~~~~~">
-        <location
-            file="src/main/java/com/example/androidx/media/SessionManager.java"/>
-    </issue>
-
-    <issue
-        id="UnknownNullness"
-        message="Unknown nullability; explicitly declare as `@Nullable` or `@NonNull` to improve Kotlin interoperability; see https://developer.android.com/kotlin/interop#nullability_annotations"
-        errorLine1="    public PlaylistItem add(String title, Uri uri, String mime) {"
-        errorLine2="                                          ~~~">
-        <location
-            file="src/main/java/com/example/androidx/media/SessionManager.java"/>
-    </issue>
-
-    <issue
-        id="UnknownNullness"
-        message="Unknown nullability; explicitly declare as `@Nullable` or `@NonNull` to improve Kotlin interoperability; see https://developer.android.com/kotlin/interop#nullability_annotations"
-        errorLine1="    public PlaylistItem add(String title, Uri uri, String mime) {"
-        errorLine2="                                                   ~~~~~~">
-        <location
-            file="src/main/java/com/example/androidx/media/SessionManager.java"/>
-    </issue>
-
-    <issue
-        id="UnknownNullness"
-        message="Unknown nullability; explicitly declare as `@Nullable` or `@NonNull` to improve Kotlin interoperability; see https://developer.android.com/kotlin/interop#nullability_annotations"
-        errorLine1="    public PlaylistItem add(String title, Uri uri, String mime, long startPosition,"
-        errorLine2="           ~~~~~~~~~~~~">
-        <location
-            file="src/main/java/com/example/androidx/media/SessionManager.java"/>
-    </issue>
-
-    <issue
-        id="UnknownNullness"
-        message="Unknown nullability; explicitly declare as `@Nullable` or `@NonNull` to improve Kotlin interoperability; see https://developer.android.com/kotlin/interop#nullability_annotations"
-        errorLine1="    public PlaylistItem add(String title, Uri uri, String mime, long startPosition,"
-        errorLine2="                            ~~~~~~">
-        <location
-            file="src/main/java/com/example/androidx/media/SessionManager.java"/>
-    </issue>
-
-    <issue
-        id="UnknownNullness"
-        message="Unknown nullability; explicitly declare as `@Nullable` or `@NonNull` to improve Kotlin interoperability; see https://developer.android.com/kotlin/interop#nullability_annotations"
-        errorLine1="    public PlaylistItem add(String title, Uri uri, String mime, long startPosition,"
-        errorLine2="                                          ~~~">
-        <location
-            file="src/main/java/com/example/androidx/media/SessionManager.java"/>
-    </issue>
-
-    <issue
-        id="UnknownNullness"
-        message="Unknown nullability; explicitly declare as `@Nullable` or `@NonNull` to improve Kotlin interoperability; see https://developer.android.com/kotlin/interop#nullability_annotations"
-        errorLine1="    public PlaylistItem add(String title, Uri uri, String mime, long startPosition,"
-        errorLine2="                                                   ~~~~~~">
-        <location
-            file="src/main/java/com/example/androidx/media/SessionManager.java"/>
-    </issue>
-
-    <issue
-        id="UnknownNullness"
-        message="Unknown nullability; explicitly declare as `@Nullable` or `@NonNull` to improve Kotlin interoperability; see https://developer.android.com/kotlin/interop#nullability_annotations"
-        errorLine1="            PendingIntent receiver) {"
-        errorLine2="            ~~~~~~~~~~~~~">
-        <location
-            file="src/main/java/com/example/androidx/media/SessionManager.java"/>
-    </issue>
-
-    <issue
-        id="UnknownNullness"
-        message="Unknown nullability; explicitly declare as `@Nullable` or `@NonNull` to improve Kotlin interoperability; see https://developer.android.com/kotlin/interop#nullability_annotations"
-        errorLine1="    public PlaylistItem remove(String iid) {"
-        errorLine2="           ~~~~~~~~~~~~">
-        <location
-            file="src/main/java/com/example/androidx/media/SessionManager.java"/>
-    </issue>
-
-    <issue
-        id="UnknownNullness"
-        message="Unknown nullability; explicitly declare as `@Nullable` or `@NonNull` to improve Kotlin interoperability; see https://developer.android.com/kotlin/interop#nullability_annotations"
-        errorLine1="    public PlaylistItem remove(String iid) {"
-        errorLine2="                               ~~~~~~">
-        <location
-            file="src/main/java/com/example/androidx/media/SessionManager.java"/>
-    </issue>
-
-    <issue
-        id="UnknownNullness"
-        message="Unknown nullability; explicitly declare as `@Nullable` or `@NonNull` to improve Kotlin interoperability; see https://developer.android.com/kotlin/interop#nullability_annotations"
-        errorLine1="    public PlaylistItem seek(String iid, long pos) {"
-        errorLine2="           ~~~~~~~~~~~~">
-        <location
-            file="src/main/java/com/example/androidx/media/SessionManager.java"/>
-    </issue>
-
-    <issue
-        id="UnknownNullness"
-        message="Unknown nullability; explicitly declare as `@Nullable` or `@NonNull` to improve Kotlin interoperability; see https://developer.android.com/kotlin/interop#nullability_annotations"
-        errorLine1="    public PlaylistItem seek(String iid, long pos) {"
-        errorLine2="                             ~~~~~~">
-        <location
-            file="src/main/java/com/example/androidx/media/SessionManager.java"/>
-    </issue>
-
-    <issue
-        id="UnknownNullness"
-        message="Unknown nullability; explicitly declare as `@Nullable` or `@NonNull` to improve Kotlin interoperability; see https://developer.android.com/kotlin/interop#nullability_annotations"
-        errorLine1="    public PlaylistItem getStatus(String iid) {"
-        errorLine2="           ~~~~~~~~~~~~">
-        <location
-            file="src/main/java/com/example/androidx/media/SessionManager.java"/>
-    </issue>
-
-    <issue
-        id="UnknownNullness"
-        message="Unknown nullability; explicitly declare as `@Nullable` or `@NonNull` to improve Kotlin interoperability; see https://developer.android.com/kotlin/interop#nullability_annotations"
-        errorLine1="    public PlaylistItem getStatus(String iid) {"
-        errorLine2="                                  ~~~~~~">
-        <location
-            file="src/main/java/com/example/androidx/media/SessionManager.java"/>
-    </issue>
-
-    <issue
-        id="UnknownNullness"
-        message="Unknown nullability; explicitly declare as `@Nullable` or `@NonNull` to improve Kotlin interoperability; see https://developer.android.com/kotlin/interop#nullability_annotations"
-        errorLine1="    public String startSession() {"
-        errorLine2="           ~~~~~~">
-        <location
-            file="src/main/java/com/example/androidx/media/SessionManager.java"/>
-    </issue>
-
-    <issue
-        id="UnknownNullness"
-        message="Unknown nullability; explicitly declare as `@Nullable` or `@NonNull` to improve Kotlin interoperability; see https://developer.android.com/kotlin/interop#nullability_annotations"
-        errorLine1="    public void setPlayer(Player player) {"
-        errorLine2="                          ~~~~~~">
-        <location
-            file="src/main/java/com/example/androidx/media/SessionManager.java"/>
-    </issue>
-
-    <issue
-        id="UnknownNullness"
-        message="Unknown nullability; explicitly declare as `@Nullable` or `@NonNull` to improve Kotlin interoperability; see https://developer.android.com/kotlin/interop#nullability_annotations"
-        errorLine1="    public void setCallback(Callback callback) {"
-        errorLine2="                            ~~~~~~~~">
-        <location
-            file="src/main/java/com/example/androidx/media/SessionManager.java"/>
-    </issue>
-
-    <issue
-        id="UnknownNullness"
-        message="Unknown nullability; explicitly declare as `@Nullable` or `@NonNull` to improve Kotlin interoperability; see https://developer.android.com/kotlin/interop#nullability_annotations"
-        errorLine1="        void onItemChanged(PlaylistItem item);"
-        errorLine2="                           ~~~~~~~~~~~~">
-        <location
-            file="src/main/java/com/example/androidx/media/SessionManager.java"/>
     </issue>
 
     <issue
