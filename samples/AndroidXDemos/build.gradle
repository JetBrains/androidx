/**
 * This file was created using the `create_project.py` script located in the
 * `<AndroidX root>/development/project-creator` directory.
 *
 * Please use that script when creating a new project, rather than copying an existing project and
 * modifying its settings.
 */
plugins {
    id("AndroidXPlugin")
    id("com.android.application")
    id("kotlin-android")
}

dependencies {
    api(libs.jspecify)
    api(libs.kotlinStdlib)

    implementation(project(":appcompat:appcompat"))
    implementation(project(":appcompat:appcompat-resources"))
    implementation(project(":cardview:cardview"))
    implementation(project(":core:core"))
    implementation(project(":drawerlayout:drawerlayout"))
    implementation(project(":gridlayout:gridlayout"))
    implementation(project(":palette:palette"))
    implementation(project(":recyclerview:recyclerview"))
    implementation(project(":recyclerview:recyclerview-selection"))
    implementation(libs.material)
    implementation(libs.androidx.annotation)
<<<<<<< HEAD
    implementation('androidx.collection:collection:1.1.0')
    implementation('androidx.loader:loader:1.0.0')
    implementation('androidx.cursoradapter:cursoradapter:1.0.0')
    implementation('androidx.lifecycle:lifecycle-viewmodel:2.6.2')
    implementation('androidx.fragment:fragment:1.5.4')
    implementation('androidx.coordinatorlayout:coordinatorlayout:1.1.0')
    implementation('androidx.viewpager:viewpager:1.0.0')
=======
    implementation("androidx.collection:collection:1.4.2")
    implementation("androidx.loader:loader:1.0.0")
    implementation("androidx.cursoradapter:cursoradapter:1.0.0")
    implementation("androidx.lifecycle:lifecycle-viewmodel:2.6.2")
    implementation("androidx.fragment:fragment:1.5.4")
    implementation("androidx.coordinatorlayout:coordinatorlayout:1.1.0")
    implementation("androidx.viewpager:viewpager:1.0.0")
>>>>>>> c80a82c4
}

android {
    buildTypes {
        release {
            minifyEnabled = true
            proguardFiles getDefaultProguardFile("proguard-android-optimize.txt")
        }
    }
<<<<<<< HEAD
=======
    compileSdk = 35
>>>>>>> c80a82c4
    defaultConfig {
        vectorDrawables.useSupportLibrary = true
    }
    lintOptions {
        disable "WrongThread"
    }
    namespace = "com.example.androidx"
}<|MERGE_RESOLUTION|>--- conflicted
+++ resolved
@@ -26,15 +26,6 @@
     implementation(project(":recyclerview:recyclerview-selection"))
     implementation(libs.material)
     implementation(libs.androidx.annotation)
-<<<<<<< HEAD
-    implementation('androidx.collection:collection:1.1.0')
-    implementation('androidx.loader:loader:1.0.0')
-    implementation('androidx.cursoradapter:cursoradapter:1.0.0')
-    implementation('androidx.lifecycle:lifecycle-viewmodel:2.6.2')
-    implementation('androidx.fragment:fragment:1.5.4')
-    implementation('androidx.coordinatorlayout:coordinatorlayout:1.1.0')
-    implementation('androidx.viewpager:viewpager:1.0.0')
-=======
     implementation("androidx.collection:collection:1.4.2")
     implementation("androidx.loader:loader:1.0.0")
     implementation("androidx.cursoradapter:cursoradapter:1.0.0")
@@ -42,7 +33,6 @@
     implementation("androidx.fragment:fragment:1.5.4")
     implementation("androidx.coordinatorlayout:coordinatorlayout:1.1.0")
     implementation("androidx.viewpager:viewpager:1.0.0")
->>>>>>> c80a82c4
 }
 
 android {
@@ -52,10 +42,7 @@
             proguardFiles getDefaultProguardFile("proguard-android-optimize.txt")
         }
     }
-<<<<<<< HEAD
-=======
     compileSdk = 35
->>>>>>> c80a82c4
     defaultConfig {
         vectorDrawables.useSupportLibrary = true
     }
