--- conflicted
+++ resolved
@@ -26,6 +26,7 @@
 import android.os.Build
 import android.view.SurfaceHolder
 import android.view.SurfaceView
+import android.view.View
 import android.widget.FrameLayout
 import androidx.annotation.RequiresApi
 import androidx.graphics.opengl.GLRenderer
@@ -41,10 +42,12 @@
 import androidx.test.filters.SdkSuppress
 import androidx.test.filters.SmallTest
 import androidx.test.platform.app.InstrumentationRegistry
+import java.util.concurrent.ConcurrentLinkedQueue
 import java.util.concurrent.CountDownLatch
 import java.util.concurrent.Executor
 import java.util.concurrent.Executors
 import java.util.concurrent.TimeUnit
+import java.util.concurrent.atomic.AtomicInteger
 import java.util.concurrent.atomic.AtomicReference
 import kotlin.math.abs
 import kotlin.math.roundToInt
@@ -1946,8 +1949,6 @@
         }
     }
 
-<<<<<<< HEAD
-=======
     @Test
     fun stillOneDrawOnSurfaceCreationAfterDestroySurfaceWithPendingCommit() {
         val multiBufferDraws: ConcurrentLinkedQueue<List<String>> = ConcurrentLinkedQueue()
@@ -2424,7 +2425,6 @@
         }
     }
 
->>>>>>> 8b5ab348
     @RequiresApi(Build.VERSION_CODES.Q)
     private fun GLFrontBufferedRenderer<*>?.blockingRelease(timeoutMillis: Long = 3000) {
         if (this != null) {
