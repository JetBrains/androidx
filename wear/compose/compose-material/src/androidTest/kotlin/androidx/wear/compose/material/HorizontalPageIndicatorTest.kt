--- conflicted
+++ resolved
@@ -101,15 +101,8 @@
                 HorizontalPageIndicator(
                     modifier = Modifier.testTag(TEST_TAG),
                     indicatorStyle = PageIndicatorStyle.Curved,
-<<<<<<< HEAD
-                    pageIndicatorState = pageIndicatorState(
-                        pageOffset = 0f,
-                        selectedPage = 1,
-                        pageCount = 9),
-=======
                     pageIndicatorState =
                         pageIndicatorState(pageOffset = 0f, selectedPage = 1, pageCount = 9),
->>>>>>> 8b9e74df
                     indicatorSize = indicatorSize,
                     spacing = spacing
                 )
@@ -131,19 +124,12 @@
                 HorizontalPageIndicator(
                     modifier = Modifier.testTag(TEST_TAG),
                     indicatorStyle = PageIndicatorStyle.Curved,
-<<<<<<< HEAD
-                    pageIndicatorState = pageIndicatorState(
-                        pageOffset = 0f,
-                        selectedPage = 1,
-                        pageCount = pagesCount),
-=======
                     pageIndicatorState =
                         pageIndicatorState(
                             pageOffset = 0f,
                             selectedPage = 1,
                             pageCount = pagesCount
                         ),
->>>>>>> 8b9e74df
                     indicatorSize = indicatorSize,
                     spacing = spacing
                 )
