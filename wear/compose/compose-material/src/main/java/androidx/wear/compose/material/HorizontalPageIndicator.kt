/*
 * Copyright 2022 The Android Open Source Project
 *
 * Licensed under the Apache License, Version 2.0 (the "License");
 * you may not use this file except in compliance with the License.
 * You may obtain a copy of the License at
 *
 *      http://www.apache.org/licenses/LICENSE-2.0
 *
 * Unless required by applicable law or agreed to in writing, software
 * distributed under the License is distributed on an "AS IS" BASIS,
 * WITHOUT WARRANTIES OR CONDITIONS OF ANY KIND, either express or implied.
 * See the License for the specific language governing permissions and
 * limitations under the License.
 */

package androidx.wear.compose.material

import androidx.compose.foundation.background
import androidx.compose.foundation.layout.Arrangement
import androidx.compose.foundation.layout.Box
import androidx.compose.foundation.layout.Row
import androidx.compose.foundation.layout.Spacer
import androidx.compose.foundation.layout.fillMaxSize
import androidx.compose.foundation.layout.height
import androidx.compose.foundation.layout.padding
import androidx.compose.foundation.layout.size
import androidx.compose.foundation.layout.width
import androidx.compose.foundation.shape.CircleShape
import androidx.compose.runtime.Composable
import androidx.compose.runtime.getValue
import androidx.compose.runtime.mutableStateOf
import androidx.compose.runtime.remember
import androidx.compose.runtime.setValue
import androidx.compose.ui.Alignment
import androidx.compose.ui.Modifier
import androidx.compose.ui.draw.alpha
import androidx.compose.ui.draw.clip
import androidx.compose.ui.draw.scale
import androidx.compose.ui.graphics.Color
import androidx.compose.ui.graphics.Shape
import androidx.compose.ui.graphics.lerp
import androidx.compose.ui.unit.Density
import androidx.compose.ui.unit.Dp
import androidx.compose.ui.unit.IntOffset
import androidx.compose.ui.unit.IntSize
import androidx.compose.ui.unit.dp
import androidx.wear.compose.foundation.CurvedDirection
import androidx.wear.compose.foundation.CurvedLayout
import androidx.wear.compose.foundation.curvedComposable
import androidx.wear.compose.material.PageIndicatorDefaults.MaxNumberOfIndicators
import androidx.wear.compose.materialcore.BoundsLimiter
import androidx.wear.compose.materialcore.PagesState
import androidx.wear.compose.materialcore.isRoundDevice
import java.lang.Integer.min
import kotlin.math.roundToInt

/**
 * A horizontal indicator for a Pager, representing the currently active page and total pages drawn
 * using a [Shape]. It shows up to 6 pages on the screen and doesn't represent the exact page index
 * if there are more than 6 pages. Instead of showing the exact position, [HorizontalPageIndicator]
 * shows a half-size indicator on the left or on the right if there are more pages.
 *
 * Here's how different positions 0..10 might be visually represented: "X" is selected item, "O" and
 * "o" full and half size items respectively.
 *
 * O X O O O o - 2nd position out of 10. There are no more items on the left but more on the right o
 * O O O X o - might be 6, 7 or 8 out of 10, as there are more possible items on the left and on the
 * right o O O O X O - is 9 out of 10, as there're no more items on the right
 *
 * [HorizontalPageIndicator] may be linear or curved, depending on [indicatorStyle]. By default it
 * depends on the screen shape of the device - for circular screens it will be curved, whilst for
 * square screens it will be linear.
 *
 * This component also allows customising the [indicatorShape], which defines how the indicator is
 * visually represented.
 *
 * @sample androidx.wear.compose.material.samples.HorizontalPageIndicatorSample
 * @param pageIndicatorState The state object of a [HorizontalPageIndicator] to be used to observe
 *   the Pager's state.
 * @param modifier Modifier to be applied to the [HorizontalPageIndicator]
 * @param indicatorStyle The style of [HorizontalPageIndicator] - may be linear or curved. By
 *   default determined by the screen shape.
 * @param selectedColor The color of the selected [HorizontalPageIndicator] item
 * @param unselectedColor The color of unselected [HorizontalPageIndicator] items. Defaults to
 *   [selectedColor] with 30% alpha
 * @param indicatorSize The size of each [HorizontalPageIndicator] item in [Dp]
 * @param spacing The spacing between indicator items in [Dp]
 * @param indicatorShape The shape of each [HorizontalPageIndicator] item. Defaults to [CircleShape]
 */
@Composable
public fun HorizontalPageIndicator(
    pageIndicatorState: PageIndicatorState,
    modifier: Modifier = Modifier,
    indicatorStyle: PageIndicatorStyle = PageIndicatorDefaults.style(),
    selectedColor: Color = MaterialTheme.colors.onBackground,
    unselectedColor: Color = selectedColor.copy(alpha = 0.3f),
    indicatorSize: Dp = 6.dp,
    spacing: Dp = 4.dp,
    indicatorShape: Shape = CircleShape
) {
    // We want to bring offset to 0..1 range.
    // However, it can come in any range. It might be for example selectedPage = 1, with offset 2.5
    // We can't work with these offsets, thus should normalize them so that offset will be
    // in 0..1 range. For example selectedPage = 3, offset = -1.5 -> could transform it
    // to selectedPage = 1, offset = 0.5
    // Other example: selectedPage = 1, offset = 2.5 -> selectedPage = 3, offset = 0.5
    val normalizedSelectedPage: Int =
        (pageIndicatorState.selectedPage + pageIndicatorState.pageOffset).toInt()
    val normalizedOffset =
        pageIndicatorState.selectedPage + pageIndicatorState.pageOffset - normalizedSelectedPage

    val horizontalPadding = spacing / 2
    val spacerDefaultSize = (indicatorSize + spacing).value

    val pagesOnScreen = min(MaxNumberOfIndicators, pageIndicatorState.pageCount)
    val pagesState =
        remember(pageIndicatorState.pageCount) {
            PagesState(totalPages = pageIndicatorState.pageCount, pagesOnScreen = pagesOnScreen)
        }
    pagesState.recalculateState(normalizedSelectedPage, normalizedOffset)

    val indicatorFactory: @Composable (Int) -> Unit = { page ->
        // An external box with a fixed indicatorSize - let us remain the same size for
        // an indicator even if it's shrinked for smooth animations
        Box(modifier = Modifier.padding(horizontal = horizontalPadding).size(indicatorSize)) {
            Box(
                modifier =
                    Modifier.fillMaxSize()
                        .align(Alignment.Center)
                        .scale(pagesState.sizeRatio(page))
                        .clip(indicatorShape)
                        .alpha(pagesState.alpha(page))
                        // Interpolation between unselected and selected colors depending
                        // on selectedPageRatio
                        .background(
                            lerp(
                                unselectedColor,
                                selectedColor,
                                pagesState.calculateSelectedRatio(page, normalizedOffset)
                            )
                        )
            )
        }
    }

<<<<<<< HEAD
    val spacerLeft = @Composable {
        Spacer(
            Modifier
                .width((pagesState.leftSpacerSizeRatio * spacerDefaultSize).dp)
                .height(indicatorSize)
        )
    }
    val spacerRight = @Composable {
        Spacer(
            Modifier
                .width((pagesState.rightSpacerSizeRatio * spacerDefaultSize).dp)
                .height(indicatorSize)

        )
    }
=======
    val spacerLeft =
        @Composable {
            Spacer(
                Modifier.width((pagesState.leftSpacerSizeRatio * spacerDefaultSize).dp)
                    .height(indicatorSize)
            )
        }
    val spacerRight =
        @Composable {
            Spacer(
                Modifier.width((pagesState.rightSpacerSizeRatio * spacerDefaultSize).dp)
                    .height(indicatorSize)
            )
        }
>>>>>>> 8b9e74df

    when (indicatorStyle) {
        PageIndicatorStyle.Linear -> {
            LinearPageIndicator(
                modifier = modifier,
                pagesOnScreen = pagesOnScreen,
                indicatorFactory = indicatorFactory,
                spacerLeft = spacerLeft,
                spacerRight = spacerRight
            )
        }
        PageIndicatorStyle.Curved -> {
            var containerSize by remember { mutableStateOf(IntSize.Zero) }

            val boundsSize: Density.() -> IntSize = {
<<<<<<< HEAD

                val size = IntSize(
                    width = ((indicatorSize + spacing).toPx() * pagesOnScreen).roundToInt(),
                    height = (indicatorSize * 2).toPx().roundToInt().coerceAtLeast(0)
                )
=======
                val size =
                    IntSize(
                        width = ((indicatorSize + spacing).toPx() * pagesOnScreen).roundToInt(),
                        height = (indicatorSize * 2).toPx().roundToInt().coerceAtLeast(0)
                    )
>>>>>>> 8b9e74df
                size
            }

            val boundsOffset: Density.() -> IntOffset = {
                val measuredSize = boundsSize()
                // Offset here is the distance between top left corner of the outer container to
                // the top left corner of the indicator. Its placement should look similar to
                // Alignment.BottomCenter.
                IntOffset(
                    x = (containerSize.width - measuredSize.width) / 2,
                    y = containerSize.height - measuredSize.height,
                )
            }

            BoundsLimiter(
                offset = boundsOffset,
                size = boundsSize,
                modifier = modifier,
<<<<<<< HEAD
                onSizeChanged = { containerSize = it }) {

=======
                onSizeChanged = { containerSize = it }
            ) {
>>>>>>> 8b9e74df
                CurvedPageIndicator(
                    pagesOnScreen = pagesOnScreen,
                    indicatorFactory = indicatorFactory,
                    spacerLeft = spacerLeft,
                    spacerRight = spacerRight
                )
            }
        }
    }
}

/** The style of [HorizontalPageIndicator]. May be Curved or Linear */
@kotlin.jvm.JvmInline
public value class PageIndicatorStyle internal constructor(internal val value: Int) {
    public companion object {
        /** Curved style of [HorizontalPageIndicator] */
        public val Curved: PageIndicatorStyle = PageIndicatorStyle(0)

        /** Linear style of [HorizontalPageIndicator] */
        public val Linear: PageIndicatorStyle = PageIndicatorStyle(1)
    }
}

/** Contains the default values used by [HorizontalPageIndicator] */
public object PageIndicatorDefaults {

    /**
     * Default style of [HorizontalPageIndicator]. Depending on shape of device, it returns either
     * Curved or Linear style.
     */
    @Composable
    public fun style(): PageIndicatorStyle =
        if (isRoundDevice()) PageIndicatorStyle.Curved else PageIndicatorStyle.Linear

    internal val MaxNumberOfIndicators = 6
}

/** An interface for connection between Pager and [HorizontalPageIndicator]. */
public interface PageIndicatorState {
    /**
     * The current offset from the start of [selectedPage], as a ratio of the page width.
     *
     * Changes when a scroll (drag, swipe or fling) between pages happens in Pager.
     */
    public val pageOffset: Float

    /** The currently selected page index */
    public val selectedPage: Int

    /** Total number of pages */
    public val pageCount: Int
}

@Composable
private fun LinearPageIndicator(
    modifier: Modifier,
    pagesOnScreen: Int,
    indicatorFactory: @Composable (Int) -> Unit,
    spacerLeft: @Composable () -> Unit,
    spacerRight: @Composable () -> Unit
) {
    Box(modifier = Modifier.fillMaxSize()) {
        Row(
            modifier = modifier.align(Alignment.BottomCenter),
            horizontalArrangement = Arrangement.Center,
            verticalAlignment = Alignment.Bottom
        ) {
            // drawing 1 extra spacer for transition
            spacerLeft()
            for (page in 0..pagesOnScreen) {
                indicatorFactory(page)
            }
            spacerRight()
        }
    }
}

@Composable
private fun CurvedPageIndicator(
    pagesOnScreen: Int,
    indicatorFactory: @Composable (Int) -> Unit,
    spacerLeft: @Composable () -> Unit,
    spacerRight: @Composable () -> Unit
) {
    CurvedLayout(
        modifier = Modifier,
        // 90 degrees equals to 6 o'clock position, at the bottom of the screen
        anchor = 90f,
        angularDirection = CurvedDirection.Angular.Reversed
    ) {
        // drawing 1 extra spacer for transition
        curvedComposable { spacerLeft() }
        for (page in 0..pagesOnScreen) {
            curvedComposable { indicatorFactory(page) }
        }
        curvedComposable { spacerRight() }
    }
}<|MERGE_RESOLUTION|>--- conflicted
+++ resolved
@@ -144,23 +144,6 @@
         }
     }
 
-<<<<<<< HEAD
-    val spacerLeft = @Composable {
-        Spacer(
-            Modifier
-                .width((pagesState.leftSpacerSizeRatio * spacerDefaultSize).dp)
-                .height(indicatorSize)
-        )
-    }
-    val spacerRight = @Composable {
-        Spacer(
-            Modifier
-                .width((pagesState.rightSpacerSizeRatio * spacerDefaultSize).dp)
-                .height(indicatorSize)
-
-        )
-    }
-=======
     val spacerLeft =
         @Composable {
             Spacer(
@@ -175,7 +158,6 @@
                     .height(indicatorSize)
             )
         }
->>>>>>> 8b9e74df
 
     when (indicatorStyle) {
         PageIndicatorStyle.Linear -> {
@@ -191,19 +173,11 @@
             var containerSize by remember { mutableStateOf(IntSize.Zero) }
 
             val boundsSize: Density.() -> IntSize = {
-<<<<<<< HEAD
-
-                val size = IntSize(
-                    width = ((indicatorSize + spacing).toPx() * pagesOnScreen).roundToInt(),
-                    height = (indicatorSize * 2).toPx().roundToInt().coerceAtLeast(0)
-                )
-=======
                 val size =
                     IntSize(
                         width = ((indicatorSize + spacing).toPx() * pagesOnScreen).roundToInt(),
                         height = (indicatorSize * 2).toPx().roundToInt().coerceAtLeast(0)
                     )
->>>>>>> 8b9e74df
                 size
             }
 
@@ -222,13 +196,8 @@
                 offset = boundsOffset,
                 size = boundsSize,
                 modifier = modifier,
-<<<<<<< HEAD
-                onSizeChanged = { containerSize = it }) {
-
-=======
                 onSizeChanged = { containerSize = it }
             ) {
->>>>>>> 8b9e74df
                 CurvedPageIndicator(
                     pagesOnScreen = pagesOnScreen,
                     indicatorFactory = indicatorFactory,
