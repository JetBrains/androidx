--- conflicted
+++ resolved
@@ -392,18 +392,6 @@
  * [RotaryScrollableDefaults.behavior]. If snapping is required use
  * [RotaryScrollableDefaults.snapBehavior]. Note that rotary scroll and touch scroll should be
  * aligned. If [rotaryScrollableBehavior] is set for snap (using
-<<<<<<< HEAD
- * [RotaryScrollableDefaults.snapBehavior]), [flingBehavior] should be set for snap as well
- * (using [ScalingLazyColumnDefaults.snapFlingBehavior]).
- * This composable uses [rememberActiveFocusRequester] as FocusRequester for rotary support.
- * It requires that this [ScalingLazyColumn] should be wrapped by [HierarchicalFocusCoordinator].
- * By default [HierarchicalFocusCoordinator] is already implemented in [BasicSwipeToDismissBox],
- * which is a part of material Scaffold - meaning that rotary will be able to request a focus
- * without any additional changes.
- * Another FocusRequester can be added through Modifier chain by adding
- * `.focusRequester(focusRequester)`. Do not call `focusable()` or `focusTarget()` after it as this
- * will reset the focusRequester chain and rotary support will not be available.
-=======
  * [RotaryScrollableDefaults.snapBehavior]), [flingBehavior] should be set for snap as well (using
  * [ScalingLazyColumnDefaults.snapFlingBehavior]). This composable uses
  * [rememberActiveFocusRequester] as FocusRequester for rotary support. It requires that this
@@ -411,7 +399,6 @@
  * [HierarchicalFocusCoordinator] is already implemented in [BasicSwipeToDismissBox], which is a
  * part of material Scaffold - meaning that rotary will be able to request a focus without any
  * additional changes.
->>>>>>> 8b9e74df
  *
  * Example of a [ScalingLazyColumn] with default parameters:
  *
