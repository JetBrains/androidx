--- conflicted
+++ resolved
@@ -17,13 +17,7 @@
 package androidx.wear.compose.material3.demos
 
 import androidx.compose.runtime.Composable
-<<<<<<< HEAD
-import androidx.compose.ui.Alignment
-import androidx.compose.ui.Modifier
-import androidx.wear.compose.foundation.lazy.ScalingLazyColumn
-=======
 import androidx.compose.ui.platform.LocalContext
->>>>>>> 56579bc3
 import androidx.wear.compose.material3.CardDefaults
 import androidx.wear.compose.material3.ListHeader
 import androidx.wear.compose.material3.Text
@@ -32,6 +26,7 @@
 import androidx.wear.compose.material3.samples.AppCardWithIconSample
 import androidx.wear.compose.material3.samples.AppCardWithImageSample
 import androidx.wear.compose.material3.samples.CardSample
+import androidx.wear.compose.material3.samples.CardWithOnLongClickSample
 import androidx.wear.compose.material3.samples.OutlinedAppCardSample
 import androidx.wear.compose.material3.samples.OutlinedCardSample
 import androidx.wear.compose.material3.samples.OutlinedTitleCardSample
@@ -42,17 +37,11 @@
 
 @Composable
 fun CardDemo() {
-<<<<<<< HEAD
-    ScalingLazyColumn(
-        modifier = Modifier.fillMaxSize(),
-        horizontalAlignment = Alignment.CenterHorizontally,
-    ) {
-=======
     val context = LocalContext.current
     ScalingLazyDemo {
->>>>>>> 56579bc3
         item { ListHeader { Text("Card") } }
         item { CardSample() }
+        item { CardWithOnLongClickSample { showOnLongClickToast(context) } }
         item { OutlinedCardSample() }
         item { ListHeader { Text("App card") } }
         item { AppCardSample() }
