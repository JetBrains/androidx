/*
 * Copyright 2023 The Android Open Source Project
 *
 * Licensed under the Apache License, Version 2.0 (the "License");
 * you may not use this file except in compliance with the License.
 * You may obtain a copy of the License at
 *
 *      http://www.apache.org/licenses/LICENSE-2.0
 *
 * Unless required by applicable law or agreed to in writing, software
 * distributed under the License is distributed on an "AS IS" BASIS,
 * WITHOUT WARRANTIES OR CONDITIONS OF ANY KIND, either express or implied.
 * See the License for the specific language governing permissions and
 * limitations under the License.
 */

package androidx.wear.compose.material3.demos

<<<<<<< HEAD
import android.widget.Toast
=======
import androidx.compose.foundation.interaction.MutableInteractionSource
>>>>>>> 71a0e559
import androidx.compose.foundation.layout.Row
import androidx.compose.foundation.layout.Spacer
import androidx.compose.foundation.layout.width
import androidx.compose.foundation.shape.CutCornerShape
import androidx.compose.foundation.shape.RoundedCornerShape
import androidx.compose.runtime.Composable
import androidx.compose.runtime.remember
import androidx.compose.ui.Alignment
import androidx.compose.ui.Modifier
import androidx.compose.ui.platform.LocalContext
import androidx.compose.ui.res.painterResource
import androidx.compose.ui.unit.Dp
import androidx.compose.ui.unit.dp
import androidx.wear.compose.material3.ButtonDefaults
import androidx.wear.compose.material3.FilledIconButton
import androidx.wear.compose.material3.FilledTonalIconButton
import androidx.wear.compose.material3.IconButton
import androidx.wear.compose.material3.IconButtonDefaults
import androidx.wear.compose.material3.ListHeader
import androidx.wear.compose.material3.OutlinedIconButton
import androidx.wear.compose.material3.Text
import androidx.wear.compose.material3.samples.FilledIconButtonSample
import androidx.wear.compose.material3.samples.FilledTonalIconButtonSample
import androidx.wear.compose.material3.samples.FilledVariantIconButtonSample
import androidx.wear.compose.material3.samples.IconButtonSample
import androidx.wear.compose.material3.samples.IconButtonWithCornerAnimationSample
import androidx.wear.compose.material3.samples.IconButtonWithImageSample
import androidx.wear.compose.material3.samples.IconButtonWithOnLongClickSample
import androidx.wear.compose.material3.samples.OutlinedIconButtonSample
import androidx.wear.compose.material3.touchTargetAwareSize

@Composable
fun IconButtonDemo() {
    val context = LocalContext.current
    ScalingLazyDemo {
        item { ListHeader { Text("Icon button") } }
        item {
            Row {
                IconButtonSample()
                Spacer(modifier = Modifier.width(5.dp))
                IconButton(onClick = {}, enabled = false) { StandardIcon(ButtonDefaults.IconSize) }
            }
        }
        item { ListHeader { Text("Filled Tonal") } }
        item {
            Row {
                FilledTonalIconButtonSample()
                Spacer(modifier = Modifier.width(5.dp))
                FilledTonalIconButton(onClick = {}, enabled = false) {
                    StandardIcon(ButtonDefaults.IconSize)
                }
            }
        }
        item { ListHeader { Text("Filled") } }
        item {
            Row {
                FilledIconButtonSample()
                Spacer(modifier = Modifier.width(5.dp))
                FilledIconButton(onClick = {}, enabled = false) {
                    StandardIcon(ButtonDefaults.IconSize)
                }
            }
        }
        item { ListHeader { Text("Filled Variant") } }
        item {
            Row {
                FilledVariantIconButtonSample()
                Spacer(modifier = Modifier.width(5.dp))
                FilledIconButton(
                    onClick = {},
                    enabled = false,
                    colors = IconButtonDefaults.filledVariantIconButtonColors()
                ) {
                    StandardIcon(ButtonDefaults.IconSize)
                }
            }
        }
        item { ListHeader { Text("Outlined") } }
        item {
            Row {
                OutlinedIconButtonSample()
                Spacer(modifier = Modifier.width(5.dp))
                OutlinedIconButton(onClick = {}, enabled = false) {
                    StandardIcon(ButtonDefaults.IconSize)
                }
            }
        }
        item { ListHeader { Text("With onLongClick") } }
<<<<<<< HEAD
        item {
            IconButtonWithOnLongClickSample {
                Toast.makeText(context, "onLongClick triggered", Toast.LENGTH_SHORT).show()
=======
        item { IconButtonWithOnLongClickSample { showOnLongClickToast(context) } }
        item { ListHeader { Text("Corner Animation") } }
        item {
            Row {
                IconButtonWithCornerAnimationSample()
                Spacer(modifier = Modifier.width(5.dp))
                IconButtonWithCornerAnimationSample()
            }
        }
        item { ListHeader { Text("Morphed Animation") } }
        item {
            Row {
                val interactionSource1 = remember { MutableInteractionSource() }
                FilledIconButton(
                    onClick = {},
                    shape =
                        IconButtonDefaults.animatedShape(
                            interactionSource1,
                            shape = CutCornerShape(5.dp),
                            pressedShape = RoundedCornerShape(5.dp)
                        ),
                    interactionSource = interactionSource1
                ) {
                    StandardIcon(ButtonDefaults.IconSize)
                }
                Spacer(modifier = Modifier.width(5.dp))
                val interactionSource2 = remember { MutableInteractionSource() }
                FilledIconButton(
                    onClick = {},
                    colors = IconButtonDefaults.filledVariantIconButtonColors(),
                    shape =
                        IconButtonDefaults.animatedShape(
                            interactionSource2,
                            shape = CutCornerShape(5.dp),
                            pressedShape = RoundedCornerShape(5.dp)
                        ),
                    interactionSource = interactionSource2
                ) {
                    StandardIcon(ButtonDefaults.IconSize)
                }
>>>>>>> 71a0e559
            }
        }
        item { ListHeader { Text("Sizes") } }
        item {
            Row(verticalAlignment = Alignment.CenterVertically) {
                Text("${IconButtonDefaults.LargeButtonSize.value.toInt()}dp")
                Spacer(Modifier.width(4.dp))
                IconButtonWithSize(IconButtonDefaults.LargeButtonSize)
            }
        }
        item {
            Row(verticalAlignment = Alignment.CenterVertically) {
                Text("${IconButtonDefaults.DefaultButtonSize.value.toInt()}dp")
                Spacer(Modifier.width(4.dp))
                IconButtonWithSize(IconButtonDefaults.DefaultButtonSize)
            }
        }
        item {
            Row(verticalAlignment = Alignment.CenterVertically) {
                Text("${IconButtonDefaults.SmallButtonSize.value.toInt()}dp")
                Spacer(Modifier.width(4.dp))
                IconButtonWithSize(IconButtonDefaults.SmallButtonSize)
            }
        }
        item {
            Row(verticalAlignment = Alignment.CenterVertically) {
                Text("${IconButtonDefaults.ExtraSmallButtonSize.value.toInt()}dp")
                Spacer(Modifier.width(4.dp))
                IconButtonWithSize(IconButtonDefaults.ExtraSmallButtonSize)
            }
        }
    }
}

@Composable
fun ImageButtonDemo() {
    ScalingLazyDemo {
        item { ListHeader { Text("Image Button") } }
        item {
            Row(verticalAlignment = Alignment.CenterVertically) {
                IconButtonWithImageSample(
                    painterResource(R.drawable.card_background),
                    enabled = true,
                )
                Spacer(modifier = Modifier.width(5.dp))
                IconButtonWithImageSample(
                    painterResource(R.drawable.card_background),
                    enabled = false
                )
            }
        }
        item { ListHeader { Text("Animated Shape") } }
        item {
            val interactionSource = remember { MutableInteractionSource() }
            Row(verticalAlignment = Alignment.CenterVertically) {
                IconButtonWithImageSample(
                    painterResource(R.drawable.card_background),
                    enabled = true,
                    interactionSource = interactionSource,
                    shape = IconButtonDefaults.animatedShape(interactionSource)
                )
                Spacer(modifier = Modifier.width(5.dp))
                IconButtonWithImageSample(
                    painterResource(R.drawable.card_background),
                    enabled = false,
                )
            }
        }
    }
}

@Composable
private fun IconButtonWithSize(size: Dp) {
    FilledTonalIconButton(
        modifier = Modifier.touchTargetAwareSize(size),
        onClick = { /* Do something */ }
    ) {
        StandardIcon(IconButtonDefaults.iconSizeFor(size))
    }
}<|MERGE_RESOLUTION|>--- conflicted
+++ resolved
@@ -16,11 +16,7 @@
 
 package androidx.wear.compose.material3.demos
 
-<<<<<<< HEAD
-import android.widget.Toast
-=======
 import androidx.compose.foundation.interaction.MutableInteractionSource
->>>>>>> 71a0e559
 import androidx.compose.foundation.layout.Row
 import androidx.compose.foundation.layout.Spacer
 import androidx.compose.foundation.layout.width
@@ -109,11 +105,6 @@
             }
         }
         item { ListHeader { Text("With onLongClick") } }
-<<<<<<< HEAD
-        item {
-            IconButtonWithOnLongClickSample {
-                Toast.makeText(context, "onLongClick triggered", Toast.LENGTH_SHORT).show()
-=======
         item { IconButtonWithOnLongClickSample { showOnLongClickToast(context) } }
         item { ListHeader { Text("Corner Animation") } }
         item {
@@ -154,7 +145,6 @@
                 ) {
                     StandardIcon(ButtonDefaults.IconSize)
                 }
->>>>>>> 71a0e559
             }
         }
         item { ListHeader { Text("Sizes") } }
