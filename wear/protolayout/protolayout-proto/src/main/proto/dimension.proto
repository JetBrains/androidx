// Dimensions for layout elements.
syntax = "proto3";

package androidx.wear.protolayout.proto;

import "alignment.proto";
import "dynamic.proto";
import "types.proto";

option java_package = "androidx.wear.protolayout.proto";
option java_outer_classname = "DimensionProto";

// A type for linear dimensions, measured in dp.
message DpProp {

  oneof optional_value {
    // The static value, in dp. If a dynamic value is also set and the renderer supports
    // dynamic values for the corresponding field, this static value will be
    // ignored. If the static value is not specified, zero will be used instead.
    float value = 1;
  }

  // The dynamic value, in dp. Note that when setting this value, the static value is
  // still required to be set to support older renderers that only read the
  // static value. If {@code dynamicValue} has an invalid result, the provided
  // static value will be used instead.
  androidx.wear.protolayout.expression.proto.DynamicFloat dynamic_value = 2;

  float value_for_layout = 3;

  oneof align {
    // Vertical alignment of the actual content within the space reserved by
    // value_for_layout. Only valid when this DpProp is used for vertical
    // sizing. If not specified, defaults to center alignment.
    VerticalAlignment vertical_alignment_for_layout = 4;

    // Horizontal alignment of the actual content within the space reserved by
    // value_for_layout. Only valid when this DpProp is used for horizontal
    // sizing. If not specified, defaults to center alignment.
    HorizontalAlignment horizontal_alignment_for_layout = 5;
  }
}

// A type for font sizes, measured in sp.
message SpProp {
  // The value, in sp.
  float value = 2;

  reserved 1;
}

// A type for font spacing, measured in em.
message EmProp {
  // The value, in em.
  float value = 1;
}

// The length of an ArcLine.
message ArcLineLength {
  oneof inner {
    DegreesProp degrees = 1;
    ExpandedAngularDimensionProp expanded_angular_dimension = 2;
  }
}

// The length of an ArcSpacer.
message ArcSpacerLength {
  oneof inner {
    DegreesProp degrees = 1;
    ExpandedAngularDimensionProp expanded_angular_dimension = 2;
  }
}

// A type for an angular dimension that fills all the space it can
// (i.e. MATCH_PARENT in Android parlance)
message ExpandedAngularDimensionProp {
  // The layout weight (a dimensionless scalar value) for this element. The
  // angular dimension for this element will be layout_weight times the
  // available space divided by the sum of the layout_weights. If not set this
  // defaults to 1.
  FloatProp layout_weight = 1;
}

// A type for angular dimensions, measured in degrees.
message DegreesProp {

  oneof optional_value {
    // The static value, in degrees. If a dynamic value is also set and the renderer
    // supports dynamic values for the corresponding field, this static value will be
    // ignored. If the static value is not specified, zero will be used instead.
    float value = 1;
  }

  // The dynamic value, in degrees. Note that when setting this value, the static value is
  // still required to be set to support older renderers that only read the
  // static value. If {@code dynamicValue} has an invalid result, the provided
  // static value will be used instead.
  androidx.wear.protolayout.expression.proto.DynamicFloat dynamic_value = 2;

  float value_for_layout = 3;
  AngularAlignment angular_alignment_for_layout = 4;
}

// A type for a dimension that fills all the space it can (i.e. MATCH_PARENT in
// Android parlance)
message ExpandedDimensionProp {
  // The layout weight (a dimensionless scalar value) for this element. This
  // will only affect the width of children of a Row or the height of children
  // of a Column. By default, all children have equal weight. Where applicable,
  // the width or height of the element is proportional to the sum of the
  // weights of its siblings.
  FloatProp layout_weight = 1;
}

// A type for a dimension that sizes itself to the size of its children (i.e.
// WRAP_CONTENT in Android parlance)
message WrappedDimensionProp {
  // The minimum size of this dimension. If not set, then there is no minimum
  // size.
  DpProp minimum_size = 1;
}

// A type for a dimension that scales itself proportionally to another dimension
// such that the aspect ratio defined by the given width and height values is
// preserved.
//
// Note that the width and height are unitless; only their ratio is relevant.
// This allows for specifying an element's size using common ratios (e.g.
// width=4, height=3), or to allow an element to be resized proportionally based
// on the size of an underlying asset (e.g. an 800x600 image being added to a
// smaller container and resized accordingly).
message ProportionalDimensionProp {
  // The width to be used when calculating the aspect ratio to preserve.
  uint32 aspect_ratio_width = 1;

  // The height to be used when calculating the aspect ratio ratio to preserve.
  uint32 aspect_ratio_height = 2;
}

// A dimension that can be applied to a container.
message ContainerDimension {
  oneof inner {
    DpProp linear_dimension = 1;
    ExpandedDimensionProp expanded_dimension = 2;
    WrappedDimensionProp wrapped_dimension = 3;
  }
}

// A dimension that can be applied to an image.
message ImageDimension {
  oneof inner {
    DpProp linear_dimension = 1;
    ExpandedDimensionProp expanded_dimension = 2;
    ProportionalDimensionProp proportional_dimension = 3;
  }
}

// A dimension that can be applied to a spacer.
message SpacerDimension {
  oneof inner {
    DpProp linear_dimension = 1;
  }
<<<<<<< HEAD
=======
}

// A dimension that can be applied to a ExtensionLayoutElement element.
message ExtensionDimension {
  oneof inner {
    DpProp linear_dimension = 1;
  }
>>>>>>> fdff00cc
}<|MERGE_RESOLUTION|>--- conflicted
+++ resolved
@@ -26,7 +26,9 @@
   // static value will be used instead.
   androidx.wear.protolayout.expression.proto.DynamicFloat dynamic_value = 2;
 
-  float value_for_layout = 3;
+  oneof optional_value_for_layout {
+    float value_for_layout = 3;
+  }
 
   oneof align {
     // Vertical alignment of the actual content within the space reserved by
@@ -97,7 +99,9 @@
   // static value will be used instead.
   androidx.wear.protolayout.expression.proto.DynamicFloat dynamic_value = 2;
 
-  float value_for_layout = 3;
+  oneof optional_value_for_layout {
+    float value_for_layout = 3;
+  }
   AngularAlignment angular_alignment_for_layout = 4;
 }
 
@@ -160,8 +164,6 @@
   oneof inner {
     DpProp linear_dimension = 1;
   }
-<<<<<<< HEAD
-=======
 }
 
 // A dimension that can be applied to a ExtensionLayoutElement element.
@@ -169,5 +171,4 @@
   oneof inner {
     DpProp linear_dimension = 1;
   }
->>>>>>> fdff00cc
 }