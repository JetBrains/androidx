--- conflicted
+++ resolved
@@ -16,15 +16,14 @@
 
 package androidx.wear.protolayout;
 
+import static androidx.wear.protolayout.DimensionBuilders.dp;
+
 import static com.google.common.truth.Truth.assertThat;
 
-<<<<<<< HEAD
-=======
 import static org.junit.Assert.assertThrows;
 
 import androidx.wear.protolayout.expression.AppDataKey;
 import androidx.wear.protolayout.expression.DynamicBuilders;
->>>>>>> fdff00cc
 import androidx.wear.protolayout.proto.DimensionProto;
 
 import org.junit.Test;
@@ -33,12 +32,6 @@
 
 @RunWith(RobolectricTestRunner.class)
 public class DimensionBuildersTest {
-<<<<<<< HEAD
-
-    @Test
-    public void expandedLayoutWeight() {
-        float layoutWeight = 3.14f;
-=======
     private static final String STATE_KEY = "state-key";
     private static final DimensionBuilders.DpProp DP_PROP =
             new DimensionBuilders.DpProp.Builder(3.14f)
@@ -93,31 +86,29 @@
     @Test
     public void expandedLayoutWeight() {
         TypeBuilders.FloatProp layoutWeight = new TypeBuilders.FloatProp.Builder(3.14f).build();
->>>>>>> fdff00cc
         DimensionBuilders.ContainerDimension dimensionProp =
-                new DimensionBuilders.ExpandedDimensionProp.Builder().setLayoutWeight(layoutWeight)
+                new DimensionBuilders.ExpandedDimensionProp.Builder()
+                        .setLayoutWeight(layoutWeight)
                         .build();
 
         DimensionProto.ContainerDimension dimensionProto =
                 dimensionProp.toContainerDimensionProto();
         assertThat(dimensionProto.getExpandedDimension().getLayoutWeight().getValue())
-                .isWithin(.001f).of(layoutWeight);
+                .isWithin(.001f)
+                .of(layoutWeight.getValue());
     }
-
 
     @Test
     public void wrappedMinSize() {
-        int minSizeDp = 42;
+        DimensionBuilders.DpProp minSize = dp(42);
         DimensionBuilders.ContainerDimension dimensionProp =
-                new DimensionBuilders.WrappedDimensionProp.Builder().setMinimumSizeDp(minSizeDp)
+                new DimensionBuilders.WrappedDimensionProp.Builder()
+                        .setMinimumSize(minSize)
                         .build();
 
         DimensionProto.ContainerDimension dimensionProto =
                 dimensionProp.toContainerDimensionProto();
         assertThat(dimensionProto.getWrappedDimension().getMinimumSize().getValue())
-<<<<<<< HEAD
-                .isEqualTo(minSizeDp);
-=======
                 .isEqualTo(minSize.getValue());
     }
 
@@ -133,6 +124,5 @@
                 () ->
                         new DimensionBuilders.WrappedDimensionProp.Builder()
                                 .setMinimumSize(minSizeDynamic));
->>>>>>> fdff00cc
     }
 }