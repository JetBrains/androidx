/*
 * Copyright 2023 The Android Open Source Project
 *
 * Licensed under the Apache License, Version 2.0 (the "License");
 * you may not use this file except in compliance with the License.
 * You may obtain a copy of the License at
 *
 *      http://www.apache.org/licenses/LICENSE-2.0
 *
 * Unless required by applicable law or agreed to in writing, software
 * distributed under the License is distributed on an "AS IS" BASIS,
 * WITHOUT WARRANTIES OR CONDITIONS OF ANY KIND, either express or implied.
 * See the License for the specific language governing permissions and
 * limitations under the License.
 */

<<<<<<< HEAD
/**
 * Internal implementation of the inflater.
 *
 * @hide
 */
=======
/** Internal implementation of the inflater. */
>>>>>>> fdff00cc
@RestrictTo(RestrictTo.Scope.LIBRARY)
package androidx.wear.protolayout.renderer.inflater;

import androidx.annotation.RestrictTo;<|MERGE_RESOLUTION|>--- conflicted
+++ resolved
@@ -14,15 +14,7 @@
  * limitations under the License.
  */
 
-<<<<<<< HEAD
-/**
- * Internal implementation of the inflater.
- *
- * @hide
- */
-=======
 /** Internal implementation of the inflater. */
->>>>>>> fdff00cc
 @RestrictTo(RestrictTo.Scope.LIBRARY)
 package androidx.wear.protolayout.renderer.inflater;
 
