--- conflicted
+++ resolved
@@ -23,15 +23,7 @@
 import androidx.annotation.NonNull;
 import androidx.annotation.RestrictTo;
 
-<<<<<<< HEAD
-/**
- * Utilities for making watch faces and complications accessible.
- *
- * @hide
- */
-=======
 /** Utilities for making watch faces and complications accessible. */
->>>>>>> fdff00cc
 @RestrictTo(RestrictTo.Scope.LIBRARY_GROUP)
 public class AccessibilityUtils {
 
