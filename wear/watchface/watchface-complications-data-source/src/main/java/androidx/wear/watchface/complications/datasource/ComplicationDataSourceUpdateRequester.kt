--- conflicted
+++ resolved
@@ -53,15 +53,7 @@
     public fun requestUpdate(vararg complicationInstanceIds: Int)
 
     public companion object {
-<<<<<<< HEAD
-        /**
-         * The package of the service that accepts complication data source requests.
-         *
-         * @hide
-         */
-=======
         /** The package of the service that accepts complication data source requests. */
->>>>>>> fdff00cc
         @RestrictTo(RestrictTo.Scope.LIBRARY_GROUP)
         public const val UPDATE_REQUEST_RECEIVER_PACKAGE = "com.google.android.wearable.app"
 
@@ -83,22 +75,18 @@
         ): ComplicationDataSourceUpdateRequester =
             ComplicationDataSourceUpdateRequesterImpl(context, complicationDataSourceComponent)
 
-        /** @hide */
         @RestrictTo(RestrictTo.Scope.LIBRARY_GROUP)
         public const val ACTION_REQUEST_UPDATE: String =
             "android.support.wearable.complications.ACTION_REQUEST_UPDATE"
 
-        /** @hide */
         @RestrictTo(RestrictTo.Scope.LIBRARY_GROUP)
         public const val ACTION_REQUEST_UPDATE_ALL: String =
             "android.support.wearable.complications.ACTION_REQUEST_UPDATE_ALL"
 
-        /** @hide */
         @RestrictTo(RestrictTo.Scope.LIBRARY_GROUP)
         public const val EXTRA_PROVIDER_COMPONENT: String =
             "android.support.wearable.complications.EXTRA_PROVIDER_COMPONENT"
 
-        /** @hide */
         @RestrictTo(RestrictTo.Scope.LIBRARY_GROUP)
         public const val EXTRA_COMPLICATION_IDS: String =
             "android.support.wearable.complications.EXTRA_COMPLICATION_IDS"
