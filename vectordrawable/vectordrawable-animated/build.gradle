--- conflicted
+++ resolved
@@ -13,22 +13,18 @@
 }
 
 dependencies {
-<<<<<<< HEAD
-    api("androidx.annotation:annotation:1.2.0")
-=======
     api(libs.jspecify)
     api("androidx.annotation:annotation:1.8.1")
->>>>>>> 46295bc0
     api(project(":vectordrawable:vectordrawable"))
     implementation("androidx.core:core:1.12.0")
     implementation("androidx.interpolator:interpolator:1.0.0")
-    implementation("androidx.collection:collection:1.1.0")
+    implementation("androidx.collection:collection:1.4.2")
 
     androidTestImplementation(libs.testExtJunit)
     androidTestImplementation(libs.testCore)
     androidTestImplementation(libs.testRunner)
     androidTestImplementation(libs.testRules)
-    androidTestImplementation(libs.espressoCore, excludes.espresso)
+    androidTestImplementation(libs.espressoCore)
 }
 
 android {
@@ -52,5 +48,4 @@
     inceptionYear = "2015"
     description = "Android Support AnimatedVectorDrawable"
     failOnDeprecationWarnings = false
-    metalavaK2UastEnabled = true
 }