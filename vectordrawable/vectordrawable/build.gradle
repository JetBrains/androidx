--- conflicted
+++ resolved
@@ -13,14 +13,10 @@
 }
 
 dependencies {
-<<<<<<< HEAD
-    api("androidx.annotation:annotation:1.1.0")
-=======
     api(libs.jspecify)
     api("androidx.annotation:annotation:1.8.1")
->>>>>>> 46295bc0
     api("androidx.core:core:1.13.0")
-    implementation("androidx.collection:collection:1.1.0")
+    implementation("androidx.collection:collection:1.4.2")
 
     androidTestImplementation(libs.testExtJunit)
     androidTestImplementation(libs.testCore)
@@ -46,5 +42,4 @@
     inceptionYear = "2015"
     description = "Android Support VectorDrawable"
     failOnDeprecationWarnings = false
-    metalavaK2UastEnabled = true
 }