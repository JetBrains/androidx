--- conflicted
+++ resolved
@@ -13,12 +13,8 @@
 }
 
 dependencies {
-<<<<<<< HEAD
-    implementation("androidx.annotation:annotation:1.1.0")
-=======
     api(libs.jspecify)
     implementation("androidx.annotation:annotation:1.8.1")
->>>>>>> 6f09cf2a
     implementation("androidx.core:core:1.7.0")
 
     annotationProcessor(libs.nullaway)
@@ -33,7 +29,6 @@
     type = LibraryType.PUBLISHED_LIBRARY
     inceptionYear = "2018"
     description = "The Support Library is a static library that you can add to your Android application in order to use APIs that are either not available for older platform versions or utility APIs that aren't a part of the framework APIs. Compatible on devices running API 14 or later."
-    metalavaK2UastEnabled = true
 }
 
 android {
