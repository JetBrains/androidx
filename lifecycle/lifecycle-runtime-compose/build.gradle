/*
 * Copyright 2022 The Android Open Source Project
 *
 * Licensed under the Apache License, Version 2.0 (the "License");
 * you may not use this file except in compliance with the License.
 * You may obtain a copy of the License at
 *
 *      http://www.apache.org/licenses/LICENSE-2.0
 *
 * Unless required by applicable law or agreed to in writing, software
 * distributed under the License is distributed on an "AS IS" BASIS,
 * WITHOUT WARRANTIES OR CONDITIONS OF ANY KIND, either express or implied.
 * See the License for the specific language governing permissions and
 * limitations under the License.
 */

<<<<<<< HEAD
import androidx.build.Publish
import androidx.build.RunApiTasks
import org.jetbrains.kotlin.gradle.tasks.KotlinCompile
=======
/**
 * This file was created using the `create_project.py` script located in the
 * `<AndroidX root>/development/project-creator` directory.
 *
 * Please use that script when creating a new project, rather than copying an existing project and
 * modifying its settings.
 */
import androidx.build.LibraryType
>>>>>>> 63b0f62a

plugins {
    id("AndroidXPlugin")
    id("com.android.library")
    id("AndroidXComposePlugin")
    id("org.jetbrains.kotlin.android")
}

dependencies {
    api projectOrArtifact(":lifecycle:lifecycle-runtime-ktx")
<<<<<<< HEAD
    api("androidx.annotation:annotation-experimental:1.1.0")
=======
    api("androidx.annotation:annotation-experimental:1.4.0")
>>>>>>> 63b0f62a
    api("androidx.compose.runtime:runtime:1.0.1")
    api("androidx.compose.ui:ui:1.0.1")

    implementation(libs.kotlinStdlib)

    androidTestImplementation(projectOrArtifact(":lifecycle:lifecycle-runtime-testing"))
    androidTestImplementation projectOrArtifact(":compose:ui:ui-test-junit4")
    androidTestImplementation project(":compose:test-utils")
    androidTestImplementation(libs.testRules)
    androidTestImplementation(libs.testRunner)
    androidTestImplementation(libs.junit)
    androidTestImplementation(libs.truth)
}

androidx {
    name = "Lifecycle Runtime Compose"
    type = LibraryType.PUBLISHED_KOTLIN_ONLY_LIBRARY
    inceptionYear = "2021"
    description = "Compose integration with Lifecycle"
    metalavaK2UastEnabled = true
    samples(projectOrArtifact(":lifecycle:lifecycle-runtime-compose:lifecycle-runtime-compose-samples"))
}

android {
    namespace "androidx.lifecycle.runtime.compose"
}<|MERGE_RESOLUTION|>--- conflicted
+++ resolved
@@ -14,11 +14,6 @@
  * limitations under the License.
  */
 
-<<<<<<< HEAD
-import androidx.build.Publish
-import androidx.build.RunApiTasks
-import org.jetbrains.kotlin.gradle.tasks.KotlinCompile
-=======
 /**
  * This file was created using the `create_project.py` script located in the
  * `<AndroidX root>/development/project-creator` directory.
@@ -27,7 +22,6 @@
  * modifying its settings.
  */
 import androidx.build.LibraryType
->>>>>>> 63b0f62a
 
 plugins {
     id("AndroidXPlugin")
@@ -38,11 +32,7 @@
 
 dependencies {
     api projectOrArtifact(":lifecycle:lifecycle-runtime-ktx")
-<<<<<<< HEAD
-    api("androidx.annotation:annotation-experimental:1.1.0")
-=======
     api("androidx.annotation:annotation-experimental:1.4.0")
->>>>>>> 63b0f62a
     api("androidx.compose.runtime:runtime:1.0.1")
     api("androidx.compose.ui:ui:1.0.1")
 
