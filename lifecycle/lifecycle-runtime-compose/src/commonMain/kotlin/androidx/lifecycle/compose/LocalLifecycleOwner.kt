--- conflicted
+++ resolved
@@ -19,17 +19,5 @@
 import androidx.compose.runtime.ProvidableCompositionLocal
 import androidx.lifecycle.LifecycleOwner
 
-<<<<<<< HEAD
-/**
- * The CompositionLocal containing the current [LifecycleOwner].
- *
- * Note: On Android, it works only with Compose UI 1.7.0-alpha05 or above.
- *  Please use [androidx.compose.ui.platform.LocalLifecycleOwner] on Compose 1.6.*
- */
-val LocalLifecycleOwner = staticCompositionLocalOf<LifecycleOwner> {
-    error("CompositionLocal LocalLifecycleOwner not present")
-}
-=======
 /** The CompositionLocal containing the current [LifecycleOwner]. */
-public expect val LocalLifecycleOwner: ProvidableCompositionLocal<LifecycleOwner>
->>>>>>> e878847b
+public expect val LocalLifecycleOwner: ProvidableCompositionLocal<LifecycleOwner>