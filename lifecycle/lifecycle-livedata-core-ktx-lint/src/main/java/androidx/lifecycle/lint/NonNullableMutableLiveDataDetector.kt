/*
 * Copyright 2019 The Android Open Source Project
 *
 * Licensed under the Apache License, Version 2.0 (the "License");
 * you may not use this file except in compliance with the License.
 * You may obtain a copy of the License at
 *
 *      http://www.apache.org/licenses/LICENSE-2.0
 *
 * Unless required by applicable law or agreed to in writing, software
 * distributed under the License is distributed on an "AS IS" BASIS,
 * WITHOUT WARRANTIES OR CONDITIONS OF ANY KIND, either express or implied.
 * See the License for the specific language governing permissions and
 * limitations under the License.
 */

package androidx.lifecycle.lint

import com.android.tools.lint.client.api.UElementHandler
import com.android.tools.lint.detector.api.Category
import com.android.tools.lint.detector.api.Detector
import com.android.tools.lint.detector.api.Detector.UastScanner
import com.android.tools.lint.detector.api.Implementation
import com.android.tools.lint.detector.api.Issue
import com.android.tools.lint.detector.api.JavaContext
import com.android.tools.lint.detector.api.LintFix
import com.android.tools.lint.detector.api.Scope
import com.android.tools.lint.detector.api.Severity
import com.android.tools.lint.detector.api.UastLintUtils
import com.android.tools.lint.detector.api.isKotlin
import com.intellij.psi.PsiClassType
import com.intellij.psi.PsiVariable
import com.intellij.psi.impl.source.PsiImmediateClassType
import org.jetbrains.kotlin.asJava.elements.KtLightTypeParameter
import org.jetbrains.kotlin.psi.KtCallExpression
import org.jetbrains.kotlin.psi.KtNullableType
import org.jetbrains.kotlin.psi.KtTypeReference
import org.jetbrains.uast.UAnnotated
import org.jetbrains.uast.UCallExpression
import org.jetbrains.uast.UClass
import org.jetbrains.uast.UElement
import org.jetbrains.uast.UReferenceExpression
import org.jetbrains.uast.getUastParentOfType
import org.jetbrains.uast.isNullLiteral
import org.jetbrains.uast.kotlin.KotlinUField
import org.jetbrains.uast.kotlin.KotlinUSimpleReferenceExpression
import org.jetbrains.uast.resolveToUElement

/**
 * Lint check for ensuring that [androidx.lifecycle.MutableLiveData] values are never null when
 * the type is defined as non-nullable in Kotlin.
 */
class NonNullableMutableLiveDataDetector : Detector(), UastScanner {

    companion object {
        val ISSUE = Issue.Companion.create(
            id = "NullSafeMutableLiveData",
            briefDescription = "LiveData value assignment nullability mismatch",
            explanation = """This check ensures that LiveData values are not null when explicitly \
                declared as non-nullable.

                Kotlin interoperability does not support enforcing explicit null-safety when using \
                generic Java type parameters. Since LiveData is a Java class its value can always \
                be null even when its type is explicitly declared as non-nullable. This can lead \
                to runtime exceptions from reading a null LiveData value that is assumed to be \
                non-nullable.""",
            category = Category.INTEROPERABILITY_KOTLIN,
            severity = Severity.FATAL,
            implementation = Implementation(
                NonNullableMutableLiveDataDetector::class.java,
                Scope.JAVA_FILE_SCOPE
            ),
            androidSpecific = true
        )
    }

    val typesMap = HashMap<String, KtTypeReference>()

    val methods = listOf("setValue", "postValue")

    override fun getApplicableUastTypes(): List<Class<out UElement>>? {
        return listOf(UCallExpression::class.java, UClass::class.java)
    }

    override fun createUastHandler(context: JavaContext): UElementHandler? {
        return object : UElementHandler() {
            override fun visitClass(node: UClass) {
                for (element in node.uastDeclarations) {
                    if (element is KotlinUField) {
                        getFieldTypeReference(element)?.let {
                            // map the variable name to the type reference of its expression.
                            typesMap.put(element.name, it)
                        }
                    }
                }
            }
<<<<<<< HEAD

            private fun getFieldTypeReference(element: KotlinUField): KtTypeReference? {
                // We need to extract type from the expression
                // Given the field `val liveDataField = MutableLiveData<Boolean>()`
                // expression: `MutableLiveData<Boolean>()`
                // argument: `Boolean`
                val expression = element.sourcePsi?.children?.get(0) as? KtCallExpression
                val argument = expression?.typeArguments?.singleOrNull()
                return argument?.typeReference
            }

            override fun visitCallExpression(node: UCallExpression) {
                if (!isKotlin(node.sourcePsi) || !methods.contains(node.methodName) ||
                    !context.evaluator.isMemberInSubClassOf(
                            node.resolve()!!, "androidx.lifecycle.LiveData", false
                        )
                ) return

                val receiverType = node.receiverType as? PsiClassType
                var liveDataType =
                    if (receiverType != null && receiverType.hasParameters()) {
                        val receiver =
                            (node.receiver as? KotlinUSimpleReferenceExpression)?.resolve()
                        val variable = (receiver as? PsiVariable)
                        val assignment = variable?.let {
                            UastLintUtils.findLastAssignment(it, node)
                        }
                        val constructorExpression = assignment?.sourcePsi as? KtCallExpression
                        constructorExpression?.typeArguments?.singleOrNull()?.typeReference
                    } else {
                        getTypeArg(receiverType)
                    }
                if (liveDataType == null) {
                    liveDataType = typesMap[getVariableName(node)] ?: return
                }
                checkNullability(liveDataType, context, node)
            }

            private fun getVariableName(node: UCallExpression): String? {
                // We need to get the variable this expression is being assigned to
                // Given the assignment `liveDataField.value = null`
                // node.sourcePsi : `value`
                // dot: `.`
                // variable: `liveDataField`
                val dot = node.sourcePsi?.prevSibling
                val variable = dot?.prevSibling?.firstChild
                return variable?.text
            }
        }
    }

    /**
     * Iterates [classType]'s hierarchy to find its [androidx.lifecycle.LiveData] value type.
     *
     * @param classType The [PsiClassType] to search
     * @return The LiveData type argument.
     */
    fun getTypeArg(classType: PsiClassType?): KtTypeReference? {
        if (classType == null) {
            return null
        }
        val cls = classType.resolve().getUastParentOfType<UClass>()
        val parentPsiType = cls?.superClassType as PsiClassType
        if (parentPsiType.hasParameters()) {
            val parentTypeReference = cls.uastSuperTypes[0]
            val superType = (parentTypeReference.sourcePsi as KtTypeReference).typeElement
            return superType!!.typeArgumentsAsTypes[0]
        }
        return getTypeArg(parentPsiType)
=======

            private fun getFieldTypeReference(element: KotlinUField): KtTypeReference? {
                // If field has type reference, we need to use type reference
                // Given the field `val liveDataField: MutableLiveData<Boolean> = MutableLiveData()`
                // reference: `MutableLiveData<Boolean>`
                // argument: `Boolean`
                val typeReference = element.sourcePsi
                    ?.children
                    ?.firstOrNull { it is KtTypeReference } as? KtTypeReference
                val typeArgument = typeReference?.typeElement?.typeArgumentsAsTypes?.singleOrNull()
                if (typeArgument != null) {
                    return typeArgument
                }

                // We need to extract type from the call expression
                // Given the field `val liveDataField = MutableLiveData<Boolean>()`
                // expression: `MutableLiveData<Boolean>()`
                // argument: `Boolean`
                val expression = element.sourcePsi
                    ?.children
                    ?.firstOrNull { it is KtCallExpression } as? KtCallExpression
                return expression?.typeArguments?.singleOrNull()?.typeReference
            }

            override fun visitCallExpression(node: UCallExpression) {
                if (!isKotlin(node.sourcePsi) || !methods.contains(node.methodName) ||
                    !context.evaluator.isMemberInSubClassOf(
                            node.resolve()!!, "androidx.lifecycle.LiveData", false
                        )
                ) return

                val receiverType = node.receiverType as? PsiClassType
                var liveDataType =
                    if (receiverType != null && receiverType.hasParameters()) {
                        val receiver =
                            (node.receiver as? KotlinUSimpleReferenceExpression)?.resolve()
                        val variable = (receiver as? PsiVariable)
                        val assignment = variable?.let {
                            UastLintUtils.findLastAssignment(it, node)
                        }
                        val constructorExpression = assignment?.sourcePsi as? KtCallExpression
                        constructorExpression?.typeArguments?.singleOrNull()?.typeReference
                    } else {
                        getTypeArg(receiverType)
                    }
                if (liveDataType == null) {
                    liveDataType = typesMap[getVariableName(node)] ?: return
                }
                checkNullability(liveDataType, context, node)
            }

            private fun getVariableName(node: UCallExpression): String? {
                // We need to get the variable this expression is being assigned to
                // Given the assignment `liveDataField.value = null`
                // node.sourcePsi : `value`
                // dot: `.`
                // variable: `liveDataField`
                val dot = node.sourcePsi?.prevSibling
                val variable = dot?.prevSibling?.firstChild
                return variable?.text
            }
        }
    }

    /**
     * Iterates [classType]'s hierarchy to find its [androidx.lifecycle.LiveData] value type.
     *
     * @param classType The [PsiClassType] to search
     * @return The LiveData type argument.
     */
    fun getTypeArg(classType: PsiClassType?): KtTypeReference? {
        if (classType == null) {
            return null
        }
        val cls = classType.resolve().getUastParentOfType<UClass>()
        val parentPsiType = cls?.superClassType as PsiClassType
        if (parentPsiType.hasParameters()) {
            val parentTypeReference = cls.uastSuperTypes[0]
            val superType = (parentTypeReference.sourcePsi as KtTypeReference).typeElement
            return superType!!.typeArgumentsAsTypes[0]
        }
        return getTypeArg(parentPsiType)
    }

    fun checkNullability(
        liveDataType: KtTypeReference,
        context: JavaContext,
        node: UCallExpression
    ) {
        // ignore generic types
        if (node.isGenericTypeDefinition()) return

        if (liveDataType.typeElement !is KtNullableType) {
            val fixes = mutableListOf<LintFix>()
            if (context.getLocation(liveDataType).file == context.file) {
                // Quick Fixes can only be applied to current file
                fixes.add(
                    fix().name("Change `LiveData` type to nullable")
                        .replace().with("?").range(context.getLocation(liveDataType)).end().build()
                )
            }
            val argument = node.valueArguments[0]
            if (argument.isNullLiteral()) {
                // Don't report null!! quick fix.
                checkNullability(
                    context,
                    argument,
                    "Cannot set non-nullable LiveData value to `null`",
                    fixes
                )
            } else if (argument.isNullable()) {
                fixes.add(
                    fix().name("Add non-null asserted (!!) call")
                        .replace().with("!!").range(context.getLocation(argument)).end().build()
                )
                checkNullability(context, argument, "Expected non-nullable value", fixes)
            }
        }
    }

    private fun UCallExpression.isGenericTypeDefinition(): Boolean {
        val classType = typeArguments.singleOrNull() as? PsiImmediateClassType
        val resolveGenerics = classType?.resolveGenerics()
        return resolveGenerics?.element is KtLightTypeParameter
>>>>>>> 433fef42
    }

    fun checkNullability(
        liveDataType: KtTypeReference,
        context: JavaContext,
        node: UCallExpression
    ) {
        if (liveDataType.typeElement !is KtNullableType) {
            val fixes = mutableListOf<LintFix>()
            if (context.getLocation(liveDataType).file == context.file) {
                // Quick Fixes can only be applied to current file
                fixes.add(
                    fix().name("Change `LiveData` type to nullable")
                        .replace().with("?").range(context.getLocation(liveDataType)).end().build()
                )
            }
            val argument = node.valueArguments[0]
            if (argument.isNullLiteral()) {
                // Don't report null!! quick fix.
                checkNullability(
                    context,
                    argument,
                    "Cannot set non-nullable LiveData value to `null`",
                    fixes
                )
            } else if (argument.isNullable()) {
                fixes.add(
                    fix().name("Add non-null asserted (!!) call")
                        .replace().with("!!").range(context.getLocation(argument)).end().build()
                )
                checkNullability(context, argument, "Expected non-nullable value", fixes)
            }
        }
    }

    /**
     * Reports a lint error at [element]'s location with message and quick fixes.
     *
     * @param context The lint detector context.
     * @param element The [UElement] to report this error at.
     * @param message The error message to report.
     * @param fixes The Lint Fixes to report.
     */
    private fun checkNullability(
        context: JavaContext,
        element: UElement,
        message: String,
        fixes: List<LintFix>
    ) {
        if (fixes.isEmpty()) {
            context.report(ISSUE, context.getLocation(element), message)
        } else {
            context.report(
                ISSUE, context.getLocation(element), message,
                fix().alternatives(*fixes.toTypedArray())
            )
        }
    }
}

/**
 * Checks if the [UElement] is nullable. Always returns `false` if the [UElement] is not a
 * [UReferenceExpression] or [UCallExpression].
 *
 * @return `true` if instance is nullable, `false` otherwise.
 */
internal fun UElement.isNullable(): Boolean {
    if (this is UCallExpression) {
        val psiMethod = resolve() ?: return false
        return psiMethod.hasAnnotation(NULLABLE_ANNOTATION)
    } else if (this is UReferenceExpression) {
        return (resolveToUElement() as? UAnnotated)?.findAnnotation(NULLABLE_ANNOTATION) != null
    }
    return false
}

const val NULLABLE_ANNOTATION = "org.jetbrains.annotations.Nullable"<|MERGE_RESOLUTION|>--- conflicted
+++ resolved
@@ -94,16 +94,28 @@
                     }
                 }
             }
-<<<<<<< HEAD
 
             private fun getFieldTypeReference(element: KotlinUField): KtTypeReference? {
-                // We need to extract type from the expression
+                // If field has type reference, we need to use type reference
+                // Given the field `val liveDataField: MutableLiveData<Boolean> = MutableLiveData()`
+                // reference: `MutableLiveData<Boolean>`
+                // argument: `Boolean`
+                val typeReference = element.sourcePsi
+                    ?.children
+                    ?.firstOrNull { it is KtTypeReference } as? KtTypeReference
+                val typeArgument = typeReference?.typeElement?.typeArgumentsAsTypes?.singleOrNull()
+                if (typeArgument != null) {
+                    return typeArgument
+                }
+
+                // We need to extract type from the call expression
                 // Given the field `val liveDataField = MutableLiveData<Boolean>()`
                 // expression: `MutableLiveData<Boolean>()`
                 // argument: `Boolean`
-                val expression = element.sourcePsi?.children?.get(0) as? KtCallExpression
-                val argument = expression?.typeArguments?.singleOrNull()
-                return argument?.typeReference
+                val expression = element.sourcePsi
+                    ?.children
+                    ?.firstOrNull { it is KtCallExpression } as? KtCallExpression
+                return expression?.typeArguments?.singleOrNull()?.typeReference
             }
 
             override fun visitCallExpression(node: UCallExpression) {
@@ -164,89 +176,6 @@
             return superType!!.typeArgumentsAsTypes[0]
         }
         return getTypeArg(parentPsiType)
-=======
-
-            private fun getFieldTypeReference(element: KotlinUField): KtTypeReference? {
-                // If field has type reference, we need to use type reference
-                // Given the field `val liveDataField: MutableLiveData<Boolean> = MutableLiveData()`
-                // reference: `MutableLiveData<Boolean>`
-                // argument: `Boolean`
-                val typeReference = element.sourcePsi
-                    ?.children
-                    ?.firstOrNull { it is KtTypeReference } as? KtTypeReference
-                val typeArgument = typeReference?.typeElement?.typeArgumentsAsTypes?.singleOrNull()
-                if (typeArgument != null) {
-                    return typeArgument
-                }
-
-                // We need to extract type from the call expression
-                // Given the field `val liveDataField = MutableLiveData<Boolean>()`
-                // expression: `MutableLiveData<Boolean>()`
-                // argument: `Boolean`
-                val expression = element.sourcePsi
-                    ?.children
-                    ?.firstOrNull { it is KtCallExpression } as? KtCallExpression
-                return expression?.typeArguments?.singleOrNull()?.typeReference
-            }
-
-            override fun visitCallExpression(node: UCallExpression) {
-                if (!isKotlin(node.sourcePsi) || !methods.contains(node.methodName) ||
-                    !context.evaluator.isMemberInSubClassOf(
-                            node.resolve()!!, "androidx.lifecycle.LiveData", false
-                        )
-                ) return
-
-                val receiverType = node.receiverType as? PsiClassType
-                var liveDataType =
-                    if (receiverType != null && receiverType.hasParameters()) {
-                        val receiver =
-                            (node.receiver as? KotlinUSimpleReferenceExpression)?.resolve()
-                        val variable = (receiver as? PsiVariable)
-                        val assignment = variable?.let {
-                            UastLintUtils.findLastAssignment(it, node)
-                        }
-                        val constructorExpression = assignment?.sourcePsi as? KtCallExpression
-                        constructorExpression?.typeArguments?.singleOrNull()?.typeReference
-                    } else {
-                        getTypeArg(receiverType)
-                    }
-                if (liveDataType == null) {
-                    liveDataType = typesMap[getVariableName(node)] ?: return
-                }
-                checkNullability(liveDataType, context, node)
-            }
-
-            private fun getVariableName(node: UCallExpression): String? {
-                // We need to get the variable this expression is being assigned to
-                // Given the assignment `liveDataField.value = null`
-                // node.sourcePsi : `value`
-                // dot: `.`
-                // variable: `liveDataField`
-                val dot = node.sourcePsi?.prevSibling
-                val variable = dot?.prevSibling?.firstChild
-                return variable?.text
-            }
-        }
-    }
-
-    /**
-     * Iterates [classType]'s hierarchy to find its [androidx.lifecycle.LiveData] value type.
-     *
-     * @param classType The [PsiClassType] to search
-     * @return The LiveData type argument.
-     */
-    fun getTypeArg(classType: PsiClassType?): KtTypeReference? {
-        if (classType == null) {
-            return null
-        }
-        val cls = classType.resolve().getUastParentOfType<UClass>()
-        val parentPsiType = cls?.superClassType as PsiClassType
-        if (parentPsiType.hasParameters()) {
-            val parentTypeReference = cls.uastSuperTypes[0]
-            val superType = (parentTypeReference.sourcePsi as KtTypeReference).typeElement
-            return superType!!.typeArgumentsAsTypes[0]
-        }
-        return getTypeArg(parentPsiType)
     }
 
     fun checkNullability(
@@ -289,40 +218,6 @@
         val classType = typeArguments.singleOrNull() as? PsiImmediateClassType
         val resolveGenerics = classType?.resolveGenerics()
         return resolveGenerics?.element is KtLightTypeParameter
->>>>>>> 433fef42
-    }
-
-    fun checkNullability(
-        liveDataType: KtTypeReference,
-        context: JavaContext,
-        node: UCallExpression
-    ) {
-        if (liveDataType.typeElement !is KtNullableType) {
-            val fixes = mutableListOf<LintFix>()
-            if (context.getLocation(liveDataType).file == context.file) {
-                // Quick Fixes can only be applied to current file
-                fixes.add(
-                    fix().name("Change `LiveData` type to nullable")
-                        .replace().with("?").range(context.getLocation(liveDataType)).end().build()
-                )
-            }
-            val argument = node.valueArguments[0]
-            if (argument.isNullLiteral()) {
-                // Don't report null!! quick fix.
-                checkNullability(
-                    context,
-                    argument,
-                    "Cannot set non-nullable LiveData value to `null`",
-                    fixes
-                )
-            } else if (argument.isNullable()) {
-                fixes.add(
-                    fix().name("Add non-null asserted (!!) call")
-                        .replace().with("!!").range(context.getLocation(argument)).end().build()
-                )
-                checkNullability(context, argument, "Expected non-nullable value", fixes)
-            }
-        }
     }
 
     /**
