/*
 * Copyright 2017 The Android Open Source Project
 *
 * Licensed under the Apache License, Version 2.0 (the "License");
 * you may not use this file except in compliance with the License.
 * You may obtain a copy of the License at
 *
 *      http://www.apache.org/licenses/LICENSE-2.0
 *
 * Unless required by applicable law or agreed to in writing, software
 * distributed under the License is distributed on an "AS IS" BASIS,
 * WITHOUT WARRANTIES OR CONDITIONS OF ANY KIND, either express or implied.
 * See the License for the specific language governing permissions and
 * limitations under the License.
 */

import androidx.build.Publish

plugins {
    id("AndroidXPlugin")
    id("com.android.library")
    id("org.jetbrains.kotlin.android")
}

dependencies {
    api(libs.kotlinStdlib)
    implementation("androidx.arch.core:core-common:2.2.0")
    implementation("androidx.arch.core:core-runtime:2.2.0")
    api(project(":lifecycle:lifecycle-common"))

    testImplementation(project(":lifecycle:lifecycle-runtime"))
    testImplementation("androidx.arch.core:core-testing:2.2.0")
    testImplementation(project(":lifecycle:lifecycle-runtime-testing"))
    testImplementation(libs.kotlinCoroutinesTest)
    testImplementation(libs.junit)
    testImplementation(libs.mockitoCore4)
<<<<<<< HEAD
=======
    testImplementation(libs.mockitoKotlin4)
>>>>>>> 82174a26
}

androidx {
    name = "Lifecycle LiveData Core"
    publish = Publish.SNAPSHOT_AND_RELEASE
    inceptionYear = "2017"
    description = "Android Lifecycle LiveData Core"
    metalavaK2UastEnabled = true
}

android {
    namespace "androidx.lifecycle.livedata.core"
}<|MERGE_RESOLUTION|>--- conflicted
+++ resolved
@@ -34,10 +34,7 @@
     testImplementation(libs.kotlinCoroutinesTest)
     testImplementation(libs.junit)
     testImplementation(libs.mockitoCore4)
-<<<<<<< HEAD
-=======
     testImplementation(libs.mockitoKotlin4)
->>>>>>> 82174a26
 }
 
 androidx {
