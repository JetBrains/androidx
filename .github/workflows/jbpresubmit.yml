--- conflicted
+++ resolved
@@ -7,10 +7,7 @@
 name: JB-COMPOSE-variant of AndroidX Presubmits
 on:
   workflow_dispatch:
-<<<<<<< HEAD
-=======
 
->>>>>>> 9c83148c
 jobs:
   setup:
     runs-on: ubuntu-latest
