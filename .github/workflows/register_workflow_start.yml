--- conflicted
+++ resolved
@@ -1,10 +1,7 @@
 name: Register Workflow Run with AndroidX
 on:
   workflow_dispatch:
-<<<<<<< HEAD
-=======
 
->>>>>>> 9c83148c
 jobs:
   ping_androidx_dev:
     if: ${{ !github.event.repository.fork }}
