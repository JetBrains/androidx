--- conflicted
+++ resolved
@@ -1,10 +1,7 @@
 name: Scorecards supply-chain security
 on:
   workflow_dispatch:
-<<<<<<< HEAD
-=======
 
->>>>>>> 9c83148c
 # Declare default permissions as read only.
 permissions: read-all
 
