/*
 * Copyright (C) 2016 The Android Open Source Project
 *
 * Licensed under the Apache License, Version 2.0 (the "License");
 * you may not use this file except in compliance with the License.
 * You may obtain a copy of the License at
 *
 *      http://www.apache.org/licenses/LICENSE-2.0
 *
 * Unless required by applicable law or agreed to in writing, software
 * distributed under the License is distributed on an "AS IS" BASIS,
 * WITHOUT WARRANTIES OR CONDITIONS OF ANY KIND, either express or implied.
 * See the License for the specific language governing permissions and
 * limitations under the License.
 */

/**
 * This file was created using the `create_project.py` script located in the
 * `<AndroidX root>/development/project-creator` directory.
 *
 * Please use that script when creating a new project, rather than copying an existing project and
 * modifying its settings.
 */
import androidx.build.LibraryType

plugins {
    id("AndroidXPlugin")
    id("com.android.library")
    id("kotlin-android")
    alias(libs.plugins.kotlinSerialization)
}

android {
    buildTypes.configureEach {
        consumerProguardFiles "proguard-rules.pro"
    }
    namespace "androidx.navigation.common"
}

dependencies {
<<<<<<< HEAD
    api("androidx.annotation:annotation:1.1.0")
=======
    api("androidx.annotation:annotation:1.8.1")
>>>>>>> ae5b1f57
    api("androidx.lifecycle:lifecycle-common:2.6.2")
    api("androidx.lifecycle:lifecycle-runtime-ktx:2.6.2")
    api("androidx.lifecycle:lifecycle-viewmodel-ktx:2.6.2")
    api("androidx.savedstate:savedstate-ktx:1.2.1")
    api("androidx.lifecycle:lifecycle-viewmodel-savedstate:2.6.2")
    implementation("androidx.core:core-ktx:1.1.0")
    implementation("androidx.collection:collection-ktx:1.4.2")
    implementation("androidx.profileinstaller:profileinstaller:1.3.1")
    implementation(libs.kotlinSerializationCore)

    api(libs.kotlinStdlib)
    testImplementation(project(":navigation:navigation-testing"))
    testImplementation("androidx.arch.core:core-testing:2.2.0")
    testImplementation(libs.junit)
    testImplementation(libs.mockitoCore4)
    testImplementation(libs.truth)
    testImplementation(libs.kotlinStdlib)
    testImplementation(libs.kotlinCoroutinesTest)
    testImplementation(libs.kotlinTest)

    androidTestImplementation(libs.kotlinTestJunit)
    androidTestImplementation(libs.testExtJunit)
    androidTestImplementation(libs.testCore)
    androidTestImplementation(libs.testRunner)
    androidTestImplementation(libs.espressoCore)
    androidTestImplementation(libs.truth)
    androidTestImplementation(libs.mockitoCore, excludes.bytebuddy)
    androidTestImplementation(libs.dexmakerMockito, excludes.bytebuddy)
    androidTestImplementation(libs.kotlinStdlib)

    lintPublish(project(':navigation:navigation-common-lint'))
}

androidx {
    name = "Navigation Common"
    type = LibraryType.PUBLISHED_LIBRARY
    inceptionYear = "2017"
    description = "Android Navigation-Common"
    legacyDisableKotlinStrictApiMode = true
}<|MERGE_RESOLUTION|>--- conflicted
+++ resolved
@@ -38,11 +38,7 @@
 }
 
 dependencies {
-<<<<<<< HEAD
-    api("androidx.annotation:annotation:1.1.0")
-=======
     api("androidx.annotation:annotation:1.8.1")
->>>>>>> ae5b1f57
     api("androidx.lifecycle:lifecycle-common:2.6.2")
     api("androidx.lifecycle:lifecycle-runtime-ktx:2.6.2")
     api("androidx.lifecycle:lifecycle-viewmodel-ktx:2.6.2")
