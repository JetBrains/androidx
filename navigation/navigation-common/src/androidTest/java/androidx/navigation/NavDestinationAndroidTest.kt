--- conflicted
+++ resolved
@@ -617,8 +617,6 @@
         destination2.addArgument(TEST_ARG_KEY, stringArgument("bbb"))
 
         assertThat(destination).isNotEqualTo(destination2)
-<<<<<<< HEAD
-=======
     }
 
     @Test
@@ -683,6 +681,5 @@
         destination.id = 0
 
         assertThat(destination.hasRoute<TestClass>()).isFalse()
->>>>>>> ae5b1f57
     }
 }