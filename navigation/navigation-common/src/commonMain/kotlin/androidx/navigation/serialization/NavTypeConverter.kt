/*
 * Copyright 2024 The Android Open Source Project
 *
 * Licensed under the Apache License, Version 2.0 (the "License");
 * you may not use this file except in compliance with the License.
 * You may obtain a copy of the License at
 *
 *      http://www.apache.org/licenses/LICENSE-2.0
 *
 * Unless required by applicable law or agreed to in writing, software
 * distributed under the License is distributed on an "AS IS" BASIS,
 * WITHOUT WARRANTIES OR CONDITIONS OF ANY KIND, either express or implied.
 * See the License for the specific language governing permissions and
 * limitations under the License.
 */

@file:OptIn(ExperimentalSerializationApi::class)

package androidx.navigation.serialization

<<<<<<< HEAD
import androidx.core.bundle.Bundle
=======
import androidx.core.uri.UriUtils
import androidx.navigation.CollectionNavType
>>>>>>> 61105fb4
import androidx.navigation.NavType
import androidx.savedstate.SavedState
import androidx.savedstate.read
import androidx.savedstate.write
import kotlin.reflect.KType
import kotlinx.serialization.ExperimentalSerializationApi
import kotlinx.serialization.descriptors.SerialDescriptor
import kotlinx.serialization.descriptors.SerialKind
import kotlinx.serialization.serializerOrNull

/** Marker for Native Kotlin types with either full or partial built-in NavType support */
private enum class InternalType {
    INT,
    INT_NULLABLE,
    BOOL,
    BOOL_NULLABLE,
    FLOAT,
    FLOAT_NULLABLE,
    LONG,
    LONG_NULLABLE,
    STRING,
    INT_ARRAY,
    BOOL_ARRAY,
    FLOAT_ARRAY,
    LONG_ARRAY,
    ARRAY,
    LIST,
    ENUM,
    ENUM_NULLABLE,
    UNKNOWN
}

/**
 * Converts an argument type to a built-in NavType.
 *
 * Built-in NavTypes include NavType objects declared within [NavType.Companion], such as
 * [NavType.IntType], [NavType.BoolArrayType] etc.
 *
 * Returns [UNKNOWN] type if the argument does not have built-in NavType support.
 */
internal fun SerialDescriptor.getNavType(): NavType<*> {
    val type =
        when (this.toInternalType()) {
            InternalType.INT -> NavType.IntType
            InternalType.INT_NULLABLE -> InternalNavType.IntNullableType
            InternalType.BOOL -> NavType.BoolType
            InternalType.BOOL_NULLABLE -> InternalNavType.BoolNullableType
            InternalType.FLOAT -> NavType.FloatType
            InternalType.FLOAT_NULLABLE -> InternalNavType.FloatNullableType
            InternalType.LONG -> NavType.LongType
            InternalType.LONG_NULLABLE -> InternalNavType.LongNullableType
            InternalType.STRING -> NavType.StringType
            InternalType.INT_ARRAY -> NavType.IntArrayType
            InternalType.BOOL_ARRAY -> NavType.BoolArrayType
            InternalType.FLOAT_ARRAY -> NavType.FloatArrayType
            InternalType.LONG_ARRAY -> NavType.LongArrayType
            InternalType.ARRAY -> {
                val typeParameter = getElementDescriptor(0).toInternalType()
                when (typeParameter) {
                    InternalType.STRING -> NavType.StringArrayType
                    InternalType.STRING_NULLABLE -> InternalNavType.StringNullableArrayType
                    else -> UNKNOWN
                }
            }
            InternalType.LIST -> {
                val typeParameter = getElementDescriptor(0).toInternalType()
                when (typeParameter) {
                    InternalType.INT -> NavType.IntListType
                    InternalType.BOOL -> NavType.BoolListType
                    InternalType.DOUBLE -> InternalNavType.DoubleListType
                    InternalType.FLOAT -> NavType.FloatListType
                    InternalType.LONG -> NavType.LongListType
                    InternalType.STRING -> NavType.StringListType
                    InternalType.STRING_NULLABLE -> InternalNavType.StringNullableListType
                    InternalType.ENUM -> parseEnumList()
                    else -> UNKNOWN
                }
            }
            InternalType.ENUM -> parseEnum()
            InternalType.ENUM_NULLABLE -> parseNullableEnum()
            else -> UNKNOWN
        }
    return type
}

internal expect fun SerialDescriptor.parseEnum(): NavType<*>

internal expect fun SerialDescriptor.parseNullableEnum(): NavType<*>

internal expect fun SerialDescriptor.parseEnumList(): NavType<*>

/**
 * Convert SerialDescriptor to an InternalCommonType.
 *
 * The descriptor's associated argument could be any of the native Kotlin types supported in
 * [InternalType], or it could be an unsupported type (custom class, object or enum).
 */
private fun SerialDescriptor.toInternalType(): InternalType {
    val serialName = serialName.replace("?", "")
    return when {
        kind == SerialKind.ENUM -> if (isNullable) InternalType.ENUM_NULLABLE else InternalType.ENUM
        serialName == "kotlin.Int" ->
            if (isNullable) InternalType.INT_NULLABLE else InternalType.INT
        serialName == "kotlin.Boolean" ->
            if (isNullable) InternalType.BOOL_NULLABLE else InternalType.BOOL
<<<<<<< HEAD
=======
        serialName == "kotlin.Double" ->
            if (isNullable) InternalType.DOUBLE_NULLABLE else InternalType.DOUBLE
>>>>>>> 61105fb4
        serialName == "kotlin.Float" ->
            if (isNullable) InternalType.FLOAT_NULLABLE else InternalType.FLOAT
        serialName == "kotlin.Long" ->
            if (isNullable) InternalType.LONG_NULLABLE else InternalType.LONG
        serialName == "kotlin.String" -> InternalType.STRING
        serialName == "kotlin.IntArray" -> InternalType.INT_ARRAY
        serialName == "kotlin.BooleanArray" -> InternalType.BOOL_ARRAY
        serialName == "kotlin.FloatArray" -> InternalType.FLOAT_ARRAY
        serialName == "kotlin.LongArray" -> InternalType.LONG_ARRAY
        serialName == "kotlin.Array" -> InternalType.ARRAY
        // serial name for both List and ArrayList
        serialName.startsWith("kotlin.collections.ArrayList") -> InternalType.LIST
        // custom classes or other types without built-in NavTypes
        else -> InternalType.UNKNOWN
    }
}

/**
 * Match the [SerialDescriptor] of a type to a KType
 *
 * Returns true if match, false otherwise.
 */
internal fun SerialDescriptor.matchKType(kType: KType): Boolean {
    if (this.isNullable != kType.isMarkedNullable) return false
    val kTypeSerializer = serializerOrNull(kType)
    checkNotNull(kTypeSerializer) {
        "Custom serializers declared directly on a class field via @Serializable(with = ...) " +
            "is currently not supported by safe args for both custom types and third-party " +
            "types. Please use @Serializable or @Serializable(with = ...) on the " +
            "class or object declaration."
    }
    return this == kTypeSerializer.descriptor
}

internal object UNKNOWN : NavType<String>(false) {
    override val name: String
        get() = "unknown"

    override fun put(bundle: SavedState, key: String, value: String) {}

    override fun get(bundle: SavedState, key: String): String? = null

    override fun parseValue(value: String): String = "null"
}

internal object InternalNavType {
    val IntNullableType =
        object : NavType<Int?>(true) {
            override val name: String
                get() = "integer_nullable"

            override fun put(bundle: SavedState, key: String, value: Int?) {
                // store null as serializable inside bundle, so that decoder will use the null
                // instead of default value
                if (value == null) bundle.write { putNull(key) }
                else IntType.put(bundle, key, value)
            }

            override fun get(bundle: SavedState, key: String): Int? =
                bundle.read { if (contains(key) && !isNull(key)) getInt(key) else null }

            override fun parseValue(value: String): Int? {
                return if (value == "null") null else IntType.parseValue(value)
            }
        }

    val BoolNullableType =
        object : NavType<Boolean?>(true) {
            override val name: String
                get() = "boolean_nullable"

            override fun put(bundle: SavedState, key: String, value: Boolean?) {
                if (value == null) bundle.write { putNull(key) }
                else BoolType.put(bundle, key, value)
            }

            override fun get(bundle: SavedState, key: String): Boolean? =
                bundle.read { if (contains(key) && !isNull(key)) getBoolean(key) else null }

            override fun parseValue(value: String): Boolean? {
                return if (value == "null") null else BoolType.parseValue(value)
            }
        }

<<<<<<< HEAD
=======
    val DoubleType: NavType<Double> =
        object : NavType<Double>(false) {
            override val name: String
                get() = "double"

            override fun put(bundle: SavedState, key: String, value: Double) {
                bundle.write { putDouble(key, value) }
            }

            override fun get(bundle: SavedState, key: String): Double =
                bundle.read { getDouble(key) }

            override fun parseValue(value: String): Double = value.toDouble()
        }

    val DoubleNullableType: NavType<Double?> =
        object : NavType<Double?>(true) {
            override val name: String
                get() = "double_nullable"

            override fun put(bundle: SavedState, key: String, value: Double?) {
                if (value == null) bundle.write { putNull(key) }
                else DoubleType.put(bundle, key, value)
            }

            override fun get(bundle: SavedState, key: String): Double? =
                bundle.read { if (contains(key) && !isNull(key)) getDouble(key) else null }

            override fun parseValue(value: String): Double? {
                return if (value == "null") null else DoubleType.parseValue(value)
            }
        }

>>>>>>> 61105fb4
    val FloatNullableType =
        object : NavType<Float?>(true) {
            override val name: String
                get() = "float_nullable"

            override fun put(bundle: SavedState, key: String, value: Float?) {
                if (value == null) bundle.write { putNull(key) }
                else FloatType.put(bundle, key, value)
            }

            override fun get(bundle: SavedState, key: String): Float? =
                bundle.read { if (contains(key) && !isNull(key)) getFloat(key) else null }

            override fun parseValue(value: String): Float? {
                return if (value == "null") null else FloatType.parseValue(value)
            }
        }

    val LongNullableType =
        object : NavType<Long?>(true) {
            override val name: String
                get() = "long_nullable"

            override fun put(bundle: SavedState, key: String, value: Long?) {
                if (value == null) bundle.write { putNull(key) }
                else LongType.put(bundle, key, value)
            }

            override fun get(bundle: SavedState, key: String): Long? =
                bundle.read { if (contains(key) && !isNull(key)) getLong(key) else null }

            override fun parseValue(value: String): Long? {
                return if (value == "null") null else LongType.parseValue(value)
            }
        }
<<<<<<< HEAD
=======

    val StringNonNullableType =
        object : NavType<String>(false) {
            override val name: String
                get() = "string_non_nullable"

            override fun put(bundle: SavedState, key: String, value: String) {
                bundle.write { putString(key, value) }
            }

            override fun get(bundle: SavedState, key: String): String =
                bundle.read { if (contains(key) && !isNull(key)) getString(key) else "null" }

            // "null" is still parsed as "null"
            override fun parseValue(value: String): String = value

            // "null" is still serialized as "null"
            override fun serializeAsValue(value: String): String = UriUtils.encode(value)
        }

    val StringNullableArrayType: NavType<Array<String?>?> =
        object : CollectionNavType<Array<String?>?>(true) {
            override val name: String
                get() = "string_nullable[]"

            override fun put(bundle: SavedState, key: String, value: Array<String?>?) {
                bundle.write {
                    if (value == null) putNull(key)
                    else putStringArray(key, value.map { it ?: "null" }.toTypedArray())
                }
            }

            @Suppress("UNCHECKED_CAST")
            override fun get(bundle: SavedState, key: String): Array<String?>? =
                bundle.read {
                    if (contains(key) && !isNull(key)) {
                        getStringArray(key).map { StringType.parseValue(it) }.toTypedArray()
                    } else null
                }

            // match String? behavior where null -> null, and "null" -> null
            override fun parseValue(value: String): Array<String?> =
                arrayOf(StringType.parseValue(value))

            override fun parseValue(
                value: String,
                previousValue: Array<String?>?
            ): Array<String?>? = previousValue?.plus(parseValue(value)) ?: parseValue(value)

            override fun valueEquals(value: Array<String?>?, other: Array<String?>?): Boolean =
                value.contentDeepEquals(other)

            override fun serializeAsValues(value: Array<String?>?): List<String> =
                value?.map { it?.let { UriUtils.encode(it) } ?: "null" } ?: emptyList()

            override fun emptyCollection(): Array<String?>? = arrayOf()
        }

    val StringNullableListType: NavType<List<String?>?> =
        object : CollectionNavType<List<String?>?>(true) {
            override val name: String
                get() = "List<String?>"

            override fun put(bundle: SavedState, key: String, value: List<String?>?) {
                bundle.write {
                    if (value == null) putNull(key)
                    else putStringArray(key, value.map { it ?: "null" }.toTypedArray())
                }
            }

            override fun get(bundle: SavedState, key: String): List<String?>? =
                bundle.read {
                    if (contains(key) && !isNull(key)) {
                        getStringArray(key).toList().map { StringType.parseValue(it) }
                    } else null
                }

            override fun parseValue(value: String): List<String?> {
                return listOf(StringType.parseValue(value))
            }

            override fun parseValue(value: String, previousValue: List<String?>?): List<String?>? {
                return previousValue?.plus(parseValue(value)) ?: parseValue(value)
            }

            override fun valueEquals(value: List<String?>?, other: List<String?>?): Boolean {
                val valueArray = value?.toTypedArray()
                val otherArray = other?.toTypedArray()
                return valueArray.contentDeepEquals(otherArray)
            }

            override fun serializeAsValues(value: List<String?>?): List<String> =
                value?.map { it?.let { UriUtils.encode(it) } ?: "null" } ?: emptyList()

            override fun emptyCollection(): List<String?> = emptyList()
        }

    val DoubleArrayType: NavType<DoubleArray?> =
        object : CollectionNavType<DoubleArray?>(true) {
            override val name: String
                get() = "double[]"

            override fun put(bundle: SavedState, key: String, value: DoubleArray?) {
                bundle.write { if (value == null) putNull(key) else putDoubleArray(key, value) }
            }

            override fun get(bundle: SavedState, key: String): DoubleArray? =
                bundle.read { if (contains(key) && !isNull(key)) getDoubleArray(key) else null }

            override fun parseValue(value: String): DoubleArray =
                doubleArrayOf(DoubleType.parseValue(value))

            override fun parseValue(value: String, previousValue: DoubleArray?): DoubleArray =
                previousValue?.plus(parseValue(value)) ?: parseValue(value)

            override fun valueEquals(value: DoubleArray?, other: DoubleArray?): Boolean {
                val valueArray = value?.toTypedArray()
                val otherArray = other?.toTypedArray()
                return valueArray.contentDeepEquals(otherArray)
            }

            override fun serializeAsValues(value: DoubleArray?): List<String> =
                value?.toList()?.map { it.toString() } ?: emptyList()

            override fun emptyCollection(): DoubleArray = doubleArrayOf()
        }

    public val DoubleListType: NavType<List<Double>?> =
        object : CollectionNavType<List<Double>?>(true) {
            override val name: String
                get() = "List<Double>"

            override fun put(bundle: SavedState, key: String, value: List<Double>?) {
                bundle.write {
                    if (value == null) putNull(key) else putDoubleArray(key, value.toDoubleArray())
                }
            }

            override fun get(bundle: SavedState, key: String): List<Double>? =
                bundle.read {
                    if (contains(key) && !isNull(key)) getDoubleArray(key).toList() else null
                }

            override fun parseValue(value: String): List<Double> =
                listOf(DoubleType.parseValue(value))

            override fun parseValue(value: String, previousValue: List<Double>?): List<Double>? =
                previousValue?.plus(parseValue(value)) ?: parseValue(value)

            override fun valueEquals(value: List<Double>?, other: List<Double>?): Boolean {
                val valueArray = value?.toTypedArray()
                val otherArray = other?.toTypedArray()
                return valueArray.contentDeepEquals(otherArray)
            }

            override fun serializeAsValues(value: List<Double>?): List<String> =
                value?.map { it.toString() } ?: emptyList()

            override fun emptyCollection(): List<Double> = emptyList()
        }
>>>>>>> 61105fb4
}<|MERGE_RESOLUTION|>--- conflicted
+++ resolved
@@ -18,12 +18,8 @@
 
 package androidx.navigation.serialization
 
-<<<<<<< HEAD
-import androidx.core.bundle.Bundle
-=======
 import androidx.core.uri.UriUtils
 import androidx.navigation.CollectionNavType
->>>>>>> 61105fb4
 import androidx.navigation.NavType
 import androidx.savedstate.SavedState
 import androidx.savedstate.read
@@ -129,11 +125,8 @@
             if (isNullable) InternalType.INT_NULLABLE else InternalType.INT
         serialName == "kotlin.Boolean" ->
             if (isNullable) InternalType.BOOL_NULLABLE else InternalType.BOOL
-<<<<<<< HEAD
-=======
         serialName == "kotlin.Double" ->
             if (isNullable) InternalType.DOUBLE_NULLABLE else InternalType.DOUBLE
->>>>>>> 61105fb4
         serialName == "kotlin.Float" ->
             if (isNullable) InternalType.FLOAT_NULLABLE else InternalType.FLOAT
         serialName == "kotlin.Long" ->
@@ -218,8 +211,6 @@
             }
         }
 
-<<<<<<< HEAD
-=======
     val DoubleType: NavType<Double> =
         object : NavType<Double>(false) {
             override val name: String
@@ -253,7 +244,6 @@
             }
         }
 
->>>>>>> 61105fb4
     val FloatNullableType =
         object : NavType<Float?>(true) {
             override val name: String
@@ -289,8 +279,6 @@
                 return if (value == "null") null else LongType.parseValue(value)
             }
         }
-<<<<<<< HEAD
-=======
 
     val StringNonNullableType =
         object : NavType<String>(false) {
@@ -451,5 +439,4 @@
 
             override fun emptyCollection(): List<Double> = emptyList()
         }
->>>>>>> 61105fb4
 }