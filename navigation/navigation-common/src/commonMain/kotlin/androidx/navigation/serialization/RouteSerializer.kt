--- conflicted
+++ resolved
@@ -103,9 +103,6 @@
         navArgument(name) {
             val element = descriptor.getElementDescriptor(index)
             val isNullable = element.isNullable
-<<<<<<< HEAD
-            type = element.computeNavType(name, typeMap)
-=======
             type =
                 element.computeNavType(typeMap)
                     ?: throw IllegalArgumentException(
@@ -116,7 +113,6 @@
                             typeMap.toString()
                         )
                     )
->>>>>>> 61105fb4
             nullable = isNullable
             if (descriptor.isElementOptional(index)) {
                 // Navigation mostly just cares about defaultValuePresent state for
