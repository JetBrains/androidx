/*
 * Copyright 2024 The Android Open Source Project
 *
 * Licensed under the Apache License, Version 2.0 (the "License");
 * you may not use this file except in compliance with the License.
 * You may obtain a copy of the License at
 *
 *      http://www.apache.org/licenses/LICENSE-2.0
 *
 * Unless required by applicable law or agreed to in writing, software
 * distributed under the License is distributed on an "AS IS" BASIS,
 * WITHOUT WARRANTIES OR CONDITIONS OF ANY KIND, either express or implied.
 * See the License for the specific language governing permissions and
 * limitations under the License.
 */

package androidx.navigation.serialization

import androidx.core.bundle.Bundle
import androidx.kruth.assertThat
import androidx.navigation.CollectionNavType
import androidx.navigation.NamedNavArgument
import androidx.navigation.NavArgument
import androidx.navigation.NavType
import androidx.navigation.navArgument
import kotlin.reflect.typeOf
import kotlin.test.Test
import kotlin.test.assertFailsWith
import kotlin.test.fail
import kotlinx.serialization.SerialName
import kotlinx.serialization.Serializable
import kotlinx.serialization.SerializationException
import kotlinx.serialization.serializer

class NavArgumentGeneratorTest {
    @Test
    fun convertToInt() {
        @Serializable class TestClass(val arg: Int)

        val converted = serializer<TestClass>().generateNavArguments()
        val expected =
            navArgument("arg") {
                type = NavType.IntType
                nullable = false
            }
        assertThat(converted).containsExactlyInOrder(expected)
        assertThat(converted[0].argument.isDefaultValueUnknown).isFalse()
    }

    @Test
    fun convertToIntNullable() {
        @Serializable class TestClass(val arg: Int?)

        val converted = serializer<TestClass>().generateNavArguments()
        val expected =
            navArgument("arg") {
                type = InternalNavType.IntNullableType
                nullable = true
            }
        assertThat(converted).containsExactlyInOrder(expected)
        assertThat(converted[0].argument.isDefaultValueUnknown).isFalse()
    }

    @Test
    fun convertToString() {
        @Serializable class TestClass(val arg: String)

        val converted = serializer<TestClass>().generateNavArguments()
        val expected =
            navArgument("arg") {
                type = NavType.StringType
                nullable = false
            }
        assertThat(converted).containsExactlyInOrder(expected)
        assertThat(converted[0].argument.isDefaultValueUnknown).isFalse()
    }

    @Test
    fun convertToStringNullable() {
        @Serializable class TestClass(val arg: String?)

        val converted = serializer<TestClass>().generateNavArguments()
        val expected =
            navArgument("arg") {
                type = NavType.StringType
                nullable = true
            }
        assertThat(converted).containsExactlyInOrder(expected)
        assertThat(converted[0].argument.isDefaultValueUnknown).isFalse()
    }

    @Test
    fun convertToBoolean() {
        @Serializable class TestClass(val arg: Boolean)

        val converted = serializer<TestClass>().generateNavArguments()
        val expected =
            navArgument("arg") {
                type = NavType.BoolType
                nullable = false
            }
        assertThat(converted).containsExactlyInOrder(expected)
        assertThat(converted[0].argument.isDefaultValueUnknown).isFalse()
    }

    @Test
    fun convertToBooleanNullable() {
        @Serializable class TestClass(val arg: Boolean?)

        val converted = serializer<TestClass>().generateNavArguments()
        val expected =
            navArgument("arg") {
                type = InternalNavType.BoolNullableType
                nullable = true
            }
        assertThat(converted).containsExactlyInOrder(expected)
        assertThat(converted[0].argument.isDefaultValueUnknown).isFalse()
    }

    @Test
    fun convertToFloat() {
        @Serializable class TestClass(val arg: Float)

        val converted = serializer<TestClass>().generateNavArguments()
        val expected =
            navArgument("arg") {
                type = NavType.FloatType
                nullable = false
            }
        assertThat(converted).containsExactlyInOrder(expected)
        assertThat(converted[0].argument.isDefaultValueUnknown).isFalse()
    }

    @Test
    fun convertToFloatNullable() {
        @Serializable class TestClass(val arg: Float?)

        val converted = serializer<TestClass>().generateNavArguments()
        val expected =
            navArgument("arg") {
                type = InternalNavType.FloatNullableType
                nullable = true
            }
        assertThat(converted).containsExactlyInOrder(expected)
        assertThat(converted[0].argument.isDefaultValueUnknown).isFalse()
    }

    @Test
    fun convertToLong() {
        @Serializable class TestClass(val arg: Long)

        val converted = serializer<TestClass>().generateNavArguments()
        val expected =
            navArgument("arg") {
                type = NavType.LongType
                nullable = false
            }
        assertThat(converted).containsExactlyInOrder(expected)
        assertThat(converted[0].argument.isDefaultValueUnknown).isFalse()
    }

    @Test
    fun convertToLongNullable() {
        @Serializable class TestClass(val arg: Long?)

        val converted = serializer<TestClass>().generateNavArguments()
        val expected =
            navArgument("arg") {
                type = InternalNavType.LongNullableType
                nullable = true
            }
        assertThat(converted).containsExactlyInOrder(expected)
        assertThat(converted[0].argument.isDefaultValueUnknown).isFalse()
    }

    @Test
    fun convertToIntArray() {
        @Serializable class TestClass(val arg: IntArray)

        val converted = serializer<TestClass>().generateNavArguments()
        val expected =
            navArgument("arg") {
                type = NavType.IntArrayType
                nullable = false
            }
        assertThat(converted).containsExactlyInOrder(expected)
        assertThat(converted[0].argument.isDefaultValueUnknown).isFalse()
    }

    @Test
    fun convertToIntArrayNullable() {
        @Serializable class TestClass(val arg: IntArray?)

        val converted = serializer<TestClass>().generateNavArguments()
        val expected =
            navArgument("arg") {
                type = NavType.IntArrayType
                nullable = true
            }
        assertThat(converted).containsExactlyInOrder(expected)
        assertThat(converted[0].argument.isDefaultValueUnknown).isFalse()
    }

    @Test
    fun convertToIntList() {
        @Serializable class TestClass(val arg: List<Int>)

        val converted = serializer<TestClass>().generateNavArguments()
        val expected =
            navArgument("arg") {
                type = NavType.IntListType
                nullable = false
            }
        assertThat(converted).containsExactlyInOrder(expected)
        assertThat(converted[0].argument.isDefaultValueUnknown).isFalse()
    }

    @Test
    fun convertArrayListToIntList() {
        @Serializable class TestClass(val arg: ArrayList<Int>)

        val converted = serializer<TestClass>().generateNavArguments()
        val expected =
            navArgument("arg") {
                type = NavType.IntListType
                nullable = false
            }
        assertThat(converted).containsExactlyInOrder(expected)
        assertThat(converted[0].argument.isDefaultValueUnknown).isFalse()
    }

    @Test
    fun convertToIntListNullable() {
        @Serializable class TestClass(val arg: List<Int>?)

        val converted = serializer<TestClass>().generateNavArguments()
        val expected =
            navArgument("arg") {
                type = NavType.IntListType
                nullable = true
            }
        assertThat(converted).containsExactlyInOrder(expected)
        assertThat(converted[0].argument.isDefaultValueUnknown).isFalse()
    }

    @Test
    fun convertToLongArray() {
        @Serializable class TestClass(val arg: LongArray)

        val converted = serializer<TestClass>().generateNavArguments()
        val expected =
            navArgument("arg") {
                type = NavType.LongArrayType
                nullable = false
            }
        assertThat(converted).containsExactlyInOrder(expected)
        assertThat(converted[0].argument.isDefaultValueUnknown).isFalse()
    }

    @Test
    fun convertToLongArrayNullable() {
        @Serializable class TestClass(val arg: LongArray?)

        val converted = serializer<TestClass>().generateNavArguments()
        val expected =
            navArgument("arg") {
                type = NavType.LongArrayType
                nullable = true
            }
        assertThat(converted).containsExactlyInOrder(expected)
        assertThat(converted[0].argument.isDefaultValueUnknown).isFalse()
    }

    @Test
    fun convertToLongList() {
        @Serializable class TestClass(val arg: List<Long>)

        val converted = serializer<TestClass>().generateNavArguments()
        val expected =
            navArgument("arg") {
                type = NavType.LongListType
                nullable = false
            }
        assertThat(converted).containsExactlyInOrder(expected)
        assertThat(converted[0].argument.isDefaultValueUnknown).isFalse()
    }

    @Test
    fun convertArrayListToLongList() {
        @Serializable class TestClass(val arg: ArrayList<Long>)

        val converted = serializer<TestClass>().generateNavArguments()
        val expected =
            navArgument("arg") {
                type = NavType.LongListType
                nullable = false
            }
        assertThat(converted).containsExactlyInOrder(expected)
        assertThat(converted[0].argument.isDefaultValueUnknown).isFalse()
    }

    @Test
    fun convertToLongListNullable() {
        @Serializable class TestClass(val arg: List<Long>?)

        val converted = serializer<TestClass>().generateNavArguments()
        val expected =
            navArgument("arg") {
                type = NavType.LongListType
                nullable = true
            }
        assertThat(converted).containsExactlyInOrder(expected)
        assertThat(converted[0].argument.isDefaultValueUnknown).isFalse()
    }

    @Test
    fun convertToFloatArray() {
        @Serializable class TestClass(val arg: FloatArray)

        val converted = serializer<TestClass>().generateNavArguments()
        val expected =
            navArgument("arg") {
                type = NavType.FloatArrayType
                nullable = false
            }
        assertThat(converted).containsExactlyInOrder(expected)
        assertThat(converted[0].argument.isDefaultValueUnknown).isFalse()
    }

    @Test
    fun convertToFloatArrayNullable() {
        @Serializable class TestClass(val arg: FloatArray?)

        val converted = serializer<TestClass>().generateNavArguments()
        val expected =
            navArgument("arg") {
                type = NavType.FloatArrayType
                nullable = true
            }
        assertThat(converted).containsExactlyInOrder(expected)
        assertThat(converted[0].argument.isDefaultValueUnknown).isFalse()
    }

    @Test
    fun convertToFloatList() {
        @Serializable class TestClass(val arg: List<Float>)

        val converted = serializer<TestClass>().generateNavArguments()
        val expected =
            navArgument("arg") {
                type = NavType.FloatListType
                nullable = false
            }
        assertThat(converted).containsExactlyInOrder(expected)
        assertThat(converted[0].argument.isDefaultValueUnknown).isFalse()
    }

    @Test
    fun convertArrayListToFloatList() {
        @Serializable class TestClass(val arg: ArrayList<Float>)

        val converted = serializer<TestClass>().generateNavArguments()
        val expected =
            navArgument("arg") {
                type = NavType.FloatListType
                nullable = false
            }
        assertThat(converted).containsExactlyInOrder(expected)
        assertThat(converted[0].argument.isDefaultValueUnknown).isFalse()
    }

    @Test
    fun convertToFloatListNullable() {
        @Serializable class TestClass(val arg: List<Float>?)

        val converted = serializer<TestClass>().generateNavArguments()
        val expected =
            navArgument("arg") {
                type = NavType.FloatListType
                nullable = true
            }
        assertThat(converted).containsExactlyInOrder(expected)
        assertThat(converted[0].argument.isDefaultValueUnknown).isFalse()
    }

    @Test
    fun convertToBoolArray() {
        @Serializable class TestClass(val arg: BooleanArray)

        val converted = serializer<TestClass>().generateNavArguments()
        val expected =
            navArgument("arg") {
                type = NavType.BoolArrayType
                nullable = false
            }
        assertThat(converted).containsExactlyInOrder(expected)
        assertThat(converted[0].argument.isDefaultValueUnknown).isFalse()
    }

    @Test
    fun convertToBoolArrayNullable() {
        @Serializable class TestClass(val arg: BooleanArray?)

        val converted = serializer<TestClass>().generateNavArguments()
        val expected =
            navArgument("arg") {
                type = NavType.BoolArrayType
                nullable = true
            }
        assertThat(converted).containsExactlyInOrder(expected)
        assertThat(converted[0].argument.isDefaultValueUnknown).isFalse()
    }

    @Test
    fun convertToBooleanList() {
        @Serializable class TestClass(val arg: List<Boolean>)

        val converted = serializer<TestClass>().generateNavArguments()
        val expected =
            navArgument("arg") {
                type = NavType.BoolListType
                nullable = false
            }
        assertThat(converted).containsExactlyInOrder(expected)
        assertThat(converted[0].argument.isDefaultValueUnknown).isFalse()
    }

    @Test
    fun convertArrayListToBooleanList() {
        @Serializable class TestClass(val arg: ArrayList<Boolean>)

        val converted = serializer<TestClass>().generateNavArguments()
        val expected =
            navArgument("arg") {
                type = NavType.BoolListType
                nullable = false
            }
        assertThat(converted).containsExactlyInOrder(expected)
        assertThat(converted[0].argument.isDefaultValueUnknown).isFalse()
    }

    @Test
    fun convertToBooleanListNullable() {
        @Serializable class TestClass(val arg: List<Boolean>?)

        val converted = serializer<TestClass>().generateNavArguments()
        val expected =
            navArgument("arg") {
                type = NavType.BoolListType
                nullable = true
            }
        assertThat(converted).containsExactlyInOrder(expected)
        assertThat(converted[0].argument.isDefaultValueUnknown).isFalse()
    }

    @Test
<<<<<<< HEAD
=======
    fun convertToDoubleArray() {
        @Serializable class TestClass(val arg: DoubleArray)

        val converted = serializer<TestClass>().generateNavArguments()
        val expected =
            navArgument("arg") {
                type = InternalNavType.DoubleArrayType
                nullable = false
            }
        assertThat(converted).containsExactlyInOrder(expected)
        assertThat(converted[0].argument.isDefaultValueUnknown).isFalse()
    }

    @Test
    fun convertToDoubleArrayNullable() {
        @Serializable class TestClass(val arg: DoubleArray?)

        val converted = serializer<TestClass>().generateNavArguments()
        val expected =
            navArgument("arg") {
                type = InternalNavType.DoubleArrayType
                nullable = true
            }
        assertThat(converted).containsExactlyInOrder(expected)
        assertThat(converted[0].argument.isDefaultValueUnknown).isFalse()
    }

    @Test
    fun convertToDoubleList() {
        @Serializable class TestClass(val arg: List<Double>)

        val converted = serializer<TestClass>().generateNavArguments()
        val expected =
            navArgument("arg") {
                type = InternalNavType.DoubleListType
                nullable = false
            }
        assertThat(converted).containsExactlyInOrder(expected)
        assertThat(converted[0].argument.isDefaultValueUnknown).isFalse()
    }

    @Test
    fun convertToDoubleListNullable() {
        @Serializable class TestClass(val arg: List<Double>?)

        val converted = serializer<TestClass>().generateNavArguments()
        val expected =
            navArgument("arg") {
                type = InternalNavType.DoubleListType
                nullable = true
            }
        assertThat(converted).containsExactlyInOrder(expected)
        assertThat(converted[0].argument.isDefaultValueUnknown).isFalse()
    }

    @Test
>>>>>>> 61105fb4
    fun convertToStringArray() {
        @Serializable class TestClass(val arg: Array<String>)

        val converted = serializer<TestClass>().generateNavArguments()
        val expected =
            navArgument("arg") {
                type = NavType.StringArrayType
                nullable = false
            }
        assertThat(converted).containsExactlyInOrder(expected)
        assertThat(converted[0].argument.isDefaultValueUnknown).isFalse()
    }

    @Test
    fun convertToStringArrayNullable() {
        @Serializable class TestClass(val arg: Array<String>?)

        val converted = serializer<TestClass>().generateNavArguments()
        val expected =
            navArgument("arg") {
                type = NavType.StringArrayType
                nullable = true
            }
        assertThat(converted).containsExactlyInOrder(expected)
        assertThat(converted[0].argument.isDefaultValueUnknown).isFalse()
    }

    @Test
    fun convertToStringNullableArrayNullable() {
        @Serializable class TestClass(val arg: Array<String?>?)

        val converted = serializer<TestClass>().generateNavArguments()
        val expected =
            navArgument("arg") {
                type = InternalNavType.StringNullableArrayType
                nullable = true
            }
        assertThat(converted).containsExactlyInOrder(expected)
        assertThat(converted[0].argument.isDefaultValueUnknown).isFalse()
    }

    @Test
    fun convertToStringList() {
        @Serializable class TestClass(val arg: List<String>)

        val converted = serializer<TestClass>().generateNavArguments()
        val expected =
            navArgument("arg") {
                type = NavType.StringListType
                nullable = false
            }
        assertThat(converted).containsExactlyInOrder(expected)
        assertThat(converted[0].argument.isDefaultValueUnknown).isFalse()
    }

    @Test
    fun convertToStringListNullable() {
        @Serializable class TestClass(val arg: List<String>?)

        val converted = serializer<TestClass>().generateNavArguments()
        val expected =
            navArgument("arg") {
                type = NavType.StringListType
                nullable = true
            }
        assertThat(converted).containsExactlyInOrder(expected)
        assertThat(converted[0].argument.isDefaultValueUnknown).isFalse()
    }

    @Test
    fun convertToStringNullableList() {
        @Serializable class TestClass(val arg: List<String?>)
        val converted = serializer<TestClass>().generateNavArguments()
        val expected =
            navArgument("arg") {
                type = InternalNavType.StringNullableListType
                nullable = false
            }
        assertThat(converted).containsExactlyInOrder(expected)
        assertThat(converted[0].argument.isDefaultValueUnknown).isFalse()
    }

    @Test
    fun convertToStringNullableListNullable() {
        @Serializable class TestClass(val arg: List<String?>?)
        val converted = serializer<TestClass>().generateNavArguments()
        val expected =
            navArgument("arg") {
                type = InternalNavType.StringNullableListType
                nullable = true
            }
        assertThat(converted).containsExactlyInOrder(expected)
        assertThat(converted[0].argument.isDefaultValueUnknown).isFalse()
    }

    @Test
    fun convertArrayListToStringList() {
        @Serializable class TestClass(val arg: ArrayList<String>)

        val converted = serializer<TestClass>().generateNavArguments()
        val expected =
            navArgument("arg") {
                type = NavType.StringListType
                nullable = false
            }
        assertThat(converted).containsExactlyInOrder(expected)
        assertThat(converted[0].argument.isDefaultValueUnknown).isFalse()
    }

    @Test
    fun convertToEnumArray() {
        @Serializable class TestClass(val arg: Array<TestEnum>)
        val navType =
            object : CollectionNavType<Array<TestEnum>>(false) {
                override fun put(bundle: Bundle, key: String, value: Array<TestEnum>) {}

                override fun serializeAsValues(value: Array<TestEnum>) = emptyList<String>()

                override fun emptyCollection(): Array<TestEnum> = emptyArray()

                override fun get(bundle: Bundle, key: String) = null

                override fun parseValue(value: String) = emptyArray<TestEnum>()
            }
        val converted =
            serializer<TestClass>()
                .generateNavArguments(mapOf(typeOf<Array<TestEnum>>() to navType))
        val expected =
            navArgument("arg") {
                type = navType
                nullable = false
            }
        assertThat(converted).containsExactlyInOrder(expected)
        assertThat(converted[0].argument.isDefaultValueUnknown).isFalse()
    }

    @Test
    fun convertWithDefaultValue() {
        @Serializable class TestClass(val arg: String = "test")
        val converted = serializer<TestClass>().generateNavArguments()
        val expected =
            navArgument("arg") {
                type = NavType.StringType
                nullable = false
                unknownDefaultValuePresent = true
            }
        assertThat(converted).containsExactlyInOrder(expected)
        assertThat(converted[0].argument.isDefaultValueUnknown).isTrue()
    }

    @Test
    fun convertNullableWithDefaultValue() {
        @Serializable class TestClass(val arg: String? = "test")
        val converted = serializer<TestClass>().generateNavArguments()
        val expected =
            navArgument("arg") {
                type = NavType.StringType
                nullable = true
                unknownDefaultValuePresent = true
                // since String? is nullable, we cannot know for sure the default value is not null
            }
        assertThat(converted).containsExactlyInOrder(expected)
        assertThat(converted[0].argument.isDefaultValueUnknown).isTrue()
    }

    @Test
    fun convertNullableWithNullDefaultValue() {
        @Serializable class TestClass(val arg: String? = null)
        val converted = serializer<TestClass>().generateNavArguments()
        val expected =
            navArgument("arg") {
                type = NavType.StringType
                nullable = true
                unknownDefaultValuePresent = true
            }
        assertThat(converted).containsExactlyInOrder(expected)
        assertThat(converted[0].argument.isDefaultValueUnknown).isTrue()
    }

    @Test
    fun convertIllegalCustomType() {
        @Serializable class TestClass(val arg: Set<String>)

        val exception =
            assertFailsWith<IllegalArgumentException> {
                serializer<TestClass>().generateNavArguments()
            }

        assertThat(exception.message)
            .isEqualTo(
                "Cannot cast arg of type kotlin.collections.LinkedHashSet to a NavType. " +
                    "Make sure to provide custom NavType for this argument."
            )
    }

    @Test
    fun convertCustomType() {
        @Serializable class TestClass(val arg: ArrayList<String>)

        val CustomNavType =
            object : NavType<ArrayList<String>>(false) {
                override fun put(bundle: Bundle, key: String, value: ArrayList<String>) {}

                override fun get(bundle: Bundle, key: String): ArrayList<String> = arrayListOf()

                override fun parseValue(value: String): ArrayList<String> = arrayListOf()
            }

        val converted =
            serializer<TestClass>()
                .generateNavArguments(mapOf(typeOf<ArrayList<String>>() to CustomNavType))
        val expected =
            navArgument("arg") {
                type = CustomNavType
                nullable = false
            }
        assertThat(converted).containsExactlyInOrder(expected)
        assertThat(converted[0].argument.isDefaultValueUnknown).isFalse()
    }

    @Test
    fun convertCustomTypeNullable() {
        @Serializable class TestClass(val arg: ArrayList<String>?)

        val CustomNavType =
            object : NavType<ArrayList<String>?>(true) {
                override fun put(bundle: Bundle, key: String, value: ArrayList<String>?) {}

                override fun get(bundle: Bundle, key: String): ArrayList<String> = arrayListOf()

                override fun parseValue(value: String): ArrayList<String> = arrayListOf()
            }

        val converted =
            serializer<TestClass>()
                .generateNavArguments(mapOf(typeOf<ArrayList<String>?>() to CustomNavType))
        val expected =
            navArgument("arg") {
                type = CustomNavType
                nullable = true
            }
        assertThat(converted).containsExactlyInOrder(expected)
        assertThat(converted[0].argument.isDefaultValueUnknown).isFalse()
    }

    @Test
    fun convertCustomTypeNullableIllegal() {
        val CustomNavType =
            object : NavType<ArrayList<String>>(false) {
                override val name = "customNavType"

                override fun put(bundle: Bundle, key: String, value: ArrayList<String>) {}

                override fun get(bundle: Bundle, key: String): ArrayList<String> = arrayListOf()

                override fun parseValue(value: String): ArrayList<String> = arrayListOf()
            }

        // CustomNavType does not allow nullable but we declare the arg as nullable here
        @Serializable class TestClass(val arg: ArrayList<String>?)

        val exception =
            assertFailsWith<IllegalArgumentException> {
                serializer<TestClass>()
                    .generateNavArguments(mapOf(typeOf<ArrayList<String>?>() to CustomNavType))
            }
        assertThat(exception.message).isEqualTo("customNavType does not allow nullable values")
    }

    @Test
    fun convertMultiple() {
        @Serializable class TestClass(val arg: Int, val arg2: String?)

        val converted = serializer<TestClass>().generateNavArguments()
        val expectedInt =
            navArgument("arg") {
                type = NavType.IntType
                nullable = false
            }
        val expectedString =
            navArgument("arg2") {
                type = NavType.StringType
                nullable = true
            }
        assertThat(converted).containsExactlyInOrder(expectedInt, expectedString)
        assertThat(converted[0].argument.isDefaultValueUnknown).isFalse()
        assertThat(converted[1].argument.isDefaultValueUnknown).isFalse()
    }

    @Test
    fun convertMultipleWithDefaultValues() {
        @Serializable class TestClass(val arg: Int = 0, val arg2: String? = "test")

        val converted = serializer<TestClass>().generateNavArguments()
        val expectedInt =
            navArgument("arg") {
                type = NavType.IntType
                nullable = false
                unknownDefaultValuePresent = true
            }
        val expectedString =
            navArgument("arg2") {
                type = NavType.StringType
                nullable = true
                unknownDefaultValuePresent = true
            }
        assertThat(converted).containsExactlyInOrder(expectedInt, expectedString)
        assertThat(converted[0].argument.isDefaultValueUnknown).isTrue()
        assertThat(converted[1].argument.isDefaultValueUnknown).isTrue()
    }

    @Test
    fun convertMultipleCustomTypes() {
        @Serializable class TestClass(val arg: ArrayList<String>?, val arg2: ArrayList<Int>)

        val CustomStringList =
            object : NavType<ArrayList<String>?>(true) {
                override fun put(bundle: Bundle, key: String, value: ArrayList<String>?) {}

                override fun get(bundle: Bundle, key: String): ArrayList<String> = arrayListOf()

                override fun parseValue(value: String): ArrayList<String> = arrayListOf()
            }

        val CustomIntList =
            object : NavType<ArrayList<Int>>(true) {
                override fun put(bundle: Bundle, key: String, value: ArrayList<Int>) {}

                override fun get(bundle: Bundle, key: String): ArrayList<Int> = arrayListOf()

                override fun parseValue(value: String): ArrayList<Int> = arrayListOf()
            }

        val converted =
            serializer<TestClass>()
                .generateNavArguments(
                    mapOf(
                        typeOf<ArrayList<String>?>() to CustomStringList,
                        typeOf<ArrayList<Int>>() to CustomIntList
                    )
                )
        val expectedStringList =
            navArgument("arg") {
                type = CustomStringList
                nullable = true
            }
        val expectedIntList =
            navArgument("arg2") {
                type = CustomIntList
                nullable = false
            }
        assertThat(converted).containsExactlyInOrder(expectedStringList, expectedIntList)
        assertThat(converted[0].argument.isDefaultValueUnknown).isFalse()
        assertThat(converted[1].argument.isDefaultValueUnknown).isFalse()
    }

    @Test
    fun convertMultipleCustomTypesWithDefaultValue() {
        @Serializable
        class TestClass(
            val arg: ArrayList<String>? = arrayListOf(),
            val arg2: ArrayList<Int> = arrayListOf()
        )

        val CustomStringList =
            object : NavType<ArrayList<String>?>(true) {
                override fun put(bundle: Bundle, key: String, value: ArrayList<String>?) {}

                override fun get(bundle: Bundle, key: String): ArrayList<String> = arrayListOf()

                override fun parseValue(value: String): ArrayList<String> = arrayListOf()
            }

        val CustomIntList =
            object : NavType<ArrayList<Int>>(true) {
                override fun put(bundle: Bundle, key: String, value: ArrayList<Int>) {}

                override fun get(bundle: Bundle, key: String): ArrayList<Int> = arrayListOf()

                override fun parseValue(value: String): ArrayList<Int> = arrayListOf()
            }

        val converted =
            serializer<TestClass>()
                .generateNavArguments(
                    mapOf(
                        typeOf<ArrayList<String>?>() to CustomStringList,
                        typeOf<ArrayList<Int>>() to CustomIntList
                    )
                )
        val expectedStringList =
            navArgument("arg") {
                type = CustomStringList
                nullable = true
                unknownDefaultValuePresent = true
            }
        val expectedIntList =
            navArgument("arg2") {
                type = CustomIntList
                nullable = false
                unknownDefaultValuePresent = true
            }
        assertThat(converted).containsExactlyInOrder(expectedStringList, expectedIntList)
        assertThat(converted[0].argument.isDefaultValueUnknown).isTrue()
        assertThat(converted[1].argument.isDefaultValueUnknown).isTrue()
    }

    @Test
    fun convertNestedCustomTypes() {
        @Serializable class TestClass(val arg: ArrayList<List<String>>)

        val CustomStringList =
            object : NavType<ArrayList<List<String>>>(false) {
                override fun put(bundle: Bundle, key: String, value: ArrayList<List<String>>) {}

                override fun get(bundle: Bundle, key: String): ArrayList<List<String>> =
                    arrayListOf()

                override fun parseValue(value: String): ArrayList<List<String>> = arrayListOf()
            }

        val converted =
            serializer<TestClass>()
                .generateNavArguments(mapOf(typeOf<ArrayList<List<String>>>() to CustomStringList))
        val expectedStringList =
            navArgument("arg") {
                type = CustomStringList
                nullable = false
            }
        assertThat(converted).containsExactlyInOrder(expectedStringList)
        assertThat(converted[0].argument.isDefaultValueUnknown).isFalse()
    }

    @Test
    fun convertNativeAndCustomTypes() {
        @Serializable class TestClass(val arg: String, val arg2: ArrayList<Int>)

        val CustomIntList =
            object : NavType<ArrayList<Int>>(true) {
                override fun put(bundle: Bundle, key: String, value: ArrayList<Int>) {}

                override fun get(bundle: Bundle, key: String): ArrayList<Int> = arrayListOf()

                override fun parseValue(value: String): ArrayList<Int> = arrayListOf()
            }

        val converted =
            serializer<TestClass>()
                .generateNavArguments(mapOf(typeOf<ArrayList<Int>>() to CustomIntList))
        val expectedString =
            navArgument("arg") {
                type = NavType.StringType
                nullable = false
            }
        val expectedIntList =
            navArgument("arg2") {
                type = CustomIntList
                nullable = false
            }

        assertThat(converted).containsExactlyInOrder(expectedString, expectedIntList)
        assertThat(converted[0].argument.isDefaultValueUnknown).isFalse()
        assertThat(converted[1].argument.isDefaultValueUnknown).isFalse()
    }

    @Test
    fun convertPrioritizesProvidedNavType() {
        val CustomIntNavType =
            object : NavType<Int>(true) {
                override fun put(bundle: Bundle, key: String, value: Int) {}

                override fun get(bundle: Bundle, key: String): Int = 0

                override fun parseValue(value: String): Int = 0
            }

        @Serializable class TestClass(val arg: Int)

        val converted =
            serializer<TestClass>().generateNavArguments(mapOf(typeOf<Int>() to CustomIntNavType))
        val expected =
            navArgument("arg") {
                type = CustomIntNavType
                nullable = false
            }
        assertThat(converted).containsExactlyInOrder(expected)
        assertThat(converted[0]).isNotEqualTo(NavType.IntType)
        assertThat(converted[0].argument.isDefaultValueUnknown).isFalse()
    }

    @Test
    fun convertOnlyIfArgHasBackingField() {
        @Serializable
        class TestClass {
            val noBackingField: Int
                get() = 0
        }

        val converted = serializer<TestClass>().generateNavArguments()
        assertThat(converted).isEmpty()
    }

    @Test
    fun convertArgFromClassBody() {
        @Serializable
        class TestClass {
            val arg: Int = 0
        }

        val converted = serializer<TestClass>().generateNavArguments()
        val expected =
            navArgument("arg") {
                type = NavType.IntType
                nullable = false
                unknownDefaultValuePresent = true
            }
        assertThat(converted).containsExactlyInOrder(expected)
        assertThat(converted[0].argument.isDefaultValueUnknown).isTrue()
    }

    @Test
    fun nonSerializableClassInvalid() {
        @SerialName(PATH_SERIAL_NAME) class TestClass

        assertFailsWith<SerializationException> {
            // the class must be serializable
            serializer<TestClass>().generateNavArguments()
        }
    }

    @Test
    fun abstractClassInvalid() {
        @Serializable abstract class TestClass(val arg: Int)

        val serializer = serializer<TestClass>()
        val exception =
            assertFailsWith<IllegalArgumentException> { serializer.generateNavArguments() }
        assertThat(exception.message)
            .isEqualTo(
                "Cannot generate NavArguments for polymorphic serializer " +
                    "kotlinx.serialization.PolymorphicSerializer(baseClass: ${TestClass::class})." +
                    " Arguments can only be generated from concrete classes " +
                    "or objects."
            )
    }

    @Test
    fun childClassOfAbstract_duplicateArgs() {
        @Serializable abstract class TestAbstractClass(val arg: Int)

        @Serializable class TestClass(val arg2: Int) : TestAbstractClass(0)

        val serializer = serializer<TestClass>()
        val converted = serializer.generateNavArguments()
        // args will be duplicated
        val expectedInt =
            navArgument("arg") {
                type = NavType.IntType
                nullable = false
            }
        val expectedInt2 =
            navArgument("arg2") {
                type = NavType.IntType
                nullable = false
            }
        assertThat(converted).containsExactlyInOrder(expectedInt, expectedInt2)
    }

    @Test
    fun childClassOfSealed_withArgs() {
        val serializer = serializer<SealedClass.TestClass>()
        val converted = serializer.generateNavArguments()
        // child class overrides parent variable so only child variables are generated as args
        val expected =
            navArgument("arg2") {
                type = NavType.IntType
                nullable = false
            }
        assertThat(converted).containsExactlyInOrder(expected)
    }

    // writing our own assert so we don't need to override NamedNavArgument's equals
    // and hashcode which will need to be public api.
    private fun assertThat(actual: List<NamedNavArgument>) = actual

    private fun List<NamedNavArgument>.containsExactlyInOrder(
        vararg expectedArgs: NamedNavArgument
    ) {
        if (expectedArgs.size != this.size) {
            fail("expected list has size ${expectedArgs.size} and actual list has size $size}")
        }
        for (i in indices) {
            val actual = this[i]
            val expected = expectedArgs[i]
            if (expected.name != actual.name) {
                fail("expected name ${expected.name}, was actually ${actual.name}")
            }

            if (!expected.argument.isEqual(actual.argument)) {
                fail(
                    """expected ${expected.name} to be:
                |   ${expected.argument}
                |   but was:
                |   ${actual.argument}
                """
                        .trimMargin()
                )
            }
        }
    }

    private fun NavArgument.isEqual(other: NavArgument): Boolean {
        if (this === other) return true
        if (javaClass != other.javaClass) return false
        if (isNullable != other.isNullable) return false
        if (isDefaultValuePresent != other.isDefaultValuePresent) return false
        if (isDefaultValueUnknown != other.isDefaultValueUnknown) return false
        if (type != other.type) return false
        // In context of serialization, we can only tell if defaultValue is present but don't know
        // actual value, so we cannot compare it to the generated defaultValue. But if
        // there is no defaultValue, we expect them both to be null.
        return if (!isDefaultValuePresent) {
            defaultValue == null && other.defaultValue == null
        } else true
    }

    enum class TestEnum {
        TEST
    }

    @SerialName("MyCustomSerialName")
    enum class TestEnumCustomSerialName {
        TEST
    }

    @Serializable
    private class EnumWrapper {
        enum class NestedEnum {
            ONE,
            TWO
        }
    }
}

enum class TestTopLevelEnum {
    TEST
}<|MERGE_RESOLUTION|>--- conflicted
+++ resolved
@@ -454,8 +454,6 @@
     }
 
     @Test
-<<<<<<< HEAD
-=======
     fun convertToDoubleArray() {
         @Serializable class TestClass(val arg: DoubleArray)
 
@@ -512,7 +510,6 @@
     }
 
     @Test
->>>>>>> 61105fb4
     fun convertToStringArray() {
         @Serializable class TestClass(val arg: Array<String>)
 
