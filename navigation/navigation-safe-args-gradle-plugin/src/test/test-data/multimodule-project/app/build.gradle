/*
 * Copyright 2018 The Android Open Source Project
 *
 * Licensed under the Apache License, Version 2.0 (the "License");
 * you may not use this file except in compliance with the License.
 * You may obtain a copy of the License at
 *
 *      http://www.apache.org/licenses/LICENSE-2.0
 *
 * Unless required by applicable law or agreed to in writing, software
 * distributed under the License is distributed on an "AS IS" BASIS,
 * WITHOUT WARRANTIES OR CONDITIONS OF ANY KIND, either express or implied.
 * See the License for the specific language governing permissions and
 * limitations under the License.
 */

plugins {
<<<<<<< HEAD
    id('com.android.dynamic-feature')
    id('androidx.navigation.safeargs')
=======
    id("com.android.dynamic-feature")
    id("androidx.navigation.safeargs")
>>>>>>> 45c97773
}

android {
    buildToolsVersion rootProject.ext.buildTools
    compileSdkVersion rootProject.ext.compileSdk
    defaultConfig {
        minSdkVersion rootProject.ext.minSdk
    }
    signingConfigs {
        debug {
            storeFile file("$debugKeystoreFile")
        }
    }

    flavorDimensions "mode"
    productFlavors {
        foo {
            dimension "mode"
            applicationIdSuffix ".foo"
        }
        notfoo {
            dimension "mode"
        }

    }
}

dependencies {
<<<<<<< HEAD
    implementation project(':feature')
    implementation project(':base')
    implementation "$navigationCommonDep"
=======
    implementation(project(":feature"))
    implementation(project(":base"))
    implementation("$navigationCommonDep")
>>>>>>> 45c97773
}<|MERGE_RESOLUTION|>--- conflicted
+++ resolved
@@ -15,13 +15,8 @@
  */
 
 plugins {
-<<<<<<< HEAD
-    id('com.android.dynamic-feature')
-    id('androidx.navigation.safeargs')
-=======
     id("com.android.dynamic-feature")
     id("androidx.navigation.safeargs")
->>>>>>> 45c97773
 }
 
 android {
@@ -50,13 +45,7 @@
 }
 
 dependencies {
-<<<<<<< HEAD
-    implementation project(':feature')
-    implementation project(':base')
-    implementation "$navigationCommonDep"
-=======
     implementation(project(":feature"))
     implementation(project(":base"))
     implementation("$navigationCommonDep")
->>>>>>> 45c97773
 }