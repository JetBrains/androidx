--- conflicted
+++ resolved
@@ -36,21 +36,6 @@
     class FloatingDestination(navigator: TestNavigator) : Destination(navigator), FloatingWindow
 }
 
-<<<<<<< HEAD
-/**
- * Construct a new [TestNavigator.Destination] from a [FloatingTestNavigator] with id.
- */
-inline fun NavGraphBuilder.dialog(@IdRes id: Int) = dialog(id) {}
-
-/**
- * Construct a new [TestNavigator.Destination] from a [FloatingTestNavigator] with route.
- */
-inline fun NavGraphBuilder.dialog(route: String) = dialog(route) {}
-
-/**
- * Construct a new [TestNavigator.Destination] from a [FloatingTestNavigator] with id.
- */
-=======
 /** Construct a new [TestNavigator.Destination] from a [FloatingTestNavigator] with id. */
 inline fun NavGraphBuilder.dialog(@IdRes id: Int) = dialog(id) {}
 
@@ -58,7 +43,6 @@
 inline fun NavGraphBuilder.dialog(route: String) = dialog(route) {}
 
 /** Construct a new [TestNavigator.Destination] from a [FloatingTestNavigator] with id. */
->>>>>>> ae5b1f57
 inline fun NavGraphBuilder.dialog(
     @IdRes id: Int,
     builder: FloatingTestNavigatorDestinationBuilder.() -> Unit
@@ -79,35 +63,14 @@
     )
 
 /**
-<<<<<<< HEAD
- * Construct a new [TestNavigator.Destination] from a [FloatingTestNavigator] with route.
- */
-inline fun NavGraphBuilder.dialog(
-    route: String,
-    builder: FloatingTestNavigatorDestinationBuilder.() -> Unit
-) = destination(
-    FloatingTestNavigatorDestinationBuilder(
-        provider[FloatingTestNavigator::class],
-        route
-    ).apply(builder)
-)
-
-/**
- * DSL for constructing a new [TestNavigator.Destination] from a [FloatingTestNavigator] with
- * id or route.
-=======
  * DSL for constructing a new [TestNavigator.Destination] from a [FloatingTestNavigator] with id or
  * route.
->>>>>>> ae5b1f57
  */
 @Suppress("DEPRECATION")
 @NavDestinationDsl
 class FloatingTestNavigatorDestinationBuilder : NavDestinationBuilder<TestNavigator.Destination> {
     @Suppress("DEPRECATION")
     constructor(navigator: FloatingTestNavigator, @IdRes id: Int = 0) : super(navigator, id)
-<<<<<<< HEAD
-=======
 
->>>>>>> ae5b1f57
     constructor(navigator: FloatingTestNavigator, route: String) : super(navigator, route)
 }