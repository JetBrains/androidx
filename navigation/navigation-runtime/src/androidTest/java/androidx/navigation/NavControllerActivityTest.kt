--- conflicted
+++ resolved
@@ -94,38 +94,21 @@
         assertThat(navController.currentDestination?.id).isEqualTo(R.id.second_test)
         assertThat(navigator.backStack.size).isEqualTo(1)
 
-<<<<<<< HEAD
-        navController.navigate(R.id.start_test, null, navOptions {
-            popUpTo(R.id.second_test) { inclusive = true }
-        })
-=======
         navController.navigate(
             R.id.start_test,
             null,
             navOptions { popUpTo(R.id.second_test) { inclusive = true } }
         )
->>>>>>> ae5b1f57
         assertThat(navController.currentDestination?.id).isEqualTo(R.id.start_test)
         assertThat(navigator.backStack.size).isEqualTo(1)
 
         // Create a slightly different graph to ensure we are testing the deep link handling
         // rather than setGraph being a ~no-op when you call it multiple times
-<<<<<<< HEAD
-        val navGraph = navController.navInflater.inflate(R.navigation.nav_simple).apply {
-            route = "root"
-        }
-        navController.setGraph(navGraph, null)
-        assertThat(navController.currentDestination?.id)
-            .isEqualTo(R.id.start_test)
-        assertThat(navigator.backStack.size)
-            .isEqualTo(1)
-=======
         val navGraph =
             navController.navInflater.inflate(R.navigation.nav_simple).apply { route = "root" }
         navController.setGraph(navGraph, null)
         assertThat(navController.currentDestination?.id).isEqualTo(R.id.start_test)
         assertThat(navigator.backStack.size).isEqualTo(1)
->>>>>>> ae5b1f57
     }
 
     @UiThreadTest
@@ -133,14 +116,8 @@
     fun testActivityDeepLinkHandledOnceAfterRestore() {
         val activity = activityRule.activity
 
-<<<<<<< HEAD
-        val intent = Intent().apply {
-            data = Uri.parse("android-app://androidx.navigation.test/test/arg2")
-        }
-=======
         val intent =
             Intent().apply { data = Uri.parse("android-app://androidx.navigation.test/test/arg2") }
->>>>>>> ae5b1f57
 
         activity.intent = intent
 
@@ -149,17 +126,11 @@
         assertThat(navController.currentDestination?.id).isEqualTo(R.id.second_test)
         assertThat(navigator.backStack.size).isEqualTo(1)
 
-<<<<<<< HEAD
-        navController.navigate(R.id.start_test, null, navOptions {
-            popUpTo(R.id.second_test) { inclusive = true }
-        })
-=======
         navController.navigate(
             R.id.start_test,
             null,
             navOptions { popUpTo(R.id.second_test) { inclusive = true } }
         )
->>>>>>> ae5b1f57
         assertThat(navController.currentDestination?.id).isEqualTo(R.id.start_test)
         assertThat(navigator.backStack.size).isEqualTo(1)
 
@@ -174,15 +145,8 @@
         // Now set the same graph again and verify that we are still on the restored,
         // not deep link destination
         navController.setGraph(R.navigation.nav_simple)
-<<<<<<< HEAD
-        assertThat(navController.currentDestination?.id)
-            .isEqualTo(R.id.start_test)
-        assertThat(navigator.backStack.size)
-            .isEqualTo(1)
-=======
         assertThat(navController.currentDestination?.id).isEqualTo(R.id.start_test)
         assertThat(navigator.backStack.size).isEqualTo(1)
->>>>>>> ae5b1f57
     }
 
     @UiThreadTest
@@ -190,18 +154,11 @@
     fun testActivityDeepLinkHandledOnceAfterRestoreNewTask() {
         val activity = activityRule.activity
 
-<<<<<<< HEAD
-        val intent = Intent().apply {
-            data = Uri.parse("android-app://androidx.navigation.test/test/arg2")
-            addFlags(Intent.FLAG_ACTIVITY_NEW_TASK or Intent.FLAG_ACTIVITY_CLEAR_TASK)
-        }
-=======
         val intent =
             Intent().apply {
                 data = Uri.parse("android-app://androidx.navigation.test/test/arg2")
                 addFlags(Intent.FLAG_ACTIVITY_NEW_TASK or Intent.FLAG_ACTIVITY_CLEAR_TASK)
             }
->>>>>>> ae5b1f57
 
         activity.intent = intent
 
@@ -212,7 +169,6 @@
 
         assertThat(navController.navigateUp()).isTrue()
         assertThat(navController.currentDestination?.id).isEqualTo(R.id.start_test)
-<<<<<<< HEAD
 
         // Create a new NavController with the previous NavController's state to verify
         // that the deep link is only handled once
@@ -222,17 +178,6 @@
         navController.navigatorProvider.addNavigator(navigator)
         navController.restoreState(savedState)
 
-=======
-
-        // Create a new NavController with the previous NavController's state to verify
-        // that the deep link is only handled once
-        val savedState = navController.saveState()
-        navController = NavController(activityRule.activity)
-        navigator = TestNavigator()
-        navController.navigatorProvider.addNavigator(navigator)
-        navController.restoreState(savedState)
-
->>>>>>> ae5b1f57
         // Now set the same graph again and verify that we are still on the restored,
         // not deep link destination
         navController.setGraph(R.navigation.nav_simple)
