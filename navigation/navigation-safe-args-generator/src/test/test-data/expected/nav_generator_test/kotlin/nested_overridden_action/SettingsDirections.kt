--- conflicted
+++ resolved
@@ -9,15 +9,6 @@
   private data class Main(
     public val enterReason: String = "DEFAULT"
   ) : NavDirections {
-<<<<<<< HEAD
-    public override fun getActionId(): Int = R.id.main
-
-    public override fun getArguments(): Bundle {
-      val result = Bundle()
-      result.putString("enterReason", this.enterReason)
-      return result
-    }
-=======
     public override val actionId: Int = R.id.main
 
     public override val arguments: Bundle
@@ -26,21 +17,11 @@
         result.putString("enterReason", this.enterReason)
         return result
       }
->>>>>>> 45c97773
   }
 
   private data class Exit(
     public val exitReason: String = "DEFAULT"
   ) : NavDirections {
-<<<<<<< HEAD
-    public override fun getActionId(): Int = R.id.exit
-
-    public override fun getArguments(): Bundle {
-      val result = Bundle()
-      result.putString("exitReason", this.exitReason)
-      return result
-    }
-=======
     public override val actionId: Int = R.id.exit
 
     public override val arguments: Bundle
@@ -49,7 +30,6 @@
         result.putString("exitReason", this.exitReason)
         return result
       }
->>>>>>> 45c97773
   }
 
   public companion object {
