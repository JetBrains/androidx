package a.b;

import android.os.Bundle;
import androidx.annotation.NonNull;
import androidx.lifecycle.SavedStateHandle;
import androidx.navigation.NavArgs;
import java.lang.IllegalArgumentException;
import java.lang.Object;
import java.lang.Override;
import java.lang.String;
import java.lang.SuppressWarnings;
import java.util.HashMap;

public class SanitizedMainFragmentArgs implements NavArgs {
    private final HashMap arguments = new HashMap();

    private SanitizedMainFragmentArgs() {
    }

    @SuppressWarnings("unchecked")
    private SanitizedMainFragmentArgs(HashMap argumentsMap) {
        this.arguments.putAll(argumentsMap);
    }

    @NonNull
    @SuppressWarnings("unchecked")
    public static SanitizedMainFragmentArgs fromBundle(@NonNull Bundle bundle) {
        SanitizedMainFragmentArgs __result = new SanitizedMainFragmentArgs();
        bundle.setClassLoader(SanitizedMainFragmentArgs.class.getClassLoader());
        if (bundle.containsKey("name.with.dot")) {
            int nameWithDot;
            nameWithDot = bundle.getInt("name.with.dot");
            __result.arguments.put("name.with.dot", nameWithDot);
        } else {
            throw new IllegalArgumentException("Required argument \"name.with.dot\" is missing and does not have an android:defaultValue");
        }
        if (bundle.containsKey("name_with_underscore")) {
            int nameWithUnderscore;
            nameWithUnderscore = bundle.getInt("name_with_underscore");
            __result.arguments.put("name_with_underscore", nameWithUnderscore);
        } else {
            throw new IllegalArgumentException("Required argument \"name_with_underscore\" is missing and does not have an android:defaultValue");
        }
        if (bundle.containsKey("name with spaces")) {
            int nameWithSpaces;
            nameWithSpaces = bundle.getInt("name with spaces");
            __result.arguments.put("name with spaces", nameWithSpaces);
        } else {
            throw new IllegalArgumentException("Required argument \"name with spaces\" is missing and does not have an android:defaultValue");
        }
        return __result;
    }

    @NonNull
    @SuppressWarnings("unchecked")
    public static SanitizedMainFragmentArgs fromSavedStateHandle(
            @NonNull SavedStateHandle savedStateHandle) {
        SanitizedMainFragmentArgs __result = new SanitizedMainFragmentArgs();
        if (savedStateHandle.contains("name.with.dot")) {
            int nameWithDot;
            nameWithDot = savedStateHandle.get("name.with.dot");
            __result.arguments.put("name.with.dot", nameWithDot);
        } else {
            throw new IllegalArgumentException("Required argument \"name.with.dot\" is missing and does not have an android:defaultValue");
        }
        if (savedStateHandle.contains("name_with_underscore")) {
            int nameWithUnderscore;
            nameWithUnderscore = savedStateHandle.get("name_with_underscore");
            __result.arguments.put("name_with_underscore", nameWithUnderscore);
        } else {
            throw new IllegalArgumentException("Required argument \"name_with_underscore\" is missing and does not have an android:defaultValue");
        }
        if (savedStateHandle.contains("name with spaces")) {
            int nameWithSpaces;
            nameWithSpaces = savedStateHandle.get("name with spaces");
            __result.arguments.put("name with spaces", nameWithSpaces);
        } else {
            throw new IllegalArgumentException("Required argument \"name with spaces\" is missing and does not have an android:defaultValue");
        }
        return __result;
    }

    @SuppressWarnings("unchecked")
    public int getNameWithDot() {
        return (int) arguments.get("name.with.dot");
    }

    @SuppressWarnings("unchecked")
    public int getNameWithUnderscore() {
        return (int) arguments.get("name_with_underscore");
    }

    @SuppressWarnings("unchecked")
    public int getNameWithSpaces() {
        return (int) arguments.get("name with spaces");
    }

    @SuppressWarnings("unchecked")
    @NonNull
    public Bundle toBundle() {
        Bundle __result = new Bundle();
        if (arguments.containsKey("name.with.dot")) {
            int nameWithDot = (int) arguments.get("name.with.dot");
            __result.putInt("name.with.dot", nameWithDot);
        }
        if (arguments.containsKey("name_with_underscore")) {
            int nameWithUnderscore = (int) arguments.get("name_with_underscore");
            __result.putInt("name_with_underscore", nameWithUnderscore);
        }
        if (arguments.containsKey("name with spaces")) {
            int nameWithSpaces = (int) arguments.get("name with spaces");
            __result.putInt("name with spaces", nameWithSpaces);
        }
        return __result;
    }

    @SuppressWarnings("unchecked")
    @NonNull
    public SavedStateHandle toSavedStateHandle() {
        SavedStateHandle __result = new SavedStateHandle();
        if (arguments.containsKey("name.with.dot")) {
            int nameWithDot = (int) arguments.get("name.with.dot");
            __result.set("name.with.dot", nameWithDot);
        }
        if (arguments.containsKey("name_with_underscore")) {
            int nameWithUnderscore = (int) arguments.get("name_with_underscore");
            __result.set("name_with_underscore", nameWithUnderscore);
        }
        if (arguments.containsKey("name with spaces")) {
            int nameWithSpaces = (int) arguments.get("name with spaces");
            __result.set("name with spaces", nameWithSpaces);
        }
        return __result;
    }

    @Override
    public boolean equals(Object object) {
        if (this == object) {
            return true;
        }
        if (object == null || getClass() != object.getClass()) {
            return false;
        }
        SanitizedMainFragmentArgs that = (SanitizedMainFragmentArgs) object;
        if (arguments.containsKey("name.with.dot") != that.arguments.containsKey("name.with.dot")) {
            return false;
        }
        if (getNameWithDot() != that.getNameWithDot()) {
            return false;
        }
        if (arguments.containsKey("name_with_underscore") != that.arguments.containsKey("name_with_underscore")) {
            return false;
        }
        if (getNameWithUnderscore() != that.getNameWithUnderscore()) {
            return false;
        }
        if (arguments.containsKey("name with spaces") != that.arguments.containsKey("name with spaces")) {
            return false;
        }
        if (getNameWithSpaces() != that.getNameWithSpaces()) {
            return false;
        }
        return true;
    }

    @Override
    public int hashCode() {
        int result = 1;
        result = 31 * result + getNameWithDot();
        result = 31 * result + getNameWithUnderscore();
        result = 31 * result + getNameWithSpaces();
        return result;
    }

    @Override
    public String toString() {
        return "SanitizedMainFragmentArgs{"
                + "nameWithDot=" + getNameWithDot()
                + ", nameWithUnderscore=" + getNameWithUnderscore()
                + ", nameWithSpaces=" + getNameWithSpaces()
                + "}";
    }

    public static final class Builder {
        private final HashMap arguments = new HashMap();

        @SuppressWarnings("unchecked")
<<<<<<< HEAD
        public Builder(SanitizedMainFragmentArgs original) {
=======
        public Builder(@NonNull SanitizedMainFragmentArgs original) {
>>>>>>> 45c97773
            this.arguments.putAll(original.arguments);
        }

        @SuppressWarnings("unchecked")
        public Builder(int nameWithDot, int nameWithUnderscore, int nameWithSpaces) {
            this.arguments.put("name.with.dot", nameWithDot);
            this.arguments.put("name_with_underscore", nameWithUnderscore);
            this.arguments.put("name with spaces", nameWithSpaces);
        }

        @NonNull
        public SanitizedMainFragmentArgs build() {
            SanitizedMainFragmentArgs result = new SanitizedMainFragmentArgs(arguments);
            return result;
        }

        @NonNull
        @SuppressWarnings("unchecked")
        public Builder setNameWithDot(int nameWithDot) {
            this.arguments.put("name.with.dot", nameWithDot);
            return this;
        }

        @NonNull
        @SuppressWarnings("unchecked")
        public Builder setNameWithUnderscore(int nameWithUnderscore) {
            this.arguments.put("name_with_underscore", nameWithUnderscore);
            return this;
        }

        @NonNull
        @SuppressWarnings("unchecked")
        public Builder setNameWithSpaces(int nameWithSpaces) {
            this.arguments.put("name with spaces", nameWithSpaces);
            return this;
        }

        @SuppressWarnings({"unchecked","GetterOnBuilder"})
        public int getNameWithDot() {
            return (int) arguments.get("name.with.dot");
        }

        @SuppressWarnings({"unchecked","GetterOnBuilder"})
        public int getNameWithUnderscore() {
            return (int) arguments.get("name_with_underscore");
        }

        @SuppressWarnings({"unchecked","GetterOnBuilder"})
        public int getNameWithSpaces() {
            return (int) arguments.get("name with spaces");
        }
    }
}<|MERGE_RESOLUTION|>--- conflicted
+++ resolved
@@ -185,11 +185,7 @@
         private final HashMap arguments = new HashMap();
 
         @SuppressWarnings("unchecked")
-<<<<<<< HEAD
-        public Builder(SanitizedMainFragmentArgs original) {
-=======
         public Builder(@NonNull SanitizedMainFragmentArgs original) {
->>>>>>> 45c97773
             this.arguments.putAll(original.arguments);
         }
 
