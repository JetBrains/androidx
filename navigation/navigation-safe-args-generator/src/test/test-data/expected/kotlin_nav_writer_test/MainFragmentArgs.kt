package a.b

import android.content.pm.ActivityInfo
import android.os.Bundle
import android.os.Parcelable
import androidx.lifecycle.SavedStateHandle
import androidx.navigation.NavArgs
import java.io.Serializable
import java.lang.IllegalArgumentException
import java.lang.UnsupportedOperationException
import java.nio.`file`.AccessMode
import kotlin.Array
import kotlin.Boolean
import kotlin.Float
import kotlin.FloatArray
import kotlin.Int
import kotlin.String
import kotlin.Suppress
import kotlin.jvm.JvmStatic

public data class MainFragmentArgs(
  public val main: String,
<<<<<<< HEAD
=======
  public val floatArrayArg: FloatArray,
  public val objectArrayArg: Array<ActivityInfo>,
>>>>>>> 45c97773
  public val optional: Int = -1,
  public val reference: Int = R.drawable.background,
  public val referenceZeroDefaultValue: Int = 0,
  public val floatArg: Float = 1F,
<<<<<<< HEAD
  public val floatArrayArg: FloatArray,
  public val objectArrayArg: Array<ActivityInfo>,
=======
>>>>>>> 45c97773
  public val boolArg: Boolean = true,
  public val optionalParcelable: ActivityInfo? = null,
  public val enumArg: AccessMode = AccessMode.READ
) : NavArgs {
  @Suppress("CAST_NEVER_SUCCEEDS")
  public fun toBundle(): Bundle {
    val result = Bundle()
    result.putString("main", this.main)
    result.putInt("optional", this.optional)
    result.putInt("reference", this.reference)
    result.putInt("referenceZeroDefaultValue", this.referenceZeroDefaultValue)
    result.putFloat("floatArg", this.floatArg)
    result.putFloatArray("floatArrayArg", this.floatArrayArg)
    result.putParcelableArray("objectArrayArg", this.objectArrayArg)
    result.putBoolean("boolArg", this.boolArg)
    if (Parcelable::class.java.isAssignableFrom(ActivityInfo::class.java)) {
      result.putParcelable("optionalParcelable", this.optionalParcelable as Parcelable?)
    } else if (Serializable::class.java.isAssignableFrom(ActivityInfo::class.java)) {
      result.putSerializable("optionalParcelable", this.optionalParcelable as Serializable?)
    }
    if (Parcelable::class.java.isAssignableFrom(AccessMode::class.java)) {
      result.putParcelable("enumArg", this.enumArg as Parcelable)
    } else if (Serializable::class.java.isAssignableFrom(AccessMode::class.java)) {
      result.putSerializable("enumArg", this.enumArg as Serializable)
    }
    return result
  }

<<<<<<< HEAD
=======
  @Suppress("CAST_NEVER_SUCCEEDS")
  public fun toSavedStateHandle(): SavedStateHandle {
    val result = SavedStateHandle()
    result.set("main", this.main)
    result.set("optional", this.optional)
    result.set("reference", this.reference)
    result.set("referenceZeroDefaultValue", this.referenceZeroDefaultValue)
    result.set("floatArg", this.floatArg)
    result.set("floatArrayArg", this.floatArrayArg)
    result.set("objectArrayArg", this.objectArrayArg)
    result.set("boolArg", this.boolArg)
    if (Parcelable::class.java.isAssignableFrom(ActivityInfo::class.java)) {
      result.set("optionalParcelable", this.optionalParcelable as Parcelable?)
    } else if (Serializable::class.java.isAssignableFrom(ActivityInfo::class.java)) {
      result.set("optionalParcelable", this.optionalParcelable as Serializable?)
    }
    if (Parcelable::class.java.isAssignableFrom(AccessMode::class.java)) {
      result.set("enumArg", this.enumArg as Parcelable)
    } else if (Serializable::class.java.isAssignableFrom(AccessMode::class.java)) {
      result.set("enumArg", this.enumArg as Serializable)
    }
    return result
  }

>>>>>>> 45c97773
  public companion object {
    @JvmStatic
    @Suppress("UNCHECKED_CAST")
    public fun fromBundle(bundle: Bundle): MainFragmentArgs {
      bundle.setClassLoader(MainFragmentArgs::class.java.classLoader)
      val __main : String?
      if (bundle.containsKey("main")) {
        __main = bundle.getString("main")
        if (__main == null) {
          throw IllegalArgumentException("Argument \"main\" is marked as non-null but was passed a null value.")
        }
      } else {
        throw IllegalArgumentException("Required argument \"main\" is missing and does not have an android:defaultValue")
      }
      val __optional : Int
      if (bundle.containsKey("optional")) {
        __optional = bundle.getInt("optional")
      } else {
        __optional = -1
      }
      val __reference : Int
      if (bundle.containsKey("reference")) {
        __reference = bundle.getInt("reference")
      } else {
        __reference = R.drawable.background
      }
      val __referenceZeroDefaultValue : Int
      if (bundle.containsKey("referenceZeroDefaultValue")) {
        __referenceZeroDefaultValue = bundle.getInt("referenceZeroDefaultValue")
      } else {
        __referenceZeroDefaultValue = 0
      }
      val __floatArg : Float
      if (bundle.containsKey("floatArg")) {
        __floatArg = bundle.getFloat("floatArg")
      } else {
        __floatArg = 1F
      }
      val __floatArrayArg : FloatArray?
      if (bundle.containsKey("floatArrayArg")) {
        __floatArrayArg = bundle.getFloatArray("floatArrayArg")
        if (__floatArrayArg == null) {
          throw IllegalArgumentException("Argument \"floatArrayArg\" is marked as non-null but was passed a null value.")
        }
      } else {
        throw IllegalArgumentException("Required argument \"floatArrayArg\" is missing and does not have an android:defaultValue")
      }
      val __objectArrayArg : Array<ActivityInfo>?
      if (bundle.containsKey("objectArrayArg")) {
        __objectArrayArg = bundle.getParcelableArray("objectArrayArg")?.map { it as ActivityInfo
            }?.toTypedArray()
        if (__objectArrayArg == null) {
          throw IllegalArgumentException("Argument \"objectArrayArg\" is marked as non-null but was passed a null value.")
        }
      } else {
        throw IllegalArgumentException("Required argument \"objectArrayArg\" is missing and does not have an android:defaultValue")
      }
      val __boolArg : Boolean
      if (bundle.containsKey("boolArg")) {
        __boolArg = bundle.getBoolean("boolArg")
      } else {
        __boolArg = true
      }
      val __optionalParcelable : ActivityInfo?
      if (bundle.containsKey("optionalParcelable")) {
        if (Parcelable::class.java.isAssignableFrom(ActivityInfo::class.java) ||
            Serializable::class.java.isAssignableFrom(ActivityInfo::class.java)) {
          __optionalParcelable = bundle.get("optionalParcelable") as ActivityInfo?
        } else {
          throw UnsupportedOperationException(ActivityInfo::class.java.name +
              " must implement Parcelable or Serializable or must be an Enum.")
        }
      } else {
        __optionalParcelable = null
      }
      val __enumArg : AccessMode?
      if (bundle.containsKey("enumArg")) {
        if (Parcelable::class.java.isAssignableFrom(AccessMode::class.java) ||
            Serializable::class.java.isAssignableFrom(AccessMode::class.java)) {
          __enumArg = bundle.get("enumArg") as AccessMode?
        } else {
          throw UnsupportedOperationException(AccessMode::class.java.name +
              " must implement Parcelable or Serializable or must be an Enum.")
        }
        if (__enumArg == null) {
          throw IllegalArgumentException("Argument \"enumArg\" is marked as non-null but was passed a null value.")
        }
      } else {
        __enumArg = AccessMode.READ
      }
      return MainFragmentArgs(__main, __floatArrayArg, __objectArrayArg, __optional, __reference,
          __referenceZeroDefaultValue, __floatArg, __boolArg, __optionalParcelable, __enumArg)
    }

    @JvmStatic
    public fun fromSavedStateHandle(savedStateHandle: SavedStateHandle): MainFragmentArgs {
      val __main : String?
      if (savedStateHandle.contains("main")) {
        __main = savedStateHandle["main"]
        if (__main == null) {
          throw IllegalArgumentException("Argument \"main\" is marked as non-null but was passed a null value")
        }
      } else {
        throw IllegalArgumentException("Required argument \"main\" is missing and does not have an android:defaultValue")
      }
      val __optional : Int?
      if (savedStateHandle.contains("optional")) {
        __optional = savedStateHandle["optional"]
        if (__optional == null) {
          throw IllegalArgumentException("Argument \"optional\" of type integer does not support null values")
        }
      } else {
        __optional = -1
      }
      val __reference : Int?
      if (savedStateHandle.contains("reference")) {
        __reference = savedStateHandle["reference"]
        if (__reference == null) {
          throw IllegalArgumentException("Argument \"reference\" of type reference does not support null values")
        }
      } else {
        __reference = R.drawable.background
      }
      val __referenceZeroDefaultValue : Int?
      if (savedStateHandle.contains("referenceZeroDefaultValue")) {
        __referenceZeroDefaultValue = savedStateHandle["referenceZeroDefaultValue"]
        if (__referenceZeroDefaultValue == null) {
          throw IllegalArgumentException("Argument \"referenceZeroDefaultValue\" of type reference does not support null values")
        }
      } else {
        __referenceZeroDefaultValue = 0
      }
      val __floatArg : Float?
      if (savedStateHandle.contains("floatArg")) {
        __floatArg = savedStateHandle["floatArg"]
        if (__floatArg == null) {
          throw IllegalArgumentException("Argument \"floatArg\" of type float does not support null values")
        }
      } else {
        __floatArg = 1F
      }
      val __floatArrayArg : FloatArray?
      if (savedStateHandle.contains("floatArrayArg")) {
        __floatArrayArg = savedStateHandle["floatArrayArg"]
        if (__floatArrayArg == null) {
          throw IllegalArgumentException("Argument \"floatArrayArg\" is marked as non-null but was passed a null value")
        }
      } else {
        throw IllegalArgumentException("Required argument \"floatArrayArg\" is missing and does not have an android:defaultValue")
      }
      val __objectArrayArg : Array<ActivityInfo>?
      if (savedStateHandle.contains("objectArrayArg")) {
        __objectArrayArg = savedStateHandle["objectArrayArg"]
        if (__objectArrayArg == null) {
          throw IllegalArgumentException("Argument \"objectArrayArg\" is marked as non-null but was passed a null value")
        }
      } else {
        throw IllegalArgumentException("Required argument \"objectArrayArg\" is missing and does not have an android:defaultValue")
      }
      val __boolArg : Boolean?
      if (savedStateHandle.contains("boolArg")) {
        __boolArg = savedStateHandle["boolArg"]
        if (__boolArg == null) {
          throw IllegalArgumentException("Argument \"boolArg\" of type boolean does not support null values")
        }
      } else {
        __boolArg = true
      }
      val __optionalParcelable : ActivityInfo?
      if (savedStateHandle.contains("optionalParcelable")) {
        __optionalParcelable = savedStateHandle["optionalParcelable"]
      } else {
        __optionalParcelable = null
      }
      val __enumArg : AccessMode?
      if (savedStateHandle.contains("enumArg")) {
        __enumArg = savedStateHandle["enumArg"]
        if (__enumArg == null) {
          throw IllegalArgumentException("Argument \"enumArg\" is marked as non-null but was passed a null value")
        }
      } else {
        __enumArg = AccessMode.READ
      }
      return MainFragmentArgs(__main, __floatArrayArg, __objectArrayArg, __optional, __reference,
          __referenceZeroDefaultValue, __floatArg, __boolArg, __optionalParcelable, __enumArg)
    }
  }
}<|MERGE_RESOLUTION|>--- conflicted
+++ resolved
@@ -20,20 +20,12 @@
 
 public data class MainFragmentArgs(
   public val main: String,
-<<<<<<< HEAD
-=======
   public val floatArrayArg: FloatArray,
   public val objectArrayArg: Array<ActivityInfo>,
->>>>>>> 45c97773
   public val optional: Int = -1,
   public val reference: Int = R.drawable.background,
   public val referenceZeroDefaultValue: Int = 0,
   public val floatArg: Float = 1F,
-<<<<<<< HEAD
-  public val floatArrayArg: FloatArray,
-  public val objectArrayArg: Array<ActivityInfo>,
-=======
->>>>>>> 45c97773
   public val boolArg: Boolean = true,
   public val optionalParcelable: ActivityInfo? = null,
   public val enumArg: AccessMode = AccessMode.READ
@@ -62,8 +54,6 @@
     return result
   }
 
-<<<<<<< HEAD
-=======
   @Suppress("CAST_NEVER_SUCCEEDS")
   public fun toSavedStateHandle(): SavedStateHandle {
     val result = SavedStateHandle()
@@ -88,7 +78,6 @@
     return result
   }
 
->>>>>>> 45c97773
   public companion object {
     @JvmStatic
     @Suppress("UNCHECKED_CAST")
