/*
 * Copyright 2018 The Android Open Source Project
 *
 * Licensed under the Apache License, Version 2.0 (the "License");
 * you may not use this file except in compliance with the License.
 * You may obtain a copy of the License at
 *
 *      http://www.apache.org/licenses/LICENSE-2.0
 *
 * Unless required by applicable law or agreed to in writing, software
 * distributed under the License is distributed on an "AS IS" BASIS,
 * WITHOUT WARRANTIES OR CONDITIONS OF ANY KIND, either express or implied.
 * See the License for the specific language governing permissions and
 * limitations under the License.
 */

package androidx.navigation.fragment

import android.animation.Animator
import android.animation.AnimatorInflater
import android.animation.AnimatorListenerAdapter
import android.animation.ValueAnimator
import android.content.res.Resources
import android.os.Build
import android.os.Bundle
import android.os.Handler
import android.os.Looper
import android.view.LayoutInflater
import android.view.View
import android.view.ViewGroup
import android.widget.FrameLayout
import androidx.annotation.LayoutRes
import androidx.core.os.postDelayed
import androidx.fragment.app.Fragment
import androidx.fragment.app.FragmentActivity
import androidx.fragment.app.FragmentFactory
import androidx.fragment.app.FragmentManager
import androidx.fragment.app.FragmentManager.OnBackStackChangedListener
import androidx.fragment.app.StrictFragment
import androidx.lifecycle.Lifecycle
import androidx.lifecycle.LifecycleEventObserver
import androidx.lifecycle.LifecycleOwner
import androidx.navigation.NavBackStackEntry
import androidx.navigation.NavOptions
import androidx.navigation.findNavController
import androidx.navigation.fragment.test.EmptyFragment
import androidx.navigation.fragment.test.NavigationActivity
import androidx.navigation.fragment.test.R
import androidx.navigation.navOptions
import androidx.navigation.testing.TestNavigatorState
import androidx.test.annotation.UiThreadTest
import androidx.test.core.app.ActivityScenario
import androidx.test.ext.junit.runners.AndroidJUnit4
import androidx.test.filters.LargeTest
import androidx.test.filters.SdkSuppress
import androidx.testutils.withActivity
import androidx.testutils.withUse
import com.google.common.truth.Truth.assertThat
import com.google.common.truth.Truth.assertWithMessage
import java.lang.IllegalArgumentException
import java.util.concurrent.CountDownLatch
import java.util.concurrent.TimeUnit
import kotlin.reflect.KClass
import org.junit.Before
import org.junit.Rule
import org.junit.Test
import org.junit.runner.RunWith

@LargeTest
@RunWith(AndroidJUnit4::class)
class FragmentNavigatorTest {

    companion object {
        private const val INITIAL_FRAGMENT = 1
        private const val SECOND_FRAGMENT = 2
        private const val THIRD_FRAGMENT = 3
        private const val FOURTH_FRAGMENT = 4
        private const val TEST_LABEL = "test_label"
    }

    @Suppress("DEPRECATION")
    @get:Rule
    var activityRule = androidx.test.rule.ActivityTestRule(EmptyActivity::class.java)

    private lateinit var emptyActivity: EmptyActivity
    private lateinit var fragmentManager: FragmentManager
    private lateinit var navigatorState: TestNavigatorState
    private lateinit var fragmentNavigator: FragmentNavigator

    @Before
    fun setup() {
        emptyActivity = activityRule.activity
        fragmentManager = emptyActivity.supportFragmentManager
        navigatorState = TestNavigatorState()
        fragmentNavigator = FragmentNavigator(emptyActivity, fragmentManager, R.id.container)
        fragmentNavigator.onAttach(navigatorState)
    }

    @UiThreadTest
    @Test
    fun testNavigate() {
        val entry = createBackStackEntry()

        fragmentNavigator.navigate(listOf(entry), null, null)
<<<<<<< HEAD
        assertThat(navigatorState.backStack.value)
            .containsExactly(entry)
=======
        assertThat(navigatorState.backStack.value).containsExactly(entry)
>>>>>>> ae5b1f57
        assertWithMessage("Initial navigation should not trigger an addBackStack transaction")
            .that(fragmentNavigator.pendingOps.entries())
            .isEmpty()
        fragmentManager.executePendingTransactions()
        val fragment = fragmentManager.findFragmentById(R.id.container)
        assertWithMessage("Fragment should be added").that(fragment).isNotNull()
        assertWithMessage("Fragment should be the correct type")
            .that(fragment)
            .isInstanceOf(EmptyFragment::class.java)
        assertWithMessage("Fragment should be the primary navigation Fragment")
            .that(fragmentManager.primaryNavigationFragment)
            .isSameInstanceAs(fragment)
        assertWithMessage("Initial entry should not be added to FragmentManager backstack")
            .that(fragmentManager.backStackEntryCount)
            .isEqualTo(0)
    }

    @UiThreadTest
    @Test
    fun testNavigateWithFragmentFactory() {
        fragmentManager.fragmentFactory = NonEmptyFragmentFactory()
        val entry = createBackStackEntry(clazz = NonEmptyConstructorFragment::class)

        fragmentNavigator.navigate(listOf(entry), null, null)
        assertThat(navigatorState.backStack.value).containsExactly(entry)
        fragmentManager.executePendingTransactions()
        val fragment = fragmentManager.findFragmentById(R.id.container)
        assertWithMessage("Fragment should be added").that(fragment).isNotNull()
        assertWithMessage("Fragment should be the correct type")
            .that(fragment)
            .isInstanceOf(NonEmptyConstructorFragment::class.java)
        assertWithMessage("Fragment should be the primary navigation Fragment")
            .that(fragment)
            .isSameInstanceAs(fragmentManager.primaryNavigationFragment)
    }

    @UiThreadTest
    @Test
    fun testNavigateTwice() {
        val entry = createBackStackEntry()

        fragmentNavigator.navigate(listOf(entry), null, null)
        assertThat(navigatorState.backStack.value).containsExactly(entry)
        fragmentManager.executePendingTransactions()
        val fragment = fragmentManager.findFragmentById(R.id.container)
        assertWithMessage("Fragment should be added").that(fragment).isNotNull()
        assertWithMessage("Fragment should be the correct type")
            .that(fragment)
            .isInstanceOf(EmptyFragment::class.java)
        assertWithMessage("Fragment should be the primary navigation Fragment")
            .that(fragmentManager.primaryNavigationFragment)
            .isSameInstanceAs(fragment)

        // Now push a second fragment
        val replacementEntry = createBackStackEntry(SECOND_FRAGMENT)
        fragmentNavigator.navigate(listOf(replacementEntry), null, null)
        assertThat(navigatorState.backStack.value)
<<<<<<< HEAD
            .containsExactly(entry, replacementEntry).inOrder()
=======
            .containsExactly(entry, replacementEntry)
            .inOrder()
>>>>>>> ae5b1f57
        assertThat(fragmentNavigator.pendingOps.entries())
            .containsExactly(entry.id, replacementEntry.id)
        fragmentManager.executePendingTransactions()
        val replacementFragment = fragmentManager.findFragmentById(R.id.container)
        assertWithMessage("Replacement Fragment should be added")
            .that(replacementFragment)
            .isNotNull()
        assertWithMessage("Replacement Fragment should be the correct type")
            .that(replacementFragment)
            .isInstanceOf(EmptyFragment::class.java)
        assertWithMessage("Replacement Fragment should be the primary navigation Fragment")
            .that(fragmentManager.primaryNavigationFragment)
            .isSameInstanceAs(replacementFragment)
        assertThat(navigatorState.transitionsInProgress.value).isEmpty()
        assertThat(fragmentNavigator.pendingOps.entries()).isEmpty()
    }

    @UiThreadTest
    @Test
    fun testNavigateWithPopUpToThenPop() {
        val entry = createBackStackEntry()

        // Push initial fragment
        fragmentNavigator.navigate(listOf(entry), null, null)
        assertThat(navigatorState.backStack.value).containsExactly(entry)
        fragmentManager.executePendingTransactions()

        // Push a second fragment
        val secondEntry = createBackStackEntry(SECOND_FRAGMENT)
        fragmentNavigator.navigate(listOf(secondEntry), null, null)
        assertThat(navigatorState.backStack.value).containsExactly(entry, secondEntry).inOrder()
        fragmentManager.executePendingTransactions()

        // Pop and then push third fragment, simulating popUpTo to initial.
        fragmentNavigator.popBackStack(secondEntry, false)
        assertThat(fragmentNavigator.pendingOps.entries()).containsExactly(entry.id, secondEntry.id)
<<<<<<< HEAD
        assertThat(navigatorState.backStack.value)
            .containsExactly(entry)
        val thirdEntry = createBackStackEntry(THIRD_FRAGMENT)
        fragmentNavigator.navigate(listOf(thirdEntry), null, null)
        assertThat(navigatorState.backStack.value)
            .containsExactly(entry, thirdEntry).inOrder()
        assertThat(fragmentNavigator.pendingOps.entries()).containsExactly(
            entry.id, secondEntry.id, thirdEntry.id
        )
=======
        assertThat(navigatorState.backStack.value).containsExactly(entry)
        val thirdEntry = createBackStackEntry(THIRD_FRAGMENT)
        fragmentNavigator.navigate(listOf(thirdEntry), null, null)
        assertThat(navigatorState.backStack.value).containsExactly(entry, thirdEntry).inOrder()
        assertThat(fragmentNavigator.pendingOps.entries())
            .containsExactly(entry.id, secondEntry.id, thirdEntry.id)
>>>>>>> ae5b1f57
        fragmentManager.executePendingTransactions()
        assertThat(fragmentNavigator.pendingOps.entries()).isEmpty()

        // Now pop the Fragment
        fragmentNavigator.popBackStack(thirdEntry, false)
<<<<<<< HEAD
        assertThat(navigatorState.backStack.value)
            .containsExactly(entry)
=======
        assertThat(navigatorState.backStack.value).containsExactly(entry)
>>>>>>> ae5b1f57
        assertThat(fragmentNavigator.pendingOps.entries()).containsExactly(entry.id, thirdEntry.id)
        fragmentManager.executePendingTransactions()
        assertThat(fragmentNavigator.pendingOps.entries()).isEmpty()
    }

    @UiThreadTest
    @Test
    fun testSingleTopInitial() {
        val entry = createBackStackEntry()

        fragmentNavigator.navigate(listOf(entry), null, null)
        fragmentManager.executePendingTransactions()
        val fragment = fragmentManager.findFragmentById(R.id.container)
        assertWithMessage("Fragment should be added").that(fragment).isNotNull()
        val lifecycle = fragment!!.lifecycle

        fragmentNavigator.onLaunchSingleTop(entry)
<<<<<<< HEAD
        assertThat(navigatorState.backStack.value)
            .containsExactly(entry)
=======
        assertThat(navigatorState.backStack.value).containsExactly(entry)
>>>>>>> ae5b1f57
        assertThat(fragmentNavigator.pendingOps.entries()).isEmpty()
        fragmentManager.executePendingTransactions()
        val replacementFragment = fragmentManager.findFragmentById(R.id.container)
        assertWithMessage("Replacement Fragment should be added")
            .that(replacementFragment)
            .isNotNull()
        assertWithMessage("Replacement Fragment should be the correct type")
            .that(replacementFragment)
            .isInstanceOf(EmptyFragment::class.java)
        assertWithMessage("Replacement Fragment should be the primary navigation Fragment")
            .that(fragmentManager.primaryNavigationFragment)
            .isSameInstanceAs(replacementFragment)
        assertWithMessage("Replacement should be a new instance")
            .that(replacementFragment)
            .isNotSameInstanceAs(fragment)
        assertWithMessage("Old instance should be destroyed")
            .that(lifecycle.currentState)
            .isEqualTo(Lifecycle.State.DESTROYED)
        assertThat(fragmentNavigator.pendingOps.entries()).isEmpty()
    }

    @UiThreadTest
    @Test
    fun testSingleTop() {
        val entry = createBackStackEntry()

        // First push an initial Fragment
        fragmentNavigator.navigate(listOf(entry), null, null)
        assertThat(navigatorState.backStack.value).containsExactly(entry)
        fragmentManager.executePendingTransactions()
        val initialFragment = fragmentManager.findFragmentById(R.id.container)
        assertWithMessage("Initial Fragment should be added").that(initialFragment).isNotNull()

        // Now push the Fragment that we want to replace with a singleTop operation
        val replacementEntry = createBackStackEntry(SECOND_FRAGMENT)
        fragmentNavigator.navigate(listOf(replacementEntry), null, null)
        assertThat(navigatorState.backStack.value)
<<<<<<< HEAD
            .containsExactly(entry, replacementEntry).inOrder()
        assertThat(fragmentNavigator.pendingOps.entries()).containsExactly(
            entry.id, replacementEntry.id
        )
        fragmentManager.executePendingTransactions()
        val fragment = fragmentManager.findFragmentById(R.id.container)
        assertWithMessage("Fragment should be added")
            .that(fragment)
            .isNotNull()
=======
            .containsExactly(entry, replacementEntry)
            .inOrder()
        assertThat(fragmentNavigator.pendingOps.entries())
            .containsExactly(entry.id, replacementEntry.id)
        fragmentManager.executePendingTransactions()
        val fragment = fragmentManager.findFragmentById(R.id.container)
        assertWithMessage("Fragment should be added").that(fragment).isNotNull()
>>>>>>> ae5b1f57
        assertThat(fragmentNavigator.pendingOps.entries()).isEmpty()
        val lifecycle = fragment!!.lifecycle

        fragmentNavigator.onLaunchSingleTop(replacementEntry)
        assertThat(navigatorState.backStack.value)
<<<<<<< HEAD
            .containsExactly(entry, replacementEntry).inOrder()
        assertThat(fragmentNavigator.pendingOps.entries()).containsExactly(
            entry.id, replacementEntry.id, replacementEntry.id
        )
=======
            .containsExactly(entry, replacementEntry)
            .inOrder()
        assertThat(fragmentNavigator.pendingOps.entries())
            .containsExactly(entry.id, replacementEntry.id, replacementEntry.id)
>>>>>>> ae5b1f57
        fragmentManager.executePendingTransactions()
        val replacementFragment = fragmentManager.findFragmentById(R.id.container)
        assertWithMessage("Replacement Fragment should be added")
            .that(replacementFragment)
            .isNotNull()
        assertWithMessage("Replacement Fragment should be the correct type")
            .that(replacementFragment)
            .isInstanceOf(EmptyFragment::class.java)
        assertWithMessage("Replacement Fragment should be the primary navigation Fragment")
            .that(fragmentManager.primaryNavigationFragment)
            .isSameInstanceAs(replacementFragment)
        assertWithMessage("Replacement should be a new instance")
            .that(replacementFragment)
            .isNotSameInstanceAs(fragment)
        assertWithMessage("Old instance should be destroyed")
            .that(lifecycle.currentState)
            .isEqualTo(Lifecycle.State.DESTROYED)
        assertThat(fragmentNavigator.pendingOps.entries()).isEmpty()

        fragmentNavigator.popBackStack(replacementEntry, false)
<<<<<<< HEAD
        assertThat(navigatorState.backStack.value)
            .containsExactly(entry)
        assertThat(fragmentNavigator.pendingOps.entries()).containsExactly(
            entry.id, replacementEntry.id
        )
=======
        assertThat(navigatorState.backStack.value).containsExactly(entry)
        assertThat(fragmentNavigator.pendingOps.entries())
            .containsExactly(entry.id, replacementEntry.id)
>>>>>>> ae5b1f57
        fragmentManager.executePendingTransactions()
        assertWithMessage("Initial Fragment should be on top of back stack after pop")
            .that(fragmentManager.findFragmentById(R.id.container))
            .isSameInstanceAs(initialFragment)
        assertWithMessage("Initial Fragment should be the primary navigation Fragment")
            .that(fragmentManager.primaryNavigationFragment)
            .isSameInstanceAs(initialFragment)
        assertThat(fragmentNavigator.pendingOps.entries()).isEmpty()
    }

    @UiThreadTest
    @Test
    fun testPopInitial() {
        val entry = createBackStackEntry()

        // First push an initial Fragment
        fragmentNavigator.navigate(listOf(entry), null, null)
        assertThat(navigatorState.backStack.value).containsExactly(entry)

        // Now pop the initial Fragment
        fragmentNavigator.popBackStack(entry, false)
        assertThat(fragmentNavigator.pendingOps.entries()).isEmpty()
<<<<<<< HEAD
        assertThat(navigatorState.backStack.value)
            .isEmpty()
=======
        assertThat(navigatorState.backStack.value).isEmpty()
>>>>>>> ae5b1f57
    }

    @UiThreadTest
    @Test
    fun testPop() {
        val entry = createBackStackEntry()

        // First push an initial Fragment
        fragmentNavigator.navigate(listOf(entry), null, null)
        assertThat(navigatorState.backStack.value).containsExactly(entry)
        fragmentManager.executePendingTransactions()
        val fragment = fragmentManager.findFragmentById(R.id.container)
        assertWithMessage("Fragment should be added").that(fragment).isNotNull()

        // Now push the Fragment that we want to pop
        val replacementEntry = createBackStackEntry(SECOND_FRAGMENT)
        fragmentNavigator.navigate(listOf(replacementEntry), null, null)
        assertThat(navigatorState.backStack.value)
            .containsExactly(entry, replacementEntry)
            .inOrder()
        fragmentManager.executePendingTransactions()
        val replacementFragment = fragmentManager.findFragmentById(R.id.container)
        assertWithMessage("Replacement Fragment should be added")
            .that(replacementFragment)
            .isNotNull()
        assertWithMessage("Replacement Fragment should be the correct type")
            .that(replacementFragment)
            .isInstanceOf(EmptyFragment::class.java)
        assertWithMessage("Replacement Fragment should be the primary navigation Fragment")
            .that(fragmentManager.primaryNavigationFragment)
            .isSameInstanceAs(replacementFragment)
        assertWithMessage("Initial entry should not be added to FragmentManager backstack")
            .that(fragmentManager.backStackEntryCount)
            .isEqualTo(1)

        // Now pop the Fragment
        fragmentNavigator.popBackStack(replacementEntry, false)
<<<<<<< HEAD
        assertThat(fragmentNavigator.pendingOps.entries()).containsExactly(
            entry.id, replacementEntry.id
        )
=======
        assertThat(fragmentNavigator.pendingOps.entries())
            .containsExactly(entry.id, replacementEntry.id)
>>>>>>> ae5b1f57
        fragmentManager.executePendingTransactions()
        assertThat(navigatorState.backStack.value).containsExactly(entry)
        assertWithMessage("Fragment should be the primary navigation Fragment after pop")
            .that(fragmentManager.primaryNavigationFragment)
            .isSameInstanceAs(fragment)
        assertThat(navigatorState.transitionsInProgress.value).isEmpty()
        assertWithMessage("Initial entry should not be added to FragmentManager backstack")
            .that(fragmentManager.backStackEntryCount)
            .isEqualTo(0)
        assertThat(fragmentNavigator.pendingOps.entries()).isEmpty()
    }

    @UiThreadTest
    @Test
    fun testPopTwice() {
        val entry = createBackStackEntry()
        val secondEntry = createBackStackEntry(SECOND_FRAGMENT, clazz = Fragment::class)
        val thirdEntry = createBackStackEntry(THIRD_FRAGMENT)

        // Push 3 fragments and execute
        fragmentNavigator.navigate(listOf(entry, secondEntry, thirdEntry), null, null)
        fragmentManager.executePendingTransactions()

        // Now pop thirdEntry
        fragmentNavigator.popBackStack(thirdEntry, false)
<<<<<<< HEAD
        assertThat(fragmentNavigator.pendingOps.entries()).containsExactly(
            secondEntry.id, thirdEntry.id
        )
        fragmentManager.executePendingTransactions()
        assertThat(navigatorState.backStack.value)
            .containsExactly(entry, secondEntry)
=======
        assertThat(fragmentNavigator.pendingOps.entries())
            .containsExactly(secondEntry.id, thirdEntry.id)
        fragmentManager.executePendingTransactions()
        assertThat(navigatorState.backStack.value).containsExactly(entry, secondEntry)
>>>>>>> ae5b1f57
        // We should ensure the fragment manager is on the proper fragment at the end
        assertWithMessage("FragmentManager back stack should have only SECOND_FRAGMENT")
            .that(fragmentManager.backStackEntryCount)
            .isEqualTo(1)
        assertWithMessage("PrimaryFragment should be the correct type")
            .that(fragmentManager.primaryNavigationFragment)
            .isNotInstanceOf(EmptyFragment::class.java)
        assertThat(navigatorState.transitionsInProgress.value).isEmpty()
        assertThat(fragmentNavigator.pendingOps.entries()).isEmpty()

        // Pop secondEntry
        fragmentNavigator.popBackStack(secondEntry, false)
        assertThat(fragmentNavigator.pendingOps.entries()).containsExactly(entry.id, secondEntry.id)
        fragmentManager.executePendingTransactions()
        assertThat(navigatorState.backStack.value).containsExactly(entry)
        // We should ensure the fragment manager is on the proper fragment at the end
        assertWithMessage("FragmentManager back stack should be empty")
            .that(fragmentManager.backStackEntryCount)
            .isEqualTo(0)
        assertWithMessage("PrimaryFragment should be the correct type")
            .that(fragmentManager.primaryNavigationFragment)
            .isInstanceOf(EmptyFragment::class.java)
        assertThat(navigatorState.transitionsInProgress.value).isEmpty()
        assertThat(fragmentNavigator.pendingOps.entries()).isEmpty()
    }

    @Test
    fun testPopTwiceWithAnimator() {
        val entry1 = createBackStackEntry()
        val entry2 = createBackStackEntry(SECOND_FRAGMENT, AnimatorFragment::class)
        val entry3 = createBackStackEntry(THIRD_FRAGMENT)

        val options = navOptions {
            anim {
                enter = R.animator.fade_enter
                exit = R.animator.fade_exit
                popEnter = R.animator.fade_enter
                popExit = R.animator.fade_exit
            }
        }

        // navigate to all fragments consecutively
        activityRule.runOnUiThread {
            fragmentNavigator.navigate(listOf(entry1), null, null)
            fragmentManager.executePendingTransactions()
            assertThat(fragmentNavigator.pendingOps.entries()).isEmpty()

            fragmentNavigator.navigate(listOf(entry2), options, null)
            assertThat(fragmentNavigator.pendingOps.entries()).containsExactly(entry1.id, entry2.id)
            fragmentManager.executePendingTransactions()
            assertThat(fragmentNavigator.pendingOps.entries()).isEmpty()

            fragmentNavigator.navigate(listOf(entry3), null, null)
            assertThat(fragmentNavigator.pendingOps.entries()).containsExactly(entry2.id, entry3.id)
            fragmentManager.executePendingTransactions()
        }

        // Ensure states are settled
        assertWithMessage("FragmentManager back stack should have second and third fragment")
            .that(fragmentManager.backStackEntryCount)
            .isEqualTo(2)
        assertThat(navigatorState.transitionsInProgress.value).isEmpty()
        assertThat(fragmentNavigator.pendingOps.entries()).isEmpty()
<<<<<<< HEAD

        fragmentNavigator.pendingOps.onBackStackChangedStarted {
            assertThat(it.entries()).containsExactly(entry2.id, entry3.id)
        }
        // first pop entry3
        fragmentNavigator.popBackStack(entry3, false)
=======
        // obs for upcoming pop
        val countDownLatch1 = CountDownLatch(1)
        var pendingOps1: List<String> = emptyList()
        fragmentNavigator.pendingOps.onBackStackChangedStarted {
            pendingOps1 = it.entries().toList()
            countDownLatch1.countDown()
        }
        // first pop entry3
        fragmentNavigator.popBackStack(entry3, false)
        assertThat(countDownLatch1.await(1000, TimeUnit.MILLISECONDS)).isTrue()
        assertThat(pendingOps1).containsExactly(entry2.id, entry3.id)
>>>>>>> ae5b1f57

        activityRule.runOnUiThread {
            fragmentManager.executePendingTransactions()
            assertThat(fragmentNavigator.pendingOps.entries()).isEmpty()
        }
<<<<<<< HEAD

        fragmentNavigator.pendingOps.onBackStackChangedStarted {
            assertThat(it.entries()).containsExactly(entry1.id, entry2.id)
        }
        // And then pop entry2
        fragmentNavigator.popBackStack(entry2, false)
=======
        // obs for upcoming pop
        val countDownLatch2 = CountDownLatch(1)
        var pendingOps2: List<String> = emptyList()
        fragmentNavigator.pendingOps.onBackStackChangedStarted {
            pendingOps2 = it.entries().toList()
            countDownLatch2.countDown()
        }
        // And then pop entry2
        fragmentNavigator.popBackStack(entry2, false)
        // wait for onBackStackChangedStarted before asserting
        assertThat(countDownLatch2.await(1000, TimeUnit.MILLISECONDS)).isTrue()
        assertThat(pendingOps2).containsExactly(entry1.id, entry2.id)
>>>>>>> ae5b1f57
        activityRule.runOnUiThread {
            fragmentManager.executePendingTransactions()
            assertThat(fragmentNavigator.pendingOps.entries()).isEmpty()
        }

        val fragment1 = fragmentManager.findFragmentById(R.id.container)
<<<<<<< HEAD
        assertWithMessage("Fragment should be added")
            .that(fragment1)
            .isNotNull()
=======
        assertWithMessage("Fragment should be added").that(fragment1).isNotNull()
>>>>>>> ae5b1f57
        assertThat(fragment1?.tag).isEqualTo(entry1.id)

        // Add an observer to ensure that we don't attempt to verify the state until animations
        // are complete and the viewLifecycle has been RESUMED.
<<<<<<< HEAD
        val countDownLatch = CountDownLatch(1)
        activityRule.runOnUiThread {
            fragment1?.viewLifecycleOwner?.lifecycle?.addObserver(object : LifecycleEventObserver {
                override fun onStateChanged(source: LifecycleOwner, event: Lifecycle.Event) {
                    if (event == Lifecycle.Event.ON_RESUME) {
                        countDownLatch.countDown()
                    }
                }
            })
        }
        assertThat(countDownLatch.await(1000, TimeUnit.MILLISECONDS)).isTrue()
=======
        val countDownLatch3 = CountDownLatch(1)
        activityRule.runOnUiThread {
            fragment1
                ?.viewLifecycleOwner
                ?.lifecycle
                ?.addObserver(
                    object : LifecycleEventObserver {
                        override fun onStateChanged(
                            source: LifecycleOwner,
                            event: Lifecycle.Event
                        ) {
                            if (event == Lifecycle.Event.ON_RESUME) {
                                countDownLatch3.countDown()
                            }
                        }
                    }
                )
        }
        assertThat(countDownLatch3.await(1000, TimeUnit.MILLISECONDS)).isTrue()
>>>>>>> ae5b1f57
        assertThat(navigatorState.backStack.value).containsExactly(entry1)
        // We should ensure the fragment manager is on the proper fragment at the end
        assertWithMessage("FragmentManager back stack should be empty")
            .that(fragmentManager.backStackEntryCount)
            .isEqualTo(0)
        assertWithMessage("PrimaryFragment should be the correct type")
            .that(fragmentManager.primaryNavigationFragment)
            .isInstanceOf(EmptyFragment::class.java)
        assertThat(navigatorState.transitionsInProgress.value).isEmpty()
        assertThat(fragmentNavigator.pendingOps.entries()).isEmpty()
    }

    @UiThreadTest
    @Test
    fun testPopWithSameDestinationTwice() {
        val entry = createBackStackEntry()

        // First push an initial Fragment
        fragmentNavigator.navigate(listOf(entry), null, null)
        assertThat(navigatorState.backStack.value).containsExactly(entry)
        fragmentManager.executePendingTransactions()
        val fragment = fragmentManager.findFragmentById(R.id.container)
        assertWithMessage("Fragment should be added").that(fragment).isNotNull()

        // Now push a second Fragment
        val secondEntry = createBackStackEntry(SECOND_FRAGMENT)
        fragmentNavigator.navigate(listOf(secondEntry), null, null)
        assertThat(navigatorState.backStack.value).containsExactly(entry, secondEntry).inOrder()
        fragmentManager.executePendingTransactions()
        val replacementFragment = fragmentManager.findFragmentById(R.id.container)
        assertWithMessage("Replacement Fragment should be added")
            .that(replacementFragment)
            .isNotNull()
        assertWithMessage("Replacement Fragment should be the primary navigation Fragment")
            .that(fragmentManager.primaryNavigationFragment)
            .isSameInstanceAs(replacementFragment)

        // Push the same Fragment a second time, creating a stack of two
        // identical Fragments
        val replacementEntry = createBackStackEntry(SECOND_FRAGMENT)
        fragmentNavigator.navigate(listOf(replacementEntry), null, null)
        assertThat(navigatorState.backStack.value)
<<<<<<< HEAD
            .containsExactly(entry, secondEntry, replacementEntry).inOrder()
        assertThat(fragmentNavigator.pendingOps.entries()).containsExactly(
            secondEntry.id, replacementEntry.id
        )
=======
            .containsExactly(entry, secondEntry, replacementEntry)
            .inOrder()
        assertThat(fragmentNavigator.pendingOps.entries())
            .containsExactly(secondEntry.id, replacementEntry.id)
>>>>>>> ae5b1f57
        fragmentManager.executePendingTransactions()
        val fragmentToPop = fragmentManager.findFragmentById(R.id.container)
        assertWithMessage("Fragment to pop should be added").that(fragmentToPop).isNotNull()
        assertWithMessage("Fragment to pop should be the primary navigation Fragment")
            .that(fragmentManager.primaryNavigationFragment)
            .isSameInstanceAs(fragmentToPop)
        assertThat(fragmentNavigator.pendingOps.entries()).isEmpty()

        // Now pop the Fragment
        fragmentNavigator.popBackStack(replacementEntry, false)
<<<<<<< HEAD
        assertThat(fragmentNavigator.pendingOps.entries()).containsExactly(
            secondEntry.id, replacementEntry.id
        )
=======
        assertThat(fragmentNavigator.pendingOps.entries())
            .containsExactly(secondEntry.id, replacementEntry.id)
>>>>>>> ae5b1f57
        fragmentManager.executePendingTransactions()
        assertThat(navigatorState.backStack.value).containsExactly(entry, secondEntry).inOrder()
        assertWithMessage(
                "Replacement Fragment should be the primary navigation Fragment " + "after pop"
            )
            .that(fragmentManager.primaryNavigationFragment)
            .isSameInstanceAs(replacementFragment)
        assertThat(fragmentNavigator.pendingOps.entries()).isEmpty()
    }

    @UiThreadTest
    @Test
    fun testPopWithChildFragmentBackStack() {
        val entry = createBackStackEntry()

        // First push an initial Fragment
        fragmentNavigator.navigate(listOf(entry), null, null)
        assertThat(navigatorState.backStack.value).containsExactly(entry)
        fragmentManager.executePendingTransactions()
        val fragment = fragmentManager.findFragmentById(R.id.container)
        assertWithMessage("Fragment should be added").that(fragment).isNotNull()

        // Now push the Fragment that we want to pop
        val replacementEntry = createBackStackEntry(SECOND_FRAGMENT)
        fragmentNavigator.navigate(listOf(replacementEntry), null, null)
        assertThat(navigatorState.backStack.value)
            .containsExactly(entry, replacementEntry)
            .inOrder()
        fragmentManager.executePendingTransactions()
        val replacementFragment = fragmentManager.findFragmentById(R.id.container)
        assertWithMessage("Replacement Fragment should be added")
            .that(replacementFragment)
            .isNotNull()
        assertWithMessage("Replacement Fragment should be the correct type")
            .that(replacementFragment)
            .isInstanceOf(EmptyFragment::class.java)
        assertWithMessage("Replacement Fragment should be the primary navigation Fragment")
            .that(fragmentManager.primaryNavigationFragment)
            .isSameInstanceAs(replacementFragment)

        // Add a Fragment to the replacementFragment's childFragmentManager back stack
        replacementFragment?.childFragmentManager?.run {
            beginTransaction().add(EmptyFragment(), "child").addToBackStack(null).commit()
            executePendingTransactions()
        }
        assertThat(fragmentNavigator.pendingOps.entries()).isEmpty()

        // Now pop the Fragment
        fragmentNavigator.popBackStack(replacementEntry, false)
        fragmentManager.executePendingTransactions()
        assertThat(navigatorState.backStack.value).containsExactly(entry)
        assertWithMessage("Fragment should be the primary navigation Fragment after pop")
            .that(fragmentManager.primaryNavigationFragment)
            .isSameInstanceAs(fragment)
        assertThat(fragmentNavigator.pendingOps.entries()).isEmpty()
    }

    @UiThreadTest
    @Test
    fun testDeepLinkPop() {
        val entry = createBackStackEntry()
        val secondEntry = createBackStackEntry(SECOND_FRAGMENT)

        // First push two Fragments as our 'deep link'
        fragmentNavigator.navigate(listOf(entry, secondEntry), null, null)
        assertThat(navigatorState.backStack.value).containsExactly(entry, secondEntry)

        // Now push the Fragment that we want to pop
        val thirdEntry = createBackStackEntry(THIRD_FRAGMENT)
        fragmentNavigator.navigate(listOf(thirdEntry), null, null)
        assertThat(navigatorState.backStack.value).containsExactly(entry, secondEntry, thirdEntry)
        fragmentManager.executePendingTransactions()
        val replacementFragment = fragmentManager.findFragmentById(R.id.container)
        assertWithMessage("Replacement Fragment should be added")
            .that(replacementFragment)
            .isNotNull()
        assertWithMessage("Replacement Fragment should be the correct type")
            .that(replacementFragment)
            .isInstanceOf(EmptyFragment::class.java)
        assertWithMessage("Replacement Fragment should be the primary navigation Fragment")
            .that(fragmentManager.primaryNavigationFragment)
            .isSameInstanceAs(replacementFragment)

        // Now pop the Fragment
        fragmentNavigator.popBackStack(thirdEntry, false)
        fragmentManager.executePendingTransactions()
        val fragment = fragmentManager.findFragmentById(R.id.container)
        assertWithMessage("Fragment should be the primary navigation Fragment after pop")
            .that(fragmentManager.primaryNavigationFragment)
            .isSameInstanceAs(fragment)
    }

    @UiThreadTest
    @Test
    fun testMultipleNavigateFragmentTransactionsThenPop() {
        val entry = createBackStackEntry()
        val secondEntry = createBackStackEntry(SECOND_FRAGMENT, clazz = Fragment::class)
        val thirdEntry = createBackStackEntry(THIRD_FRAGMENT)

        // Push 3 fragments without executing pending transactions.
        fragmentNavigator.navigate(listOf(entry, secondEntry, thirdEntry), null, null)

        // Now pop the Fragment
        fragmentNavigator.popBackStack(thirdEntry, false)
<<<<<<< HEAD
        assertThat(fragmentNavigator.pendingOps.entries()).containsExactly(
            entry.id, secondEntry.id, thirdEntry.id
        )
=======
        assertThat(fragmentNavigator.pendingOps.entries())
            .containsExactly(entry.id, secondEntry.id, thirdEntry.id)
>>>>>>> ae5b1f57
        fragmentManager.executePendingTransactions()
        assertThat(navigatorState.backStack.value).containsExactly(entry, secondEntry)
        // We should ensure the fragment manager is on the proper fragment at the end
        assertWithMessage("FragmentManager back stack should have only SECOND_FRAGMENT")
            .that(fragmentManager.backStackEntryCount)
            .isEqualTo(1)
        assertWithMessage("PrimaryFragment should be the correct type")
            .that(fragmentManager.primaryNavigationFragment)
            .isNotInstanceOf(EmptyFragment::class.java)
        assertThat(navigatorState.transitionsInProgress.value).isEmpty()
        assertThat(fragmentNavigator.pendingOps.entries()).isEmpty()
    }

    @UiThreadTest
    @Test
    fun testMultipleNavigateFragmentTransactionsThenPopMultiple() {
        val entry = createBackStackEntry()
        val secondEntry = createBackStackEntry(SECOND_FRAGMENT, clazz = Fragment::class)
        val thirdEntry = createBackStackEntry(THIRD_FRAGMENT)

        // Push 3 fragments
        fragmentNavigator.navigate(listOf(entry, secondEntry, thirdEntry), null, null)
<<<<<<< HEAD
        assertThat(fragmentNavigator.pendingOps.entries()).containsExactly(
            entry.id, secondEntry.id, thirdEntry.id
        )
=======
        assertThat(fragmentNavigator.pendingOps.entries())
            .containsExactly(entry.id, secondEntry.id, thirdEntry.id)
>>>>>>> ae5b1f57
        fragmentManager.executePendingTransactions()
        assertThat(fragmentNavigator.pendingOps.entries()).isEmpty()

        // Now pop multiple fragments with savedState so that the secondEntry does not get
        // marked complete by clear viewModel
        fragmentNavigator.popBackStack(secondEntry, true)
<<<<<<< HEAD
        assertThat(fragmentNavigator.pendingOps.entries()).containsExactly(
            entry.id, secondEntry.id, thirdEntry.id
        )
=======
        assertThat(fragmentNavigator.pendingOps.entries())
            .containsExactly(entry.id, secondEntry.id, thirdEntry.id)
>>>>>>> ae5b1f57
        fragmentManager.executePendingTransactions()
        assertThat(navigatorState.backStack.value).containsExactly(entry)
        assertThat(navigatorState.transitionsInProgress.value).isEmpty()
        assertThat(fragmentNavigator.pendingOps.entries()).isEmpty()
    }

    @UiThreadTest
    @Test
    fun testMultiplePopFragmentTransactionsThenPop() {
        val entry = createBackStackEntry()
        val secondEntry = createBackStackEntry(SECOND_FRAGMENT)
        val thirdEntry = createBackStackEntry(THIRD_FRAGMENT)
        val fourthEntry = createBackStackEntry(FOURTH_FRAGMENT)

        // Push 4 fragments
        fragmentNavigator.navigate(listOf(entry, secondEntry, thirdEntry, fourthEntry), null, null)
        fragmentManager.executePendingTransactions()
        assertThat(fragmentNavigator.pendingOps.entries()).isEmpty()

        // Pop 2 fragments without executing pending transactions.
        fragmentNavigator.popBackStack(thirdEntry, false)

        fragmentNavigator.popBackStack(secondEntry, false)
<<<<<<< HEAD
        assertThat(fragmentNavigator.pendingOps.entries()).containsExactly(
            entry.id, secondEntry.id, thirdEntry.id, fourthEntry.id
        )
        fragmentManager.executePendingTransactions()
        assertThat(navigatorState.backStack.value)
            .containsExactly(entry)
=======
        assertThat(fragmentNavigator.pendingOps.entries())
            .containsExactly(entry.id, secondEntry.id, thirdEntry.id, fourthEntry.id)
        fragmentManager.executePendingTransactions()
        assertThat(navigatorState.backStack.value).containsExactly(entry)
>>>>>>> ae5b1f57
        assertThat(fragmentNavigator.pendingOps.entries()).isEmpty()
    }

    @UiThreadTest
    @Test
    fun testNavigationAndAddIndependentFragmentWithoutBackStack() {
        val entry = createBackStackEntry()

        fragmentNavigator.navigate(listOf(entry), null, null)
        assertThat(navigatorState.backStack.value).containsExactly(entry)
        fragmentManager.executePendingTransactions()
        val fragment = fragmentManager.findFragmentById(R.id.container)
        assertWithMessage("Fragment should be added").that(fragment).isNotNull()
        assertWithMessage("Fragment should be the correct type")
            .that(fragment)
            .isInstanceOf(EmptyFragment::class.java)
        assertWithMessage("Fragment should be the primary navigation Fragment")
            .that(fragmentManager.primaryNavigationFragment)
            .isSameInstanceAs(fragment)

        val independentFragment = EmptyFragment()
<<<<<<< HEAD
        fragmentManager.beginTransaction()
            .replace(R.id.container, independentFragment)
            .commit()
=======
        fragmentManager.beginTransaction().replace(R.id.container, independentFragment).commit()
>>>>>>> ae5b1f57
        assertThat(fragmentNavigator.pendingOps.entries()).isEmpty()
        fragmentManager.executePendingTransactions()

        assertWithMessage("Independent fragment should be added")
            .that(fragmentManager.findFragmentById(R.id.container))
            .isEqualTo(independentFragment)
    }

    @UiThreadTest
    @Test
    fun testNavigateAndAddIndependentFragmentWithBackStack() {
        val entry = createBackStackEntry()

        fragmentNavigator.navigate(listOf(entry), null, null)
        assertThat(navigatorState.backStack.value).containsExactly(entry)
        fragmentManager.executePendingTransactions()
        val fragment = fragmentManager.findFragmentById(R.id.container)
        assertWithMessage("Fragment should be added").that(fragment).isNotNull()
        assertWithMessage("Fragment should be the correct type")
            .that(fragment)
            .isInstanceOf(EmptyFragment::class.java)
        assertWithMessage("Fragment should be the primary navigation Fragment")
            .that(fragmentManager.primaryNavigationFragment)
            .isSameInstanceAs(fragment)

        val independentFragment = EmptyFragment()
        fragmentManager
            .beginTransaction()
            .replace(R.id.container, independentFragment)
            .addToBackStack(null)
            .commit()
        try {
            fragmentManager.executePendingTransactions()
        } catch (e: IllegalArgumentException) {
            assertWithMessage("adding a fragment to the back stack manually should fail")
                .that(e.message)
                .contains(
                    "The fragment " +
                        independentFragment +
                        " is unknown to the " +
                        "FragmentNavigator. Please use the navigate() function to add fragments to " +
                        "the FragmentNavigator managed FragmentManager."
                )
        }
    }

    @LargeTest
    @UiThreadTest
    @Test
    @SdkSuppress(minSdkVersion = Build.VERSION_CODES.LOLLIPOP)
    fun testEntryResumedWithAnimation() {
        val entry1 = createBackStackEntry()

        // use animation
        val options = navOptions {
            anim {
                enter = R.anim.fade_enter
                exit = R.anim.fade_exit
                popEnter = R.anim.fade_enter
                popExit = R.anim.fade_exit
            }
        }

        // navigate to first entry and verify it executed correctly
        fragmentNavigator.navigate(listOf(entry1), options, null)
        assertThat(navigatorState.backStack.value).containsExactly(entry1)
        fragmentManager.executePendingTransactions()

        val fragment = fragmentManager.findFragmentById(R.id.container)
        assertWithMessage("Fragment should be added").that(fragment).isNotNull()

        assertThat(entry1.lifecycle.currentState).isEqualTo(Lifecycle.State.RESUMED)

        val entry2 = createBackStackEntry(SECOND_FRAGMENT)

        fragmentNavigator.navigate(listOf(entry2), options, null)
        fragmentManager.executePendingTransactions()

        assertThat(entry1.lifecycle.currentState).isEqualTo(Lifecycle.State.CREATED)
        // assert entry received fragment lifecycle event to move it to resumed
        assertThat(entry2.lifecycle.currentState).isEqualTo(Lifecycle.State.RESUMED)
    }

    @LargeTest
    @Test
    @SdkSuppress(minSdkVersion = Build.VERSION_CODES.LOLLIPOP)
    fun testEntryResumedWithAnimator() {
        val entry1 = createBackStackEntry()

        // use animator
        val options = navOptions {
            anim {
                enter = R.animator.fade_enter
                exit = R.animator.fade_exit
                popEnter = R.animator.fade_enter
                popExit = R.animator.fade_exit
            }
        }

        // navigate to first entry and verify it executed correctly
        activityRule.runOnUiThread { fragmentNavigator.navigate(listOf(entry1), options, null) }
        assertThat(navigatorState.backStack.value).containsExactly(entry1)
        activityRule.runOnUiThread { fragmentManager.executePendingTransactions() }
        val fragment = fragmentManager.findFragmentById(R.id.container)
        assertWithMessage("Fragment should be added").that(fragment).isNotNull()

        // assert states
        val countDownLatch = CountDownLatch(1)
        activityRule.runOnUiThread {
            fragment
                ?.viewLifecycleOwner
                ?.lifecycle
                ?.addObserver(
                    object : LifecycleEventObserver {
                        override fun onStateChanged(
                            source: LifecycleOwner,
                            event: Lifecycle.Event
                        ) {
                            if (event == Lifecycle.Event.ON_RESUME) {
                                countDownLatch.countDown()
                            }
                        }
                    }
                )
        }

        assertThat(countDownLatch.await(1000, TimeUnit.MILLISECONDS)).isTrue()
        assertThat(entry1.lifecycle.currentState).isEqualTo(Lifecycle.State.RESUMED)

        // navigate to entry2
        val entry2 = createBackStackEntry(SECOND_FRAGMENT)
        activityRule.runOnUiThread {
            fragmentNavigator.navigate(listOf(entry2), options, null)
            fragmentManager.executePendingTransactions()
        }

        // assert states
        val fragment2 = fragmentManager.findFragmentById(R.id.container)
        assertWithMessage("Fragment should be added").that(fragment2).isNotNull()

        val countDownLatch2 = CountDownLatch(1)
        activityRule.runOnUiThread {
            fragment2
                ?.viewLifecycleOwner
                ?.lifecycle
                ?.addObserver(
                    object : LifecycleEventObserver {
                        override fun onStateChanged(
                            source: LifecycleOwner,
                            event: Lifecycle.Event
                        ) {
                            if (event == Lifecycle.Event.ON_RESUME) {
                                countDownLatch2.countDown()
                            }
                        }
                    }
                )
        }
        assertThat(countDownLatch2.await(1000, TimeUnit.MILLISECONDS)).isTrue()
        assertThat(entry1.lifecycle.currentState).isEqualTo(Lifecycle.State.CREATED)
        // assert entry received fragment lifecycle event to move it to resumed
        assertThat(entry2.lifecycle.currentState).isEqualTo(Lifecycle.State.RESUMED)
    }

    @UiThreadTest
    @Test
    fun testEntryResumedWhenRestoredState() {
        val entry = createBackStackEntry()

        // First push an initial Fragment
        fragmentNavigator.navigate(listOf(entry), null, null)
        assertThat(navigatorState.backStack.value).containsExactly(entry)
        fragmentManager.executePendingTransactions()
        val fragment = fragmentManager.findFragmentById(R.id.container)
        assertWithMessage("Fragment should be added").that(fragment).isNotNull()

        assertThat(entry.lifecycle.currentState).isEqualTo(Lifecycle.State.RESUMED)

        // Now push the Fragment that we want to save
        val replacementEntry = createBackStackEntry(SECOND_FRAGMENT, SavedStateFragment::class)
        fragmentNavigator.navigate(listOf(replacementEntry), null, null)
        assertThat(navigatorState.backStack.value)
            .containsExactly(entry, replacementEntry)
            .inOrder()
        fragmentManager.executePendingTransactions()
        val replacementFragment = fragmentManager.findFragmentById(R.id.container)
        assertWithMessage("Replacement Fragment should be added")
            .that(replacementFragment)
            .isNotNull()

        assertThat(entry.lifecycle.currentState).isEqualTo(Lifecycle.State.CREATED)
        assertThat(replacementEntry.lifecycle.currentState).isEqualTo(Lifecycle.State.RESUMED)

        // Save some state into the replacement fragment
        (replacementFragment as SavedStateFragment).savedState = "test"

        // Now save the Fragment
        fragmentNavigator.popBackStack(replacementEntry, true)
        fragmentManager.executePendingTransactions()

        // Create a new FragmentNavigator, replacing the previous one
        val savedState = fragmentNavigator.onSaveState() as Bundle
        fragmentNavigator = FragmentNavigator(emptyActivity, fragmentManager, R.id.container)
        fragmentNavigator.onAttach(navigatorState)
        fragmentNavigator.onRestoreState(savedState)

        // And now restore the fragment
        val restoredEntry = navigatorState.restoreBackStackEntry(replacementEntry)
        fragmentNavigator.navigate(
            listOf(restoredEntry),
            NavOptions.Builder().setRestoreState(true).build(),
            null
        )
        assertThat(navigatorState.backStack.value).containsExactly(entry, restoredEntry).inOrder()
        fragmentManager.executePendingTransactions()

        assertThat(entry.lifecycle.currentState).isEqualTo(Lifecycle.State.CREATED)
        assertThat(restoredEntry.lifecycle.currentState).isEqualTo(Lifecycle.State.RESUMED)
    }

    @LargeTest
    @Test
    @SdkSuppress(minSdkVersion = Build.VERSION_CODES.LOLLIPOP)
    fun testEntryStatesWithAnimationAfterReconfiguration() {
        withUse(ActivityScenario.launch(NavigationActivity::class.java)) {
            val navController1 = withActivity { findNavController(R.id.nav_host) }
            val fragNavigator1 =
                navController1.navigatorProvider.getNavigator(FragmentNavigator::class.java)

            // navigated to startDestination -- assert states
            assertThat(fragNavigator1.backStack.value.size).isEqualTo(1)
            val entry1 = fragNavigator1.backStack.value[0]
            val fm1 = withActivity {
                supportFragmentManager.findFragmentById(R.id.nav_host)!!.childFragmentManager.also {
                    it.executePendingTransactions()
                }
            }

            val fragment1 = fm1.findFragmentByTag(entry1.id)
            assertWithMessage("Fragment should be added").that(fragment1).isNotNull()
            assertThat(entry1.lifecycle.currentState).isEqualTo(Lifecycle.State.RESUMED)

            // use animation
            val options = navOptions {
                anim {
                    enter = R.anim.fade_enter
                    exit = R.anim.fade_exit
                    popEnter = R.anim.fade_enter
                    popExit = R.anim.fade_exit
                }
            }

            // navigate to second destination -- assert states
            onActivity {
                navController1.navigate(R.id.empty_fragment, null, options)
                fm1.executePendingTransactions()
            }
            assertThat(fragNavigator1.backStack.value.size).isEqualTo(2)
            val entry2 = fragNavigator1.backStack.value[1]
            val fragment2 = fm1.findFragmentByTag(entry2.id)
            assertWithMessage("Fragment should be added").that(fragment2).isNotNull()
            assertThat(entry1.lifecycle.currentState).isEqualTo(Lifecycle.State.CREATED)
            assertThat(entry2.lifecycle.currentState).isEqualTo(Lifecycle.State.RESUMED)

            // recreate activity - imitate configuration change
            recreate()

            assertThat(entry1.lifecycle.currentState).isEqualTo(Lifecycle.State.DESTROYED)
            assertThat(entry2.lifecycle.currentState).isEqualTo(Lifecycle.State.DESTROYED)

            // get restored components
            val fm2 = withActivity {
                supportFragmentManager.findFragmentById(R.id.nav_host)!!.childFragmentManager.also {
                    it.executePendingTransactions()
                }
            }
            val navController2 = withActivity { findNavController(R.id.nav_host) }
            val fragNavigator2 =
                navController2.navigatorProvider.getNavigator(FragmentNavigator::class.java)
            assertThat(fm2).isNotEqualTo(fm1)
            assertThat(navController2).isNotEqualTo(navController1)
            assertThat(fragNavigator2).isNotEqualTo(fragNavigator1)
            assertThat(fragNavigator2.backStack.value.size).isEqualTo(2)

            // check that entries are restored to correct states
            val entry1Restored = fragNavigator2.backStack.value[0]
            val entry2Restored = fragNavigator2.backStack.value[1]
            assertThat(entry1Restored.id).isEqualTo(entry1.id)
            assertThat(entry2Restored.id).isEqualTo(entry2.id)
            assertThat(entry1Restored.lifecycle.currentState).isEqualTo(Lifecycle.State.CREATED)
            assertThat(entry2Restored.lifecycle.currentState).isEqualTo(Lifecycle.State.RESUMED)

            // check that fragments have been restored
            val fragment1Restored = fm2.findFragmentByTag(entry1.id)
            assertWithMessage("Fragment should be added").that(fragment1Restored).isNotNull()
            val fragment2Restored = fm2.findFragmentByTag(entry2.id)
            assertWithMessage("Fragment should be added").that(fragment2Restored).isNotNull()

            // attach ON_DESTROY listeners which should be triggered when we pop
            var entry2RestoredDestroyed = false
            val countDownLatch = CountDownLatch(1)
            onActivity {
                fragment2Restored
                    ?.viewLifecycleOwner
                    ?.lifecycle
                    ?.addObserver(
                        object : LifecycleEventObserver {
                            override fun onStateChanged(
                                source: LifecycleOwner,
                                event: Lifecycle.Event
                            ) {
                                if (event == Lifecycle.Event.ON_DESTROY) {
                                    countDownLatch.countDown()
                                }
                            }
                        }
                    )
                entry2Restored.lifecycle.addObserver(
                    object : LifecycleEventObserver {
                        override fun onStateChanged(
                            source: LifecycleOwner,
                            event: Lifecycle.Event
                        ) {
                            if (event == Lifecycle.Event.ON_DESTROY) {
                                entry2RestoredDestroyed = true
                            }
                        }
                    }
                )
            }

            // pop backstack
            onActivity { navController2.popBackStack(entry2Restored.destination.id, true) }

            assertThat(countDownLatch.await(1000, TimeUnit.MILLISECONDS)).isTrue()

            onActivity { fm2.executePendingTransactions() }

            // assert popped states
            assertThat(entry2RestoredDestroyed).isTrue()
            assertThat(entry1Restored.lifecycle.currentState).isEqualTo(Lifecycle.State.RESUMED)
            assertThat(fragNavigator2.backStack.value).containsExactly(entry1Restored)
            // navController backstack is updated properly. Contains graph root entry & entry1
            assertThat(navController2.currentBackStack.value.size).isEqualTo(2)
            assertThat(navController2.currentBackStack.value.last()).isEqualTo(entry1Restored)
        }
    }

    @LargeTest
    @Test
    @SdkSuppress(minSdkVersion = Build.VERSION_CODES.LOLLIPOP)
    fun testEntryStatesWithAnimatorAfterReconfiguration() {
        withUse(ActivityScenario.launch(NavigationActivity::class.java)) {
            val navController1 = withActivity { findNavController(R.id.nav_host) }
            val fragNavigator1 =
                navController1.navigatorProvider.getNavigator(FragmentNavigator::class.java)

            // navigated to startDestination -- assert states
            assertThat(fragNavigator1.backStack.value.size).isEqualTo(1)
            val entry1 = fragNavigator1.backStack.value[0]
            val fm1 = withActivity {
                supportFragmentManager.findFragmentById(R.id.nav_host)!!.childFragmentManager.also {
                    it.executePendingTransactions()
                }
            }

            val fragment1 = fm1.findFragmentByTag(entry1.id)
            assertWithMessage("Fragment should be added").that(fragment1).isNotNull()
            assertThat(entry1.lifecycle.currentState).isEqualTo(Lifecycle.State.RESUMED)

            // use animator
            val options = navOptions {
                anim {
                    enter = R.animator.fade_enter
                    exit = R.animator.fade_exit
                    popEnter = R.animator.fade_enter
                    popExit = R.animator.fade_exit
                }
            }

            // navigate to second destination -- assert states
            onActivity {
                navController1.navigate(R.id.animator_fragment, null, options)
                fm1.executePendingTransactions()
            }
            assertThat(fragNavigator1.backStack.value.size).isEqualTo(2)
            val entry2 = fragNavigator1.backStack.value[1]
            val fragment2 = fm1.findFragmentByTag(entry2.id) as AnimatorFragment

            assertThat(entry1.lifecycle.currentState).isEqualTo(Lifecycle.State.CREATED)
            if (fragment2.endLatch.count == 1L) {
                // Entry 2 should move back to STARTED if animating
                assertThat(entry2.lifecycle.currentState).isEqualTo(Lifecycle.State.STARTED)
            } else {
                // And to RESUMED if it finishes
                assertThat(entry2.lifecycle.currentState).isEqualTo(Lifecycle.State.RESUMED)
            }

            // recreate activity - imitate configuration change
            recreate()

            assertThat(entry1.lifecycle.currentState).isEqualTo(Lifecycle.State.DESTROYED)
            assertThat(entry2.lifecycle.currentState).isEqualTo(Lifecycle.State.DESTROYED)

            // get restored components
            val fm2 = withActivity {
                supportFragmentManager.findFragmentById(R.id.nav_host)!!.childFragmentManager.also {
                    it.executePendingTransactions()
                }
            }
            val navController2 = withActivity { findNavController(R.id.nav_host) }
            val fragNavigator2 =
                navController2.navigatorProvider.getNavigator(FragmentNavigator::class.java)
            assertThat(fm2).isNotEqualTo(fm1)
            assertThat(navController2).isNotEqualTo(navController1)
            assertThat(fragNavigator2).isNotEqualTo(fragNavigator1)
            assertThat(fragNavigator2.backStack.value.size).isEqualTo(2)

            // check that entries are restored to correct states
            val entry1Restored = fragNavigator2.backStack.value[0]
            val entry2Restored = fragNavigator2.backStack.value[1]
            assertThat(entry1Restored.id).isEqualTo(entry1.id)
            assertThat(entry2Restored.id).isEqualTo(entry2.id)
            assertThat(entry1Restored.lifecycle.currentState).isEqualTo(Lifecycle.State.CREATED)
            assertThat(entry2Restored.lifecycle.currentState).isEqualTo(Lifecycle.State.RESUMED)

            // check that fragments have been restored
            val fragment1Restored = fm2.findFragmentByTag(entry1.id)
            assertWithMessage("Fragment should be added").that(fragment1Restored).isNotNull()
            val fragment2Restored = fm2.findFragmentByTag(entry2.id)
            assertWithMessage("Fragment should be added").that(fragment2Restored).isNotNull()

            // attach ON_DESTROY listeners which should be triggered when we pop
            var entry2RestoredDestroyed = false
            val countDownLatch = CountDownLatch(1)
            onActivity {
                fragment2Restored
                    ?.viewLifecycleOwner
                    ?.lifecycle
                    ?.addObserver(
                        object : LifecycleEventObserver {
                            override fun onStateChanged(
                                source: LifecycleOwner,
                                event: Lifecycle.Event
                            ) {
                                if (event == Lifecycle.Event.ON_DESTROY) {
                                    countDownLatch.countDown()
                                }
                            }
                        }
                    )
                entry2Restored.lifecycle.addObserver(
                    object : LifecycleEventObserver {
                        override fun onStateChanged(
                            source: LifecycleOwner,
                            event: Lifecycle.Event
                        ) {
                            if (event == Lifecycle.Event.ON_DESTROY) {
                                entry2RestoredDestroyed = true
                            }
                        }
                    }
                )
            }

            // pop backstack
            onActivity { navController2.popBackStack(entry2Restored.destination.id, true) }

            assertThat(countDownLatch.await(1000, TimeUnit.MILLISECONDS)).isTrue()

            onActivity { fm2.executePendingTransactions() }

            // assert popped states
            assertThat(entry2RestoredDestroyed).isTrue()
            assertThat(entry1Restored.lifecycle.currentState).isEqualTo(Lifecycle.State.RESUMED)
            assertThat(fragNavigator2.backStack.value).containsExactly(entry1Restored)
            // navController backstack is updated properly. Contains graph root entry & entry1
            assertThat(navController2.currentBackStack.value.size).isEqualTo(2)
            assertThat(navController2.currentBackStack.value.last()).isEqualTo(entry1Restored)
        }
    }

    @UiThreadTest
    @Test
    fun testPopUpToDestroysIntermediateEntries() {
        val entry1 = createBackStackEntry()

        // navigate to first entry and verify it executed correctly
        fragmentNavigator.navigate(listOf(entry1), null, null)
        assertThat(navigatorState.backStack.value).containsExactly(entry1)
        fragmentManager.executePendingTransactions()

        assertThat(entry1.lifecycle.currentState).isEqualTo(Lifecycle.State.RESUMED)

        val entry2 = createBackStackEntry(SECOND_FRAGMENT)
        fragmentNavigator.navigate(listOf(entry2), null, null)
        fragmentManager.executePendingTransactions()

        val fragment = fragmentManager.findFragmentById(R.id.container)
        assertWithMessage("Fragment should be added").that(fragment).isNotNull()

        assertThat(entry1.lifecycle.currentState).isEqualTo(Lifecycle.State.CREATED)
        // assert entry received fragment lifecycle event to move it to resumed
        assertThat(entry2.lifecycle.currentState).isEqualTo(Lifecycle.State.RESUMED)

        val entry3 = createBackStackEntry(THIRD_FRAGMENT)
        fragmentNavigator.navigate(listOf(entry3), null, null)
        fragmentManager.executePendingTransactions()
        // assert states
        val fragment2 = fragmentManager.findFragmentById(R.id.container)
        assertWithMessage("Fragment should be added").that(fragment2).isNotNull()

        assertThat(entry2.lifecycle.currentState).isEqualTo(Lifecycle.State.CREATED)
        // assert entry received fragment lifecycle event to move it to resumed
        assertThat(entry3.lifecycle.currentState).isEqualTo(Lifecycle.State.RESUMED)

        fragmentNavigator.popBackStack(entry2, false)
        fragmentManager.executePendingTransactions()

        assertThat(entry2.lifecycle.currentState).isEqualTo(Lifecycle.State.DESTROYED)
        assertThat(entry3.lifecycle.currentState).isEqualTo(Lifecycle.State.DESTROYED)
        assertThat(entry1.lifecycle.currentState).isEqualTo(Lifecycle.State.RESUMED)
    }

    @Test
    fun testNavigatePopUpToGraphInterrupt() {
        withUse(ActivityScenario.launch(NavigationActivity::class.java)) {
            val navController1 = withActivity { findNavController(R.id.nav_host) }
            val fragNavigator1 =
                navController1.navigatorProvider.getNavigator(FragmentNavigator::class.java)

            // navigated to entry1
            assertThat(fragNavigator1.backStack.value.size).isEqualTo(1)
            val entry1 = fragNavigator1.backStack.value[0]
            val fm = withActivity {
                supportFragmentManager.findFragmentById(R.id.nav_host)!!.childFragmentManager.also {
                    it.executePendingTransactions()
                }
            }

            assertThat(entry1.lifecycle.currentState).isEqualTo(Lifecycle.State.RESUMED)
            assertThat(fragNavigator1.backStack.value.size).isEqualTo(1)
            val fragment1 = fm.findFragmentById(R.id.nav_host)
            assertThat(fragment1).isNotNull()

            // setup pop options
            val popUpToOptions =
                NavOptions.Builder().setPopUpTo((navController1.graph.id), false, false).build()

            // navigate to entry2
            onActivity { navController1.navigate(R.id.empty_fragment, null, popUpToOptions) }

            assertThat(fragNavigator1.backStack.value.size).isEqualTo(1)
            val entry2 = fragNavigator1.backStack.value[0]
            assertThat(entry2.id).isNotEqualTo(entry1.id)

            // navigate to entry3 immediately
            onActivity { navController1.navigate(R.id.empty_fragment_2, null, popUpToOptions) }

            assertThat(fragNavigator1.backStack.value.size).isEqualTo(1)
            val entry3 = fragNavigator1.backStack.value[0]
            assertThat(entry3.id).isNotEqualTo(entry2.id)

            // execute operations
            onActivity { fm.executePendingTransactions() }

            val fragment2 = fm.findFragmentById(R.id.nav_host)
            assertThat(fragment2).isNotNull()
            assertThat(fragment2!!.tag).isEqualTo(entry3.id)

            assertThat(entry1.lifecycle.currentState).isEqualTo(Lifecycle.State.DESTROYED)
            assertThat(entry2.lifecycle.currentState).isEqualTo(Lifecycle.State.DESTROYED)
            assertThat(entry3.lifecycle.currentState).isEqualTo(Lifecycle.State.RESUMED)

            assertThat(fragment1!!.lifecycle.currentState).isEqualTo(Lifecycle.State.INITIALIZED)
            assertThat(fragment2.lifecycle.currentState).isEqualTo(Lifecycle.State.RESUMED)
        }
    }

    @LargeTest
    @Test
    @SdkSuppress(minSdkVersion = Build.VERSION_CODES.LOLLIPOP)
    fun testNavigateNavigateInterrupt() {
        val entry1 = createBackStackEntry()
        var entry2Started = false
        var entry2Resumed = false
        val entry2 = createBackStackEntry(SECOND_FRAGMENT)
        // Add observer to entry to verify lifecycle events.
        activityRule.runOnUiThread {
            entry2.lifecycle.addObserver(
                object : LifecycleEventObserver {
                    override fun onStateChanged(source: LifecycleOwner, event: Lifecycle.Event) {
                        if (event == Lifecycle.Event.ON_START) {
                            entry2Started = true
                        }
                        if (event == Lifecycle.Event.ON_RESUME) {
                            entry2Resumed = true
                        }
                    }
                }
            )
        }

        val entry3 = createBackStackEntry(THIRD_FRAGMENT)

        val options = navOptions {
            anim {
                enter = R.animator.fade_enter
                exit = R.animator.fade_exit
                popEnter = R.animator.fade_enter
                popExit = R.animator.fade_exit
            }
        }

        // navigate to first entry and verify it executed correctly
        activityRule.runOnUiThread { fragmentNavigator.navigate(listOf(entry1), options, null) }
        assertThat(navigatorState.backStack.value).containsExactly(entry1)
        activityRule.runOnUiThread { fragmentManager.executePendingTransactions() }
        val fragment = fragmentManager.findFragmentById(R.id.container)
        assertWithMessage("Fragment should be added").that(fragment).isNotNull()

        // navigate to both the second and third entry back to back.
        activityRule.runOnUiThread {
            fragmentNavigator.navigate(listOf(entry2), options, null)
            fragmentNavigator.navigate(listOf(entry3), options, null)
<<<<<<< HEAD
            assertThat(fragmentNavigator.pendingOps.entries()).containsExactly(
                entry1.id, entry2.id, entry3.id
            )
=======
            assertThat(fragmentNavigator.pendingOps.entries())
                .containsExactly(entry1.id, entry2.id, entry3.id)
>>>>>>> ae5b1f57
        }
        assertThat(navigatorState.backStack.value).containsExactly(entry1, entry2, entry3)
        activityRule.runOnUiThread {
            fragmentManager.executePendingTransactions()
            assertThat(fragmentNavigator.pendingOps.entries()).isEmpty()
        }
        val fragment3 = fragmentManager.findFragmentById(R.id.container)
        assertWithMessage("Fragment should be added").that(fragment3).isNotNull()

        // Verify that both entries on the back stack are in a CREATED state
        assertThat(entry1.lifecycle.currentState).isEqualTo(Lifecycle.State.CREATED)
        assertThat(entry2.lifecycle.currentState).isEqualTo(Lifecycle.State.CREATED)

        // Add an observer to ensure that we don't attempt to verify the state until animations
        // are complete and the viewLifecycle has been RESUMED.
        val countDownLatch = CountDownLatch(1)
        activityRule.runOnUiThread {
            fragment3
                ?.viewLifecycleOwner
                ?.lifecycle
                ?.addObserver(
                    object : LifecycleEventObserver {
                        override fun onStateChanged(
                            source: LifecycleOwner,
                            event: Lifecycle.Event
                        ) {
                            if (event == Lifecycle.Event.ON_RESUME) {
                                countDownLatch.countDown()
                            }
                        }
                    }
                )
        }
        assertThat(countDownLatch.await(1000, TimeUnit.MILLISECONDS)).isTrue()
        assertThat(entry3.lifecycle.currentState).isEqualTo(Lifecycle.State.RESUMED)

        // verify that the second entry made it to STARTED but not RESUMED since it was interrupted
        assertWithMessage("Entry2 should have been started").that(entry2Started).isTrue()
        assertWithMessage("Entry2 should never be resumed").that(entry2Resumed).isFalse()
    }

    @LargeTest
    @Test
    @SdkSuppress(minSdkVersion = Build.VERSION_CODES.LOLLIPOP)
    fun testNavigatePopInterrupt() {
        val entry1 = createBackStackEntry(clazz = AnimatorFragment::class)
        var entry1Stopped = false

        // Add observer to entry to verify lifecycle events.
        activityRule.runOnUiThread {
            entry1.lifecycle.addObserver(
                object : LifecycleEventObserver {
                    override fun onStateChanged(source: LifecycleOwner, event: Lifecycle.Event) {
                        if (event == Lifecycle.Event.ON_STOP) {
                            entry1Stopped = true
                        }
                    }
                }
            )
        }

        val entry2 = createBackStackEntry(SECOND_FRAGMENT, clazz = AnimatorFragment::class)

        val options = navOptions {
            anim {
                enter = R.animator.fade_enter
                exit = R.animator.fade_exit
                popEnter = R.animator.fade_enter
                popExit = R.animator.fade_exit
            }
        }

        // navigate to first entry and verify it executed correctly
        activityRule.runOnUiThread { fragmentNavigator.navigate(listOf(entry1), options, null) }
        assertThat(navigatorState.backStack.value).containsExactly(entry1)
        activityRule.runOnUiThread { fragmentManager.executePendingTransactions() }
        val fragment = fragmentManager.findFragmentById(R.id.container)
        assertWithMessage("Fragment should be added").that(fragment).isNotNull()

        // navigate to the second entry and pop it back to back.
        activityRule.runOnUiThread {
            fragmentNavigator.navigate(listOf(entry2), options, null)
            assertThat(fragmentNavigator.pendingOps.entries()).containsExactly(entry1.id, entry2.id)
            fragmentManager.executePendingTransactions()
            assertThat(fragmentNavigator.pendingOps.entries()).isEmpty()

            fragmentNavigator.popBackStack(entry2, false)
            assertThat(fragmentNavigator.pendingOps.entries()).containsExactly(entry1.id, entry2.id)
        }
        assertThat(navigatorState.backStack.value).containsExactly(entry1)
        activityRule.runOnUiThread {
            fragmentManager.executePendingTransactions()
            assertThat(fragmentNavigator.pendingOps.entries()).isEmpty()
        }

        // Add an observer to ensure that we don't attempt to verify the state until animations
        // are complete and the viewLifecycle has been RESUMED.
        val viewCountDownLatch = CountDownLatch(1)
        val entryCountDownLatch = CountDownLatch(1)
        activityRule.runOnUiThread {
            fragment
                ?.viewLifecycleOwner
                ?.lifecycle
                ?.addObserver(
                    object : LifecycleEventObserver {
                        override fun onStateChanged(
                            source: LifecycleOwner,
                            event: Lifecycle.Event
                        ) {
                            if (event == Lifecycle.Event.ON_RESUME) {
                                viewCountDownLatch.countDown()
                            }
                        }
                    }
                )
            entry1.lifecycle.addObserver(
                object : LifecycleEventObserver {
                    override fun onStateChanged(source: LifecycleOwner, event: Lifecycle.Event) {
                        if (event == Lifecycle.Event.ON_RESUME) {
                            entryCountDownLatch.countDown()
                        }
                    }
                }
            )
        }
        assertThat(viewCountDownLatch.await(1000, TimeUnit.MILLISECONDS)).isTrue()
        assertThat(entryCountDownLatch.await(1000, TimeUnit.MILLISECONDS)).isTrue()
        // Entry 1 should move back to RESUMED
        assertThat(entry1.lifecycle.currentState).isEqualTo(Lifecycle.State.RESUMED)
        // Entry 2 should be DESTROYED
        assertThat(entry2.lifecycle.currentState).isEqualTo(Lifecycle.State.DESTROYED)

        // verify that the first entry made it down to CREATED
        assertWithMessage("Entry2 should have been stopped").that(entry1Stopped).isTrue()
    }

    @LargeTest
    @Test
    @SdkSuppress(minSdkVersion = Build.VERSION_CODES.LOLLIPOP)
    fun testNavigatePopInterruptSameFrame() {
        val entry1 = createBackStackEntry(clazz = AnimatorFragment::class)
        var entry1Stopped = false

        // Add observer to entry to verify lifecycle events.
        activityRule.runOnUiThread {
            entry1.lifecycle.addObserver(
                object : LifecycleEventObserver {
                    override fun onStateChanged(source: LifecycleOwner, event: Lifecycle.Event) {
                        if (event == Lifecycle.Event.ON_STOP) {
                            entry1Stopped = true
                        }
                    }
                }
            )
        }

        val entry2 = createBackStackEntry(SECOND_FRAGMENT, clazz = AnimatorFragment::class)

        val options = navOptions {
            anim {
                enter = R.animator.fade_enter
                exit = R.animator.fade_exit
                popEnter = R.animator.fade_enter
                popExit = R.animator.fade_exit
            }
        }

        // navigate to first entry and verify it executed correctly
        activityRule.runOnUiThread { fragmentNavigator.navigate(listOf(entry1), options, null) }
        assertThat(navigatorState.backStack.value).containsExactly(entry1)
        activityRule.runOnUiThread { fragmentManager.executePendingTransactions() }
        val fragment = fragmentManager.findFragmentById(R.id.container)
        assertWithMessage("Fragment should be added").that(fragment).isNotNull()

        // navigate to the second entry and pop it back to back.
        activityRule.runOnUiThread {
            fragmentNavigator.navigate(listOf(entry2), options, null)
            fragmentNavigator.popBackStack(entry2, false)
            assertThat(fragmentNavigator.pendingOps.entries()).containsExactly(entry1.id, entry2.id)
        }
        assertThat(navigatorState.backStack.value).containsExactly(entry1)
        activityRule.runOnUiThread {
            fragmentManager.executePendingTransactions()
            assertThat(fragmentNavigator.pendingOps.entries()).isEmpty()
        }

        // Add an observer to ensure that we don't attempt to verify the state until animations
        // are complete and the viewLifecycle has been RESUMED.
        val viewCountDownLatch = CountDownLatch(1)
        val entryCountDownLatch = CountDownLatch(1)
        activityRule.runOnUiThread {
            fragment
                ?.viewLifecycleOwner
                ?.lifecycle
                ?.addObserver(
                    object : LifecycleEventObserver {
                        override fun onStateChanged(
                            source: LifecycleOwner,
                            event: Lifecycle.Event
                        ) {
                            if (event == Lifecycle.Event.ON_RESUME) {
                                viewCountDownLatch.countDown()
                            }
                        }
                    }
                )
            entry1.lifecycle.addObserver(
                object : LifecycleEventObserver {
                    override fun onStateChanged(source: LifecycleOwner, event: Lifecycle.Event) {
                        if (event == Lifecycle.Event.ON_RESUME) {
                            entryCountDownLatch.countDown()
                        }
                    }
                }
            )
        }

        assertThat(viewCountDownLatch.await(1000, TimeUnit.MILLISECONDS)).isTrue()
        assertThat(entryCountDownLatch.await(1000, TimeUnit.MILLISECONDS)).isTrue()
        // Entry 1 should move back to RESUMED
        assertThat(entry1.lifecycle.currentState).isEqualTo(Lifecycle.State.RESUMED)
        // Entry 2 should be DESTROYED
        assertThat(entry2.lifecycle.currentState).isEqualTo(Lifecycle.State.DESTROYED)

        // verify that the first entry made it down to CREATED
        assertWithMessage("Entry2 should have been stopped").that(entry1Stopped).isTrue()
    }

    @LargeTest
    @Test
    @SdkSuppress(minSdkVersion = Build.VERSION_CODES.LOLLIPOP)
    fun testPopPopInterrupt() {
        val entry1 = createBackStackEntry(clazz = AnimatorFragment::class)
        val entry2 = createBackStackEntry(SECOND_FRAGMENT, AnimatorFragment::class)
        val entry3 = createBackStackEntry(THIRD_FRAGMENT, AnimatorFragment::class)

        val options = navOptions {
            anim {
                enter = R.animator.fade_enter
                exit = R.animator.fade_exit
                popEnter = R.animator.fade_enter
                popExit = R.animator.fade_exit
            }
        }
        activityRule.runOnUiThread {
            // navigate to first entry and verify it executed correctly
            fragmentNavigator.navigate(listOf(entry1), options, null)
            assertThat(navigatorState.backStack.value).containsExactly(entry1)

            fragmentManager.executePendingTransactions()

            // navigate to both the second and third entry back to back.
            fragmentNavigator.navigate(listOf(entry2), options, null)
            fragmentNavigator.navigate(listOf(entry3), options, null)

            assertThat(navigatorState.backStack.value).containsExactly(entry1, entry2, entry3)

            fragmentManager.executePendingTransactions()
        }

        val fragment3 = fragmentManager.findFragmentById(R.id.container)
        assertWithMessage("Fragment should be added").that(fragment3).isNotNull()

        // Verify that both entries on the back stack are in a CREATED state
        assertThat(entry1.lifecycle.currentState).isEqualTo(Lifecycle.State.CREATED)
        assertThat(entry2.lifecycle.currentState).isEqualTo(Lifecycle.State.CREATED)

        // Add an observer to ensure that we don't attempt to verify the state until animations
        // are complete and the viewLifecycle has been RESUMED.
        val countDownLatch1 = CountDownLatch(1)
        activityRule.runOnUiThread {
            fragment3
                ?.viewLifecycleOwner
                ?.lifecycle
                ?.addObserver(
                    object : LifecycleEventObserver {
                        override fun onStateChanged(
                            source: LifecycleOwner,
                            event: Lifecycle.Event
                        ) {
                            if (event == Lifecycle.Event.ON_RESUME) {
                                countDownLatch1.countDown()
                            }
                        }
                    }
                )
        }
        assertThat(countDownLatch1.await(1000, TimeUnit.MILLISECONDS)).isTrue()
        // Entry 3 should be RESUMED
        assertThat(entry3.lifecycle.currentState).isEqualTo(Lifecycle.State.RESUMED)

        var entry2Started = false

        // Add observer to entry to verify lifecycle events.
        activityRule.runOnUiThread {
            entry2.lifecycle.addObserver(
                object : LifecycleEventObserver {
                    override fun onStateChanged(source: LifecycleOwner, event: Lifecycle.Event) {
                        if (event == Lifecycle.Event.ON_START) {
                            entry2Started = true
                        }
                    }
                }
            )
        }
        // obs for upcoming pop
        val countDownLatch2 = CountDownLatch(1)
        var pendingOps1: List<String> = emptyList()
        fragmentNavigator.pendingOps.onBackStackChangedStarted {
            pendingOps1 = it.entries().toList()
            countDownLatch2.countDown()
        }
<<<<<<< HEAD

        fragmentNavigator.pendingOps.onBackStackChangedStarted {
            assertThat(it.entries()).containsExactly(entry2.id, entry3.id)
        }
        fragmentNavigator.popBackStack(entry3, false)
        assertThat(fragmentNavigator.pendingOps.entries()).isEmpty()

        fragmentNavigator.pendingOps.onBackStackChangedStarted {
            assertThat(it.entries()).containsExactly(entry1.id, entry2.id)
        }
        fragmentNavigator.popBackStack(entry2, false)

=======
        fragmentNavigator.popBackStack(entry3, false)
        assertThat(countDownLatch2.await(1000, TimeUnit.MILLISECONDS)).isTrue()
        assertThat(pendingOps1).containsExactly(entry2.id, entry3.id)
        assertThat(fragmentNavigator.pendingOps.entries()).isEmpty()
        // obs for upcoming pop
        val countDownLatch3 = CountDownLatch(1)
        var pendingOps2: List<String> = emptyList()
        fragmentNavigator.pendingOps.onBackStackChangedStarted {
            pendingOps2 = it.entries().toList()
            countDownLatch3.countDown()
        }
        fragmentNavigator.popBackStack(entry2, false)
        // wait for onBackStackChangedStarted before asserting
        assertThat(countDownLatch3.await(1000, TimeUnit.MILLISECONDS)).isTrue()
        assertThat(pendingOps2).containsExactly(entry1.id, entry2.id)
>>>>>>> ae5b1f57
        assertThat(navigatorState.backStack.value).containsExactly(entry1)
        activityRule.runOnUiThread {
            fragmentManager.executePendingTransactions()
            assertThat(fragmentNavigator.pendingOps.entries()).isEmpty()
        }

        val fragment1 = fragmentManager.findFragmentById(R.id.container) as AnimatorFragment
        assertWithMessage("Fragment should be added").that(fragment1).isNotNull()

        // middle of transition

        if (fragment1.endLatch.count == 1L) {
            // Entry 1 should move back to STARTED while animating
            assertThat(entry1.lifecycle.currentState).isEqualTo(Lifecycle.State.STARTED)
        } else {
            assertThat(entry1.lifecycle.currentState).isEqualTo(Lifecycle.State.RESUMED)
            assertThat(entry2.lifecycle.currentState).isEqualTo(Lifecycle.State.DESTROYED)
            assertThat(entry3.lifecycle.currentState).isEqualTo(Lifecycle.State.DESTROYED)
        }

        // Add an observer to ensure that we don't attempt to verify the state until animations
        // are complete and the viewLifecycle has been RESUMED.
        val countDownLatch4 = CountDownLatch(1)
        activityRule.runOnUiThread {
            fragment1.viewLifecycleOwner.lifecycle.addObserver(
                object : LifecycleEventObserver {
                    override fun onStateChanged(source: LifecycleOwner, event: Lifecycle.Event) {
                        if (event == Lifecycle.Event.ON_RESUME) {
                            countDownLatch4.countDown()
                        }
                    }
                }
            )
        }
        assertThat(countDownLatch4.await(1000, TimeUnit.MILLISECONDS)).isTrue()

        // Entry 1 should move back to RESUMED
        assertThat(entry1.lifecycle.currentState).isEqualTo(Lifecycle.State.RESUMED)
        // Entry 2 and 3 should be DESTROYED
        assertThat(entry2.lifecycle.currentState).isEqualTo(Lifecycle.State.DESTROYED)
        assertThat(entry3.lifecycle.currentState).isEqualTo(Lifecycle.State.DESTROYED)

        // verify that the second entry moved to started
        assertWithMessage("Entry2 should have been started").that(entry2Started).isTrue()
        assertThat(fragmentNavigator.pendingOps.entries()).isEmpty()
    }

    @LargeTest
    @Test
    @SdkSuppress(minSdkVersion = Build.VERSION_CODES.LOLLIPOP)
    @Suppress("DEPRECATION")
    fun testSystemBackPress() {
        val entry1 = createBackStackEntry()
        val entry2 = createBackStackEntry(SECOND_FRAGMENT)

        val options = navOptions {
            anim {
                enter = R.animator.fade_enter
                exit = R.animator.fade_exit
                popEnter = R.animator.fade_enter
                popExit = R.animator.fade_exit
            }
        }

        // navigate to first entry and verify it executed correctly
        activityRule.runOnUiThread { fragmentNavigator.navigate(listOf(entry1), options, null) }
        assertThat(fragmentNavigator.backStack.value).containsExactly(entry1)
        assertThat(navigatorState.backStack.value).containsExactly(entry1)
        activityRule.runOnUiThread { fragmentManager.executePendingTransactions() }

        // navigate to the second entry
        activityRule.runOnUiThread {
            fragmentNavigator.navigate(listOf(entry2), options, null)
            assertThat(fragmentNavigator.pendingOps.entries()).containsExactly(entry1.id, entry2.id)
            fragmentManager.executePendingTransactions()
            assertThat(fragmentNavigator.pendingOps.entries()).isEmpty()
        }
        assertThat(navigatorState.backStack.value).containsExactlyElementsIn(listOf(entry1, entry2))
        assertThat(fragmentNavigator.backStack.value)
            .containsExactlyElementsIn(listOf(entry1, entry2))
            .inOrder()
        val fragment2 = fragmentManager.findFragmentById(R.id.container)
        assertWithMessage("Fragment should be added").that(fragment2).isNotNull()

        val countDownLatch2 = CountDownLatch(1)
        activityRule.runOnUiThread {
            fragment2
                ?.viewLifecycleOwner
                ?.lifecycle
                ?.addObserver(
                    object : LifecycleEventObserver {
                        override fun onStateChanged(
                            source: LifecycleOwner,
                            event: Lifecycle.Event
                        ) {
                            if (event == Lifecycle.Event.ON_RESUME) {
                                countDownLatch2.countDown()
                            }
                        }
                    }
                )
        }
        assertThat(countDownLatch2.await(1000, TimeUnit.MILLISECONDS)).isTrue()

        assertThat(entry1.lifecycle.currentState).isEqualTo(Lifecycle.State.CREATED)
        assertThat(entry2.lifecycle.currentState).isEqualTo(Lifecycle.State.RESUMED)

        // system back press
        activityRule.runOnUiThread {
            assertThat(fragmentNavigator.pendingOps.entries()).isEmpty()
            emptyActivity.onBackPressed()
        }

        val countDownLatch3 = CountDownLatch(1)
        activityRule.runOnUiThread {
            entry1.lifecycle.addObserver(
                object : LifecycleEventObserver {
                    override fun onStateChanged(source: LifecycleOwner, event: Lifecycle.Event) {
                        if (event == Lifecycle.Event.ON_RESUME) {
                            // wait for animator to finish
                            countDownLatch3.countDown()
                        }
                    }
                }
            )
        }
        assertThat(countDownLatch3.await(1000, TimeUnit.MILLISECONDS)).isTrue()

        // assert exit from entry2 and enter entry1
        assertThat(fragmentNavigator.backStack.value).containsExactly(entry1)
        assertThat(entry1.lifecycle.currentState).isEqualTo(Lifecycle.State.RESUMED)
        assertThat(entry2.lifecycle.currentState).isEqualTo(Lifecycle.State.DESTROYED)
        assertThat(fragmentNavigator.pendingOps.entries()).isEmpty()
    }

    @LargeTest
    @Test
    @SdkSuppress(minSdkVersion = Build.VERSION_CODES.LOLLIPOP)
    @Suppress("DEPRECATION")
    fun testSystemBackPress_multiEntries() {
        val entry1 = createBackStackEntry()
        val entry2 = createBackStackEntry(SECOND_FRAGMENT)
        val entry3 = createBackStackEntry(THIRD_FRAGMENT)

        val options = navOptions {
            anim {
                enter = R.animator.fade_enter
                exit = R.animator.fade_exit
                popEnter = R.animator.fade_enter
                popExit = R.animator.fade_exit
            }
        }

        // navigate to first entry and verify it executed correctly
        activityRule.runOnUiThread { fragmentNavigator.navigate(listOf(entry1), options, null) }
        assertThat(fragmentNavigator.backStack.value).containsExactly(entry1)
        assertThat(navigatorState.backStack.value).containsExactly(entry1)
        activityRule.runOnUiThread { fragmentManager.executePendingTransactions() }

        // navigate to the second entry
        activityRule.runOnUiThread {
            fragmentNavigator.navigate(listOf(entry2), options, null)
            fragmentManager.executePendingTransactions()
        }
        assertThat(navigatorState.backStack.value).containsExactlyElementsIn(listOf(entry1, entry2))
        assertThat(fragmentNavigator.backStack.value)
            .containsExactlyElementsIn(listOf(entry1, entry2))
            .inOrder()
        var fragment2 = fragmentManager.findFragmentById(R.id.container)
        assertWithMessage("Fragment should be added").that(fragment2).isNotNull()

        var countDownLatch2 = CountDownLatch(1)
        activityRule.runOnUiThread {
            fragment2
                ?.viewLifecycleOwner
                ?.lifecycle
                ?.addObserver(
                    object : LifecycleEventObserver {
                        override fun onStateChanged(
                            source: LifecycleOwner,
                            event: Lifecycle.Event
                        ) {
                            if (event == Lifecycle.Event.ON_RESUME) {
                                countDownLatch2.countDown()
                            }
                        }
                    }
                )
        }
        assertThat(countDownLatch2.await(1000, TimeUnit.MILLISECONDS)).isTrue()

        assertThat(entry1.lifecycle.currentState).isEqualTo(Lifecycle.State.CREATED)
        assertThat(entry2.lifecycle.currentState).isEqualTo(Lifecycle.State.RESUMED)

        // navigate to third entry
        activityRule.runOnUiThread {
            fragmentNavigator.navigate(listOf(entry3), options, null)
            fragmentManager.executePendingTransactions()
        }
        assertThat(navigatorState.backStack.value)
            .containsExactlyElementsIn(listOf(entry1, entry2, entry3))
        assertThat(fragmentNavigator.backStack.value)
            .containsExactlyElementsIn(listOf(entry1, entry2, entry3))
            .inOrder()
        val fragment3 = fragmentManager.findFragmentById(R.id.container)
        assertWithMessage("Fragment should be added").that(fragment3).isNotNull()

        val countDownLatch3 = CountDownLatch(1)
        activityRule.runOnUiThread {
            fragment3
                ?.viewLifecycleOwner
                ?.lifecycle
                ?.addObserver(
                    object : LifecycleEventObserver {
                        override fun onStateChanged(
                            source: LifecycleOwner,
                            event: Lifecycle.Event
                        ) {
                            if (event == Lifecycle.Event.ON_RESUME) {
                                countDownLatch3.countDown()
                            }
                        }
                    }
                )
        }
        assertThat(countDownLatch3.await(1000, TimeUnit.MILLISECONDS)).isTrue()

        assertThat(entry1.lifecycle.currentState).isEqualTo(Lifecycle.State.CREATED)
        assertThat(entry2.lifecycle.currentState).isEqualTo(Lifecycle.State.CREATED)
        assertThat(entry3.lifecycle.currentState).isEqualTo(Lifecycle.State.RESUMED)

        // system back press
        activityRule.runOnUiThread { emptyActivity.onBackPressed() }

        fragment2 = fragmentManager.findFragmentById(R.id.container)

        countDownLatch2 = CountDownLatch(1)
        activityRule.runOnUiThread {
            fragment2
                ?.viewLifecycleOwner
                ?.lifecycle
                ?.addObserver(
                    object : LifecycleEventObserver {
                        override fun onStateChanged(
                            source: LifecycleOwner,
                            event: Lifecycle.Event
                        ) {
                            if (event == Lifecycle.Event.ON_RESUME) {
                                countDownLatch2.countDown()
                            }
                        }
                    }
                )
        }
        assertThat(countDownLatch2.await(1000, TimeUnit.MILLISECONDS)).isTrue()

        // exit from entry3, enter entry2
        assertThat(navigatorState.backStack.value).containsExactlyElementsIn(listOf(entry1, entry2))
        assertThat(fragmentNavigator.backStack.value)
            .containsExactlyElementsIn(listOf(entry1, entry2))
        assertThat(entry1.lifecycle.currentState).isEqualTo(Lifecycle.State.CREATED)
        assertThat(entry2.lifecycle.currentState).isEqualTo(Lifecycle.State.RESUMED)
        assertThat(entry3.lifecycle.currentState).isEqualTo(Lifecycle.State.DESTROYED)
        assertThat(fragmentNavigator.pendingOps.entries()).isEmpty()
    }

    @Test
    @SdkSuppress(minSdkVersion = Build.VERSION_CODES.LOLLIPOP)
    @Suppress("DEPRECATION")
    fun testSystemBackPressWithPostpone() {
        val entry1 = createBackStackEntry()
        val entry2 = createBackStackEntry(SECOND_FRAGMENT, clazz = PostponedFragment::class)
        val entry3 = createBackStackEntry(THIRD_FRAGMENT)

        // first navigate to all three entries
        activityRule.runOnUiThread {
            fragmentNavigator.navigate(listOf(entry1), null, null)
            fragmentManager.executePendingTransactions()

            fragmentNavigator.navigate(listOf(entry2), null, null)
            fragmentManager.executePendingTransactions()

            fragmentNavigator.navigate(listOf(entry3), null, null)
            fragmentManager.executePendingTransactions()
        }

        // Ensure states are settled
        assertWithMessage("FragmentManager back stack should have second and third fragment")
            .that(fragmentManager.backStackEntryCount)
            .isEqualTo(2)
        assertThat(navigatorState.transitionsInProgress.value).isEmpty()
        assertThat(fragmentNavigator.pendingOps.entries()).isEmpty()

        activityRule.runOnUiThread {
            // first back press without fully executing
            emptyActivity.onBackPressed()

            val fragment2 = fragmentManager.findFragmentByTag(entry2.id)
<<<<<<< HEAD
            fragment2?.viewLifecycleOwner?.lifecycle?.addObserver(object : LifecycleEventObserver {
                override fun onStateChanged(source: LifecycleOwner, event: Lifecycle.Event) {
                    if (event == Lifecycle.Event.ON_START) {
                        // second back press here imitates two back to back back presses
                        emptyActivity.onBackPressed()
                        fragmentManager.executePendingTransactions()
                    }
                }
            })
=======
            fragment2
                ?.viewLifecycleOwner
                ?.lifecycle
                ?.addObserver(
                    object : LifecycleEventObserver {
                        override fun onStateChanged(
                            source: LifecycleOwner,
                            event: Lifecycle.Event
                        ) {
                            if (event == Lifecycle.Event.ON_START) {
                                // second back press here imitates two back to back back presses
                                emptyActivity.onBackPressed()
                                fragmentManager.executePendingTransactions()
                            }
                        }
                    }
                )
>>>>>>> ae5b1f57
        }

        // ensure correct fragment displayed
        val fragment1 = fragmentManager.findFragmentById(R.id.container)
<<<<<<< HEAD
        assertWithMessage("Fragment should be added")
            .that(fragment1)
            .isNotNull()
=======
        assertWithMessage("Fragment should be added").that(fragment1).isNotNull()
>>>>>>> ae5b1f57
        assertThat(fragment1?.tag).isEqualTo(entry1.id)

        // Add an observer to ensure we don't verify the state until postponement is complete
        val countDownLatch = CountDownLatch(1)
        activityRule.runOnUiThread {
<<<<<<< HEAD
            fragment1?.viewLifecycleOwner?.lifecycle?.addObserver(object : LifecycleEventObserver {
                override fun onStateChanged(source: LifecycleOwner, event: Lifecycle.Event) {
                    if (event == Lifecycle.Event.ON_RESUME) {
                        countDownLatch.countDown()
                    }
                }
            })
=======
            fragment1
                ?.viewLifecycleOwner
                ?.lifecycle
                ?.addObserver(
                    object : LifecycleEventObserver {
                        override fun onStateChanged(
                            source: LifecycleOwner,
                            event: Lifecycle.Event
                        ) {
                            if (event == Lifecycle.Event.ON_RESUME) {
                                countDownLatch.countDown()
                            }
                        }
                    }
                )
>>>>>>> ae5b1f57
        }
        assertThat(countDownLatch.await(1000, TimeUnit.MILLISECONDS)).isTrue()
        assertThat(navigatorState.backStack.value).containsExactly(entry1)
        // We should ensure the fragment manager is on the proper fragment at the end
        assertWithMessage("FragmentManager back stack should be empty")
            .that(fragmentManager.backStackEntryCount)
            .isEqualTo(0)
        assertWithMessage("PrimaryFragment should be the correct type")
            .that(fragmentManager.primaryNavigationFragment)
            .isInstanceOf(EmptyFragment::class.java)
        assertThat(navigatorState.transitionsInProgress.value).isEmpty()
        assertThat(entry1.lifecycle.currentState).isEqualTo(Lifecycle.State.RESUMED)
        assertThat(entry2.lifecycle.currentState).isEqualTo(Lifecycle.State.DESTROYED)
        assertThat(entry3.lifecycle.currentState).isEqualTo(Lifecycle.State.DESTROYED)
        assertThat(fragmentNavigator.pendingOps.entries()).isEmpty()
    }

    @UiThreadTest
    @Test
    fun testSaveRestoreState() {
        val entry = createBackStackEntry()

        // First push an initial Fragment
        fragmentNavigator.navigate(listOf(entry), null, null)
        assertThat(navigatorState.backStack.value).containsExactly(entry)
        fragmentManager.executePendingTransactions()
        val fragment = fragmentManager.findFragmentById(R.id.container)
        assertWithMessage("Fragment should be added").that(fragment).isNotNull()

        // Now push the Fragment that we want to save
        val replacementEntry = createBackStackEntry(SECOND_FRAGMENT, SavedStateFragment::class)
        fragmentNavigator.navigate(listOf(replacementEntry), null, null)
        assertThat(navigatorState.backStack.value)
            .containsExactly(entry, replacementEntry)
            .inOrder()
        fragmentManager.executePendingTransactions()
        val replacementFragment = fragmentManager.findFragmentById(R.id.container)
        assertWithMessage("Replacement Fragment should be added")
            .that(replacementFragment)
            .isNotNull()
        assertWithMessage("Replacement Fragment should be the correct type")
            .that(replacementFragment)
            .isInstanceOf(SavedStateFragment::class.java)
        assertWithMessage("Replacement Fragment should be the primary navigation Fragment")
            .that(fragmentManager.primaryNavigationFragment)
            .isSameInstanceAs(replacementFragment)

        // Save some state into the replacement fragment
        (replacementFragment as SavedStateFragment).savedState = "test"

        // Now save the Fragment
        fragmentNavigator.popBackStack(replacementEntry, true)
        fragmentManager.executePendingTransactions()
        assertThat(navigatorState.backStack.value).containsExactly(entry)
        assertWithMessage("Fragment should be the primary navigation Fragment after pop")
            .that(fragmentManager.primaryNavigationFragment)
            .isSameInstanceAs(fragment)

        // And now restore the fragment
        val restoredEntry = navigatorState.restoreBackStackEntry(replacementEntry)
        fragmentNavigator.navigate(
            listOf(restoredEntry),
            NavOptions.Builder().setRestoreState(true).build(),
            null
        )
        assertThat(navigatorState.backStack.value).containsExactly(entry, restoredEntry).inOrder()
        fragmentManager.executePendingTransactions()
        val restoredFragment = fragmentManager.findFragmentById(R.id.container)
        assertWithMessage("Restored Fragment should be added").that(restoredFragment).isNotNull()
        assertWithMessage("Restored Fragment should be the correct type")
            .that(restoredFragment)
            .isInstanceOf(SavedStateFragment::class.java)
        assertWithMessage("Restored Fragment should be the primary navigation Fragment")
            .that(fragmentManager.primaryNavigationFragment)
            .isSameInstanceAs(restoredFragment)

        assertWithMessage("Restored Fragment should have its state restored")
            .that((restoredFragment as SavedStateFragment).savedState)
            .isEqualTo("test")
    }

    @UiThreadTest
    @Test
    fun testSaveRestoreStateAfterSaveState() {
        val entry = createBackStackEntry()

        // First push an initial Fragment
        fragmentNavigator.navigate(listOf(entry), null, null)
        assertThat(navigatorState.backStack.value).containsExactly(entry)
        fragmentManager.executePendingTransactions()
        val fragment = fragmentManager.findFragmentById(R.id.container)
        assertWithMessage("Fragment should be added").that(fragment).isNotNull()

        // Now push the Fragment that we want to save
        val replacementEntry = createBackStackEntry(SECOND_FRAGMENT, SavedStateFragment::class)
        fragmentNavigator.navigate(listOf(replacementEntry), null, null)
        assertThat(navigatorState.backStack.value)
            .containsExactly(entry, replacementEntry)
            .inOrder()
        fragmentManager.executePendingTransactions()
        val replacementFragment = fragmentManager.findFragmentById(R.id.container)
        assertWithMessage("Replacement Fragment should be added")
            .that(replacementFragment)
            .isNotNull()
        assertWithMessage("Replacement Fragment should be the correct type")
            .that(replacementFragment)
            .isInstanceOf(SavedStateFragment::class.java)
        assertWithMessage("Replacement Fragment should be the primary navigation Fragment")
            .that(fragmentManager.primaryNavigationFragment)
            .isSameInstanceAs(replacementFragment)

        // Save some state into the replacement fragment
        (replacementFragment as SavedStateFragment).savedState = "test"

        // Now save the Fragment
        fragmentNavigator.popBackStack(replacementEntry, true)
        fragmentManager.executePendingTransactions()
        assertThat(navigatorState.backStack.value).containsExactly(entry)
        assertWithMessage("Fragment should be the primary navigation Fragment after pop")
            .that(fragmentManager.primaryNavigationFragment)
            .isSameInstanceAs(fragment)

        // Create a new FragmentNavigator, replacing the previous one
        val savedState = fragmentNavigator.onSaveState() as Bundle
        fragmentNavigator = FragmentNavigator(emptyActivity, fragmentManager, R.id.container)
        fragmentNavigator.onAttach(navigatorState)
        fragmentNavigator.onRestoreState(savedState)

        // And now restore the fragment
        val restoredEntry = navigatorState.restoreBackStackEntry(replacementEntry)
        fragmentNavigator.navigate(
            listOf(restoredEntry),
            NavOptions.Builder().setRestoreState(true).build(),
            null
        )
        assertThat(navigatorState.backStack.value).containsExactly(entry, restoredEntry).inOrder()
        fragmentManager.executePendingTransactions()
        val restoredFragment = fragmentManager.findFragmentById(R.id.container)
        assertWithMessage("Restored Fragment should be added").that(restoredFragment).isNotNull()
        assertWithMessage("Restored Fragment should be the correct type")
            .that(restoredFragment)
            .isInstanceOf(SavedStateFragment::class.java)
        assertWithMessage("Restored Fragment should be the primary navigation Fragment")
            .that(fragmentManager.primaryNavigationFragment)
            .isSameInstanceAs(restoredFragment)

        assertWithMessage("Restored Fragment should have its state restored")
            .that((restoredFragment as SavedStateFragment).savedState)
            .isEqualTo("test")
    }

    @Test
    fun testToString() {
        val destination =
            fragmentNavigator.createDestination().apply {
                id = INITIAL_FRAGMENT
                setClassName(EmptyFragment::class.java.name)
                label = TEST_LABEL
            }
        val expected =
            "Destination(0x${INITIAL_FRAGMENT.toString(16)}) label=test_label " +
                "class=${EmptyFragment::class.java.name}"
        assertThat(destination.toString()).isEqualTo(expected)
    }

    @Test
    fun testToStringNoClassName() {
        val destination =
            fragmentNavigator.createDestination().apply {
                id = INITIAL_FRAGMENT
                label = TEST_LABEL
            }
        val expected =
            "Destination(0x${INITIAL_FRAGMENT.toString(16)}) label=test_label " + "class=null"
        assertThat(destination.toString()).isEqualTo(expected)
    }

    private fun createBackStackEntry(
        destId: Int = INITIAL_FRAGMENT,
        clazz: KClass<out Fragment> = EmptyFragment::class
    ): NavBackStackEntry {
        val destination =
            fragmentNavigator.createDestination().apply {
                id = destId
                setClassName(clazz.java.name)
            }
        return navigatorState.createBackStackEntry(destination, null)
    }

    private fun List<Pair<String, Boolean>>.onBackStackChangedStarted(
        block: (List<Pair<String, Boolean>>) -> Unit
    ) {
<<<<<<< HEAD
        fragmentManager.addOnBackStackChangedListener(object : OnBackStackChangedListener {
            override fun onBackStackChanged() { }

            override fun onBackStackChangeStarted(fragment: Fragment, pop: Boolean) {
                block(this@onBackStackChangedStarted)
                fragmentManager.removeOnBackStackChangedListener(this)
            }
        })
=======
        fragmentManager.addOnBackStackChangedListener(
            object : OnBackStackChangedListener {
                override fun onBackStackChanged() {}

                override fun onBackStackChangeStarted(fragment: Fragment, pop: Boolean) {
                    block(this@onBackStackChangedStarted)
                    fragmentManager.removeOnBackStackChangedListener(this)
                }
            }
        )
>>>>>>> ae5b1f57
    }

    private fun List<Pair<String, Boolean>>.entries() = map { it.first }
}

class EmptyActivity : FragmentActivity() {
    override fun onCreate(savedInstanceState: Bundle?) {
        super.onCreate(savedInstanceState)
        setContentView(R.layout.empty_activity)
    }
}

class SavedStateFragment : Fragment() {
    var savedState: String? = null

    override fun onCreate(savedInstanceState: Bundle?) {
        super.onCreate(savedInstanceState)
        savedState = savedInstanceState?.getString("savedState")
    }

    override fun onSaveInstanceState(outState: Bundle) {
        super.onSaveInstanceState(outState)
        outState.putString("savedState", savedState)
    }

    override fun onCreateView(
        inflater: LayoutInflater,
        container: ViewGroup?,
        savedInstanceState: Bundle?
    ): View? {
        return FrameLayout(requireContext())
    }
}

class AnimatorFragment(@LayoutRes contentLayoutId: Int = R.layout.strict_view_fragment) :
    StrictFragment(contentLayoutId) {
    lateinit var endLatch: CountDownLatch

    override fun onCreateAnimator(transit: Int, enter: Boolean, nextAnim: Int): Animator? {
        if (nextAnim == 0) {
            return null
        }

        val animator: Animator =
            try {
                AnimatorInflater.loadAnimator(context, nextAnim)
            } catch (_: Resources.NotFoundException) {
                null
            } ?: ValueAnimator.ofFloat(0f, 1f).setDuration(1)

        return animator.apply {
            addListener(
                object : AnimatorListenerAdapter() {
                    override fun onAnimationEnd(animation: Animator) {
                        endLatch.countDown()
                    }
                }
            )
            endLatch = CountDownLatch(1)
        }
    }
}

class PostponedFragment(@LayoutRes contentLayoutId: Int = R.layout.strict_view_fragment) :
    StrictFragment(contentLayoutId) {
    override fun onViewCreated(view: View, savedInstanceState: Bundle?) {
        postponeEnterTransition()
<<<<<<< HEAD
        Handler(Looper.myLooper()!!).postDelayed(1000) {
            startPostponedEnterTransition()
        }
=======
        Handler(Looper.myLooper()!!).postDelayed(1000) { startPostponedEnterTransition() }
>>>>>>> ae5b1f57
    }
}

class NonEmptyConstructorFragment(val test: String) : Fragment()

class NonEmptyFragmentFactory : FragmentFactory() {
    override fun instantiate(classLoader: ClassLoader, className: String) =
        if (className == NonEmptyConstructorFragment::class.java.name) {
            NonEmptyConstructorFragment("test")
        } else {
            super.instantiate(classLoader, className)
        }
}<|MERGE_RESOLUTION|>--- conflicted
+++ resolved
@@ -102,12 +102,7 @@
         val entry = createBackStackEntry()
 
         fragmentNavigator.navigate(listOf(entry), null, null)
-<<<<<<< HEAD
-        assertThat(navigatorState.backStack.value)
-            .containsExactly(entry)
-=======
-        assertThat(navigatorState.backStack.value).containsExactly(entry)
->>>>>>> ae5b1f57
+        assertThat(navigatorState.backStack.value).containsExactly(entry)
         assertWithMessage("Initial navigation should not trigger an addBackStack transaction")
             .that(fragmentNavigator.pendingOps.entries())
             .isEmpty()
@@ -165,12 +160,8 @@
         val replacementEntry = createBackStackEntry(SECOND_FRAGMENT)
         fragmentNavigator.navigate(listOf(replacementEntry), null, null)
         assertThat(navigatorState.backStack.value)
-<<<<<<< HEAD
-            .containsExactly(entry, replacementEntry).inOrder()
-=======
             .containsExactly(entry, replacementEntry)
             .inOrder()
->>>>>>> ae5b1f57
         assertThat(fragmentNavigator.pendingOps.entries())
             .containsExactly(entry.id, replacementEntry.id)
         fragmentManager.executePendingTransactions()
@@ -207,35 +198,18 @@
         // Pop and then push third fragment, simulating popUpTo to initial.
         fragmentNavigator.popBackStack(secondEntry, false)
         assertThat(fragmentNavigator.pendingOps.entries()).containsExactly(entry.id, secondEntry.id)
-<<<<<<< HEAD
-        assertThat(navigatorState.backStack.value)
-            .containsExactly(entry)
-        val thirdEntry = createBackStackEntry(THIRD_FRAGMENT)
-        fragmentNavigator.navigate(listOf(thirdEntry), null, null)
-        assertThat(navigatorState.backStack.value)
-            .containsExactly(entry, thirdEntry).inOrder()
-        assertThat(fragmentNavigator.pendingOps.entries()).containsExactly(
-            entry.id, secondEntry.id, thirdEntry.id
-        )
-=======
         assertThat(navigatorState.backStack.value).containsExactly(entry)
         val thirdEntry = createBackStackEntry(THIRD_FRAGMENT)
         fragmentNavigator.navigate(listOf(thirdEntry), null, null)
         assertThat(navigatorState.backStack.value).containsExactly(entry, thirdEntry).inOrder()
         assertThat(fragmentNavigator.pendingOps.entries())
             .containsExactly(entry.id, secondEntry.id, thirdEntry.id)
->>>>>>> ae5b1f57
         fragmentManager.executePendingTransactions()
         assertThat(fragmentNavigator.pendingOps.entries()).isEmpty()
 
         // Now pop the Fragment
         fragmentNavigator.popBackStack(thirdEntry, false)
-<<<<<<< HEAD
-        assertThat(navigatorState.backStack.value)
-            .containsExactly(entry)
-=======
-        assertThat(navigatorState.backStack.value).containsExactly(entry)
->>>>>>> ae5b1f57
+        assertThat(navigatorState.backStack.value).containsExactly(entry)
         assertThat(fragmentNavigator.pendingOps.entries()).containsExactly(entry.id, thirdEntry.id)
         fragmentManager.executePendingTransactions()
         assertThat(fragmentNavigator.pendingOps.entries()).isEmpty()
@@ -253,12 +227,7 @@
         val lifecycle = fragment!!.lifecycle
 
         fragmentNavigator.onLaunchSingleTop(entry)
-<<<<<<< HEAD
-        assertThat(navigatorState.backStack.value)
-            .containsExactly(entry)
-=======
-        assertThat(navigatorState.backStack.value).containsExactly(entry)
->>>>>>> ae5b1f57
+        assertThat(navigatorState.backStack.value).containsExactly(entry)
         assertThat(fragmentNavigator.pendingOps.entries()).isEmpty()
         fragmentManager.executePendingTransactions()
         val replacementFragment = fragmentManager.findFragmentById(R.id.container)
@@ -296,17 +265,6 @@
         val replacementEntry = createBackStackEntry(SECOND_FRAGMENT)
         fragmentNavigator.navigate(listOf(replacementEntry), null, null)
         assertThat(navigatorState.backStack.value)
-<<<<<<< HEAD
-            .containsExactly(entry, replacementEntry).inOrder()
-        assertThat(fragmentNavigator.pendingOps.entries()).containsExactly(
-            entry.id, replacementEntry.id
-        )
-        fragmentManager.executePendingTransactions()
-        val fragment = fragmentManager.findFragmentById(R.id.container)
-        assertWithMessage("Fragment should be added")
-            .that(fragment)
-            .isNotNull()
-=======
             .containsExactly(entry, replacementEntry)
             .inOrder()
         assertThat(fragmentNavigator.pendingOps.entries())
@@ -314,23 +272,15 @@
         fragmentManager.executePendingTransactions()
         val fragment = fragmentManager.findFragmentById(R.id.container)
         assertWithMessage("Fragment should be added").that(fragment).isNotNull()
->>>>>>> ae5b1f57
         assertThat(fragmentNavigator.pendingOps.entries()).isEmpty()
         val lifecycle = fragment!!.lifecycle
 
         fragmentNavigator.onLaunchSingleTop(replacementEntry)
         assertThat(navigatorState.backStack.value)
-<<<<<<< HEAD
-            .containsExactly(entry, replacementEntry).inOrder()
-        assertThat(fragmentNavigator.pendingOps.entries()).containsExactly(
-            entry.id, replacementEntry.id, replacementEntry.id
-        )
-=======
             .containsExactly(entry, replacementEntry)
             .inOrder()
         assertThat(fragmentNavigator.pendingOps.entries())
             .containsExactly(entry.id, replacementEntry.id, replacementEntry.id)
->>>>>>> ae5b1f57
         fragmentManager.executePendingTransactions()
         val replacementFragment = fragmentManager.findFragmentById(R.id.container)
         assertWithMessage("Replacement Fragment should be added")
@@ -351,17 +301,9 @@
         assertThat(fragmentNavigator.pendingOps.entries()).isEmpty()
 
         fragmentNavigator.popBackStack(replacementEntry, false)
-<<<<<<< HEAD
-        assertThat(navigatorState.backStack.value)
-            .containsExactly(entry)
-        assertThat(fragmentNavigator.pendingOps.entries()).containsExactly(
-            entry.id, replacementEntry.id
-        )
-=======
         assertThat(navigatorState.backStack.value).containsExactly(entry)
         assertThat(fragmentNavigator.pendingOps.entries())
             .containsExactly(entry.id, replacementEntry.id)
->>>>>>> ae5b1f57
         fragmentManager.executePendingTransactions()
         assertWithMessage("Initial Fragment should be on top of back stack after pop")
             .that(fragmentManager.findFragmentById(R.id.container))
@@ -384,12 +326,7 @@
         // Now pop the initial Fragment
         fragmentNavigator.popBackStack(entry, false)
         assertThat(fragmentNavigator.pendingOps.entries()).isEmpty()
-<<<<<<< HEAD
-        assertThat(navigatorState.backStack.value)
-            .isEmpty()
-=======
         assertThat(navigatorState.backStack.value).isEmpty()
->>>>>>> ae5b1f57
     }
 
     @UiThreadTest
@@ -427,14 +364,8 @@
 
         // Now pop the Fragment
         fragmentNavigator.popBackStack(replacementEntry, false)
-<<<<<<< HEAD
-        assertThat(fragmentNavigator.pendingOps.entries()).containsExactly(
-            entry.id, replacementEntry.id
-        )
-=======
         assertThat(fragmentNavigator.pendingOps.entries())
             .containsExactly(entry.id, replacementEntry.id)
->>>>>>> ae5b1f57
         fragmentManager.executePendingTransactions()
         assertThat(navigatorState.backStack.value).containsExactly(entry)
         assertWithMessage("Fragment should be the primary navigation Fragment after pop")
@@ -460,19 +391,10 @@
 
         // Now pop thirdEntry
         fragmentNavigator.popBackStack(thirdEntry, false)
-<<<<<<< HEAD
-        assertThat(fragmentNavigator.pendingOps.entries()).containsExactly(
-            secondEntry.id, thirdEntry.id
-        )
-        fragmentManager.executePendingTransactions()
-        assertThat(navigatorState.backStack.value)
-            .containsExactly(entry, secondEntry)
-=======
         assertThat(fragmentNavigator.pendingOps.entries())
             .containsExactly(secondEntry.id, thirdEntry.id)
         fragmentManager.executePendingTransactions()
         assertThat(navigatorState.backStack.value).containsExactly(entry, secondEntry)
->>>>>>> ae5b1f57
         // We should ensure the fragment manager is on the proper fragment at the end
         assertWithMessage("FragmentManager back stack should have only SECOND_FRAGMENT")
             .that(fragmentManager.backStackEntryCount)
@@ -536,14 +458,6 @@
             .isEqualTo(2)
         assertThat(navigatorState.transitionsInProgress.value).isEmpty()
         assertThat(fragmentNavigator.pendingOps.entries()).isEmpty()
-<<<<<<< HEAD
-
-        fragmentNavigator.pendingOps.onBackStackChangedStarted {
-            assertThat(it.entries()).containsExactly(entry2.id, entry3.id)
-        }
-        // first pop entry3
-        fragmentNavigator.popBackStack(entry3, false)
-=======
         // obs for upcoming pop
         val countDownLatch1 = CountDownLatch(1)
         var pendingOps1: List<String> = emptyList()
@@ -555,20 +469,11 @@
         fragmentNavigator.popBackStack(entry3, false)
         assertThat(countDownLatch1.await(1000, TimeUnit.MILLISECONDS)).isTrue()
         assertThat(pendingOps1).containsExactly(entry2.id, entry3.id)
->>>>>>> ae5b1f57
 
         activityRule.runOnUiThread {
             fragmentManager.executePendingTransactions()
             assertThat(fragmentNavigator.pendingOps.entries()).isEmpty()
         }
-<<<<<<< HEAD
-
-        fragmentNavigator.pendingOps.onBackStackChangedStarted {
-            assertThat(it.entries()).containsExactly(entry1.id, entry2.id)
-        }
-        // And then pop entry2
-        fragmentNavigator.popBackStack(entry2, false)
-=======
         // obs for upcoming pop
         val countDownLatch2 = CountDownLatch(1)
         var pendingOps2: List<String> = emptyList()
@@ -581,37 +486,17 @@
         // wait for onBackStackChangedStarted before asserting
         assertThat(countDownLatch2.await(1000, TimeUnit.MILLISECONDS)).isTrue()
         assertThat(pendingOps2).containsExactly(entry1.id, entry2.id)
->>>>>>> ae5b1f57
         activityRule.runOnUiThread {
             fragmentManager.executePendingTransactions()
             assertThat(fragmentNavigator.pendingOps.entries()).isEmpty()
         }
 
         val fragment1 = fragmentManager.findFragmentById(R.id.container)
-<<<<<<< HEAD
-        assertWithMessage("Fragment should be added")
-            .that(fragment1)
-            .isNotNull()
-=======
         assertWithMessage("Fragment should be added").that(fragment1).isNotNull()
->>>>>>> ae5b1f57
         assertThat(fragment1?.tag).isEqualTo(entry1.id)
 
         // Add an observer to ensure that we don't attempt to verify the state until animations
         // are complete and the viewLifecycle has been RESUMED.
-<<<<<<< HEAD
-        val countDownLatch = CountDownLatch(1)
-        activityRule.runOnUiThread {
-            fragment1?.viewLifecycleOwner?.lifecycle?.addObserver(object : LifecycleEventObserver {
-                override fun onStateChanged(source: LifecycleOwner, event: Lifecycle.Event) {
-                    if (event == Lifecycle.Event.ON_RESUME) {
-                        countDownLatch.countDown()
-                    }
-                }
-            })
-        }
-        assertThat(countDownLatch.await(1000, TimeUnit.MILLISECONDS)).isTrue()
-=======
         val countDownLatch3 = CountDownLatch(1)
         activityRule.runOnUiThread {
             fragment1
@@ -631,7 +516,6 @@
                 )
         }
         assertThat(countDownLatch3.await(1000, TimeUnit.MILLISECONDS)).isTrue()
->>>>>>> ae5b1f57
         assertThat(navigatorState.backStack.value).containsExactly(entry1)
         // We should ensure the fragment manager is on the proper fragment at the end
         assertWithMessage("FragmentManager back stack should be empty")
@@ -674,17 +558,10 @@
         val replacementEntry = createBackStackEntry(SECOND_FRAGMENT)
         fragmentNavigator.navigate(listOf(replacementEntry), null, null)
         assertThat(navigatorState.backStack.value)
-<<<<<<< HEAD
-            .containsExactly(entry, secondEntry, replacementEntry).inOrder()
-        assertThat(fragmentNavigator.pendingOps.entries()).containsExactly(
-            secondEntry.id, replacementEntry.id
-        )
-=======
             .containsExactly(entry, secondEntry, replacementEntry)
             .inOrder()
         assertThat(fragmentNavigator.pendingOps.entries())
             .containsExactly(secondEntry.id, replacementEntry.id)
->>>>>>> ae5b1f57
         fragmentManager.executePendingTransactions()
         val fragmentToPop = fragmentManager.findFragmentById(R.id.container)
         assertWithMessage("Fragment to pop should be added").that(fragmentToPop).isNotNull()
@@ -695,14 +572,8 @@
 
         // Now pop the Fragment
         fragmentNavigator.popBackStack(replacementEntry, false)
-<<<<<<< HEAD
-        assertThat(fragmentNavigator.pendingOps.entries()).containsExactly(
-            secondEntry.id, replacementEntry.id
-        )
-=======
         assertThat(fragmentNavigator.pendingOps.entries())
             .containsExactly(secondEntry.id, replacementEntry.id)
->>>>>>> ae5b1f57
         fragmentManager.executePendingTransactions()
         assertThat(navigatorState.backStack.value).containsExactly(entry, secondEntry).inOrder()
         assertWithMessage(
@@ -807,14 +678,8 @@
 
         // Now pop the Fragment
         fragmentNavigator.popBackStack(thirdEntry, false)
-<<<<<<< HEAD
-        assertThat(fragmentNavigator.pendingOps.entries()).containsExactly(
-            entry.id, secondEntry.id, thirdEntry.id
-        )
-=======
         assertThat(fragmentNavigator.pendingOps.entries())
             .containsExactly(entry.id, secondEntry.id, thirdEntry.id)
->>>>>>> ae5b1f57
         fragmentManager.executePendingTransactions()
         assertThat(navigatorState.backStack.value).containsExactly(entry, secondEntry)
         // We should ensure the fragment manager is on the proper fragment at the end
@@ -837,28 +702,16 @@
 
         // Push 3 fragments
         fragmentNavigator.navigate(listOf(entry, secondEntry, thirdEntry), null, null)
-<<<<<<< HEAD
-        assertThat(fragmentNavigator.pendingOps.entries()).containsExactly(
-            entry.id, secondEntry.id, thirdEntry.id
-        )
-=======
         assertThat(fragmentNavigator.pendingOps.entries())
             .containsExactly(entry.id, secondEntry.id, thirdEntry.id)
->>>>>>> ae5b1f57
         fragmentManager.executePendingTransactions()
         assertThat(fragmentNavigator.pendingOps.entries()).isEmpty()
 
         // Now pop multiple fragments with savedState so that the secondEntry does not get
         // marked complete by clear viewModel
         fragmentNavigator.popBackStack(secondEntry, true)
-<<<<<<< HEAD
-        assertThat(fragmentNavigator.pendingOps.entries()).containsExactly(
-            entry.id, secondEntry.id, thirdEntry.id
-        )
-=======
         assertThat(fragmentNavigator.pendingOps.entries())
             .containsExactly(entry.id, secondEntry.id, thirdEntry.id)
->>>>>>> ae5b1f57
         fragmentManager.executePendingTransactions()
         assertThat(navigatorState.backStack.value).containsExactly(entry)
         assertThat(navigatorState.transitionsInProgress.value).isEmpty()
@@ -882,19 +735,10 @@
         fragmentNavigator.popBackStack(thirdEntry, false)
 
         fragmentNavigator.popBackStack(secondEntry, false)
-<<<<<<< HEAD
-        assertThat(fragmentNavigator.pendingOps.entries()).containsExactly(
-            entry.id, secondEntry.id, thirdEntry.id, fourthEntry.id
-        )
-        fragmentManager.executePendingTransactions()
-        assertThat(navigatorState.backStack.value)
-            .containsExactly(entry)
-=======
         assertThat(fragmentNavigator.pendingOps.entries())
             .containsExactly(entry.id, secondEntry.id, thirdEntry.id, fourthEntry.id)
         fragmentManager.executePendingTransactions()
         assertThat(navigatorState.backStack.value).containsExactly(entry)
->>>>>>> ae5b1f57
         assertThat(fragmentNavigator.pendingOps.entries()).isEmpty()
     }
 
@@ -916,13 +760,7 @@
             .isSameInstanceAs(fragment)
 
         val independentFragment = EmptyFragment()
-<<<<<<< HEAD
-        fragmentManager.beginTransaction()
-            .replace(R.id.container, independentFragment)
-            .commit()
-=======
         fragmentManager.beginTransaction().replace(R.id.container, independentFragment).commit()
->>>>>>> ae5b1f57
         assertThat(fragmentNavigator.pendingOps.entries()).isEmpty()
         fragmentManager.executePendingTransactions()
 
@@ -1548,14 +1386,8 @@
         activityRule.runOnUiThread {
             fragmentNavigator.navigate(listOf(entry2), options, null)
             fragmentNavigator.navigate(listOf(entry3), options, null)
-<<<<<<< HEAD
-            assertThat(fragmentNavigator.pendingOps.entries()).containsExactly(
-                entry1.id, entry2.id, entry3.id
-            )
-=======
             assertThat(fragmentNavigator.pendingOps.entries())
                 .containsExactly(entry1.id, entry2.id, entry3.id)
->>>>>>> ae5b1f57
         }
         assertThat(navigatorState.backStack.value).containsExactly(entry1, entry2, entry3)
         activityRule.runOnUiThread {
@@ -1868,20 +1700,6 @@
             pendingOps1 = it.entries().toList()
             countDownLatch2.countDown()
         }
-<<<<<<< HEAD
-
-        fragmentNavigator.pendingOps.onBackStackChangedStarted {
-            assertThat(it.entries()).containsExactly(entry2.id, entry3.id)
-        }
-        fragmentNavigator.popBackStack(entry3, false)
-        assertThat(fragmentNavigator.pendingOps.entries()).isEmpty()
-
-        fragmentNavigator.pendingOps.onBackStackChangedStarted {
-            assertThat(it.entries()).containsExactly(entry1.id, entry2.id)
-        }
-        fragmentNavigator.popBackStack(entry2, false)
-
-=======
         fragmentNavigator.popBackStack(entry3, false)
         assertThat(countDownLatch2.await(1000, TimeUnit.MILLISECONDS)).isTrue()
         assertThat(pendingOps1).containsExactly(entry2.id, entry3.id)
@@ -1897,13 +1715,11 @@
         // wait for onBackStackChangedStarted before asserting
         assertThat(countDownLatch3.await(1000, TimeUnit.MILLISECONDS)).isTrue()
         assertThat(pendingOps2).containsExactly(entry1.id, entry2.id)
->>>>>>> ae5b1f57
         assertThat(navigatorState.backStack.value).containsExactly(entry1)
         activityRule.runOnUiThread {
             fragmentManager.executePendingTransactions()
             assertThat(fragmentNavigator.pendingOps.entries()).isEmpty()
         }
-
         val fragment1 = fragmentManager.findFragmentById(R.id.container) as AnimatorFragment
         assertWithMessage("Fragment should be added").that(fragment1).isNotNull()
 
@@ -2196,17 +2012,6 @@
             emptyActivity.onBackPressed()
 
             val fragment2 = fragmentManager.findFragmentByTag(entry2.id)
-<<<<<<< HEAD
-            fragment2?.viewLifecycleOwner?.lifecycle?.addObserver(object : LifecycleEventObserver {
-                override fun onStateChanged(source: LifecycleOwner, event: Lifecycle.Event) {
-                    if (event == Lifecycle.Event.ON_START) {
-                        // second back press here imitates two back to back back presses
-                        emptyActivity.onBackPressed()
-                        fragmentManager.executePendingTransactions()
-                    }
-                }
-            })
-=======
             fragment2
                 ?.viewLifecycleOwner
                 ?.lifecycle
@@ -2224,32 +2029,16 @@
                         }
                     }
                 )
->>>>>>> ae5b1f57
         }
 
         // ensure correct fragment displayed
         val fragment1 = fragmentManager.findFragmentById(R.id.container)
-<<<<<<< HEAD
-        assertWithMessage("Fragment should be added")
-            .that(fragment1)
-            .isNotNull()
-=======
         assertWithMessage("Fragment should be added").that(fragment1).isNotNull()
->>>>>>> ae5b1f57
         assertThat(fragment1?.tag).isEqualTo(entry1.id)
 
         // Add an observer to ensure we don't verify the state until postponement is complete
         val countDownLatch = CountDownLatch(1)
         activityRule.runOnUiThread {
-<<<<<<< HEAD
-            fragment1?.viewLifecycleOwner?.lifecycle?.addObserver(object : LifecycleEventObserver {
-                override fun onStateChanged(source: LifecycleOwner, event: Lifecycle.Event) {
-                    if (event == Lifecycle.Event.ON_RESUME) {
-                        countDownLatch.countDown()
-                    }
-                }
-            })
-=======
             fragment1
                 ?.viewLifecycleOwner
                 ?.lifecycle
@@ -2265,7 +2054,6 @@
                         }
                     }
                 )
->>>>>>> ae5b1f57
         }
         assertThat(countDownLatch.await(1000, TimeUnit.MILLISECONDS)).isTrue()
         assertThat(navigatorState.backStack.value).containsExactly(entry1)
@@ -2458,16 +2246,6 @@
     private fun List<Pair<String, Boolean>>.onBackStackChangedStarted(
         block: (List<Pair<String, Boolean>>) -> Unit
     ) {
-<<<<<<< HEAD
-        fragmentManager.addOnBackStackChangedListener(object : OnBackStackChangedListener {
-            override fun onBackStackChanged() { }
-
-            override fun onBackStackChangeStarted(fragment: Fragment, pop: Boolean) {
-                block(this@onBackStackChangedStarted)
-                fragmentManager.removeOnBackStackChangedListener(this)
-            }
-        })
-=======
         fragmentManager.addOnBackStackChangedListener(
             object : OnBackStackChangedListener {
                 override fun onBackStackChanged() {}
@@ -2478,7 +2256,6 @@
                 }
             }
         )
->>>>>>> ae5b1f57
     }
 
     private fun List<Pair<String, Boolean>>.entries() = map { it.first }
@@ -2546,13 +2323,7 @@
     StrictFragment(contentLayoutId) {
     override fun onViewCreated(view: View, savedInstanceState: Bundle?) {
         postponeEnterTransition()
-<<<<<<< HEAD
-        Handler(Looper.myLooper()!!).postDelayed(1000) {
-            startPostponedEnterTransition()
-        }
-=======
         Handler(Looper.myLooper()!!).postDelayed(1000) { startPostponedEnterTransition() }
->>>>>>> ae5b1f57
     }
 }
 
