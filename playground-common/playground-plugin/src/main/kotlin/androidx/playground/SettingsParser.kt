<<<<<<< HEAD
../../../../../../../buildSrc/private/src/main/kotlin/androidx/build/SettingsParser.kt
=======
/*
 * Copyright 2022 The Android Open Source Project
 *
 * Licensed under the Apache License, Version 2.0 (the "License");
 * you may not use this file except in compliance with the License.
 * You may obtain a copy of the License at
 *
 *      http://www.apache.org/licenses/LICENSE-2.0
 *
 * Unless required by applicable law or agreed to in writing, software
 * distributed under the License is distributed on an "AS IS" BASIS,
 * WITHOUT WARRANTIES OR CONDITIONS OF ANY KIND, either express or implied.
 * See the License for the specific language governing permissions and
 * limitations under the License.
 */

package androidx.build

import java.io.File

/**
 * Helper class to parse the settings.gradle file from the main build and extract a list of
 * projects.
 *
 * This is used by Playground projects too, so if it is changed please run `cd room && ./gradlew tasks`
 */
object SettingsParser {
    /**
     * Match lines that start with includeProject, followed by a require argument for project gradle
     * path and an optional argument for project file path.
     */
    /* ktlint-disable max-line-length */
    private val includeProjectPattern = Regex(
        """^[\n\r\s]*includeProject\("(?<name>[a-z0-9-:]*)"(,[\n\r\s]*"(?<path>[a-z0-9-/]+))?.*\).*$""",
        setOf(RegexOption.MULTILINE, RegexOption.IGNORE_CASE)
    ).toPattern()

    fun findProjects(
        settingsFile: File,
    ): List<IncludedProject> {
        return findProjects(
            fileContents = settingsFile.readText(Charsets.UTF_8)
        )
    }

    fun findProjects(
        fileContents: String,
    ): List<IncludedProject> {
        val matcher = includeProjectPattern.matcher(fileContents)
        val includedProjects = mutableListOf<IncludedProject>()
        while (matcher.find()) {
            if (matcher.group().contains("new File")) {
                // we don't support explicit project paths in playground
                continue
            }
            // check if is an include project line, if so, extract project gradle path and
            // file system path and call the filter
            val projectGradlePath =
                matcher.group("name") ?: error("Project gradle path should not be null")
            val projectFilePath =
                matcher.group("path") ?: createFilePathFromGradlePath(projectGradlePath)
            includedProjects.add(IncludedProject(projectGradlePath, projectFilePath))
        }
        return includedProjects
    }

    /**
     * Converts a gradle path (e.g. :a:b:c) to a file path (a/b/c)
     */
    private fun createFilePathFromGradlePath(gradlePath: String): String {
        return gradlePath.trimStart(':').replace(':', '/')
    }

    /**
     * Represents an included project from the main settings.gradle file.
     */
    data class IncludedProject(
        /**
         * Gradle path of the project (using : as separator)
         */
        val gradlePath: String,
        /**
         * File path for the project, relative to support root folder.
         */
        val filePath: String
    )
}
>>>>>>> fdff00cc
<|MERGE_RESOLUTION|>--- conflicted
+++ resolved
@@ -1,6 +1,3 @@
-<<<<<<< HEAD
-../../../../../../../buildSrc/private/src/main/kotlin/androidx/build/SettingsParser.kt
-=======
 /*
  * Copyright 2022 The Android Open Source Project
  *
@@ -87,5 +84,4 @@
          */
         val filePath: String
     )
-}
->>>>>>> fdff00cc
+}